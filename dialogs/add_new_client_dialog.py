--- conflicted
+++ resolved
@@ -7,11 +7,7 @@
 from PyQt5.QtCore import Qt
 # import db as db_manager # Removed
 from controllers.client_controller import ClientController # Added
-<<<<<<< HEAD
 # from db.cruds.templates_crud import get_all_templates # Removed
-=======
-from db.cruds.templates_crud import get_all_templates # Added for template selection
->>>>>>> f6a05580
 
 class AddNewClientDialog(QDialog):
     def __init__(self, parent=None, initial_country_name=None):
@@ -331,13 +327,9 @@
             "country_name": country_name, # Raw name
             "city_name": city_name,       # Raw name
             "project_identifier": project_id_text,
-<<<<<<< HEAD
             "selected_languages": ",".join(selected_languages_list)
             # "default_template_id": self.default_template_combo.currentData() # Removed
-=======
-            "selected_languages": ",".join(selected_languages_list),
-            "default_template_id": self.default_template_combo.currentData()
->>>>>>> f6a05580
+
             # client_status_id can be defaulted by the controller or main window
         }
 
