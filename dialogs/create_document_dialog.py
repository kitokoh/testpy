# -*- coding: utf-8 -*-
import os
import shutil
import logging # Added for logging
from datetime import datetime

from PyQt5.QtWidgets import (
    QDialog, QVBoxLayout, QHBoxLayout, QLineEdit,
    QPushButton, QDialogButtonBox, QMessageBox, QLabel,
    QListWidget, QListWidgetItem, QComboBox, QGroupBox, QWidget
)
from PyQt5.QtGui import QIcon, QColor # QColor was used for item background (optional)
from PyQt5.QtCore import Qt # Qt is used for e.g. Qt.UserRole

import db as db_manager
from html_editor import HtmlEditor
from utils import populate_docx_template
# clients_crud_instance is not used by CreateDocumentDialog
import icons_rc # Import for Qt resource file

class CreateDocumentDialog(QDialog):
    def __init__(self, client_info, config, parent=None):
        super().__init__(parent)
        self.client_info = client_info
        self.config = config # Store config passed from main
        self.setWindowTitle(self.tr("Créer des Documents"))
        self.setMinimumSize(600, 500)
        self._initial_load_complete = False
        self.setup_ui()

    def _create_icon_label_widget(self, icon_name, label_text): # This method was in original dialogs.py, but might not be used by this specific class. Let's check.
        # Upon review, this method is NOT used by CreateDocumentDialog. I will remove it.
        pass

    def setup_ui(self):
        main_layout = QVBoxLayout(self)
        main_layout.setContentsMargins(15, 15, 15, 15)
        main_layout.setSpacing(15) # Increased main layout spacing

        header_label = QLabel(self.tr("Sélectionner Documents à Créer"))
        header_label.setObjectName("dialogHeaderLabel")
        main_layout.addWidget(header_label)

        filters_group = QGroupBox(self.tr("Filtres"))
        # Create a single QHBoxLayout for all filter controls and set it directly for the group
        combined_filter_layout = QHBoxLayout(filters_group) # Set as layout for filters_group
        combined_filter_layout.setSpacing(10)
        combined_filter_layout.setContentsMargins(10, 10, 10, 10) # Add some margins inside the group box

        # Language Filter
        self.language_filter_label = QLabel(self.tr("Langue:"))
        combined_filter_layout.addWidget(self.language_filter_label)
        self.language_filter_combo = QComboBox()
        self.language_filter_combo.addItems([self.tr("All"), "fr", "en", "ar", "tr", "pt"])
        self.language_filter_combo.setCurrentText(self.tr("All"))
        combined_filter_layout.addWidget(self.language_filter_combo)

        # Extension Filter
        combined_filter_layout.addSpacing(15)
        self.extension_filter_label = QLabel(self.tr("Extension:"))
        combined_filter_layout.addWidget(self.extension_filter_label)
        self.extension_filter_combo = QComboBox()
        self.extension_filter_combo.addItems([self.tr("All"), "HTML", "XLSX", "DOCX"])
        self.extension_filter_combo.setCurrentText("HTML")
        combined_filter_layout.addWidget(self.extension_filter_combo)

        # Search Bar
        combined_filter_layout.addSpacing(15)
        self.search_bar_label = QLabel(self.tr("Rechercher:"))
        combined_filter_layout.addWidget(self.search_bar_label)
        self.search_bar = QLineEdit()
        self.search_bar.setPlaceholderText(self.tr("Filtrer par nom..."))
        combined_filter_layout.addWidget(self.search_bar)
<<<<<<< HEAD
=======
        from PyQt5.QtWidgets import QSizePolicy

>>>>>>> f3ac259c
        self.search_bar.setSizePolicy(QSizePolicy.Expanding, QSizePolicy.Preferred)

        main_layout.addWidget(filters_group)

        self.order_select_combo = None
        client_category = self.client_info.get('category', '')
        client_id_for_events = self.client_info.get('client_id')

        has_multiple_events = False
        if client_id_for_events:
            has_multiple_events = self.has_multiple_purchase_events()

        if client_category == 'Distributeur' or has_multiple_events:
            order_group = QGroupBox(self.tr("Association Commande"))
            order_group_layout = QHBoxLayout(order_group) # Set as layout for order_group
            order_group_layout.setSpacing(10)
            order_group_layout.setContentsMargins(10, 10, 10, 10) # Add margins

            self.order_select_combo = QComboBox()
            self.order_select_combo.addItem(self.tr("Document Général (pas de commande spécifique)"), "NONE")
            if client_id_for_events:
                purchase_events = db_manager.get_distinct_purchase_confirmed_at_for_client(client_id_for_events)
                if purchase_events:
                    for event_ts in purchase_events:
                        if event_ts:
                            try:
                                dt_obj = datetime.fromisoformat(event_ts.replace('Z', '+00:00'))
                                display_text = self.tr("Commande du {0}").format(dt_obj.strftime('%Y-%m-%d %H:%M'))
                                self.order_select_combo.addItem(display_text, event_ts)
                            except ValueError:
                                # logging.warning(f"Could not parse purchase event timestamp: {event_ts}") # Consider logging
                                self.order_select_combo.addItem(self.tr("Commande du {0} (brut)").format(event_ts), event_ts)
            order_group_layout.addWidget(QLabel(self.tr("Associer à la Commande:")))
            order_group_layout.addWidget(self.order_select_combo)
            order_group_layout.addStretch()
            main_layout.addWidget(order_group)

        templates_group = QGroupBox(self.tr("Modèles Disponibles"))
        templates_group_layout = QVBoxLayout(templates_group) # Set as layout for templates_group
        templates_group_layout.setSpacing(10) # Or keep default if it looks better
        templates_group_layout.setContentsMargins(10, 10, 10, 10) # Add margins
        self.templates_list = QListWidget()
        self.templates_list.setSelectionMode(QListWidget.MultiSelection)
        self.templates_list.setAlternatingRowColors(True)
        self.templates_list.setStyleSheet("QListWidget::item:hover { background-color: #e6f7ff; }")
        templates_group_layout.addWidget(self.templates_list)
        main_layout.addWidget(templates_group)

        self.language_filter_combo.currentTextChanged.connect(self.load_templates)
        self.extension_filter_combo.currentTextChanged.connect(self.load_templates)
        self.search_bar.textChanged.connect(self.load_templates)

        self.load_templates()
        main_layout.addStretch(1)

        button_box = QDialogButtonBox(QDialogButtonBox.Ok | QDialogButtonBox.Cancel)
        create_btn = button_box.button(QDialogButtonBox.Ok)
        create_btn.setText(self.tr("Créer Documents"))
        create_btn.setIcon(QIcon(":/icons/file-plus.svg"))
        create_btn.setObjectName("primaryButton")
        cancel_btn = button_box.button(QDialogButtonBox.Cancel)
        cancel_btn.setText(self.tr("Annuler"))
        cancel_btn.setIcon(QIcon(":/icons/dialog-cancel.svg"))
        button_box.accepted.connect(self.create_documents)
        button_box.rejected.connect(self.reject)
        main_layout.addWidget(button_box)

    def has_multiple_purchase_events(self):
        if not self.client_info or not self.client_info.get('client_id'):
            return False
        try:
            events = db_manager.get_distinct_purchase_confirmed_at_for_client(self.client_info['client_id'])
            return len(events) > 1 if events else False
        except Exception as e:
            # logging.error(f"Error checking for multiple purchase events: {e}") # Consider logging
            print(f"Error checking for multiple purchase events: {e}") # Keep print if logging not set up
            return False

    def load_templates(self):
        self.templates_list.clear()
        if not self._initial_load_complete:
            primary_language = None; client_langs = self.client_info.get('selected_languages')
            if client_langs:
                if isinstance(client_langs, list) and client_langs: primary_language = client_langs[0]
                elif isinstance(client_langs, str) and client_langs.strip(): primary_language = client_langs.split(',')[0].strip()
            if primary_language and self.language_filter_combo.currentText() == self.tr("All"):
                for i in range(self.language_filter_combo.count()):
                    if self.language_filter_combo.itemText(i) == primary_language: self.language_filter_combo.setCurrentText(primary_language); break
            self._initial_load_complete = True

        selected_lang = self.language_filter_combo.currentText(); selected_ext_display = self.extension_filter_combo.currentText(); search_text = self.search_bar.text().lower()
        ext_map = {"HTML": ".html", "XLSX": ".xlsx", "DOCX": ".docx"}
        type_map_from_ext = {".html": "document_html", ".xlsx": "document_excel", ".docx": "document_word"} # Add other types if needed

        selected_ext_val = ext_map.get(selected_ext_display)
        template_type_filter = None
        if selected_ext_display != self.tr("All"):
            template_type_filter = type_map_from_ext.get(selected_ext_val)

        effective_lang_filter = selected_lang if selected_lang != self.tr("All") else None
        current_client_id = self.client_info.get('client_id')

        try:
            # Fetch client-specific and global templates based on filters
            # get_all_templates is now client-aware and handles other filters
            # Assuming '1' is the category_id for "document" templates.
            # This ID should be confirmed or fetched dynamically if possible in a real scenario.
            DOCUMENT_CATEGORY_ID = 1
            templates_from_db = db_manager.get_all_templates(
                template_type_filter=template_type_filter,
                language_code_filter=effective_lang_filter,
                client_id_filter=current_client_id,
                category_id_filter=DOCUMENT_CATEGORY_ID
            )
            if templates_from_db is None: templates_from_db = []

            # Apply search text filter locally first
            if search_text:
                templates_from_db = [
                    t for t in templates_from_db
                    if search_text in t.get('template_name', '').lower()
                ]

            # Refine default status based on client-specificity
            # Key: (template_type, language_code)
            # Value: template_dict (prioritizing client-specific default)
            effective_defaults_map = {}
            client_specific_defaults_found = {} # Stores client-specific defaults: key=(type,lang), value=template_dict

            # First, identify all client-specific defaults from the filtered list
            for t_dict in templates_from_db:
                if t_dict.get('client_id') and t_dict.get('is_default_for_type_lang'):
                    key = (t_dict.get('template_type'), t_dict.get('language_code'))
                    # If multiple client-specific defaults for same type/lang (should ideally not happen if set_default is used)
                    # we prefer the first one encountered or based on some criteria, here just overwriting.
                    client_specific_defaults_found[key] = t_dict

            effective_defaults_map.update(client_specific_defaults_found)

            # Second, add global defaults only if no client-specific default exists for that type/lang
            for t_dict in templates_from_db:
                if not t_dict.get('client_id') and t_dict.get('is_default_for_type_lang'):
                    key = (t_dict.get('template_type'), t_dict.get('language_code'))
                    if key not in effective_defaults_map: # No client-specific default for this type/lang
                        effective_defaults_map[key] = t_dict

            processed_templates_display_list = []
            for t_dict in templates_from_db:
                display_dict = t_dict.copy()
                key = (t_dict.get('template_type'), t_dict.get('language_code'))

                # Is this template the one chosen as the "effective" default for its type/lang?
                # We compare using object identity (id()) in case of identical dicts from different sources (unlikely here but safe)
                # or more simply, if the template_id matches (assuming template_id is unique and present)
                effective_default_for_key = effective_defaults_map.get(key)
                if effective_default_for_key and effective_default_for_key.get('template_id') == t_dict.get('template_id'):
                    display_dict['is_display_default'] = True
                else:
                    display_dict['is_display_default'] = False
                processed_templates_display_list.append(display_dict)

            # Sort: display_defaults first, then by name/lang
            # Global templates (client_id is None) should generally come after client-specific ones if names are similar etc.
            # The primary sort is by the new 'is_display_default' flag.
            processed_templates_display_list.sort(key=lambda t: (
                not t['is_display_default'], # False (is_display_default=True) comes before True (is_display_default=False)
                bool(t.get('client_id')),    # Client-specific (True) before global (False) for non-defaults or secondary sort
                t.get('template_name', '').lower(),
                t.get('language_code', '').lower()
            ))

            for template_dict_display_item in processed_templates_display_list:
                name = template_dict_display_item.get('template_name', 'N/A')
                lang = template_dict_display_item.get('language_code', 'N/A')
                base_file_name = template_dict_display_item.get('base_file_name', 'N/A')
                # Use 'is_display_default' for the UI indication
                is_default_for_display = template_dict_display_item.get('is_display_default', False)

                item_text = f"{name} ({lang}) - {base_file_name}"
                if is_default_for_display:
                    item_text = f"[D] {item_text}"

                item = QListWidgetItem(item_text)
                # Store the original template_dict (or its copy if modification is an issue) in UserRole
                # Here, template_dict_display_item contains the original data + 'is_display_default'
                item.setData(Qt.UserRole, template_dict_display_item)

                if is_default_for_display:
                    font = item.font()
                    font.setBold(True)
                    item.setFont(font)
                    # item.setBackground(QColor("#E0F0E0")) # Optional: QColor needs import
                self.templates_list.addItem(item)
        except Exception as e:
            # Log the full traceback for detailed debugging
            logging.error("Error loading templates in dialog", exc_info=True)
            QMessageBox.warning(self, self.tr("Erreur DB"), self.tr("Erreur de chargement des modèles:\n{0}").format(str(e)))

    def create_documents(self):
        selected_items = self.templates_list.selectedItems()
        if not selected_items: QMessageBox.warning(self, self.tr("Aucun document sélectionné"), self.tr("Veuillez sélectionner au moins un document à créer.")); return
        created_files_count = 0

        default_company_obj = db_manager.get_default_company()
        default_company_id = default_company_obj['company_id'] if default_company_obj else None
        if default_company_id is None:
            QMessageBox.warning(self, self.tr("Avertissement"), self.tr("Aucune société par défaut n'est définie. Les détails du vendeur peuvent être manquants."))

        client_id_for_context = self.client_info.get('client_id')
        project_id_for_context_arg = self.client_info.get('project_id', self.client_info.get('project_identifier'))

        for item in selected_items:
            template_data = item.data(Qt.UserRole)
            if not isinstance(template_data, dict):
                QMessageBox.warning(self, self.tr("Erreur Modèle"), self.tr("Données de modèle invalides pour l'élément sélectionné."))
                continue

            db_template_name = template_data.get('template_name', 'N/A')
            db_template_lang = template_data.get('language_code', 'N/A')
            actual_template_filename = template_data.get('base_file_name', None)
            template_type = template_data.get('template_type', 'UNKNOWN')
            template_id_for_db = template_data.get('template_id')

            if not actual_template_filename:
                QMessageBox.warning(self, self.tr("Erreur Modèle"), self.tr("Nom de fichier manquant pour le modèle '{0}'. Impossible de créer.").format(db_template_name)); continue

            template_file_on_disk_abs = os.path.join(self.config["templates_dir"], db_template_lang, actual_template_filename)

            if os.path.exists(template_file_on_disk_abs):
                selected_order_identifier = None
                if self.order_select_combo and self.order_select_combo.isVisible():
                    selected_order_identifier_data = self.order_select_combo.currentData()
                    if selected_order_identifier_data != "NONE":
                        selected_order_identifier = selected_order_identifier_data

                client_base_folder = self.client_info.get("base_folder_path")
                if not client_base_folder:
                    logging.error(f"Client base folder not found for client_id: {client_id_for_context}")
                    QMessageBox.warning(self, self.tr("Erreur Configuration Client"), self.tr("Dossier de base du client non configuré pour {0}.").format(self.client_info.get("client_name", "ce client")))
                    continue

                safe_order_subfolder = ""
                if selected_order_identifier:
                    safe_order_subfolder = selected_order_identifier.replace(':', '_').replace(' ', '_')
                    # Path for file system
                    target_path_for_file = os.path.join(client_base_folder, safe_order_subfolder, db_template_lang, actual_template_filename)
                    # Path for DB (relative to client_base_folder)
                    file_path_relative_for_db = os.path.join(safe_order_subfolder, db_template_lang, actual_template_filename)
                else:
                    # Path for file system
                    target_path_for_file = os.path.join(client_base_folder, db_template_lang, actual_template_filename)
                    # Path for DB (relative to client_base_folder)
                    file_path_relative_for_db = os.path.join(db_template_lang, actual_template_filename)

                logging.info(f"Target path for file: {target_path_for_file}")
                os.makedirs(os.path.dirname(target_path_for_file), exist_ok=True)

                try:
                    logging.info(f"Copying template '{template_file_on_disk_abs}' to '{target_path_for_file}'")
                    shutil.copy(template_file_on_disk_abs, target_path_for_file)
                    logging.info(f"Successfully copied template to target path.")

                    additional_context = {}
                    if 'project_id' in self.client_info: additional_context['project_id'] = self.client_info['project_id']
                    # invoice_id seems to be set later contextually for packing lists, not from client_info directly here.
                    # if 'invoice_id' in self.client_info: additional_context['invoice_id'] = self.client_info['invoice_id']
                    additional_context['order_identifier'] = selected_order_identifier

                    if template_type == 'HTML_PACKING_LIST':
                        additional_context['document_type'] = 'packing_list'
                        additional_context['current_document_type_for_notes'] = 'HTML_PACKING_LIST'
                        # ... (rest of packing list logic from original) ...
                        packing_details_payload = {}
                        linked_products = db_manager.get_products_for_client_or_project(
                            client_id_for_context,
                            project_id=project_id_for_context_arg
                        )
                        linked_products = linked_products if linked_products else []
                        packing_items_data = []
                        total_net_w = 0.0; total_gross_w = 0.0; total_pkg_count = 0
                        for idx, prod_data in enumerate(linked_products):
                            net_w = float(prod_data.get('weight', 0.0) or 0.0)
                            quantity = float(prod_data.get('quantity', 1.0) or 1.0)
                            gross_w = net_w * 1.05
                            dims = prod_data.get('dimensions', 'N/A')
                            num_pkgs = 1; pkg_type = 'Carton'
                            packing_items_data.append({
                                'marks_nos': f'BOX {total_pkg_count + 1}', 'product_id': prod_data.get('product_id'),
                                'product_name_override': None, 'quantity_description': f"{quantity} {prod_data.get('unit_of_measure', 'unit(s)')}",
                                'num_packages': num_pkgs, 'package_type': pkg_type,
                                'net_weight_kg_item': net_w * quantity, 'gross_weight_kg_item': gross_w * quantity,
                                'dimensions_cm_item': dims
                            })
                            total_net_w += net_w * quantity; total_gross_w += gross_w * quantity; total_pkg_count += num_pkgs
                        if not linked_products:
                             packing_items_data.append({
                                'marks_nos': 'N/A', 'product_id': None, 'product_name_override': 'No products linked to client/project.',
                                'quantity_description': '', 'num_packages': 0, 'package_type': '',
                                'net_weight_kg_item': 0, 'gross_weight_kg_item': 0, 'dimensions_cm_item': ''
                            })
                        packing_details_payload['items'] = packing_items_data
                        packing_details_payload['total_packages'] = total_pkg_count
                        packing_details_payload['total_net_weight_kg'] = round(total_net_w, 2)
                        packing_details_payload['total_gross_weight_kg'] = round(total_gross_w, 2)
                        packing_details_payload['total_volume_cbm'] = 'N/A'
                        client_project_identifier = self.client_info.get('project_identifier', self.client_info.get('client_id', 'NOID'))
                        timestamp_str = datetime.now().strftime('%Y%m%d')
                        additional_context['packing_list_id'] = f"PL-{client_project_identifier}-{timestamp_str}"
                        additional_context['invoice_id'] = f"INVREF-{client_project_identifier}-{timestamp_str}"
                        additional_context['project_id'] = self.client_info.get('project_identifier', 'N/A')
                        additional_context['packing_details'] = packing_details_payload
                    else:
                        additional_context.update(self.client_info.copy())
                        additional_context['document_type'] = template_type
                        additional_context['order_identifier'] = selected_order_identifier
                        if template_type.startswith("HTML_"):
                             additional_context['current_document_type_for_notes'] = template_type

                    doc_db_data = {
                        'client_id': client_id_for_context,
                        'project_id': project_id_for_context_arg, # This can be None if not applicable
                        'order_identifier': selected_order_identifier, # This can be None
                        'document_name': actual_template_filename, # Name of the doc, usually same as file
                        'file_name_on_disk': actual_template_filename, # Actual file name
                        'file_path_relative': file_path_relative_for_db, # Corrected relative path
                        'document_type_generated': template_type,
                        'source_template_id': template_id_for_db,
                        'created_by_user_id': None # Placeholder for user ID, to be implemented
                    }
                    logging.info(f"Attempting to add document to DB with data: {doc_db_data}")
                    new_document_id_from_db = db_manager.add_client_document(doc_db_data)

                    if new_document_id_from_db:
                        logging.info(f"Document record added to DB with ID: {new_document_id_from_db}")
                        additional_context['document_id'] = new_document_id_from_db
                    else:
                        logging.error(f"Failed to add document record to DB for: {actual_template_filename}. Data: {doc_db_data}")
                        QMessageBox.warning(self, self.tr("Erreur DB"), self.tr("Impossible d'enregistrer l'entrée du document dans la base de données pour {0}.").format(actual_template_filename))
                        # Consider cleanup of copied file if DB entry fails: os.remove(target_path_for_file)
                        continue # Skip to next template

                    if target_path_for_file.lower().endswith(".docx"):
                        logging.info(f"Populating DOCX template: {target_path_for_file}")
                        populate_docx_template(target_path_for_file, self.client_info) # self.client_info is used as context here
                    elif target_path_for_file.lower().endswith(".html"):
                        logging.info(f"Populating HTML template: {target_path_for_file}")
                        with open(target_path_for_file, 'r', encoding='utf-8') as f: template_content = f.read()

                        document_context = db_manager.get_document_context_data(
                            client_id=client_id_for_context, company_id=default_company_id,
                            target_language_code=db_template_lang, project_id=project_id_for_context_arg,
                            additional_context=additional_context
                        )
                        if not document_context:
                             logging.warning(f"Failed to get document context for {actual_template_filename}. HTML might be incomplete.")

                        try:
                            populated_content = HtmlEditor.populate_html_content(template_content, document_context if document_context else {})
                            with open(target_path_for_file, 'w', encoding='utf-8') as f: f.write(populated_content)
                            logging.info(f"Successfully populated and saved HTML: {target_path_for_file}")
                        except Exception as e_html_pop:
                            logging.error(f"Error populating HTML content for {target_path_for_file}: {e_html_pop}", exc_info=True)
                            QMessageBox.warning(self, self.tr("Erreur HTML"), self.tr("Erreur lors de la population du contenu HTML pour {0}:\n{1}").format(actual_template_filename, str(e_html_pop)))
                            # Continue, as file is copied, DB entry made, but content might be unpopulated/default.
                    created_files_count += 1
                except (IOError, shutil.Error) as e_copy:
                    logging.error(f"Error copying template '{template_file_on_disk_abs}' to '{target_path_for_file}': {e_copy}", exc_info=True)
                    QMessageBox.warning(self, self.tr("Erreur Copie Fichier"), self.tr("Impossible de copier le fichier modèle '{0}' vers la destination:\n{1}").format(actual_template_filename, str(e_copy)))
                except Exception as e_create:
                    logging.error(f"General error creating document '{actual_template_filename}': {e_create}", exc_info=True)
                    QMessageBox.warning(self, self.tr("Erreur Création Document"), self.tr("Impossible de créer ou populer le document '{0}':\n{1}").format(actual_template_filename, str(e_create)))
            else:
                logging.warning(f"Template file not found on disk: {template_file_on_disk_abs} for template name '{db_template_name}'")
                QMessageBox.warning(self, self.tr("Erreur Modèle"), self.tr("Fichier modèle '{0}' introuvable pour '{1}'.").format(actual_template_filename, db_template_name))

        if created_files_count > 0:
            QMessageBox.information(self, self.tr("Documents créés"), self.tr("{0} documents ont été créés avec succès.").format(created_files_count))
            self.accept()
        elif not selected_items:
            # This case should be handled by the initial check, but good to have robustness
            pass
        else: # Some items were selected, but none were created
            QMessageBox.warning(self, self.tr("Erreur"), self.tr("Aucun document n'a pu être créé. Vérifiez les messages d'erreur précédents ou les logs pour plus de détails."))<|MERGE_RESOLUTION|>--- conflicted
+++ resolved
@@ -71,11 +71,10 @@
         self.search_bar = QLineEdit()
         self.search_bar.setPlaceholderText(self.tr("Filtrer par nom..."))
         combined_filter_layout.addWidget(self.search_bar)
-<<<<<<< HEAD
-=======
+
         from PyQt5.QtWidgets import QSizePolicy
 
->>>>>>> f3ac259c
+
         self.search_bar.setSizePolicy(QSizePolicy.Expanding, QSizePolicy.Preferred)
 
         main_layout.addWidget(filters_group)
