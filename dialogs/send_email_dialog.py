--- conflicted
+++ resolved
@@ -167,12 +167,8 @@
         try:
             all_templates_for_lang = []
             for template_type in self.email_template_types:
-<<<<<<< HEAD
                 templates = templates_crud.get_templates_by_type(
-=======
-                templates = templates_crud_instance.get_templates_by_type_and_language(
-
->>>>>>> bae6a6a8
+
                     template_type=template_type, language_code=language_code
                 )
                 if templates: all_templates_for_lang.extend(templates)
