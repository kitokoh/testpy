--- conflicted
+++ resolved
@@ -390,9 +390,4 @@
     db_manager.get_default_company = original_get_default_company
     db_manager.get_document_context_data = original_get_document_context_data
 
-<<<<<<< HEAD
-    sys.exit(app_exit_code)
-    
-=======
-    sys.exit(app_exit_code)
->>>>>>> be157966
+    sys.exit(app_exit_code)