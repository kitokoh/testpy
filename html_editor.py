--- conflicted
+++ resolved
@@ -6,7 +6,6 @@
 from PyQt5.QtWidgets import (
     QApplication, QDialog, QVBoxLayout, QHBoxLayout,
     QPushButton, QMessageBox, QFileDialog, QStyle, QLabel, QLineEdit, QWidget,
-<<<<<<< HEAD
     QSizePolicy, QSplitter
 )
 from PyQt5.QtWebEngineWidgets import QWebEngineView, QWebChannel
@@ -14,21 +13,6 @@
 import db as db_manager
 from db import get_document_context_data, get_default_company
 from html_to_pdf_util import render_html_template, convert_html_to_pdf
-=======
-    QApplication, QDialog, QVBoxLayout, QHBoxLayout,
-    QPushButton, QMessageBox, QFileDialog, QStyle, QLabel, QLineEdit, QWidget,
-    QSizePolicy, QSplitter # Removed QCheckBox, Added QSplitter
-)
-from PyQt5.QtWebEngineWidgets import QWebEngineView
-from PyQt5.QtWebChannel import QWebChannel # Moved QWebChannel
-from PyQt5.QtCore import QUrl, QStandardPaths, Qt, QCoreApplication, pyqtSlot, QObject, pyqtSignal, QFileInfo # Added pyqtSlot, QObject, pyqtSignal, QFileInfo
-import functools # For partial
-import db # Import the real db module
-from db import get_document_context_data, get_default_company
-from html_to_pdf_util import render_html_template, convert_html_to_pdf # Added convert_html_to_pdf
-
-# Removed ClientInfoWidget placeholder as it's no longer used in this file
->>>>>>> ae9eea40
 
 class JsBridge(QObject):
     editorContentReady = pyqtSignal(str)
@@ -56,34 +40,19 @@
         self.client_data = client_data
         self._current_pdf_export_path = None
         self.raw_html_content_from_editor = ""
-<<<<<<< HEAD
 
         self.web_view = None
         self.bridge = None
         self.channel = None
 
-=======
-
-        self.web_view = None # Will be QWebEngineView for TinyMCE
-        self.bridge = None   # For JS-Python communication
-        self.channel = None  # For JS-Python communication
-
->>>>>>> ae9eea40
         default_company_obj = get_default_company()
         self.default_company_id = default_company_obj['company_id'] if default_company_obj else None
         if not self.default_company_id:
             print("WARNING: No default company found. Seller details may be missing.")
 
         self._setup_ui()
-<<<<<<< HEAD
         if self.bridge:
             self.bridge.tinymceInitialized.connect(self._load_file_content_into_tinymce)
-=======
-        # Connect tinymceInitialized signal to _load_file_content_into_tinymce
-        if self.bridge: # Ensure bridge is initialized
-            self.bridge.tinymceInitialized.connect(self._load_file_content_into_tinymce)
-        # Initial content loading is now handled by _load_file_content_into_tinymce after TinyMCE initializes
->>>>>>> ae9eea40
 
     def _setup_ui(self):
         self.setWindowTitle(self.tr("HTML Editor (TinyMCE) - {0}").format(os.path.basename(self.file_path) if self.file_path else "New Document"))
@@ -91,7 +60,6 @@
 
         main_layout = QVBoxLayout(self)
 
-<<<<<<< HEAD
         splitter = QSplitter(Qt.Horizontal)
 
         self.web_view = QWebEngineView()
@@ -103,33 +71,12 @@
         splitter.setSizes([700, 500])
         main_layout.addWidget(splitter, 1)
 
-=======
-        # Splitter for draggable resizing between editor and preview
-        splitter = QSplitter(Qt.Horizontal)
-
-        self.web_view = QWebEngineView() # This will host TinyMCE
-        splitter.addWidget(self.web_view)
-
-        self.preview_pane = QWebEngineView() # For processed HTML preview
-        splitter.addWidget(self.preview_pane)
-
-        splitter.setSizes([600, 600]) # Initial equal sizes
-        main_layout.addWidget(splitter, 5) # Give most space to editor/preview
-
-        # Setup QWebChannel
->>>>>>> ae9eea40
         self.bridge = JsBridge(self)
         self.channel = QWebChannel(self.web_view.page())
         self.web_view.page().setWebChannel(self.channel)
         self.channel.registerObject("qt_bridge", self.bridge)
 
-<<<<<<< HEAD
         current_dir = os.path.dirname(os.path.abspath(__file__))
-=======
-        # Load TinyMCE loader HTML
-        current_dir = os.path.dirname(os.path.abspath(__file__))
-        # Path updated to 'html_editor_assets'
->>>>>>> ae9eea40
         loader_html_path = os.path.join(current_dir, "html_editor_assets", "tinymce_loader.html")
 
         if not os.path.exists(loader_html_path):
@@ -137,19 +84,11 @@
             QMessageBox.critical(self, "Error", error_msg)
             self.web_view.setHtml(f"<h1>{error_msg}</h1>")
         else:
-<<<<<<< HEAD
             fi = QFileInfo(loader_html_path)
-=======
-            fi = QFileInfo(loader_html_path) # Use QFileInfo for proper local file URL
->>>>>>> ae9eea40
             self.web_view.setUrl(QUrl.fromLocalFile(fi.absoluteFilePath()))
 
         self.web_view.loadFinished.connect(self._on_web_view_load_finished)
 
-<<<<<<< HEAD
-=======
-        # Buttons
->>>>>>> ae9eea40
         button_layout = QHBoxLayout()
         self.save_button = QPushButton(self.tr("Save"))
         self.save_button.setIcon(self.style().standardIcon(QStyle.SP_DialogSaveButton))
@@ -167,15 +106,10 @@
         button_layout.addWidget(self.close_button)
         main_layout.addLayout(button_layout)
 
-<<<<<<< HEAD
-=======
-        # Connect signals (save, refresh, export will be connected to JS calls)
->>>>>>> ae9eea40
         self.save_button.clicked.connect(self.save_content)
         self.refresh_button.clicked.connect(self.refresh_preview)
         self.export_pdf_button.clicked.connect(self.export_to_pdf)
         self.close_button.clicked.connect(self.reject)
-<<<<<<< HEAD
         self.bridge.editorContentReady.connect(self._handle_editor_content_callback)
 
     def _on_web_view_load_finished(self, success):
@@ -209,72 +143,13 @@
 <head><meta charset="UTF-8"><title>Document</title></head>
 <body><h1>New Document</h1><p>Client: {{client.name}}</p></body>
 </html>"""
-=======
-        # Connect the bridge signal for receiving content to a handler
-        self.bridge.editorContentReady.connect(self._handle_editor_content_callback)
-
-
-    def _on_web_view_load_finished(self, success):
-        if success:
-            print("WebEngineView (loader) finished loading.")
-            # TinyMCE initialization is triggered by JS in tinymce_loader.html.
-            # _load_file_content_into_tinymce() will be called by the 'tinymceInitialized' signal from JsBridge.
-        else:
-            QMessageBox.critical(self, "Load Error", "Failed to load the TinyMCE loader HTML.")
-
-    def _load_file_content_into_tinymce(self):
-        print("TinyMCE ready, loading initial content into editor...")
-        if self.file_path and os.path.exists(self.file_path):
-            try:
-                with open(self.file_path, 'r', encoding='utf-8') as f:
-                    content = f.read()
-                    # Escape content for JavaScript string
-                    escaped_content = json.dumps(content)
-                    self.web_view.page().runJavaScript(f"setEditorContent({escaped_content});")
-                    # Store this initial content. It will be updated if JS calls back or if save/refresh fetches new content.
-                    self.raw_html_content_from_editor = content
-            except IOError as e:
-                QMessageBox.warning(self, self.tr("Load Error"), f"Could not load HTML file: {self.file_path}\n{e}")
-                self._set_default_skeleton_in_tinymce() # Load skeleton if file read fails
-        else:
-            self._set_default_skeleton_in_tinymce() # Load skeleton if no file path or file doesn't exist
-
-        # Trigger an initial preview after attempting to load content
-        self.refresh_preview()
-
-
-    def _set_default_skeleton_in_tinymce(self):
-        skeleton_html = """<!DOCTYPE html>
-<html lang="en">
-<head>
-    <meta charset="UTF-8">
-    <meta name="viewport" content="width=device-width, initial-scale=1.0">
-    <title>Document</title>
-</head>
-<body>
-    <h1>New Document</h1>
-    <p>Client: {{client.name}}</p>
-    <p>Project ID: {{project.id}}</p>
-</body>
-</html>"""
-        escaped_content = json.dumps(skeleton_html)
-        self.web_view.page().runJavaScript(f"setEditorContent({escaped_content});")
-        self.raw_html_content_from_editor = skeleton_html
-        # self.refresh_preview() # Called by _load_file_content_into_tinymce after this
->>>>>>> ae9eea40
 
     def _replace_placeholders_html(self, html_content: str) -> str:
         if not self.client_data or 'client_id' not in self.client_data:
             QMessageBox.warning(self, self.tr("Data Error"), self.tr("Client ID is missing. Cannot populate template fully."))
             return html_content
-<<<<<<< HEAD
         if not self.default_company_id:
             print("WARNING: Default company ID is not set. Seller details may be missing.")
-=======
-
-        if not self.default_company_id:
-            print("WARNING: Default company ID is not set. Seller details may be missing in preview.")
->>>>>>> ae9eea40
 
         client_id = self.client_data.get('client_id')
         project_id_for_context = self.client_data.get('project_id_db_uuid') or self.client_data.get('project_identifier')
@@ -289,28 +164,15 @@
             return render_html_template(html_content, context)
         except Exception as e:
             print(f"Error during placeholder replacement: {e}")
-<<<<<<< HEAD
             QMessageBox.critical(self, self.tr("Template Error"), self.tr("Could not process template placeholders: {0}").format(e))
-=======
-            QMessageBox.critical(self, self.tr("Template Error"),
-                                 self.tr("Could not process template placeholders: {0}").format(e))
->>>>>>> ae9eea40
             return html_content
 
     _save_pending = False
     _preview_pending = False
-<<<<<<< HEAD
     _export_pdf_pending = False
 
     def _handle_editor_content_callback(self, html_content):
         self.raw_html_content_from_editor = html_content
-=======
-    _export_pdf_pending = False # Added flag for PDF export
-
-    def _handle_editor_content_callback(self, html_content):
-        # This method is now the central callback for content received from JS.
-        self.raw_html_content_from_editor = html_content # Update our Python-side copy
->>>>>>> ae9eea40
 
         if self._save_pending:
             self._save_pending = False
@@ -334,30 +196,17 @@
         elif self._preview_pending:
             self._preview_pending = False
             processed_html = self._replace_placeholders_html(self.raw_html_content_from_editor)
-<<<<<<< HEAD
             base_url = QUrl.fromLocalFile(QFileInfo(self.file_path).absolutePath()) if self.file_path and os.path.exists(self.file_path) else QUrl()
             self.preview_pane.setHtml(processed_html, baseUrl=base_url)
 
         elif self._export_pdf_pending:
             self._export_pdf_pending = False
             self._actual_export_to_pdf()
-=======
-            base_url = None
-            if self.file_path and os.path.exists(self.file_path):
-                 base_url = QUrl.fromLocalFile(os.path.dirname(os.path.abspath(self.file_path)) + os.path.sep)
-            self.preview_pane.setHtml(processed_html, baseUrl=base_url if base_url else QUrl())
-
-        elif self._export_pdf_pending: # Check the new flag
-            self._export_pdf_pending = False
-            self._actual_export_to_pdf() # Call the actual export logic
-
->>>>>>> ae9eea40
 
     def save_content(self):
         self._save_pending = True
         self._preview_pending = False
         self._export_pdf_pending = False
-<<<<<<< HEAD
         self.web_view.page().runJavaScript("getEditorContent();")
 
     def refresh_preview(self):
@@ -399,72 +248,11 @@
             else:
                  QMessageBox.warning(self, self.tr("PDF Export Error"), self.tr("Failed to generate PDF content."))
 
-=======
-        self.web_view.page().runJavaScript("qt_bridge.receiveHtmlContent(getEditorContent());")
-
-    def refresh_preview(self):
-        self._preview_pending = True
-        self._save_pending = False
-        self._export_pdf_pending = False
-        self.web_view.page().runJavaScript("qt_bridge.receiveHtmlContent(getEditorContent());")
-
-
-    def export_to_pdf(self):
-        self._export_pdf_pending = True # Set the flag
-        self._save_pending = False
-        self._preview_pending = False
-        self.web_view.page().runJavaScript("qt_bridge.receiveHtmlContent(getEditorContent());")
-        # The actual PDF export will happen in _handle_editor_content_callback when _export_pdf_pending is true.
-
-    # This method contains the actual PDF export logic, called by the callback
-    def _actual_export_to_pdf(self):
-        if not self.raw_html_content_from_editor:
-            QMessageBox.warning(self, self.tr("No Content"), self.tr("Editor content is empty. Cannot export PDF."))
-            return
-
-        default_file_name = os.path.splitext(os.path.basename(self.file_path or "document"))[0] + ".pdf"
-        default_path = os.path.join(QStandardPaths.writableLocation(QStandardPaths.DocumentsLocation), default_file_name)
-
-        file_path_pdf, _ = QFileDialog.getSaveFileName(
-            self, self.tr("Save PDF As"), default_path, self.tr("PDF Files (*.pdf)")
-        )
-
-        if file_path_pdf:
-            processed_html_for_pdf = self._replace_placeholders_html(self.raw_html_content_from_editor)
-            base_url_for_pdf = None
-            if self.file_path and os.path.exists(self.file_path): # Use original HTML file path for base URL
-                 base_url_for_pdf = QUrl.fromLocalFile(os.path.dirname(os.path.abspath(self.file_path)) + os.path.sep).toString()
-
-            pdf_bytes = convert_html_to_pdf(processed_html_for_pdf, base_url=base_url_for_pdf)
-            if pdf_bytes:
-                try:
-                    with open(file_path_pdf, 'wb') as f:
-                        f.write(pdf_bytes)
-                    QMessageBox.information(self, self.tr("PDF Export"), self.tr("PDF exported successfully to: {0}").format(file_path_pdf))
-                except IOError as e:
-                    QMessageBox.critical(self, self.tr("PDF Export Error"), self.tr("Could not save PDF file: {0}\n{1}").format(file_path_pdf, e))
-            else:
-                 QMessageBox.warning(self, self.tr("PDF Export Error"), self.tr("Failed to generate PDF content."))
-
-
-    # _handle_pdf_export_signal and handle_pdf_export_finished are no longer needed
-    # as PDF export is now synchronous after getting content from JS.
-
->>>>>>> ae9eea40
     @staticmethod
     def populate_html_content(html_template_content: str, client_data_dict: dict,
                               default_company_id_static: str) -> str:
        client_id = client_data_dict.get("client_id")
-<<<<<<< HEAD
        project_id_for_context = client_data_dict.get('project_id_db_uuid') or client_data_dict.get('project_identifier')
-=======
-       # project_id in client_data_dict might be the human-readable project_identifier
-       # or the actual project_uuid. get_document_context_data expects project_id (UUID).
-       # This mapping needs to be robust based on what's in client_data_dict.
-       # Assuming client_data_dict from ClientWidget will have 'client_id' (UUID) and 'project_identifier' (text).
-       # If a 'project_db_id' (UUID) is also available in client_data_dict, prefer that.
-       project_id_for_context = client_data_dict.get('project_id_db_uuid') or client_data_dict.get('project_identifier') # Fallback
->>>>>>> ae9eea40
 
        if not client_id:
            print("Static Populate Error: Client ID missing from client_data_dict.")
@@ -475,11 +263,7 @@
        try:
             context = get_document_context_data(
                 client_id=client_id,
-<<<<<<< HEAD
                 company_id=default_company_id_static,
-=======
-                company_id=default_company_id_static, # For seller details
->>>>>>> ae9eea40
                 project_id=project_id_for_context if project_id_for_context else None,
                 additional_context=client_data_dict
             )
