--- conflicted
+++ resolved
@@ -6,8 +6,7 @@
 from pydantic import BaseModel, Field
 from typing import Optional, List, Dict, Any
 from datetime import date, datetime
-<<<<<<< HEAD
-=======
+
 from typing import Optional, List, Dict, Any # Keep existing Pydantic imports for now
 
 # SQLAlchemy Base
@@ -186,7 +185,6 @@
 # It's unusual to mix SQLAlchemy and Pydantic models in the same file this way,
 # but adhering to the subtask's request to modify api/models.py.
 # Consider separating them into different files/modules in a real application.
->>>>>>> 27b347b8
 
 class TemplateInfo(BaseModel):
     template_id: int = Field(..., description="Unique identifier for the template")
