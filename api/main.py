from fastapi import FastAPI
from . import templates
from . import documents
from . import auth as auth_router_module
from . import products # New import for the products router
from . import payments # Import for the payments router
<<<<<<< HEAD
=======

>>>>>>> 27b347b8

app = FastAPI(
    title="ClientDocManager API",
    description="API for managing clients, documents, and related functionalities.",
    version="0.1.0",
)

@app.get("/")
async def read_root():
    """
    Root endpoint for the API.
    Returns a welcome message.
    """
    return {"message": "Welcome to the ClientDocManager API"}

# Register the templates router
app.include_router(templates.router)
app.include_router(documents.router)
app.include_router(auth_router_module.router)
app.include_router(products.router) # Register the new products router
app.include_router(payments.router, prefix="/api/v1/payments", tags=["Payments Management"]) # Register the payments router
<<<<<<< HEAD
=======

>>>>>>> 27b347b8

# Further routers will be added here (for documents, auth, etc.)<|MERGE_RESOLUTION|>--- conflicted
+++ resolved
@@ -4,10 +4,7 @@
 from . import auth as auth_router_module
 from . import products # New import for the products router
 from . import payments # Import for the payments router
-<<<<<<< HEAD
-=======
 
->>>>>>> 27b347b8
 
 app = FastAPI(
     title="ClientDocManager API",
@@ -29,9 +26,5 @@
 app.include_router(auth_router_module.router)
 app.include_router(products.router) # Register the new products router
 app.include_router(payments.router, prefix="/api/v1/payments", tags=["Payments Management"]) # Register the payments router
-<<<<<<< HEAD
-=======
-
->>>>>>> 27b347b8
 
 # Further routers will be added here (for documents, auth, etc.)