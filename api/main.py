--- conflicted
+++ resolved
@@ -10,10 +10,7 @@
 from . import performance # Import for the performance router
 from . import employee_documents # Import for employee documents router
 from . import hr_reports # Import for HR reports router
-<<<<<<< HEAD
-=======
 from . import recruitment as recruitment_router_module # Import for the recruitment router
->>>>>>> 684930d5
 
 
 app = FastAPI(
@@ -42,9 +39,6 @@
 app.include_router(performance.router) # Register the performance router
 app.include_router(employee_documents.router) # Register employee documents router
 app.include_router(hr_reports.router) # Register HR reports router
-<<<<<<< HEAD
-=======
 app.include_router(recruitment_router_module.router) # Register the recruitment router
->>>>>>> 684930d5
 
 # Further routers will be added here (for documents, auth, etc.)