# -*- coding: utf-8 -*-
import os
import json
import shutil
from datetime import datetime
import smtplib
from email.mime.multipart import MIMEMultipart
from email.mime.text import MIMEText
from email.mime.application import MIMEApplication
import io

from PyQt5.QtWidgets import (
    QDialog, QVBoxLayout, QHBoxLayout, QTabWidget, QWidget, QFormLayout,
    QLineEdit, QPushButton, QComboBox, QSpinBox, QDialogButtonBox,
    QFileDialog, QTreeWidget, QTreeWidgetItem, QHeaderView, QTextEdit,
    QInputDialog, QMessageBox, QFrame, QLabel, QListWidget, QListWidgetItem, QCheckBox,
    QTableWidget, QTableWidgetItem, QAbstractItemView, QDoubleSpinBox,
    QGridLayout, QGroupBox
)
from PyQt5.QtGui import QIcon, QDesktopServices, QFont, QColor, QBrush
from PyQt5.QtCore import Qt, QUrl, QCoreApplication, QDate

import pandas as pd
from docx import Document
from PyPDF2 import PdfMerger
from reportlab.pdfgen import canvas

import db as db_manager
from company_management import CompanyTabWidget
from excel_editor import ExcelEditor
from html_editor import HtmlEditor
from pagedegrde import generate_cover_page_logic, APP_CONFIG as PAGEDEGRDE_APP_CONFIG
from utils import populate_docx_template, load_config as utils_load_config, save_config as utils_save_config

# APP_ROOT_DIR is now passed to CompilePdfDialog constructor where needed.
# The global import from main is removed.

class SettingsDialog(QDialog):
    def __init__(self, main_config, parent=None):
        super().__init__(parent)
        self.setWindowTitle(self.tr("Paramètres de l'Application")); self.setMinimumSize(500, 400)
        self.current_config_data = main_config
        self.CONFIG = main_config
        self.save_config = utils_save_config
        self.setup_ui_settings()

    def setup_ui_settings(self):
        layout = QVBoxLayout(self); tabs_widget = QTabWidget(); layout.addWidget(tabs_widget)
        general_tab_widget = QWidget(); general_form_layout = QFormLayout(general_tab_widget)
        self.templates_dir_input = QLineEdit(self.current_config_data["templates_dir"])
        templates_browse_btn = QPushButton(self.tr("Parcourir...")); templates_browse_btn.clicked.connect(lambda: self.browse_directory_for_input(self.templates_dir_input, self.tr("Sélectionner dossier modèles")))
        templates_dir_layout = QHBoxLayout(); templates_dir_layout.addWidget(self.templates_dir_input); templates_dir_layout.addWidget(templates_browse_btn)
        general_form_layout.addRow(self.tr("Dossier des Modèles:"), templates_dir_layout)
        self.clients_dir_input = QLineEdit(self.current_config_data["clients_dir"])
        clients_browse_btn = QPushButton(self.tr("Parcourir...")); clients_browse_btn.clicked.connect(lambda: self.browse_directory_for_input(self.clients_dir_input, self.tr("Sélectionner dossier clients")))
        clients_dir_layout = QHBoxLayout(); clients_dir_layout.addWidget(self.clients_dir_input); clients_dir_layout.addWidget(clients_browse_btn)
        general_form_layout.addRow(self.tr("Dossier des Clients:"), clients_dir_layout)
        self.interface_lang_combo = QComboBox()
        self.lang_display_to_code = {
            self.tr("Français (fr)"): "fr", self.tr("English (en)"): "en",
            self.tr("العربية (ar)"): "ar", self.tr("Türkçe (tr)"): "tr",
            self.tr("Português (pt)"): "pt"
        }
        self.interface_lang_combo.addItems(list(self.lang_display_to_code.keys()))
        current_lang_code = self.current_config_data.get("language", "fr")
        code_to_display_text = {code: display for display, code in self.lang_display_to_code.items()}
        current_display_text = code_to_display_text.get(current_lang_code)
        if current_display_text: self.interface_lang_combo.setCurrentText(current_display_text)
        else: self.interface_lang_combo.setCurrentText(code_to_display_text.get("fr", list(self.lang_display_to_code.keys())[0]))
        general_form_layout.addRow(self.tr("Langue Interface (redémarrage requis):"), self.interface_lang_combo)
        self.reminder_days_spinbox = QSpinBox(); self.reminder_days_spinbox.setRange(1, 365)
        self.reminder_days_spinbox.setValue(self.current_config_data.get("default_reminder_days", 30))
        general_form_layout.addRow(self.tr("Jours avant rappel client ancien:"), self.reminder_days_spinbox)
        tabs_widget.addTab(general_tab_widget, self.tr("Général"))
        email_tab_widget = QWidget(); email_form_layout = QFormLayout(email_tab_widget)
        self.smtp_server_input_field = QLineEdit(self.current_config_data.get("smtp_server", ""))
        email_form_layout.addRow(self.tr("Serveur SMTP:"), self.smtp_server_input_field)
        self.smtp_port_spinbox = QSpinBox(); self.smtp_port_spinbox.setRange(1, 65535); self.smtp_port_spinbox.setValue(self.current_config_data.get("smtp_port", 587))
        email_form_layout.addRow(self.tr("Port SMTP:"), self.smtp_port_spinbox)
        self.smtp_user_input_field = QLineEdit(self.current_config_data.get("smtp_user", ""))
        email_form_layout.addRow(self.tr("Utilisateur SMTP:"), self.smtp_user_input_field)
        self.smtp_pass_input_field = QLineEdit(self.current_config_data.get("smtp_password", "")); self.smtp_pass_input_field.setEchoMode(QLineEdit.Password)
        email_form_layout.addRow(self.tr("Mot de passe SMTP:"), self.smtp_pass_input_field)
        tabs_widget.addTab(email_tab_widget, self.tr("Email"))
        self.company_tab = CompanyTabWidget(self); tabs_widget.addTab(self.company_tab, self.tr("Company Details"))
        dialog_button_box = QDialogButtonBox(QDialogButtonBox.Ok | QDialogButtonBox.Cancel)
        ok_settings_button = dialog_button_box.button(QDialogButtonBox.Ok); ok_settings_button.setText(self.tr("OK")); ok_settings_button.setObjectName("primaryButton")
        cancel_settings_button = dialog_button_box.button(QDialogButtonBox.Cancel); cancel_settings_button.setText(self.tr("Annuler"))
        dialog_button_box.accepted.connect(self.accept); dialog_button_box.rejected.connect(self.reject)
        layout.addWidget(dialog_button_box)

    def browse_directory_for_input(self, line_edit_target, dialog_title):
        dir_path = QFileDialog.getExistingDirectory(self, dialog_title, line_edit_target.text())
        if dir_path: line_edit_target.setText(dir_path)

    def get_config(self):
        selected_lang_display_text = self.interface_lang_combo.currentText()
        language_code = self.lang_display_to_code.get(selected_lang_display_text, "fr")
        return {"templates_dir": self.templates_dir_input.text(), "clients_dir": self.clients_dir_input.text(),
                "language": language_code, "default_reminder_days": self.reminder_days_spinbox.value(),
                "smtp_server": self.smtp_server_input_field.text(), "smtp_port": self.smtp_port_spinbox.value(),
                "smtp_user": self.smtp_user_input_field.text(), "smtp_password": self.smtp_pass_input_field.text()}

class TemplateDialog(QDialog):
    def __init__(self, config, parent=None):
        super().__init__(parent)
        self.setWindowTitle(self.tr("Gestion des Modèles"))
        self.setMinimumSize(800, 500)
        self.config = config
        self.setup_ui()

    def setup_ui(self):
        main_hbox_layout = QHBoxLayout(self); left_vbox_layout = QVBoxLayout(); left_vbox_layout.setSpacing(10)
        self.template_list = QTreeWidget(); self.template_list.setColumnCount(4)
        self.template_list.setHeaderLabels([self.tr("Name"), self.tr("Type"), self.tr("Language"), self.tr("Default Status")])
        header = self.template_list.header(); header.setSectionResizeMode(0, QHeaderView.Stretch); header.setSectionResizeMode(1, QHeaderView.ResizeToContents); header.setSectionResizeMode(2, QHeaderView.ResizeToContents); header.setSectionResizeMode(3, QHeaderView.ResizeToContents)
        self.template_list.setAlternatingRowColors(True); font = self.template_list.font(); font.setPointSize(font.pointSize() + 1); self.template_list.setFont(font)
        left_vbox_layout.addWidget(self.template_list)
        btn_layout = QHBoxLayout(); btn_layout.setSpacing(8)
        self.add_btn = QPushButton(self.tr("Ajouter")); self.add_btn.setIcon(QIcon(":/icons/add.svg")); self.add_btn.setToolTip(self.tr("Ajouter un nouveau modèle")); self.add_btn.setObjectName("primaryButton"); self.add_btn.clicked.connect(self.add_template); btn_layout.addWidget(self.add_btn)
        self.edit_btn = QPushButton(self.tr("Modifier")); self.edit_btn.setIcon(QIcon(":/icons/edit.svg")); self.edit_btn.setToolTip(self.tr("Modifier le modèle sélectionné (ouvre le fichier externe)")); self.edit_btn.clicked.connect(self.edit_template); self.edit_btn.setEnabled(False); btn_layout.addWidget(self.edit_btn)
        self.delete_btn = QPushButton(self.tr("Supprimer")); self.delete_btn.setIcon(QIcon(":/icons/delete.svg")); self.delete_btn.setToolTip(self.tr("Supprimer le modèle sélectionné")); self.delete_btn.setObjectName("dangerButton"); self.delete_btn.clicked.connect(self.delete_template); self.delete_btn.setEnabled(False); btn_layout.addWidget(self.delete_btn)
        self.default_btn = QPushButton(self.tr("Par Défaut")); self.default_btn.setIcon(QIcon.fromTheme("emblem-default")); self.default_btn.setToolTip(self.tr("Définir le modèle sélectionné comme modèle par défaut pour sa catégorie et langue")); self.default_btn.clicked.connect(self.set_default_template); self.default_btn.setEnabled(False); btn_layout.addWidget(self.default_btn) # emblem-default not in list yet
        left_vbox_layout.addLayout(btn_layout); main_hbox_layout.addLayout(left_vbox_layout, 1)
        self.preview_area = QTextEdit(); self.preview_area.setReadOnly(True); self.preview_area.setPlaceholderText(self.tr("Sélectionnez un modèle pour afficher un aperçu."))
        self.preview_area.setObjectName("templatePreviewArea")
        main_hbox_layout.addWidget(self.preview_area, 2); main_hbox_layout.setContentsMargins(15,15,15,15); self.load_templates(); self.template_list.currentItemChanged.connect(self.handle_tree_item_selection)

    def handle_tree_item_selection(self,current_item,previous_item):
        if current_item is not None and current_item.parent() is not None: self.show_template_preview(current_item); self.edit_btn.setEnabled(True); self.delete_btn.setEnabled(True); self.default_btn.setEnabled(True)
        else: self.preview_area.clear(); self.preview_area.setPlaceholderText(self.tr("Sélectionnez un modèle pour afficher un aperçu.")); self.edit_btn.setEnabled(False); self.delete_btn.setEnabled(False); self.default_btn.setEnabled(False)

    def show_template_preview(self, item):
        if not item: self.preview_area.clear(); self.preview_area.setPlaceholderText(self.tr("Sélectionnez un modèle pour afficher un aperçu.")); return
        template_id=item.data(0,Qt.UserRole);
        if template_id is None: self.preview_area.clear(); self.preview_area.setPlaceholderText(self.tr("Sélectionnez un modèle pour afficher un aperçu.")); return
        try:
            details=db_manager.get_template_details_for_preview(template_id)
            if details:
                base_file_name=details['base_file_name']; language_code=details['language_code']; template_file_path=os.path.join(self.config["templates_dir"],language_code,base_file_name)
                self.preview_area.clear()
                if os.path.exists(template_file_path):
                    _,file_extension=os.path.splitext(template_file_path); file_extension=file_extension.lower()
                    if file_extension==".xlsx":
                        try:
                            df=pd.read_excel(template_file_path,sheet_name=0); html_content=f"""<style>table {{ border-collapse: collapse; width: 95%; font-family: Arial, sans-serif; margin: 10px; }} th, td {{ border: 1px solid #cccccc; padding: 6px; text-align: left; }} th {{ background-color: #e0e0e0; font-weight: bold; }} td {{ text-align: right; }} tr:nth-child(even) {{ background-color: #f9f9f9; }} tr:hover {{ background-color: #e6f7ff; }}</style>{df.to_html(escape=False,index=False,border=0)}"""; self.preview_area.setHtml(html_content)
                        except Exception as e: self.preview_area.setPlainText(self.tr("Erreur de lecture du fichier Excel:\n{0}").format(str(e)))
                    elif file_extension==".docx":
                        try: doc=Document(template_file_path); full_text=[para.text for para in doc.paragraphs]; self.preview_area.setPlainText("\n".join(full_text))
                        except Exception as e: self.preview_area.setPlainText(self.tr("Erreur de lecture du fichier Word:\n{0}").format(str(e)))
                    elif file_extension==".html":
                        try:
                            with open(template_file_path,"r",encoding="utf-8") as f: self.preview_area.setPlainText(f.read())
                        except Exception as e: self.preview_area.setPlainText(self.tr("Erreur de lecture du fichier HTML:\n{0}").format(str(e)))
                    else: self.preview_area.setPlainText(self.tr("Aperçu non disponible pour ce type de fichier."))
                else: self.preview_area.setPlainText(self.tr("Fichier modèle introuvable."))
            else: self.preview_area.setPlainText(self.tr("Détails du modèle non trouvés dans la base de données."))
        except Exception as e_general: self.preview_area.setPlainText(self.tr("Une erreur est survenue lors de la récupération des détails du modèle:\n{0}").format(str(e_general)))

    def load_templates(self):
        self.template_list.clear(); self.preview_area.clear(); self.preview_area.setPlaceholderText(self.tr("Sélectionnez un modèle pour afficher un aperçu."))
        categories=db_manager.get_all_template_categories(); categories=categories if categories else []
        for category_dict in categories:
            category_item=QTreeWidgetItem(self.template_list,[category_dict['category_name']])
            templates_in_category=db_manager.get_templates_by_category_id(category_dict['category_id']); templates_in_category=templates_in_category if templates_in_category else []
            for template_dict in templates_in_category:
                template_name=template_dict['template_name']; template_type=template_dict.get('template_type','N/A'); language=template_dict['language_code']; is_default=self.tr("Yes") if template_dict.get('is_default_for_type_lang') else self.tr("No")
                template_item=QTreeWidgetItem(category_item,[template_name,template_type,language,is_default]); template_item.setData(0,Qt.UserRole,template_dict['template_id'])
        self.template_list.expandAll(); self.edit_btn.setEnabled(False); self.delete_btn.setEnabled(False); self.default_btn.setEnabled(False)

    def add_template(self):
        file_path,_=QFileDialog.getOpenFileName(self,self.tr("Sélectionner un modèle"),self.config["templates_dir"],self.tr("Fichiers Modèles (*.xlsx *.docx *.html);;Tous les fichiers (*)"))
        if not file_path:return
        name,ok=QInputDialog.getText(self,self.tr("Nom du Modèle"),self.tr("Entrez un nom pour ce modèle:"))
        if not ok or not name.strip():return
        existing_categories=db_manager.get_all_template_categories(); existing_categories=existing_categories if existing_categories else []
        category_display_list=[cat['category_name'] for cat in existing_categories]; create_new_option=self.tr("[Create New Category...]"); category_display_list.append(create_new_option)
        selected_category_name,ok=QInputDialog.getItem(self,self.tr("Select Template Category"),self.tr("Category:"),category_display_list,0,False)
        if not ok:return
        final_category_id=None
        if selected_category_name==create_new_option:
            new_category_text,ok_new=QInputDialog.getText(self,self.tr("New Category"),self.tr("Enter name for new category:"))
            if ok_new and new_category_text.strip(): final_category_id=db_manager.add_template_category(new_category_text.strip());
            if not final_category_id:QMessageBox.warning(self,self.tr("Error"),self.tr("Could not create or find category: {0}").format(new_category_text.strip()));return
            else:return
        else:
            found_cat=next((cat for cat in existing_categories if cat['category_name']==selected_category_name),None)
            if found_cat:final_category_id=found_cat['category_id']
            else:QMessageBox.critical(self,self.tr("Error"),self.tr("Selected category not found internally."));return
        languages=["fr","en","ar","tr","pt"]; lang,ok=QInputDialog.getItem(self,self.tr("Langue du Modèle"),self.tr("Sélectionnez la langue:"),languages,0,False)
        if not ok:return
        target_dir=os.path.join(self.config["templates_dir"],lang); os.makedirs(target_dir,exist_ok=True)
        base_file_name=os.path.basename(file_path); target_path=os.path.join(target_dir,base_file_name)
        file_ext=os.path.splitext(base_file_name)[1].lower(); template_type_for_db="document_other"
        if file_ext==".xlsx":template_type_for_db="document_excel"
        elif file_ext==".docx":template_type_for_db="document_word"
        elif file_ext==".html":template_type_for_db="document_html"
        template_metadata={'template_name':name.strip(),'template_type':template_type_for_db,'language_code':lang,'base_file_name':base_file_name,'description':f"Modèle {name.strip()} en {lang} ({base_file_name})",'category_id':final_category_id,'is_default_for_type_lang':False}
        try:
            shutil.copy(file_path,target_path); new_template_id=db_manager.add_template(template_metadata)
            if new_template_id:self.load_templates();QMessageBox.information(self,self.tr("Succès"),self.tr("Modèle ajouté avec succès."))
            else:QMessageBox.critical(self,self.tr("Erreur DB"),self.tr("Erreur lors de l'enregistrement du modèle dans la base de données."))
        except Exception as e:QMessageBox.critical(self,self.tr("Erreur"),self.tr("Erreur lors de l'ajout du modèle (fichier ou DB):\n{0}").format(str(e)))

    def edit_template(self):
        current_item=self.template_list.currentItem()
        if not current_item or not current_item.parent():QMessageBox.warning(self,self.tr("Sélection Requise"),self.tr("Veuillez sélectionner un modèle à modifier."));return
        template_id=current_item.data(0,Qt.UserRole);
        if template_id is None:return
        try:
            path_info=db_manager.get_template_path_info(template_id)
            if path_info:template_file_path=os.path.join(self.config["templates_dir"],path_info['language'],path_info['file_name']); QDesktopServices.openUrl(QUrl.fromLocalFile(template_file_path))
            else:QMessageBox.warning(self,self.tr("Erreur"),self.tr("Impossible de récupérer les informations du modèle."))
        except Exception as e:QMessageBox.warning(self,self.tr("Erreur"),self.tr("Erreur lors de l'ouverture du modèle:\n{0}").format(str(e)))

    def delete_template(self):
        current_item=self.template_list.currentItem()
        if not current_item or not current_item.parent():QMessageBox.warning(self,self.tr("Sélection Requise"),self.tr("Veuillez sélectionner un modèle à supprimer."));return
        template_id=current_item.data(0,Qt.UserRole);
        if template_id is None:return
        reply=QMessageBox.question(self,self.tr("Confirmer Suppression"),self.tr("Êtes-vous sûr de vouloir supprimer ce modèle ?"),QMessageBox.Yes|QMessageBox.No,QMessageBox.No)
        if reply==QMessageBox.Yes:
            try:
                file_info=db_manager.delete_template_and_get_file_info(template_id)
                if file_info:
                    file_path_to_delete=os.path.join(self.config["templates_dir"],file_info['language'],file_info['file_name'])
                    if os.path.exists(file_path_to_delete):os.remove(file_path_to_delete)
                    self.load_templates();QMessageBox.information(self,self.tr("Succès"),self.tr("Modèle supprimé avec succès."))
                else:QMessageBox.critical(self,self.tr("Erreur"),self.tr("Erreur de suppression du modèle."))
            except Exception as e:QMessageBox.critical(self,self.tr("Erreur"),self.tr("Erreur de suppression du modèle:\n{0}").format(str(e)))

    def set_default_template(self):
        current_item=self.template_list.currentItem()
        if not current_item or not current_item.parent():QMessageBox.warning(self,self.tr("Sélection Requise"),self.tr("Veuillez sélectionner un modèle à définir par défaut."));return
        template_id=current_item.data(0,Qt.UserRole);
        if template_id is None:return
        try:
            success=db_manager.set_default_template_by_id(template_id)
            if success:self.load_templates();QMessageBox.information(self,self.tr("Succès"),self.tr("Modèle défini comme modèle par défaut."))
            else:QMessageBox.critical(self,self.tr("Erreur DB"),self.tr("Erreur de mise à jour du modèle."))
        except Exception as e:QMessageBox.critical(self,self.tr("Erreur"),self.tr("Erreur lors de la définition du modèle par défaut:\n{0}").format(str(e)))

class ContactDialog(QDialog):
    def __init__(self, client_id=None, contact_data=None, parent=None):
        super().__init__(parent)
        self.client_id = client_id; self.contact_data = contact_data or {}
        self.setWindowTitle(self.tr("Modifier Contact") if self.contact_data else self.tr("Ajouter Contact"))
        self.setMinimumSize(450,550); self.setup_ui() # Increased min height for new group
    def _create_icon_label_widget(self,icon_name,label_text):
        widget=QWidget();layout=QHBoxLayout(widget);layout.setContentsMargins(0,0,0,0);layout.setSpacing(5)
        icon_label=QLabel();icon_label.setPixmap(QIcon.fromTheme(icon_name).pixmap(16,16));layout.addWidget(icon_label);layout.addWidget(QLabel(label_text));return widget
    def setup_ui(self):
        main_layout=QVBoxLayout(self);main_layout.setSpacing(15)
        header_label=QLabel(self.tr("Ajouter Nouveau Contact") if not self.contact_data else self.tr("Modifier Détails Contact")); header_label.setObjectName("dialogHeaderLabel"); main_layout.addWidget(header_label)
        form_layout=QFormLayout();form_layout.setSpacing(10);form_layout.setContentsMargins(10,0,10,0)
        # self.setStyleSheet("QLineEdit, QCheckBox { padding: 3px; }") # Prefer global styles
        self.name_input=QLineEdit(self.contact_data.get("name",""));form_layout.addRow(self._create_icon_label_widget("user",self.tr("Nom complet (ou affichage):")),self.name_input) # Changed label slightly
        self.email_input=QLineEdit(self.contact_data.get("email",""));form_layout.addRow(self._create_icon_label_widget("mail-message-new",self.tr("Email:")),self.email_input)
        self.phone_input=QLineEdit(self.contact_data.get("phone",""));form_layout.addRow(self._create_icon_label_widget("phone",self.tr("Téléphone (principal):")),self.phone_input) # Changed label slightly
        self.position_input=QLineEdit(self.contact_data.get("position",""));form_layout.addRow(self._create_icon_label_widget("preferences-desktop-user",self.tr("Poste (général):")),self.position_input) # Changed label slightly
        self.primary_check=QCheckBox(self.tr("Contact principal pour le client"));self.primary_check.setChecked(bool(self.contact_data.get("is_primary_for_client", self.contact_data.get("is_primary",0))));self.primary_check.stateChanged.connect(self.update_primary_contact_visuals);form_layout.addRow(self._create_icon_label_widget("emblem-important",self.tr("Principal:")),self.primary_check)
        main_layout.addLayout(form_layout)

        # Additional Fields GroupBox
        self.additional_fields_group = QGroupBox(self.tr("Champs supplémentaires"))
        self.additional_fields_group.setCheckable(True)
        self.additional_fields_group.setChecked(False) # Default to collapsed
        additional_form_layout = QFormLayout(self.additional_fields_group)
        additional_form_layout.setSpacing(10)

        self.givenName_input = QLineEdit(self.contact_data.get("givenName", ""))
        additional_form_layout.addRow(self.tr("Prénom:"), self.givenName_input)
        self.familyName_input = QLineEdit(self.contact_data.get("familyName", ""))
        additional_form_layout.addRow(self.tr("Nom de famille:"), self.familyName_input)
        self.displayName_input = QLineEdit(self.contact_data.get("displayName", ""))
        additional_form_layout.addRow(self.tr("Nom affiché:"), self.displayName_input)
        self.phone_type_input = QLineEdit(self.contact_data.get("phone_type", ""))
        additional_form_layout.addRow(self.tr("Type téléphone (principal):"), self.phone_type_input)
        self.email_type_input = QLineEdit(self.contact_data.get("email_type", ""))
        additional_form_layout.addRow(self.tr("Type email (principal):"), self.email_type_input)
        self.address_formattedValue_input = QLineEdit(self.contact_data.get("address_formattedValue", ""))
        additional_form_layout.addRow(self.tr("Adresse complète formatée:"), self.address_formattedValue_input)
        self.address_streetAddress_input = QLineEdit(self.contact_data.get("address_streetAddress", ""))
        additional_form_layout.addRow(self.tr("Rue:"), self.address_streetAddress_input)
        self.address_city_input = QLineEdit(self.contact_data.get("address_city", ""))
        additional_form_layout.addRow(self.tr("Ville:"), self.address_city_input)
        self.address_region_input = QLineEdit(self.contact_data.get("address_region", ""))
        additional_form_layout.addRow(self.tr("Région/État:"), self.address_region_input)
        self.address_postalCode_input = QLineEdit(self.contact_data.get("address_postalCode", ""))
        additional_form_layout.addRow(self.tr("Code Postal:"), self.address_postalCode_input)
        self.address_country_input = QLineEdit(self.contact_data.get("address_country", ""))
        additional_form_layout.addRow(self.tr("Pays:"), self.address_country_input)
        self.organization_name_input = QLineEdit(self.contact_data.get("organization_name", self.contact_data.get("company_name", ""))) # Fallback to general company_name
        additional_form_layout.addRow(self.tr("Nom Organisation:"), self.organization_name_input)
        self.organization_title_input = QLineEdit(self.contact_data.get("organization_title", self.contact_data.get("position", ""))) # Fallback to general position
        additional_form_layout.addRow(self.tr("Titre dans l'organisation:"), self.organization_title_input)
        self.birthday_date_input = QLineEdit(self.contact_data.get("birthday_date", "")) # Using QLineEdit for now
        self.birthday_date_input.setPlaceholderText(self.tr("AAAA-MM-JJ ou MM-JJ"))
        additional_form_layout.addRow(self.tr("Date de naissance:"), self.birthday_date_input)

        main_layout.addWidget(self.additional_fields_group)

        # Check if any additional field has data to expand the group box
        additional_fields_keys = [
            "givenName", "familyName", "displayName", "phone_type", "email_type",
            "address_formattedValue", "address_streetAddress", "address_city",
            "address_region", "address_postalCode", "address_country",
            "organization_name", "organization_title", "birthday_date"
        ]
        # Also consider company_name and position if they were used as fallbacks and are different
        # from the main company_name/position fields, or if the specific fields are present.
        if any(self.contact_data.get(key) for key in additional_fields_keys) or \
           (self.contact_data.get("company_name") and self.organization_name_input.text() != self.contact_data.get("company_name")) or \
           (self.contact_data.get("position") and self.organization_title_input.text() != self.contact_data.get("position")):
            self.additional_fields_group.setChecked(True)

        main_layout.addStretch()
        button_frame=QFrame(self);button_frame.setObjectName("buttonFrame") # Style in QSS
        button_frame_layout=QHBoxLayout(button_frame);button_frame_layout.setContentsMargins(0,0,0,0)
        button_box=QDialogButtonBox(QDialogButtonBox.Ok|QDialogButtonBox.Cancel)
        ok_button=button_box.button(QDialogButtonBox.Ok);ok_button.setText(self.tr("OK"));ok_button.setIcon(QIcon(":/icons/dialog-ok-apply.svg"));ok_button.setObjectName("primaryButton")
        cancel_button=button_box.button(QDialogButtonBox.Cancel);cancel_button.setText(self.tr("Annuler"));cancel_button.setIcon(QIcon(":/icons/dialog-cancel.svg"))
        button_box.accepted.connect(self.accept);button_box.rejected.connect(self.reject);button_frame_layout.addWidget(button_box);main_layout.addWidget(button_frame)
        self.update_primary_contact_visuals(self.primary_check.checkState())
    def update_primary_contact_visuals(self,state):
        # Dynamic style based on state - kept inline
        # Padding will be inherited from global QLineEdit style
        if state==Qt.Checked:
            self.name_input.setStyleSheet("background-color: #E8F5E9;") # Light Green from palette
        else:
            self.name_input.setStyleSheet("") # Reset to default QSS
    def get_data(self):
        data = {
            "name": self.name_input.text().strip(), # Fallback name or displayName
            "email": self.email_input.text().strip(),
            "phone": self.phone_input.text().strip(), # Primary phone
            "position": self.position_input.text().strip(), # General position
            "is_primary_for_client": 1 if self.primary_check.isChecked() else 0,
            # notes from main dialog is not here, assumed to be handled by ClientWidget's direct save for general notes.
            # If notes were part of this dialog, it would be: "notes": self.notes_input.toPlainText().strip(),
        }
        if self.additional_fields_group.isChecked():
            data.update({
                "givenName": self.givenName_input.text().strip(),
                "familyName": self.familyName_input.text().strip(),
                "displayName": self.displayName_input.text().strip(),
                "phone_type": self.phone_type_input.text().strip(),
                "email_type": self.email_type_input.text().strip(),
                "address_formattedValue": self.address_formattedValue_input.text().strip(),
                "address_streetAddress": self.address_streetAddress_input.text().strip(),
                "address_city": self.address_city_input.text().strip(),
                "address_region": self.address_region_input.text().strip(),
                "address_postalCode": self.address_postalCode_input.text().strip(),
                "address_country": self.address_country_input.text().strip(),
                "organization_name": self.organization_name_input.text().strip(),
                "organization_title": self.organization_title_input.text().strip(),
                "birthday_date": self.birthday_date_input.text().strip(),
            })
            # If displayName has content and main 'name' is different or empty, prioritize displayName for 'name' field in DB
            if data.get("displayName") and data.get("displayName") != data.get("name"):
                data["name"] = data["displayName"]
            elif not data.get("name") and data.get("displayName"): # if name was empty but displayname is not
                 data["name"] = data["displayName"]


        # If the group is not checked, we might still want to save specific fields if they were pre-filled
        # and are now different from their original values (e.g. user unchecked after editing).
        # However, current logic is simpler: if unchecked, only main fields are saved.
        # If a more nuanced save is needed (e.g. save if field ever had data), this logic would need expansion.
        return data

class ProductDialog(QDialog):
    def __init__(self,client_id,product_data=None,parent=None):super().__init__(parent);self.client_id=client_id;self.setWindowTitle(self.tr("Ajouter Produits au Client"));self.setMinimumSize(900,800);self.client_info=db_manager.get_client_by_id(self.client_id);self.setup_ui();self._set_initial_language_filter();self._filter_products_by_language_and_search()
    def _set_initial_language_filter(self):
        primary_language=None
        if self.client_info:client_langs=self.client_info.get('selected_languages');
        if client_langs:primary_language=client_langs.split(',')[0].strip()
        if primary_language:
            for i in range(self.product_language_filter_combo.count()):
                if self.product_language_filter_combo.itemText(i)==primary_language:self.product_language_filter_combo.setCurrentText(primary_language);break
    def _filter_products_by_language_and_search(self):
        self.existing_products_list.clear();selected_language=self.product_language_filter_combo.currentText();language_code_for_db=None if selected_language==self.tr("All") else selected_language;search_text=self.search_existing_product_input.text().lower();name_pattern_for_db=f"%{search_text}%" if search_text else None
        try:
            products=db_manager.get_all_products_for_selection_filtered(language_code=language_code_for_db,name_pattern=name_pattern_for_db)
            if products is None:products=[]
            for product_data in products:
                product_name=product_data.get('product_name','N/A');description=product_data.get('description','');base_unit_price=product_data.get('base_unit_price',0.0)
                if base_unit_price is None:base_unit_price=0.0
                desc_snippet=(description[:30]+'...') if len(description)>30 else description;display_text=f"{product_name} (Desc: {desc_snippet}, Prix: {base_unit_price:.2f} €)"
                item=QListWidgetItem(display_text);item.setData(Qt.UserRole,product_data);self.existing_products_list.addItem(item)
        except Exception as e:print(f"Error loading existing products: {e}");QMessageBox.warning(self,self.tr("Erreur Chargement Produits"),self.tr("Impossible de charger la liste des produits existants:\n{0}").format(str(e)))
    def _populate_form_from_selected_product(self,item):
        product_data=item.data(Qt.UserRole)
        if product_data:
            self.name_input.setText(product_data.get('product_name',''));self.description_input.setPlainText(product_data.get('description',''));base_price=product_data.get('base_unit_price',0.0)
            try:self.unit_price_input.setValue(float(base_price))
            except(ValueError,TypeError):self.unit_price_input.setValue(0.0)
            self.quantity_input.setValue(1.0);self.quantity_input.setFocus();self._update_current_line_total_preview()
    def _create_icon_label_widget(self,icon_name,label_text):widget=QWidget();layout=QHBoxLayout(widget);layout.setContentsMargins(0,0,0,0);layout.setSpacing(5);icon_label=QLabel();icon_label.setPixmap(QIcon.fromTheme(icon_name).pixmap(16,16));layout.addWidget(icon_label);layout.addWidget(QLabel(label_text));return widget
    def setup_ui(self):
        main_layout=QVBoxLayout(self);main_layout.setSpacing(15);header_label=QLabel(self.tr("Ajouter Lignes de Produits")); header_label.setObjectName("dialogHeaderLabel"); main_layout.addWidget(header_label)
        two_columns_layout=QHBoxLayout();search_group_box=QGroupBox(self.tr("Rechercher Produit Existant"));search_layout=QVBoxLayout(search_group_box)
        self.product_language_filter_label=QLabel(self.tr("Filtrer par langue:"));search_layout.addWidget(self.product_language_filter_label);self.product_language_filter_combo=QComboBox();self.product_language_filter_combo.addItems([self.tr("All"),"fr","en","ar","tr","pt"]);self.product_language_filter_combo.currentTextChanged.connect(self._filter_products_by_language_and_search);search_layout.addWidget(self.product_language_filter_combo)
        self.search_existing_product_input=QLineEdit();self.search_existing_product_input.setPlaceholderText(self.tr("Tapez pour rechercher..."));self.search_existing_product_input.textChanged.connect(self._filter_products_by_language_and_search);search_layout.addWidget(self.search_existing_product_input)
        self.existing_products_list=QListWidget();self.existing_products_list.setMinimumHeight(150);self.existing_products_list.itemDoubleClicked.connect(self._populate_form_from_selected_product);search_layout.addWidget(self.existing_products_list);two_columns_layout.addWidget(search_group_box,1)
        input_group_box=QGroupBox(self.tr("Détails de la Ligne de Produit Actuelle (ou Produit Sélectionné)"));form_layout=QFormLayout(input_group_box);form_layout.setSpacing(10); # self.setStyleSheet("QLineEdit, QTextEdit, QDoubleSpinBox { padding: 3px; }") # Prefer global
        self.name_input=QLineEdit();form_layout.addRow(self._create_icon_label_widget("package-x-generic",self.tr("Nom du Produit:")),self.name_input);self.description_input=QTextEdit();self.description_input.setFixedHeight(80);form_layout.addRow(self.tr("Description:"),self.description_input)
        self.quantity_input=QDoubleSpinBox();self.quantity_input.setRange(0,1000000);self.quantity_input.setValue(0.0);self.quantity_input.valueChanged.connect(self._update_current_line_total_preview);form_layout.addRow(self._create_icon_label_widget("format-list-numbered",self.tr("Quantité:")),self.quantity_input)
        self.unit_price_input=QDoubleSpinBox();self.unit_price_input.setRange(0,10000000);self.unit_price_input.setPrefix("€ ");self.unit_price_input.setValue(0.0);self.unit_price_input.valueChanged.connect(self._update_current_line_total_preview);form_layout.addRow(self._create_icon_label_widget("cash",self.tr("Prix Unitaire:")),self.unit_price_input)

        # Display for Weight and Dimensions (read-only from selected global product)
        self.weight_display_label = QLabel(self.tr("N/A"))
        form_layout.addRow(self.tr("Poids (Global):"), self.weight_display_label)
        self.dimensions_display_label = QLabel(self.tr("N/A"))
        form_layout.addRow(self.tr("Dimensions (Global):"), self.dimensions_display_label)

        current_line_total_title_label=QLabel(self.tr("Total Ligne Actuelle:"));self.current_line_total_label=QLabel("€ 0.00");font=self.current_line_total_label.font();font.setBold(True);self.current_line_total_label.setFont(font);form_layout.addRow(current_line_total_title_label,self.current_line_total_label);two_columns_layout.addWidget(input_group_box,2);main_layout.addLayout(two_columns_layout)
        self.add_line_btn=QPushButton(self.tr("Ajouter Produit à la Liste"));self.add_line_btn.setIcon(QIcon(":/icons/list-add.svg"));self.add_line_btn.setObjectName("primaryButton");self.add_line_btn.clicked.connect(self._add_current_line_to_table);main_layout.addWidget(self.add_line_btn)
        self.products_table=QTableWidget();self.products_table.setColumnCount(5);self.products_table.setHorizontalHeaderLabels([self.tr("Nom Produit"),self.tr("Description"),self.tr("Qté"),self.tr("Prix Unitaire"),self.tr("Total Ligne")]);self.products_table.setEditTriggers(QAbstractItemView.NoEditTriggers);self.products_table.setSelectionBehavior(QAbstractItemView.SelectRows);self.products_table.horizontalHeader().setSectionResizeMode(0,QHeaderView.Stretch);self.products_table.horizontalHeader().setSectionResizeMode(1,QHeaderView.Stretch);self.products_table.horizontalHeader().setSectionResizeMode(2,QHeaderView.ResizeToContents);self.products_table.horizontalHeader().setSectionResizeMode(3,QHeaderView.ResizeToContents);self.products_table.horizontalHeader().setSectionResizeMode(4,QHeaderView.ResizeToContents);main_layout.addWidget(self.products_table)
        self.remove_line_btn=QPushButton(self.tr("Supprimer Produit Sélectionné"));self.remove_line_btn.setIcon(QIcon(":/icons/list-remove.svg")); self.remove_line_btn.setObjectName("removeProductLineButton"); self.remove_line_btn.clicked.connect(self._remove_selected_line_from_table);main_layout.addWidget(self.remove_line_btn) # Added objectName
        self.overall_total_label=QLabel(self.tr("Total Général: € 0.00")); font=self.overall_total_label.font();font.setPointSize(font.pointSize()+3);font.setBold(True);self.overall_total_label.setFont(font); self.overall_total_label.setObjectName("overallTotalLabel"); self.overall_total_label.setAlignment(Qt.AlignRight);main_layout.addWidget(self.overall_total_label);main_layout.addStretch()
        button_frame=QFrame(self);button_frame.setObjectName("buttonFrame"); button_frame_layout=QHBoxLayout(button_frame);button_frame_layout.setContentsMargins(0,0,0,0) # Style in QSS
        button_box=QDialogButtonBox(QDialogButtonBox.Ok|QDialogButtonBox.Cancel);ok_button=button_box.button(QDialogButtonBox.Ok);ok_button.setText(self.tr("OK"));ok_button.setIcon(QIcon(":/icons/dialog-ok-apply.svg"));ok_button.setObjectName("primaryButton");cancel_button=button_box.button(QDialogButtonBox.Cancel);cancel_button.setText(self.tr("Annuler"));cancel_button.setIcon(QIcon(":/icons/dialog-cancel.svg"));button_box.accepted.connect(self.accept);button_box.rejected.connect(self.reject);button_frame_layout.addWidget(button_box);main_layout.addWidget(button_frame)
    def _update_current_line_total_preview(self):quantity=self.quantity_input.value();unit_price=self.unit_price_input.value();current_quantity=quantity if isinstance(quantity,(int,float)) else 0.0;current_unit_price=unit_price if isinstance(unit_price,(int,float)) else 0.0;line_total=current_quantity*current_unit_price;self.current_line_total_label.setText(f"€ {line_total:.2f}")
    def _add_current_line_to_table(self):
        name=self.name_input.text().strip();description=self.description_input.toPlainText().strip();quantity=self.quantity_input.value();unit_price=self.unit_price_input.value()
        if not name:QMessageBox.warning(self,self.tr("Champ Requis"),self.tr("Le nom du produit est requis."));self.name_input.setFocus();return
        if quantity<=0:QMessageBox.warning(self,self.tr("Quantité Invalide"),self.tr("La quantité doit être supérieure à zéro."));self.quantity_input.setFocus();return
        line_total=quantity*unit_price;row_position=self.products_table.rowCount();self.products_table.insertRow(row_position);name_item=QTableWidgetItem(name);current_lang_code=self.product_language_filter_combo.currentText()
        if current_lang_code==self.tr("All"):current_lang_code="fr"
        name_item.setData(Qt.UserRole+1,current_lang_code);self.products_table.setItem(row_position,0,name_item);self.products_table.setItem(row_position,1,QTableWidgetItem(description));qty_item=QTableWidgetItem(f"{quantity:.2f}");qty_item.setTextAlignment(Qt.AlignRight|Qt.AlignVCenter);self.products_table.setItem(row_position,2,qty_item);price_item=QTableWidgetItem(f"€ {unit_price:.2f}");price_item.setTextAlignment(Qt.AlignRight|Qt.AlignVCenter);self.products_table.setItem(row_position,3,price_item);total_item=QTableWidgetItem(f"€ {line_total:.2f}");total_item.setTextAlignment(Qt.AlignRight|Qt.AlignVCenter);self.products_table.setItem(row_position,4,total_item)
        self.name_input.clear();self.description_input.clear();self.quantity_input.setValue(0.0);self.unit_price_input.setValue(0.0);self._update_current_line_total_preview();self._update_overall_total();self.name_input.setFocus()
    def _remove_selected_line_from_table(self):
        selected_rows = self.products_table.selectionModel().selectedRows()
        if not selected_rows:
            QMessageBox.information(self, self.tr("Aucune Sélection"), self.tr("Veuillez sélectionner une ligne à supprimer."))
            return
        for index in sorted(selected_rows, reverse=True):
            self.products_table.removeRow(index.row())
        self._update_overall_total()
    def _update_overall_total(self):
        total_sum=0.0
        for row in range(self.products_table.rowCount()):
            item=self.products_table.item(row,4)
            if item and item.text():
                try:value_str=item.text().replace("€","").replace(",",".").strip();total_sum+=float(value_str)
                except ValueError:print(f"Warning: Could not parse float from table cell: {item.text()}")
        self.overall_total_label.setText(self.tr("Total Général: € {0:.2f}").format(total_sum))
    def get_data(self):
        products_list=[]
        for row in range(self.products_table.rowCount()):
            name=self.products_table.item(row,0).text();description=self.products_table.item(row,1).text();qty_str=self.products_table.item(row,2).text().replace(",",".");quantity=float(qty_str) if qty_str else 0.0;unit_price_str=self.products_table.item(row,3).text().replace("€","").replace(",",".").strip();unit_price=float(unit_price_str) if unit_price_str else 0.0;line_total_str=self.products_table.item(row,4).text().replace("€","").replace(",",".").strip();line_total=float(line_total_str) if line_total_str else 0.0;name_item=self.products_table.item(row,0);language_code=name_item.data(Qt.UserRole+1) if name_item else "fr"
            products_list.append({"client_id":self.client_id,"name":name,"description":description,"quantity":quantity,"unit_price":unit_price,"total_price":line_total,"language_code":language_code})
        return products_list

class EditProductLineDialog(QDialog):
    def __init__(self, product_data, parent=None):
        super().__init__(parent)
        self.product_data = product_data
        self.setWindowTitle(self.tr("Modifier Ligne de Produit"))
        self.setMinimumSize(450, 300)
        self.setup_ui()

    def setup_ui(self):
        layout = QVBoxLayout(self)
        form_layout = QFormLayout(); form_layout.setSpacing(10)
        self.name_input = QLineEdit(self.product_data.get('name', ''))
        form_layout.addRow(self.tr("Nom du Produit:"), self.name_input)
        self.description_input = QTextEdit(self.product_data.get('description', ''))
        self.description_input.setFixedHeight(80)
        form_layout.addRow(self.tr("Description:"), self.description_input)

        # Display Weight and Dimensions (read-only) in EditProductLineDialog
        # These values should be part of the product_data passed from ClientWidget.load_products
        weight_val = self.product_data.get('weight')
        weight_str = f"{weight_val} kg" if weight_val is not None else self.tr("N/A")
        self.weight_display = QLabel(weight_str)
        form_layout.addRow(self.tr("Poids:"), self.weight_display)

        dimensions_val = self.product_data.get('dimensions', self.tr("N/A"))
        self.dimensions_display = QLabel(dimensions_val)
        form_layout.addRow(self.tr("Dimensions:"), self.dimensions_display)

        self.quantity_input = QDoubleSpinBox()
        self.quantity_input.setRange(0.01, 1000000)
        self.quantity_input.setValue(float(self.product_data.get('quantity', 1.0)))
        form_layout.addRow(self.tr("Quantité:"), self.quantity_input)
        self.unit_price_input = QDoubleSpinBox()
        self.unit_price_input.setRange(0.00, 10000000); self.unit_price_input.setPrefix("€ "); self.unit_price_input.setDecimals(2)
        self.unit_price_input.setValue(float(self.product_data.get('unit_price', 0.0)))
        form_layout.addRow(self.tr("Prix Unitaire:"), self.unit_price_input)
        layout.addLayout(form_layout); layout.addStretch()
        button_box = QDialogButtonBox(QDialogButtonBox.Ok | QDialogButtonBox.Cancel)
        button_box.button(QDialogButtonBox.Ok).setText(self.tr("OK")); button_box.button(QDialogButtonBox.Cancel).setText(self.tr("Annuler"))
        button_box.accepted.connect(self.accept); button_box.rejected.connect(self.reject)
        layout.addWidget(button_box); self.setLayout(layout)

    def get_data(self) -> dict:
        return {"name": self.name_input.text().strip(), "description": self.description_input.toPlainText().strip(),
                "quantity": self.quantity_input.value(), "unit_price": self.unit_price_input.value(),
                "product_id": self.product_data.get('product_id'), "client_project_product_id": self.product_data.get('client_project_product_id')}

class CreateDocumentDialog(QDialog):
    def __init__(self, client_info, config, parent=None):
        super().__init__(parent)
        self.client_info = client_info
        self.config = config # Store config passed from main
        self.setWindowTitle(self.tr("Créer des Documents"))
        self.setMinimumSize(600, 500)
        self._initial_load_complete = False
        self.setup_ui()

    def _create_icon_label_widget(self, icon_name, label_text):
        widget = QWidget(); layout = QHBoxLayout(widget); layout.setContentsMargins(0,0,0,0); layout.setSpacing(5)
        icon_label = QLabel(); icon_label.setPixmap(QIcon.fromTheme(icon_name).pixmap(16,16)); layout.addWidget(icon_label); layout.addWidget(QLabel(label_text))
        return widget

    def setup_ui(self):
        main_layout = QVBoxLayout(self); main_layout.setSpacing(15)
        header_label = QLabel(self.tr("Sélectionner Documents à Créer")); header_label.setObjectName("dialogHeaderLabel")
        main_layout.addWidget(header_label)
        # self.setStyleSheet("QComboBox, QListWidget, QLineEdit { padding: 3px; } QListWidget::item:hover { background-color: #e6f7ff; }") # Prefer global styles
        filters_layout = QGridLayout(); filters_layout.setSpacing(10)
        self.language_filter_label = QLabel(self.tr("Langue:")); self.language_filter_combo = QComboBox()
        self.language_filter_combo.addItems([self.tr("All"), "fr", "en", "ar", "tr", "pt"]); self.language_filter_combo.setCurrentText(self.tr("All"))
        filters_layout.addWidget(self.language_filter_label, 0, 0); filters_layout.addWidget(self.language_filter_combo, 0, 1)
        self.extension_filter_label = QLabel(self.tr("Extension:")); self.extension_filter_combo = QComboBox()
        self.extension_filter_combo.addItems([self.tr("All"), "HTML", "XLSX", "DOCX"]); self.extension_filter_combo.setCurrentText("HTML")
        filters_layout.addWidget(self.extension_filter_label, 0, 2); filters_layout.addWidget(self.extension_filter_combo, 0, 3)
        self.search_bar_label = QLabel(self.tr("Rechercher:")); self.search_bar = QLineEdit(); self.search_bar.setPlaceholderText(self.tr("Filtrer par nom..."))
        filters_layout.addWidget(self.search_bar_label, 1, 0); filters_layout.addWidget(self.search_bar, 1, 1, 1, 3)
        main_layout.addLayout(filters_layout)
        templates_list_label = self._create_icon_label_widget("document-multiple", self.tr("Modèles disponibles:")); main_layout.addWidget(templates_list_label)
        self.templates_list = QListWidget(); self.templates_list.setSelectionMode(QListWidget.MultiSelection); main_layout.addWidget(self.templates_list)
        self.language_filter_combo.currentTextChanged.connect(self.load_templates)
        self.extension_filter_combo.currentTextChanged.connect(self.load_templates)
        self.search_bar.textChanged.connect(self.load_templates)
        self.load_templates(); main_layout.addStretch()
        button_frame = QFrame(self); button_frame.setObjectName("buttonFrame") # Style in QSS
        button_frame_layout = QHBoxLayout(button_frame); button_frame_layout.setContentsMargins(0,0,0,0)
        create_btn = QPushButton(self.tr("Créer Documents")); create_btn.setIcon(QIcon(":/icons/document-new.svg")); create_btn.setObjectName("primaryButton")
        create_btn.clicked.connect(self.create_documents); button_frame_layout.addWidget(create_btn)
        cancel_btn = QPushButton(self.tr("Annuler")); cancel_btn.setIcon(QIcon(":/icons/dialog-cancel.svg"))
        cancel_btn.clicked.connect(self.reject); button_frame_layout.addWidget(cancel_btn)
        main_layout.addWidget(button_frame)

    def load_templates(self):
        self.templates_list.clear()
        if not self._initial_load_complete:
            primary_language = None; client_langs = self.client_info.get('selected_languages')
            if client_langs:
                if isinstance(client_langs, list) and client_langs: primary_language = client_langs[0]
                elif isinstance(client_langs, str) and client_langs.strip(): primary_language = client_langs.split(',')[0].strip()
            if primary_language and self.language_filter_combo.currentText() == self.tr("All"):
                for i in range(self.language_filter_combo.count()):
                    if self.language_filter_combo.itemText(i) == primary_language: self.language_filter_combo.setCurrentText(primary_language); break
            self._initial_load_complete = True
        selected_lang = self.language_filter_combo.currentText(); selected_ext_display = self.extension_filter_combo.currentText(); search_text = self.search_bar.text().lower()
        ext_map = {"HTML": ".html", "XLSX": ".xlsx", "DOCX": ".docx"}; selected_ext = ext_map.get(selected_ext_display)
        try:
            all_file_templates = db_manager.get_all_file_based_templates();
            if all_file_templates is None: all_file_templates = []
            filtered_templates = []
            for template_dict in all_file_templates:
                name = template_dict.get('template_name', 'N/A'); lang_code = template_dict.get('language_code', 'N/A'); base_file_name = template_dict.get('base_file_name', 'N/A')
                if selected_lang != self.tr("All") and lang_code != selected_lang: continue
                file_actual_ext = os.path.splitext(base_file_name)[1].lower()
                if selected_ext_display != self.tr("All"):
                    if not selected_ext or file_actual_ext != selected_ext: continue
                if search_text and search_text not in name.lower(): continue
                filtered_templates.append(template_dict)
            for template_dict in filtered_templates:
                name = template_dict.get('template_name', 'N/A'); lang = template_dict.get('language_code', 'N/A'); base_file_name = template_dict.get('base_file_name', 'N/A')
                item_text = f"{name} ({lang}) - {base_file_name}"; item = QListWidgetItem(item_text)
                item.setData(Qt.UserRole, (name, lang, base_file_name)); self.templates_list.addItem(item)
        except Exception as e: QMessageBox.warning(self, self.tr("Erreur DB"), self.tr("Erreur de chargement des modèles:\n{0}").format(str(e)))

    def create_documents(self):
        selected_items = self.templates_list.selectedItems()
        if not selected_items: QMessageBox.warning(self, self.tr("Aucun document sélectionné"), self.tr("Veuillez sélectionner au moins un document à créer.")); return
        created_files_count = 0
        for item in selected_items:
            db_template_name, db_template_lang, actual_template_filename = item.data(Qt.UserRole)
            target_dir_for_document = os.path.join(self.client_info["base_folder_path"], db_template_lang)
            os.makedirs(target_dir_for_document, exist_ok=True)
            if not actual_template_filename:
                QMessageBox.warning(self, self.tr("Erreur Modèle"), self.tr("Nom de fichier manquant pour le modèle '{0}'. Impossible de créer.").format(db_template_name)); continue
            template_file_found_abs = os.path.join(self.config["templates_dir"], db_template_lang, actual_template_filename)
            if os.path.exists(template_file_found_abs):
                target_path = os.path.join(target_dir_for_document, actual_template_filename)
                try:
                    shutil.copy(template_file_found_abs, target_path)
                    if target_path.lower().endswith(".docx"):
                        populate_docx_template(target_path, self.client_info) # Uses global populate_docx_template
                    elif target_path.lower().endswith(".html"):
                        with open(target_path, 'r', encoding='utf-8') as f: template_content = f.read()
                        default_company_obj = db_manager.get_default_company()
                        default_company_id = default_company_obj['company_id'] if default_company_obj else None

                        if default_company_id is None:
                            QMessageBox.information(self, self.tr("Avertissement"), self.tr("Aucune société par défaut n'est définie. Les détails du vendeur peuvent être manquants dans les documents HTML."))
                            # Decide if to proceed with a potentially incomplete context or skip
                            # For now, let's allow proceeding but the context will lack seller info.

                        # Prepare document_context for HtmlEditor.populate_html_content
                        client_id_for_context = self.client_info.get('client_id')
                        # Attempt to get a project_id if available in client_info.
                        # Common keys might be 'project_id', 'project_identifier', or 'project_id_db_uuid'.
                        # Adjust if a more specific key is known for client_info's structure.
                        project_id_for_context = self.client_info.get('project_id', self.client_info.get('project_identifier'))

                        document_context = db_manager.get_document_context_data(
                            client_id=client_id_for_context,
                            company_id=default_company_id, # This is the seller company
                            target_language_code=db_template_lang, # language of the current template
                            project_id=project_id_for_context,
                            # linked_product_ids_for_doc can be omitted if not relevant here, defaults to None
                            additional_context=self.client_info # Pass full client_info for other details
                        )

                        populated_content = HtmlEditor.populate_html_content(template_content, document_context) # Now passing 2 arguments
                        with open(target_path, 'w', encoding='utf-8') as f: f.write(populated_content)
                    created_files_count += 1
                except Exception as e_create: QMessageBox.warning(self, self.tr("Erreur Création Document"), self.tr("Impossible de créer ou populer le document '{0}':\n{1}").format(actual_template_filename, e_create))
            else: QMessageBox.warning(self, self.tr("Erreur Modèle"), self.tr("Fichier modèle '{0}' introuvable pour '{1}'.").format(actual_template_filename, db_template_name))
        if created_files_count > 0: QMessageBox.information(self, self.tr("Documents créés"), self.tr("{0} documents ont été créés avec succès.").format(created_files_count)); self.accept()
        elif not selected_items: pass
        else: QMessageBox.warning(self, self.tr("Erreur"), self.tr("Aucun document n'a pu être créé. Vérifiez les erreurs précédentes."))

class CompilePdfDialog(QDialog):
    def __init__(self, client_info, config, app_root_dir, parent=None): # Added config and app_root_dir
        super().__init__(parent)
        self.client_info = client_info
        self.config = config # Store config
        self.app_root_dir = app_root_dir # Store app_root_dir
        self.setWindowTitle(self.tr("Compiler des PDF"))
        self.setMinimumSize(700, 500)
        self.setup_ui()

    def setup_ui(self):
        layout = QVBoxLayout(self)
        layout.addWidget(QLabel(self.tr("Sélectionnez les PDF à compiler:")))
        self.pdf_list = QTableWidget(); self.pdf_list.setColumnCount(4)
        self.pdf_list.setHorizontalHeaderLabels([self.tr("Sélection"), self.tr("Nom du fichier"), self.tr("Chemin"), self.tr("Pages (ex: 1-3,5)")])
        self.pdf_list.horizontalHeader().setSectionResizeMode(1, QHeaderView.Stretch); self.pdf_list.setSelectionBehavior(QAbstractItemView.SelectRows)
        layout.addWidget(self.pdf_list)
        btn_layout = QHBoxLayout()
        add_btn = QPushButton(self.tr("Ajouter PDF")); add_btn.setIcon(QIcon(":/icons/list-add.svg")); add_btn.clicked.connect(self.add_pdf); btn_layout.addWidget(add_btn)
        remove_btn = QPushButton(self.tr("Supprimer")); remove_btn.setIcon(QIcon(":/icons/delete.svg")); remove_btn.clicked.connect(self.remove_selected); btn_layout.addWidget(remove_btn)
        move_up_btn = QPushButton(self.tr("Monter")); move_up_btn.setIcon(QIcon.fromTheme("go-up")); move_up_btn.clicked.connect(self.move_up); btn_layout.addWidget(move_up_btn) # go-up not in list
        move_down_btn = QPushButton(self.tr("Descendre")); move_down_btn.setIcon(QIcon.fromTheme("go-down")); move_down_btn.clicked.connect(self.move_down); btn_layout.addWidget(move_down_btn) # go-down not in list
        layout.addLayout(btn_layout)
        options_layout = QHBoxLayout(); options_layout.addWidget(QLabel(self.tr("Nom du fichier compilé:")))
        self.output_name = QLineEdit(f"{self.tr('compilation')}_{datetime.now().strftime('%Y%m%d_%H%M')}.pdf"); options_layout.addWidget(self.output_name); layout.addLayout(options_layout)
        action_layout = QHBoxLayout()
        compile_btn = QPushButton(self.tr("Compiler PDF")); compile_btn.setIcon(QIcon(":/icons/document-export.svg")); compile_btn.setObjectName("primaryButton")
        compile_btn.clicked.connect(self.compile_pdf); action_layout.addWidget(compile_btn)
        cancel_btn = QPushButton(self.tr("Annuler")); cancel_btn.setIcon(QIcon(":/icons/dialog-cancel.svg")); cancel_btn.clicked.connect(self.reject); action_layout.addWidget(cancel_btn)
        layout.addLayout(action_layout)
        self.load_existing_pdfs()

    def load_existing_pdfs(self):
        client_dir = self.client_info["base_folder_path"]; pdf_files = []
        for root, dirs, files in os.walk(client_dir):
            for file in files:
                if file.lower().endswith('.pdf'): pdf_files.append(os.path.join(root, file))
        self.pdf_list.setRowCount(len(pdf_files))
        for i, file_path in enumerate(pdf_files):
            chk = QCheckBox(); chk.setChecked(True); self.pdf_list.setCellWidget(i, 0, chk)
            self.pdf_list.setItem(i, 1, QTableWidgetItem(os.path.basename(file_path)))
            self.pdf_list.setItem(i, 2, QTableWidgetItem(file_path))
            pages_edit = QLineEdit("all"); pages_edit.setPlaceholderText(self.tr("all ou 1-3,5")); self.pdf_list.setCellWidget(i, 3, pages_edit)

    def add_pdf(self):
        file_paths, _ = QFileDialog.getOpenFileNames(self, self.tr("Sélectionner des PDF"), "", self.tr("Fichiers PDF (*.pdf)"));
        if not file_paths: return
        current_row_count = self.pdf_list.rowCount(); self.pdf_list.setRowCount(current_row_count + len(file_paths))
        for i, file_path in enumerate(file_paths):
            row = current_row_count + i; chk = QCheckBox(); chk.setChecked(True); self.pdf_list.setCellWidget(row, 0, chk)
            self.pdf_list.setItem(row, 1, QTableWidgetItem(os.path.basename(file_path))); self.pdf_list.setItem(row, 2, QTableWidgetItem(file_path))
            pages_edit = QLineEdit("all"); pages_edit.setPlaceholderText(self.tr("all ou 1-3,5")); self.pdf_list.setCellWidget(row, 3, pages_edit)

    def remove_selected(self):
        selected_rows = set(index.row() for index in self.pdf_list.selectedIndexes())
        for row in sorted(selected_rows, reverse=True): self.pdf_list.removeRow(row)

    def move_up(self):
        current_row = self.pdf_list.currentRow()
        if current_row > 0: self.swap_rows(current_row, current_row - 1); self.pdf_list.setCurrentCell(current_row - 1, 0)

    def move_down(self):
        current_row = self.pdf_list.currentRow()
        if current_row < self.pdf_list.rowCount() - 1: self.swap_rows(current_row, current_row + 1); self.pdf_list.setCurrentCell(current_row + 1, 0)

    def swap_rows(self, row1, row2):
        for col in range(self.pdf_list.columnCount()):
            item1 = self.pdf_list.takeItem(row1, col); item2 = self.pdf_list.takeItem(row2, col)
            self.pdf_list.setItem(row1, col, item2); self.pdf_list.setItem(row2, col, item1)
        widget1 = self.pdf_list.cellWidget(row1,0); widget3 = self.pdf_list.cellWidget(row1,3); widget2 = self.pdf_list.cellWidget(row2,0); widget4 = self.pdf_list.cellWidget(row2,3)
        self.pdf_list.setCellWidget(row1,0,widget2); self.pdf_list.setCellWidget(row1,3,widget4); self.pdf_list.setCellWidget(row2,0,widget1); self.pdf_list.setCellWidget(row2,3,widget3)

    def compile_pdf(self):
        merger = PdfMerger(); output_name = self.output_name.text().strip()
        if not output_name: QMessageBox.warning(self, self.tr("Nom manquant"), self.tr("Veuillez spécifier un nom de fichier pour la compilation.")); return
        if not output_name.lower().endswith('.pdf'): output_name += '.pdf'
        output_path = os.path.join(self.client_info["base_folder_path"], output_name)
        cover_path = self.create_cover_page()
        if cover_path: merger.append(cover_path)
        for row in range(self.pdf_list.rowCount()):
            chk = self.pdf_list.cellWidget(row, 0)
            if chk and chk.isChecked():
                file_path = self.pdf_list.item(row, 2).text(); pages_spec = self.pdf_list.cellWidget(row, 3).text().strip()
                try:
                    if pages_spec.lower() == "all" or not pages_spec: merger.append(file_path)
                    else:
                        pages = [];
                        for part in pages_spec.split(','):
                            if '-' in part: start, end = part.split('-'); pages.extend(range(int(start), int(end)+1))
                            else: pages.append(int(part))
                        merger.append(file_path, pages=[p-1 for p in pages])
                except Exception as e: QMessageBox.warning(self, self.tr("Erreur"), self.tr("Erreur lors de l'ajout de {0}:\n{1}").format(os.path.basename(file_path), str(e)))
        try:
            with open(output_path, 'wb') as f: merger.write(f)
            if cover_path and os.path.exists(cover_path): os.remove(cover_path)
            QMessageBox.information(self, self.tr("Compilation réussie"), self.tr("Le PDF compilé a été sauvegardé dans:\n{0}").format(output_path))
            self.offer_download_or_email(output_path); self.accept()
        except Exception as e: QMessageBox.critical(self, self.tr("Erreur"), self.tr("Erreur lors de la compilation du PDF:\n{0}").format(str(e)))

    def create_cover_page(self):
        config_dict = {'title': self.tr("Compilation de Documents - Projet: {0}").format(self.client_info.get('project_identifier', self.tr('N/A'))),
                       'subtitle': self.tr("Client: {0}").format(self.client_info.get('client_name', self.tr('N/A'))),
                       'author': self.client_info.get('company_name', PAGEDEGRDE_APP_CONFIG.get('default_institution', self.tr('Votre Entreprise'))),
                       'institution': "", 'department': "", 'doc_type': self.tr("Compilation de Documents"),
                       'date': datetime.now().strftime('%d/%m/%Y %H:%M'), 'version': "1.0",
                       'font_name': PAGEDEGRDE_APP_CONFIG.get('default_font', 'Helvetica'), 'font_size_title': 20, 'font_size_subtitle': 16, 'font_size_author': 10,
                       'text_color': PAGEDEGRDE_APP_CONFIG.get('default_text_color', '#000000'), 'template_style': 'Moderne', 'show_horizontal_line': True, 'line_y_position_mm': 140,
                       'logo_data': None, 'logo_width_mm': 40, 'logo_height_mm': 40, 'logo_x_mm': 25, 'logo_y_mm': 297 - 25 - 40,
                       'margin_top': 25, 'margin_bottom': 25, 'margin_left': 20, 'margin_right': 20,
                       'footer_text': self.tr("Document compilé le {0}").format(datetime.now().strftime('%d/%m/%Y'))}
        logo_path = os.path.join(self.app_root_dir, "logo.png") # Use self.app_root_dir
        if os.path.exists(logo_path):
            try:
                with open(logo_path, "rb") as f_logo: config_dict['logo_data'] = f_logo.read()
            except Exception as e_logo: print(self.tr("Erreur chargement logo.png: {0}").format(e_logo))
        try:
            pdf_bytes = generate_cover_page_logic(config_dict) # Uses imported generate_cover_page_logic
            base_temp_dir = self.client_info.get("base_folder_path", QDir.tempPath()); temp_cover_filename = f"cover_page_generated_{datetime.now().strftime('%Y%m%d%H%M%S%f')}.pdf"
            temp_cover_path = os.path.join(base_temp_dir, temp_cover_filename)
            with open(temp_cover_path, "wb") as f: f.write(pdf_bytes)
            return temp_cover_path
        except Exception as e: print(self.tr("Erreur lors de la génération de la page de garde via pagedegrde: {0}").format(e)); QMessageBox.warning(self, self.tr("Erreur Page de Garde"), self.tr("Impossible de générer la page de garde personnalisée: {0}").format(e)); return None

    def offer_download_or_email(self, pdf_path):
        msg_box = QMessageBox(self); msg_box.setWindowTitle(self.tr("Compilation réussie")); msg_box.setText(self.tr("Le PDF compilé a été sauvegardé dans:\n{0}").format(pdf_path))
        download_btn = msg_box.addButton(self.tr("Télécharger"), QMessageBox.ActionRole); email_btn = msg_box.addButton(self.tr("Envoyer par email"), QMessageBox.ActionRole)
        close_btn = msg_box.addButton(self.tr("Fermer"), QMessageBox.RejectRole)
        msg_box.exec_()
        if msg_box.clickedButton() == download_btn: QDesktopServices.openUrl(QUrl.fromLocalFile(pdf_path))
        elif msg_box.clickedButton() == email_btn: self.send_email(pdf_path)

    def send_email(self, pdf_path):
        primary_email = None; client_uuid = self.client_info.get("client_id")
        if client_uuid:
            contacts_for_client = db_manager.get_contacts_for_client(client_uuid)
            if contacts_for_client:
                for contact in contacts_for_client:
                    if contact.get('is_primary_for_client'): primary_email = contact.get('email'); break
        email, ok = QInputDialog.getText(self, self.tr("Envoyer par email"), self.tr("Adresse email du destinataire:"), text=primary_email or "")
        if not ok or not email.strip(): return
        # Use self.config for SMTP settings
        if not self.config.get("smtp_server") or not self.config.get("smtp_user"): QMessageBox.warning(self, self.tr("Configuration manquante"), self.tr("Veuillez configurer les paramètres SMTP dans les paramètres de l'application.")); return
        msg = MIMEMultipart(); msg['From'] = self.config["smtp_user"]; msg['To'] = email; msg['Subject'] = self.tr("Documents compilés - {0}").format(self.client_info['client_name'])
        body = self.tr("Bonjour,\n\nVeuillez trouver ci-joint les documents compilés pour le projet {0}.\n\nCordialement,\nVotre équipe").format(self.client_info['project_identifier']); msg.attach(MIMEText(body, 'plain'))
        with open(pdf_path, 'rb') as f: part = MIMEApplication(f.read(), Name=os.path.basename(pdf_path))
        part['Content-Disposition'] = f'attachment; filename="{os.path.basename(pdf_path)}"'; msg.attach(part)
        try:
            server = smtplib.SMTP(self.config["smtp_server"], self.config.get("smtp_port", 587))
            if self.config.get("smtp_port", 587) == 587: server.starttls()
            server.login(self.config["smtp_user"], self.config["smtp_password"]); server.send_message(msg); server.quit()
            QMessageBox.information(self, self.tr("Email envoyé"), self.tr("Le document a été envoyé avec succès."))
        except Exception as e: QMessageBox.critical(self, self.tr("Erreur d'envoi"), self.tr("Erreur lors de l'envoi de l'email:\n{0}").format(str(e)))

class EditClientDialog(QDialog):
    def __init__(self, client_info, config, parent=None): # Config is passed but not explicitly used in original for DB path
        super().__init__(parent)
        self.client_info = client_info
        self.config = config # Store config
        self.setup_ui()

    def setup_ui(self):
        self.setWindowTitle(self.tr("Modifier Client")); self.setMinimumSize(500, 430)
        layout = QFormLayout(self); layout.setSpacing(10)
        self.client_name_input = QLineEdit(self.client_info.get('client_name', '')); layout.addRow(self.tr("Nom Client:"), self.client_name_input)
        self.company_name_input = QLineEdit(self.client_info.get('company_name', '')); layout.addRow(self.tr("Nom Entreprise:"), self.company_name_input)
        self.client_need_input = QLineEdit(self.client_info.get('primary_need_description', self.client_info.get('need',''))); layout.addRow(self.tr("Besoin Client:"), self.client_need_input)
        self.project_id_input_field = QLineEdit(self.client_info.get('project_identifier', '')); layout.addRow(self.tr("ID Projet:"), self.project_id_input_field)
        self.final_price_input = QDoubleSpinBox(); self.final_price_input.setPrefix("€ "); self.final_price_input.setRange(0,10000000); self.final_price_input.setValue(float(self.client_info.get('price',0.0))); self.final_price_input.setReadOnly(True)
        price_info_label = QLabel(self.tr("Le prix final est calculé à partir des produits et n'est pas modifiable ici.")); price_info_label.setObjectName("priceInfoLabel")
        price_layout = QHBoxLayout(); price_layout.addWidget(self.final_price_input); price_layout.addWidget(price_info_label); layout.addRow(self.tr("Prix Final:"), price_layout)
        self.status_select_combo = QComboBox(); self.populate_statuses()
        current_status_id = self.client_info.get('status_id')
        if current_status_id is not None:
            index = self.status_select_combo.findData(current_status_id)
            if index >= 0: self.status_select_combo.setCurrentIndex(index)
        layout.addRow(self.tr("Statut Client:"), self.status_select_combo)
        self.category_input = QLineEdit(self.client_info.get('category', '')); layout.addRow(self.tr("Catégorie:"), self.category_input)
        self.notes_edit = QTextEdit(self.client_info.get('notes', '')); self.notes_edit.setPlaceholderText(self.tr("Ajoutez des notes sur ce client...")); self.notes_edit.setFixedHeight(80); layout.addRow(self.tr("Notes:"), self.notes_edit)
        self.country_select_combo = QComboBox(); self.country_select_combo.setEditable(True); self.country_select_combo.setInsertPolicy(QComboBox.NoInsert)
        self.country_select_combo.completer().setCompletionMode(QCompleter.PopupCompletion); self.country_select_combo.completer().setFilterMode(Qt.MatchContains)
        self.populate_countries()
        current_country_id = self.client_info.get('country_id')
        if current_country_id is not None:
            index = self.country_select_combo.findData(current_country_id)
            if index >= 0:
                self.country_select_combo.setCurrentIndex(index)
            else:
                current_country_name = self.client_info.get('country')
                if current_country_name:
                    index_name = self.country_select_combo.findText(current_country_name)
                    if index_name >= 0:
                        self.country_select_combo.setCurrentIndex(index_name)
        self.country_select_combo.currentTextChanged.connect(self.load_cities_for_country_edit); layout.addRow(self.tr("Pays Client:"), self.country_select_combo)
        self.city_select_combo = QComboBox(); self.city_select_combo.setEditable(True); self.city_select_combo.setInsertPolicy(QComboBox.NoInsert)
        self.city_select_combo.completer().setCompletionMode(QCompleter.PopupCompletion); self.city_select_combo.completer().setFilterMode(Qt.MatchContains)
        self.load_cities_for_country_edit(self.country_select_combo.currentText())
        current_city_id = self.client_info.get('city_id')
        if current_city_id is not None:
            index = self.city_select_combo.findData(current_city_id)
            if index >= 0:
                self.city_select_combo.setCurrentIndex(index)
            else:
                current_city_name = self.client_info.get('city')
                if current_city_name:
                    index_name = self.city_select_combo.findText(current_city_name)
                    if index_name >= 0:
                        self.city_select_combo.setCurrentIndex(index_name)
        layout.addRow(self.tr("Ville Client:"), self.city_select_combo)
        self.language_select_combo = QComboBox()
        self.lang_display_to_codes_map = {self.tr("Français uniquement (fr)"): ["fr"], self.tr("Arabe uniquement (ar)"): ["ar"], self.tr("Turc uniquement (tr)"): ["tr"], self.tr("Toutes les langues (fr, ar, tr)"): ["fr", "ar", "tr"]}
        self.language_select_combo.addItems(list(self.lang_display_to_codes_map.keys()))
        current_lang_codes = self.client_info.get('selected_languages', ['fr'])
        if not isinstance(current_lang_codes, list): current_lang_codes = [code.strip() for code in str(current_lang_codes).split(',') if code.strip()]
        selected_display_string = None
        for display_string, codes_list in self.lang_display_to_codes_map.items():
            if sorted(codes_list) == sorted(current_lang_codes): selected_display_string = display_string; break
        if selected_display_string: self.language_select_combo.setCurrentText(selected_display_string)
        else: self.language_select_combo.setCurrentText(self.tr("Français uniquement (fr)"))
        layout.addRow(self.tr("Langues:"), self.language_select_combo)
        button_box = QDialogButtonBox(QDialogButtonBox.Ok | QDialogButtonBox.Cancel)
        button_box.button(QDialogButtonBox.Ok).setText(self.tr("OK")); button_box.button(QDialogButtonBox.Cancel).setText(self.tr("Annuler"))
        button_box.accepted.connect(self.accept); button_box.rejected.connect(self.reject); layout.addRow(button_box)

    def populate_statuses(self):
        self.status_select_combo.clear()
        try:
            statuses = db_manager.get_all_status_settings(status_type='Client')
            if statuses is None: statuses = []
            for status_dict in statuses: self.status_select_combo.addItem(status_dict['status_name'], status_dict.get('status_id'))
        except Exception as e: QMessageBox.warning(self, self.tr("Erreur DB"), self.tr("Erreur de chargement des statuts client:\n{0}").format(str(e)))

    def populate_countries(self):
        self.country_select_combo.clear()
        try:
            countries = db_manager.get_all_countries()
            if countries is None: countries = []
            for country_dict in countries: self.country_select_combo.addItem(country_dict['country_name'], country_dict.get('country_id'))
        except Exception as e: QMessageBox.warning(self, self.tr("Erreur DB"), self.tr("Erreur de chargement des pays:\n{0}").format(str(e)))

    def load_cities_for_country_edit(self, country_name_str):
        self.city_select_combo.clear();
        if not country_name_str: return
        selected_country_id = self.country_select_combo.currentData()
        if selected_country_id is None:
            country_obj_by_name = db_manager.get_country_by_name(country_name_str)
            if country_obj_by_name: selected_country_id = country_obj_by_name['country_id']
            else: return
        try:
            cities = db_manager.get_all_cities(country_id=selected_country_id)
            if cities is None: cities = []
            for city_dict in cities: self.city_select_combo.addItem(city_dict['city_name'], city_dict.get('city_id'))
        except Exception as e: QMessageBox.warning(self, self.tr("Erreur DB"), self.tr("Erreur de chargement des villes:\n{0}").format(str(e)))

    def get_data(self) -> dict:
        data = {}; data['client_name'] = self.client_name_input.text().strip(); data['company_name'] = self.company_name_input.text().strip()
        data['primary_need_description'] = self.client_need_input.text().strip(); data['project_identifier'] = self.project_id_input_field.text().strip()
        data['price'] = self.final_price_input.value(); data['status_id'] = self.status_select_combo.currentData()
        data['category'] = self.category_input.text().strip(); data['notes'] = self.notes_edit.toPlainText().strip()
        country_id = self.country_select_combo.currentData()
        if country_id is None:
            country_name = self.country_select_combo.currentText().strip()
            if country_name:
                country_obj = db_manager.get_country_by_name(country_name)
                if country_obj: country_id = country_obj['country_id']
        data['country_id'] = country_id
        city_id = self.city_select_combo.currentData()
        if city_id is None:
            city_name = self.city_select_combo.currentText().strip()
            if city_name and data.get('country_id') is not None:
                city_obj = db_manager.get_city_by_name_and_country_id(city_name, data['country_id'])
                if city_obj: city_id = city_obj['city_id']
        data['city_id'] = city_id
        selected_lang_display_text = self.language_select_combo.currentText()
        lang_codes_list = self.lang_display_to_codes_map.get(selected_lang_display_text, ["fr"])
        data['selected_languages'] = ",".join(lang_codes_list)
        return data

# DIALOG CLASSES MOVED FROM MAIN.PY END HERE

class SendEmailDialog(QDialog):
    def __init__(self, client_email, config, client_id=None, parent=None): # Added client_id
        super().__init__(parent)
        self.client_email = client_email
        self.config = config
        self.client_id = client_id # Store client_id
        self.client_info = None
        if self.client_id:
            try:
                self.client_info = db_manager.get_client_by_id(self.client_id)
            except Exception as e:
                print(f"Error fetching client_info in SendEmailDialog: {e}")
                # Optionally, show a non-critical error to the user or log it
                # QMessageBox.warning(self, self.tr("Erreur Client"), self.tr("Impossible de charger les informations du client."))
        self.attachments = []  # List to store paths of attachments
        self.active_template_type = None # Initialize active template type

        self.setWindowTitle(self.tr("Envoyer un Email"))
        self.setMinimumSize(600, 550) # Increased min height for new button
        self.setup_ui()

    def setup_ui(self):
        layout = QVBoxLayout(self)
        form_layout = QFormLayout()

        to_layout = QHBoxLayout() # Layout for "To" field and "Select Contacts" button
        self.to_edit = QLineEdit(self.client_email)
        to_layout.addWidget(self.to_edit)

        if self.client_id: # Only add button if client_id is available
            self.select_contacts_btn = QPushButton(self.tr("Sélectionner Contacts"))
            self.select_contacts_btn.setIcon(QIcon.fromTheme("address-book-new", QIcon(":/icons/user-plus.svg"))) # Example icon
            self.select_contacts_btn.clicked.connect(self.open_select_contacts_dialog)
            to_layout.addWidget(self.select_contacts_btn)
<<<<<<< HEAD

        form_layout.addRow(self.tr("À:"), to_layout)

        # Template Selection UI
        template_selection_layout = QHBoxLayout()
        form_layout.addRow(self.tr("Modèle d'Email:"), template_selection_layout)

        self.language_combo = QComboBox()
        self.language_combo.setPlaceholderText(self.tr("Langue..."))
        template_selection_layout.addWidget(self.language_combo)

=======

        form_layout.addRow(self.tr("À:"), to_layout)

        # Template Selection UI
        template_selection_layout = QHBoxLayout()
        form_layout.addRow(self.tr("Modèle d'Email:"), template_selection_layout)

        self.language_combo = QComboBox()
        self.language_combo.setPlaceholderText(self.tr("Langue..."))
        template_selection_layout.addWidget(self.language_combo)

>>>>>>> eacce210
        self.template_combo = QComboBox()
        self.template_combo.setPlaceholderText(self.tr("Sélectionner un modèle..."))
        template_selection_layout.addWidget(self.template_combo)

        # Subject and Body
        self.subject_edit = QLineEdit()
        form_layout.addRow(self.tr("Sujet:"), self.subject_edit)

        self.body_edit = QTextEdit()
        self.body_edit.setPlaceholderText(self.tr("Saisissez votre message ici ou sélectionnez un modèle..."))
        form_layout.addRow(self.tr("Corps:"), self.body_edit)

        layout.addLayout(form_layout)

        # Initialize template related attributes
        self.email_template_types = ['EMAIL_BODY_HTML', 'EMAIL_BODY_TXT'] # Define here for clarity
        self.default_company_id = None
        try:
            default_company_obj = db_manager.get_default_company()
            if default_company_obj:
                self.default_company_id = default_company_obj.get('company_id')
        except Exception as e:
            print(f"Error fetching default company ID: {e}")

        # Connect signals for template selection
        self.language_combo.currentTextChanged.connect(self.load_email_templates)
        self.template_combo.currentIndexChanged.connect(self.on_template_selected)

        # Load initial template data
        self.load_available_languages()
        # self.load_email_templates() will be called by load_available_languages signal or explicitly if needed
        # However, it's better to explicitly call it after languages are loaded if there's a default language.
        if self.language_combo.count() > 0: # If languages were loaded and one is selected
            self.load_email_templates(self.language_combo.currentText())


    def load_available_languages(self):
        self.language_combo.blockSignals(True)
        self.language_combo.clear()

        available_langs = set()
        try:
            for template_type in self.email_template_types:
                langs = db_manager.get_distinct_languages_for_template_type(template_type)
                if langs:
                    available_langs.update(lang_tuple[0] for lang_tuple in langs if lang_tuple and lang_tuple[0])
        except Exception as e:
            print(f"Error loading available languages for email templates: {e}")
            # Fallback to a default list or handle error
            available_langs.update(["fr", "en"]) # Default fallback

        sorted_langs = sorted(list(available_langs))
        self.language_combo.addItems(sorted_langs)

        preferred_lang_set = False
        if self.client_info and self.client_info.get('selected_languages'):
            client_langs_str = self.client_info['selected_languages']
            client_langs_list = [lang.strip() for lang in client_langs_str.split(',') if lang.strip()]
            if client_langs_list:
                first_client_lang = client_langs_list[0]
                if first_client_lang in sorted_langs:
                    self.language_combo.setCurrentText(first_client_lang)
                    preferred_lang_set = True

        if not preferred_lang_set and sorted_langs: # Default to first available if client pref not set/found
            self.language_combo.setCurrentIndex(0)

        self.language_combo.blockSignals(False)
        # Manually trigger template loading for the initially set language
        if self.language_combo.currentText():
             self.load_email_templates(self.language_combo.currentText())


    def load_email_templates(self, language_code):
        self.template_combo.blockSignals(True)
        self.template_combo.clear()
        self.template_combo.addItem(self.tr("--- Aucun Modèle ---"), None) # "None" option

        if not language_code:
            self.template_combo.blockSignals(False)
            self.on_template_selected(0) # Trigger body clearing etc.
            return

        try:
            all_templates_for_lang = []
            for template_type in self.email_template_types:
                # Corrected function call: get_templates_by_type
                templates = db_manager.get_templates_by_type(
                    template_type=template_type,
                    language_code=language_code
                )
                if templates:
                    all_templates_for_lang.extend(templates)

            # Sort templates by name, for example
            all_templates_for_lang.sort(key=lambda x: x.get('template_name', ''))

            for template in all_templates_for_lang:
                self.template_combo.addItem(template['template_name'], template['template_id'])
        except Exception as e:
            print(f"Error loading email templates for lang {language_code}: {e}")
            QMessageBox.warning(self, self.tr("Erreur Modèles Email"),
                                self.tr("Impossible de charger les modèles d'email pour la langue {0}:\n{1}").format(language_code, str(e)))

        self.template_combo.blockSignals(False)
        self.on_template_selected(self.template_combo.currentIndex()) # Ensure consistent state after loading


    def on_template_selected(self, index):
        template_id = self.template_combo.itemData(index)
        self.active_template_type = None # Reset by default

        if template_id is None: # "--- Aucun Modèle ---" selected
            self.body_edit.setPlainText("")
            self.body_edit.setReadOnly(False)
            self.subject_edit.setText("") # Clear subject too
            # self.subject_edit.setReadOnly(False) # If subject was also read-only
            # self.active_template_type already None
            return

        try:
            template_details = db_manager.get_template_details_by_id(template_id) # Ensure this method exists and fetches all needed details
            if not template_details:
                QMessageBox.warning(self, self.tr("Erreur Modèle"), self.tr("Détails du modèle non trouvés."))
                self.body_edit.setPlainText("")
                self.body_edit.setReadOnly(False)
                return

            template_lang = template_details.get('language_code')
            base_file_name = template_details.get('base_file_name')
            template_type = template_details.get('template_type')
            self.active_template_type = template_type # Store active template type
            email_subject_template = template_details.get('email_subject_template')

            if not self.config or "templates_dir" not in self.config:
                QMessageBox.critical(self, self.tr("Erreur Configuration"), self.tr("Le dossier des modèles n'est pas configuré."))
                return

            template_file_path = os.path.join(self.config["templates_dir"], template_lang, base_file_name)

            if not os.path.exists(template_file_path):
                QMessageBox.warning(self, self.tr("Erreur Fichier Modèle"),
                                    self.tr("Fichier modèle introuvable:\n{0}").format(template_file_path))
                self.body_edit.setPlainText("")
                self.body_edit.setReadOnly(False)
                return

            with open(template_file_path, 'r', encoding='utf-8') as f:
                template_content = f.read()

            # Fetch context data
            context_data = {}
            if self.client_info and self.client_info.get('client_id'):
                # Ensure get_document_context_data can handle None for project_id if not always present
                context_data = db_manager.get_document_context_data(
                    client_id=self.client_info['client_id'],
                    company_id=self.default_company_id, # Fetched in constructor
                    target_language_code=template_lang,
                    project_id=self.client_info.get('project_id') # Pass project_id if available
                )
            else: # Minimal context if no client_info (e.g. sending general email)
                if self.default_company_id:
                     company_details = db_manager.get_company_by_id(self.default_company_id)
                     if company_details : context_data['seller'] = company_details
                # Add other generic placeholders if needed

            # Populate content
            populated_body = ""
            if template_type == 'EMAIL_BODY_HTML':
                # HtmlEditor.populate_html_content expects client_info and company_id separately
                # We should adapt or use a more generic placeholder replacement for context_data
                # For now, let's assume HtmlEditor.populate_html_content can take a generic context_data dict
                # OR, we reconstruct the specific expected dict for it.
                # Let's try to make it work with a generic context_data for now.
                # A simple string replacement is safer if HtmlEditor is too specific.
                # For a robust solution, HtmlEditor.populate_html_content might need to be refactored
                # or a new utility for generic context dict population created.

                # Simple placeholder replacement for HTML (basic example)
                # More complex logic might be needed from HtmlEditor if it does more (e.g. loops, conditions)
                populated_body = template_content
                for key, value in context_data.items(): # context_data might have nested dicts
                    if isinstance(value, dict):
                        for sub_key, sub_value in value.items():
                             placeholder = f"{{{{{key}.{sub_key}}}}}"
                             populated_body = populated_body.replace(placeholder, str(sub_value) if sub_value is not None else "")
                    else:
                        placeholder = f"{{{{{key}}}}}"
                        populated_body = populated_body.replace(placeholder, str(value) if value is not None else "")
                self.body_edit.setHtml(populated_body)

            elif template_type == 'EMAIL_BODY_TXT':
                populated_body = template_content
                for key, value in context_data.items():
                    if isinstance(value, dict):
                        for sub_key, sub_value in value.items():
                             placeholder = f"{{{{{key}.{sub_key}}}}}"
                             populated_body = populated_body.replace(placeholder, str(sub_value) if sub_value is not None else "")
                    else:
                        placeholder = f"{{{{{key}}}}}"
                        populated_body = populated_body.replace(placeholder, str(value) if value is not None else "")
                self.body_edit.setPlainText(populated_body)
            else:
                self.body_edit.setPlainText(self.tr("Type de modèle non supporté pour l'aperçu."))

            self.body_edit.setReadOnly(True) # Make read-only when template is active

            # Populate Subject
            if email_subject_template:
                populated_subject = email_subject_template
                for key, value in context_data.items():
                     if isinstance(value, dict):
                        for sub_key, sub_value in value.items():
                             placeholder = f"{{{{{key}.{sub_key}}}}}"
                             populated_subject = populated_subject.replace(placeholder, str(sub_value) if sub_value is not None else "")
                     else:
                        placeholder = f"{{{{{key}}}}}"
                        populated_subject = populated_subject.replace(placeholder, str(value) if value is not None else "")
                self.subject_edit.setText(populated_subject)
            else:
                # If template has no subject, clear it or leave as is? Let's clear.
                self.subject_edit.setText("")
            # self.subject_edit.setReadOnly(True) # Optionally make subject read-only

        except Exception as e:
            print(f"Error applying email template (ID: {template_id}): {e}")
            QMessageBox.critical(self, self.tr("Erreur Application Modèle"),
                                 self.tr("Une erreur est survenue lors de l'application du modèle:\n{0}").format(str(e)))
            self.body_edit.setPlainText("")
            self.body_edit.setReadOnly(False)
            self.active_template_type = None # Reset on error


        attachment_buttons_layout = QHBoxLayout() # Renamed for clarity
        self.add_attachment_btn = QPushButton(self.tr("Ajouter Pièce Jointe (Fichier)"))
        self.add_attachment_btn.setIcon(QIcon.fromTheme("document-open", QIcon(":/icons/plus.svg")))
        self.add_attachment_btn.clicked.connect(self.add_attachment_from_file_system) # Renamed method
        attachment_buttons_layout.addWidget(self.add_attachment_btn)

        if self.client_info: # Only add "Add Client Document" button if client_info is available
            self.add_client_document_btn = QPushButton(self.tr("Ajouter Document Client"))
            self.add_client_document_btn.setIcon(QIcon.fromTheme("folder-open", QIcon(":/icons/folder.svg")))
            self.add_client_document_btn.clicked.connect(self.add_attachment_from_client_docs)
            attachment_buttons_layout.addWidget(self.add_client_document_btn)

        # Add Utility Document button
        self.add_utility_document_btn = QPushButton(self.tr("Ajouter Document Utilitaire"))
        self.add_utility_document_btn.setIcon(QIcon.fromTheme("document-properties", QIcon(":/icons/document.svg"))) # Example icon
        self.add_utility_document_btn.clicked.connect(self.add_attachment_from_utility_docs)
        attachment_buttons_layout.addWidget(self.add_utility_document_btn)

        self.remove_attachment_btn = QPushButton(self.tr("Supprimer Pièce Jointe"))
        self.remove_attachment_btn.setIcon(QIcon.fromTheme("edit-delete", QIcon(":/icons/trash.svg")))
        self.remove_attachment_btn.clicked.connect(self.remove_attachment)
        attachment_buttons_layout.addWidget(self.remove_attachment_btn)
        layout.addLayout(attachment_buttons_layout) # Add the layout for attachment buttons

        self.attachments_list_widget = QListWidget()
        self.attachments_list_widget.setSelectionMode(QAbstractItemView.SingleSelection)
        layout.addWidget(QLabel(self.tr("Pièces jointes:")))
        layout.addWidget(self.attachments_list_widget)

        button_box = QDialogButtonBox()
        send_button = button_box.addButton(self.tr("Envoyer"), QDialogButtonBox.AcceptRole)
        send_button.setIcon(QIcon.fromTheme("mail-send", QIcon(":/icons/bell.svg")))
        send_button.setObjectName("primaryButton")

        button_box.addButton(QDialogButtonBox.Cancel)

        button_box.accepted.connect(self.send_email_action)
        button_box.rejected.connect(self.reject)
        layout.addWidget(button_box)

    def open_select_contacts_dialog(self):
        if not self.client_id:
            QMessageBox.warning(self, self.tr("Erreur"), self.tr("ID Client non disponible."))
            return

        dialog = SelectContactsDialog(self.client_id, self)
        if dialog.exec_() == QDialog.Accepted:
            selected_emails = dialog.get_selected_emails()
            if selected_emails:
                current_text = self.to_edit.text().strip()
                current_emails = [email.strip() for email in current_text.split(',') if email.strip()]

                new_emails_to_add = []
                for email in selected_emails:
                    if email not in current_emails:
                        new_emails_to_add.append(email)

                if new_emails_to_add:
                    if current_text and not current_text.endswith(','):
                        prefix = ", " if current_emails else ""
                    elif not current_text:
                         prefix = ""
                    else:
                        prefix = " " if current_text else ""


                    self.to_edit.setText(current_text + prefix + ", ".join(new_emails_to_add))

    def add_attachment_from_client_docs(self):
        if not self.client_info:
            QMessageBox.warning(self, self.tr("Erreur"), self.tr("Informations client non disponibles pour sélectionner des documents."))
            return

        dialog = SelectClientAttachmentDialog(self.client_info, self)
        if dialog.exec_() == QDialog.Accepted:
            selected_files = dialog.get_selected_files()
            if selected_files:
                for file_path in selected_files:
                    if file_path not in self.attachments:
                        self.attachments.append(file_path)
                        self.attachments_list_widget.addItem(os.path.basename(file_path))
                    else:
                        QMessageBox.information(self, self.tr("Info"), self.tr("Le fichier '{0}' est déjà attaché.").format(os.path.basename(file_path)))

    def add_attachment_from_utility_docs(self):
        dialog = SelectUtilityAttachmentDialog(self.config, self)
        if dialog.exec_() == QDialog.Accepted:
            selected_files = dialog.get_selected_files()
            if selected_files:
                for file_path in selected_files:
                    if file_path not in self.attachments:
                        self.attachments.append(file_path)
                        self.attachments_list_widget.addItem(os.path.basename(file_path))
                    else:
                        QMessageBox.information(self, self.tr("Info"), self.tr("Le fichier '{0}' est déjà attaché.").format(os.path.basename(file_path)))

    def add_attachment_from_file_system(self): # Renamed from add_attachment
        files, _ = QFileDialog.getOpenFileNames(self, self.tr("Sélectionner des fichiers à joindre"), "", self.tr("Tous les fichiers (*.*)"))
        if files:
            for file_path in files:
                if file_path not in self.attachments:
                    self.attachments.append(file_path)
                    self.attachments_list_widget.addItem(os.path.basename(file_path))

    def remove_attachment(self):
        selected_items = self.attachments_list_widget.selectedItems()
        if not selected_items:
            return
        for item in selected_items:
            row = self.attachments_list_widget.row(item)
            self.attachments_list_widget.takeItem(row)
            # Remove from self.attachments by matching basename, less robust if multiple files with same name from different paths
            # A more robust way would be to store full paths in item data or find by index if list order is guaranteed.
            # For simplicity, let's find by index.
            if 0 <= row < len(self.attachments):
                del self.attachments[row]
            else: # Fallback if index is out of sync (should not happen with SingleSelection)
                try:
                    # Attempt to remove by matching basename from the list
                    file_to_remove = item.text()
                    self.attachments = [att for att in self.attachments if os.path.basename(att) != file_to_remove]
                except ValueError:
                    pass # Item not found, already removed or error

    def send_email_action(self):
        to_email = self.to_edit.text().strip()
        subject = self.subject_edit.text().strip()

        body_content = ""
        mime_subtype = 'plain' # Default to plain text

        if self.active_template_type == 'EMAIL_BODY_HTML':
            body_content = self.body_edit.toHtml()
            mime_subtype = 'html'
        else: # Covers 'EMAIL_BODY_TXT', None (manual), or any other case
            body_content = self.body_edit.toPlainText().strip()
            # mime_subtype remains 'plain'

        if not to_email:
            QMessageBox.warning(self, self.tr("Champ Requis"), self.tr("L'adresse email du destinataire est requise."))
            return
        if not subject:
            QMessageBox.warning(self, self.tr("Champ Requis"), self.tr("Le sujet de l'email est requis."))
            return

        # Use self.config for SMTP settings
        smtp_server = self.config.get("smtp_server")
        smtp_port = self.config.get("smtp_port", 587)
        smtp_user = self.config.get("smtp_user")
        smtp_password = self.config.get("smtp_password")

        if not smtp_server or not smtp_user: # Password can be empty for some configs
            QMessageBox.warning(self, self.tr("Configuration SMTP Manquante"),
                                self.tr("Veuillez configurer les détails du serveur SMTP dans les paramètres de l'application."))
            return

        msg = MIMEMultipart()
        msg['From'] = smtp_user
        msg['To'] = to_email
        msg['Subject'] = subject
        msg.attach(MIMEText(body_content, mime_subtype)) # Use determined content and subtype

        for attachment_path in self.attachments:
            try:
                with open(attachment_path, 'rb') as f:
                    part = MIMEApplication(f.read(), Name=os.path.basename(attachment_path))
                part['Content-Disposition'] = f'attachment; filename="{os.path.basename(attachment_path)}"'
                msg.attach(part)
            except Exception as e:
                QMessageBox.warning(self, self.tr("Erreur Pièce Jointe"), self.tr("Impossible de joindre le fichier {0}:\
{1}").format(os.path.basename(attachment_path), str(e)))
                return # Stop if an attachment fails

        try:
            server = smtplib.SMTP(smtp_server, smtp_port)
            if smtp_port == 587: # Standard port for TLS
                server.starttls()
            server.login(smtp_user, smtp_password)
            server.send_message(msg)
            server.quit()
            QMessageBox.information(self, self.tr("Email Envoyé"), self.tr("L'email a été envoyé avec succès."))
            self.accept() # Close dialog on success
        except Exception as e:
            QMessageBox.critical(self, self.tr("Erreur d'Envoi Email"), self.tr("Une erreur est survenue lors de l'envoi de l'email:\
{0}").format(str(e)))


class SelectContactsDialog(QDialog):
    def __init__(self, client_id, parent=None):
        super().__init__(parent)
        self.client_id = client_id
        self.selected_emails = []

        self.setWindowTitle(self.tr("Sélectionner des Contacts"))
        self.setMinimumSize(400, 300)
        self.setup_ui()
        self.load_contacts()

    def setup_ui(self):
        layout = QVBoxLayout(self)

        self.contacts_list_widget = QListWidget()
        self.contacts_list_widget.setSelectionMode(QAbstractItemView.NoSelection) # Manage selection via checkboxes
        layout.addWidget(QLabel(self.tr("Contacts disponibles :")))
        layout.addWidget(self.contacts_list_widget)

        button_box = QDialogButtonBox(QDialogButtonBox.Ok | QDialogButtonBox.Cancel)
        ok_button = button_box.button(QDialogButtonBox.Ok)
        ok_button.setText(self.tr("OK"))
        ok_button.setObjectName("primaryButton")
        cancel_button = button_box.button(QDialogButtonBox.Cancel)
        cancel_button.setText(self.tr("Annuler"))

        button_box.accepted.connect(self.accept_selection)
        button_box.rejected.connect(self.reject)
        layout.addWidget(button_box)

    def load_contacts(self):
        contacts = db_manager.get_contacts_for_client(self.client_id)
        if contacts:
            for contact in contacts:
                name = contact.get("name", self.tr("N/A"))
                email = contact.get("email", self.tr("N/A"))
                if email == self.tr("N/A") or not email.strip(): # Skip contacts without a valid email
                    continue
                item_text = f"{name} <{email}>"
                list_item = QListWidgetItem(item_text)
                list_item.setFlags(list_item.flags() | Qt.ItemIsUserCheckable)
                list_item.setCheckState(Qt.Unchecked)
                list_item.setData(Qt.UserRole, email) # Store email in UserRole
                self.contacts_list_widget.addItem(list_item)

    def accept_selection(self):
        self.selected_emails = []
        for i in range(self.contacts_list_widget.count()):
            item = self.contacts_list_widget.item(i)
            if item.checkState() == Qt.Checked:
                email = item.data(Qt.UserRole)
                if email:
                    self.selected_emails.append(email)
        self.accept()

    def get_selected_emails(self):
        return self.selected_emails

class SelectClientAttachmentDialog(QDialog):
    def __init__(self, client_info, parent=None):
        super().__init__(parent)
        self.client_info = client_info
        self.selected_files = []

        self.setWindowTitle(self.tr("Sélectionner Pièces Jointes du Client"))
        self.setMinimumSize(600, 400)
        self.setup_ui()
        self.load_documents()

    def setup_ui(self):
        layout = QVBoxLayout(self)

        # Filter
        filter_layout = QHBoxLayout()
        filter_layout.addWidget(QLabel(self.tr("Filtrer par extension:")))
        self.extension_filter_combo = QComboBox()
        self.extension_filter_combo.addItems([
            self.tr("Tous (*.*)"),
            self.tr("PDF (*.pdf)"),
            self.tr("DOCX (*.docx)"),
            self.tr("XLSX (*.xlsx)"),
            self.tr("Images (*.png *.jpg *.jpeg)"),
            self.tr("Autres")
        ])
        self.extension_filter_combo.currentTextChanged.connect(self.filter_documents)
        filter_layout.addWidget(self.extension_filter_combo)
        filter_layout.addStretch()
        layout.addLayout(filter_layout)

        # Tree widget for documents
        self.doc_tree_widget = QTreeWidget()
        self.doc_tree_widget.setColumnCount(3) # Name, Type, Path (hidden)
        self.doc_tree_widget.setHeaderLabels([self.tr("Nom du Fichier"), self.tr("Type"), self.tr("Date Modification")])
        self.doc_tree_widget.header().setSectionResizeMode(0, QHeaderView.Stretch)
        self.doc_tree_widget.header().setSectionResizeMode(1, QHeaderView.ResizeToContents)
        self.doc_tree_widget.header().setSectionResizeMode(2, QHeaderView.ResizeToContents)
        self.doc_tree_widget.setSortingEnabled(True) # Enable sorting
        self.doc_tree_widget.sortByColumn(0, Qt.AscendingOrder) # Default sort by name

        layout.addWidget(self.doc_tree_widget)

        # Buttons
        button_box = QDialogButtonBox(QDialogButtonBox.Ok | QDialogButtonBox.Cancel)
        ok_button = button_box.button(QDialogButtonBox.Ok)
        ok_button.setText(self.tr("OK"))
        ok_button.setObjectName("primaryButton")
        cancel_button = button_box.button(QDialogButtonBox.Cancel)
        cancel_button.setText(self.tr("Annuler"))

        button_box.accepted.connect(self.accept_selection)
        button_box.rejected.connect(self.reject)
        layout.addWidget(button_box)

    def load_documents(self):
        self.doc_tree_widget.clear()
        if not self.client_info or 'base_folder_path' not in self.client_info or 'selected_languages' not in self.client_info:
            return

        base_folder_path = self.client_info['base_folder_path']
        selected_languages = self.client_info['selected_languages']
        if isinstance(selected_languages, str): # Ensure it's a list
             selected_languages = [lang.strip() for lang in selected_languages.split(',') if lang.strip()]


        for lang_code in selected_languages:
            lang_folder_path = os.path.join(base_folder_path, lang_code)
            if os.path.isdir(lang_folder_path):
                lang_item = QTreeWidgetItem(self.doc_tree_widget, [f"{self.tr('Langue')}: {lang_code.upper()}"])
                lang_item.setData(0, Qt.UserRole, {"is_lang_folder": True}) # Mark as language folder
                # lang_item.setExpanded(True) # Optionally expand language folders by default

                for doc_name in os.listdir(lang_folder_path):
                    doc_path = os.path.join(lang_folder_path, doc_name)
                    if os.path.isfile(doc_path):
                        _, ext = os.path.splitext(doc_name)
                        ext = ext.lower()

                        mod_timestamp = os.path.getmtime(doc_path)
                        mod_date = datetime.fromtimestamp(mod_timestamp).strftime('%Y-%m-%d %H:%M')

                        doc_item = QTreeWidgetItem(lang_item, [doc_name, ext.replace(".","").upper(), mod_date])
                        doc_item.setFlags(doc_item.flags() | Qt.ItemIsUserCheckable)
                        doc_item.setCheckState(0, Qt.Unchecked)
                        doc_item.setData(0, Qt.UserRole, {"path": doc_path, "ext": ext, "is_lang_folder": False})

                        # Prioritize PDFs in sorting by adding a sort key (e.g., prefix)
                        # Or handle this in filter_documents if sorting is applied after filtering
                        if ext == ".pdf":
                            doc_item.setData(0, Qt.UserRole + 1, 0) # Lower number for higher priority
                        else:
                            doc_item.setData(0, Qt.UserRole + 1, 1)

        self.doc_tree_widget.sortItems(0, self.doc_tree_widget.header().sortIndicatorOrder()) # Apply initial sort
        self.filter_documents() # Apply initial filter

    def filter_documents(self):
        selected_filter_text = self.extension_filter_combo.currentText()

        for i in range(self.doc_tree_widget.topLevelItemCount()):
            lang_item = self.doc_tree_widget.topLevelItem(i)
            if not lang_item: continue

            has_visible_child = False
            for j in range(lang_item.childCount()):
                doc_item = lang_item.child(j)
                if not doc_item: continue

                item_data = doc_item.data(0, Qt.UserRole)
                if not item_data or item_data.get("is_lang_folder"): continue # Should not happen for doc_item

                doc_ext = item_data.get("ext", "")
                visible = False

                if self.tr("Tous (*.*)") in selected_filter_text:
                    visible = True
                elif self.tr("PDF (*.pdf)") in selected_filter_text and doc_ext == ".pdf":
                    visible = True
                elif self.tr("DOCX (*.docx)") in selected_filter_text and doc_ext == ".docx":
                    visible = True
                elif self.tr("XLSX (*.xlsx)") in selected_filter_text and doc_ext == ".xlsx":
                    visible = True
                elif self.tr("Images (*.png *.jpg *.jpeg)") in selected_filter_text and doc_ext in [".png", ".jpg", ".jpeg"]:
                    visible = True
                elif self.tr("Autres") in selected_filter_text and doc_ext not in [".pdf", ".docx", ".xlsx", ".png", ".jpg", ".jpeg"]:
                    visible = True

                doc_item.setHidden(not visible)
                if visible:
                    has_visible_child = True
            lang_item.setHidden(not has_visible_child) # Hide lang folder if no children are visible

        # Re-apply sorting after filtering might change visibility
        # self.doc_tree_widget.sortItems(self.doc_tree_widget.sortColumn(), self.doc_tree_widget.header().sortIndicatorOrder())


    def accept_selection(self):
        self.selected_files = []
        for i in range(self.doc_tree_widget.topLevelItemCount()):
            lang_item = self.doc_tree_widget.topLevelItem(i)
            if not lang_item or lang_item.isHidden(): continue
            for j in range(lang_item.childCount()):
                doc_item = lang_item.child(j)
                if not doc_item or doc_item.isHidden(): continue

                if doc_item.checkState(0) == Qt.Checked:
                    item_data = doc_item.data(0, Qt.UserRole)
                    if item_data and not item_data.get("is_lang_folder"):
                        self.selected_files.append(item_data["path"])
        self.accept()

    def get_selected_files(self):
        return self.selected_files

class SelectUtilityAttachmentDialog(QDialog):
    def __init__(self, config, parent=None):
        super().__init__(parent)
        self.config = config
        self.selected_files = []
        self.utility_category_name = "Document Utilitaires" # Or make this configurable

        self.setWindowTitle(self.tr("Sélectionner Documents Utilitaires"))
        self.setMinimumSize(500, 350)
        self.setup_ui()
        self.load_utility_documents()

    def setup_ui(self):
        layout = QVBoxLayout(self)

        self.doc_table_widget = QTableWidget()
        self.doc_table_widget.setColumnCount(4) # Checkbox, Name, Language, Filename
        self.doc_table_widget.setHorizontalHeaderLabels([
            "", # For checkbox
            self.tr("Nom du Document"),
            self.tr("Langue"),
            self.tr("Nom de Fichier")
        ])
        self.doc_table_widget.setSelectionMode(QAbstractItemView.SingleSelection)
        self.doc_table_widget.setEditTriggers(QAbstractItemView.NoEditTriggers)
        self.doc_table_widget.horizontalHeader().setSectionResizeMode(1, QHeaderView.Stretch)
        self.doc_table_widget.horizontalHeader().setSectionResizeMode(3, QHeaderView.ResizeToContents)
        self.doc_table_widget.setColumnWidth(0, 30) # Checkbox column width

        layout.addWidget(QLabel(self.tr("Documents utilitaires disponibles :")))
        layout.addWidget(self.doc_table_widget)

        button_box = QDialogButtonBox(QDialogButtonBox.Ok | QDialogButtonBox.Cancel)
        ok_button = button_box.button(QDialogButtonBox.Ok); ok_button.setText(self.tr("OK")); ok_button.setObjectName("primaryButton")
        cancel_button = button_box.button(QDialogButtonBox.Cancel); cancel_button.setText(self.tr("Annuler"))

        button_box.accepted.connect(self.accept_selection)
        button_box.rejected.connect(self.reject)
        layout.addWidget(button_box)

    def load_utility_documents(self):
        self.doc_table_widget.setRowCount(0)
        category = db_manager.get_template_category_by_name(self.utility_category_name)
        if not category:
            QMessageBox.warning(self, self.tr("Erreur Catégorie"),
                                self.tr("La catégorie '{0}' est introuvable.").format(self.utility_category_name))
            return

        templates = db_manager.get_templates_by_category_id(category['category_id'])
        if not templates:
            QMessageBox.information(self, self.tr("Aucun Document"),
                                    self.tr("Aucun document utilitaire trouvé dans la catégorie '{0}'.").format(self.utility_category_name))
            return

        templates_dir = self.config.get("templates_dir")
        if not templates_dir:
            QMessageBox.critical(self, self.tr("Erreur Configuration"), self.tr("Le dossier des modèles n'est pas configuré."))
            return

        for row_idx, template_data in enumerate(templates):
            self.doc_table_widget.insertRow(row_idx)

            # Checkbox
            chk_item = QTableWidgetItem()
            chk_item.setFlags(Qt.ItemIsUserCheckable | Qt.ItemIsEnabled)
            chk_item.setCheckState(Qt.Unchecked)
            self.doc_table_widget.setItem(row_idx, 0, chk_item)

            # Document Name
            name_item = QTableWidgetItem(template_data.get('template_name', self.tr('N/A')))
            self.doc_table_widget.setItem(row_idx, 1, name_item)

            # Language
            lang_code = template_data.get('language_code', self.tr('N/A'))
            self.doc_table_widget.setItem(row_idx, 2, QTableWidgetItem(lang_code))

            # Filename
            base_file_name = template_data.get('base_file_name', self.tr('N/A'))
            self.doc_table_widget.setItem(row_idx, 3, QTableWidgetItem(base_file_name))

            # Store full path in UserRole of the name item (column 1)
            # Assuming 'common' as a potential subdirectory if language_code is generic or not applicable for some utility docs
            # Or using language_code directly if utility docs are language-specific under templates/<lang>/
            # For this subtask, we'll use the direct language_code from the template.
            # If a template has 'common' as language_code, it should be in templates/common/
            # If it has 'fr', it should be in templates/fr/
            # The problem statement implies utility docs might be in templates/utility/fr or templates/utility/common
            # This needs clarification. For now, let's assume templates_dir/language_code/base_file_name is the structure.
            # If 'utility' is a fixed subfolder, the path construction needs adjustment.
            # Based on "templates/utility/fr/" example, 'utility' seems like a sub-path within templates_dir
            # Let's assume for now that 'language_code' in DB for utility might be 'utility/fr' or 'utility/common'
            # OR that 'base_file_name' itself contains the 'utility/' prefix.
            # For simplicity, this code will assume templates_dir / template_language_code / base_file_name.
            # If 'utility' is a hardcoded part of the path for this category, it needs to be inserted.
            # The current template system does not have a concept of subdirectories within a language folder based on category.
            # Let's stick to the existing convention: templates_dir/language_code/base_file_name
            # If 'Document Utilitaires' are truly global, they might have a special lang_code like 'common' or 'all'.

            full_path = os.path.join(templates_dir, lang_code, base_file_name)
            if not os.path.exists(full_path):
                # Try a 'utility' subdirectory as a fallback, if that's the convention for these files
                # This is an assumption based on the example "templates/utility/fr/"
                alt_path = os.path.join(templates_dir, "utility", lang_code, base_file_name)
                if os.path.exists(alt_path):
                    full_path = alt_path
                else:
                    # Mark item as not selectable or indicate error
                    name_item.setForeground(QColor("red"))
                    name_item.setToolTip(self.tr("Fichier non trouvé: {0}").format(full_path))
                    chk_item.setFlags(chk_item.flags() & ~Qt.ItemIsEnabled) # Disable checkbox
                    full_path = None # Ensure it's not added if not found

            if full_path:
                 name_item.setData(Qt.UserRole, full_path)


    def accept_selection(self):
        self.selected_files = []
        for row in range(self.doc_table_widget.rowCount()):
            chk_item = self.doc_table_widget.item(row, 0)
            if chk_item and chk_item.checkState() == Qt.Checked:
                name_item = self.doc_table_widget.item(row, 1)
                if name_item:
                    file_path = name_item.data(Qt.UserRole)
                    if file_path and os.path.exists(file_path): # Check again before adding
                        self.selected_files.append(file_path)
                    elif file_path: # Path was stored but file now missing
                        QMessageBox.warning(self, self.tr("Fichier Manquant"), self.tr("Le fichier {0} n'a pas pu être trouvé au moment de la sélection.").format(os.path.basename(file_path)))
        self.accept()

    def get_selected_files(self):
        return self.selected_files

# [end of dialogs.py]<|MERGE_RESOLUTION|>--- conflicted
+++ resolved
@@ -940,7 +940,6 @@
             self.select_contacts_btn.setIcon(QIcon.fromTheme("address-book-new", QIcon(":/icons/user-plus.svg"))) # Example icon
             self.select_contacts_btn.clicked.connect(self.open_select_contacts_dialog)
             to_layout.addWidget(self.select_contacts_btn)
-<<<<<<< HEAD
 
         form_layout.addRow(self.tr("À:"), to_layout)
 
@@ -952,19 +951,6 @@
         self.language_combo.setPlaceholderText(self.tr("Langue..."))
         template_selection_layout.addWidget(self.language_combo)
 
-=======
-
-        form_layout.addRow(self.tr("À:"), to_layout)
-
-        # Template Selection UI
-        template_selection_layout = QHBoxLayout()
-        form_layout.addRow(self.tr("Modèle d'Email:"), template_selection_layout)
-
-        self.language_combo = QComboBox()
-        self.language_combo.setPlaceholderText(self.tr("Langue..."))
-        template_selection_layout.addWidget(self.language_combo)
-
->>>>>>> eacce210
         self.template_combo = QComboBox()
         self.template_combo.setPlaceholderText(self.tr("Sélectionner un modèle..."))
         template_selection_layout.addWidget(self.template_combo)
