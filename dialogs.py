--- conflicted
+++ resolved
@@ -816,7 +816,6 @@
         layout.addWidget(QLabel(self.tr("Pièces jointes:")))
         layout.addWidget(self.attachments_list_widget)
 
-<<<<<<< HEAD
         button_box = QDialogButtonBox()
         send_button = button_box.addButton(self.tr("Envoyer"), QDialogButtonBox.AcceptRole)
         # cancel_button = button_box.addButton(QDialogButtonBox.Cancel) # This line is not strictly needed if a Role is used for accept/reject
@@ -832,17 +831,6 @@
         button_box.addButton(QDialogButtonBox.Cancel)
 
         button_box.accepted.connect(self.send_email_action)
-=======
-        button_box = QDialogButtonBox(QDialogButtonBox.Send | QDialogButtonBox.Cancel)
-        send_button = button_box.button(QDialogButtonBox.Send)
-        send_button.setText(self.tr("Envoyer"))
-        send_button.setIcon(QIcon.fromTheme("mail-send", QIcon(":/icons/bell.svg"))) # Using an existing icon
-        send_button.setObjectName("primaryButton")
-        cancel_button = button_box.button(QDialogButtonBox.Cancel)
-        cancel_button.setText(self.tr("Annuler"))
-
-        button_box.accepted.connect(self.send_email_action) # Connect to send_email_action
->>>>>>> cb571fd1
         button_box.rejected.connect(self.reject)
         layout.addWidget(button_box)
 
