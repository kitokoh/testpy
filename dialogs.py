# -*- coding: utf-8 -*-
import os
import json
import logging
import shutil
from datetime import datetime
import smtplib
from email.mime.multipart import MIMEMultipart
from email.mime.text import MIMEText
from email.mime.application import MIMEApplication
import io
from PyQt5.QtWidgets import QScrollArea
from PyQt5.QtCore import QDir

from PyQt5.QtWidgets import (
    QDialog, QVBoxLayout, QHBoxLayout, QTabWidget, QWidget, QFormLayout,
    QLineEdit, QPushButton, QComboBox, QSpinBox, QDialogButtonBox,
    QFileDialog, QTreeWidget, QTreeWidgetItem, QHeaderView, QTextEdit,
    QInputDialog, QMessageBox, QFrame, QLabel, QListWidget, QListWidgetItem, QCheckBox,
    QTableWidget, QTableWidgetItem, QAbstractItemView, QDoubleSpinBox,
    QGridLayout, QGroupBox, QCompleter
)
from PyQt5.QtGui import QIcon, QDesktopServices, QFont, QColor, QBrush, QPixmap
from PyQt5.QtCore import Qt, QUrl, QCoreApplication, QDate

import pandas as pd
from docx import Document
from PyPDF2 import PdfMerger
from reportlab.pdfgen import canvas

import db as db_manager # Keep for now
from db.cruds.clients_crud import clients_crud_instance
<<<<<<< HEAD
=======

>>>>>>> 8ce4451b
from db.cruds.template_categories_crud import get_all_template_categories
# templates_crud functions get_distinct_template_languages, get_distinct_template_types, get_filtered_templates
# are likely class methods on templates_crud_instance or static methods.
# If they are module-level functions in templates_crud.py, they should be imported directly.
# For now, assuming they might be available via the instance or need specific import if error occurs.
# Let's check if they are used directly by db_manager or need to be instance calls.
# Upon review, get_distinct_template_languages, get_distinct_template_types, get_filtered_templates
# are module-level in templates_crud.py, so direct import is fine.
<<<<<<< HEAD
from db.cruds.templates_crud import get_distinct_template_languages, get_distinct_template_types, get_filtered_templates, get_templates_by_type
=======
from db.cruds.templates_crud import (
    get_distinct_template_languages,
    get_distinct_template_types,
    get_filtered_templates,
    get_templates_by_type, # Added for SendEmailDialog
    get_template_by_id # Added for SendEmailDialog (replaces db_manager.get_template_details_by_id)
)

>>>>>>> 8ce4451b
from company_management import CompanyTabWidget
from excel_editor import ExcelEditor
from html_editor import HtmlEditor
from pagedegrde import generate_cover_page_logic, APP_CONFIG as PAGEDEGRDE_APP_CONFIG
from utils import populate_docx_template, load_config as utils_load_config, save_config as utils_save_config
from whatsapp.whatsapp_dialog import SendWhatsAppDialog

import icons_rc # Import for Qt resource file
# APP_ROOT_DIR is now passed to CompilePdfDialog constructor where needed.
import shutil # Ensure shutil is imported
# from main import get_notification_manager # Line removed

# The global import from main is removed.

# Forward declaration for type hinting if needed, or ensure ProductDimensionUIDialog is defined before use.
# class ProductDimensionUIDialog(QDialog): pass
# The problematic import "from .product_dimension_ui_dialog import ProductDimensionUIDialog"
# would be near the top imports. Since ProductDimensionUIDialog is defined IN THIS FILE,
# that import is unnecessary and likely the cause of the error if product_dimension_ui_dialog.py doesn't exist.
# The diff tool will remove it if it's found. If it's not found by the diff tool,
# it implies it was already removed or the error source is different than assumed.
# For now, let's assume the error trace is accurate and the line exists.
# If the line is not there, this operation will be a no-op for this part of the diff.


# class AddNewClientDialog(QDialog):
#     def __init__(self, parent=None, initial_country_name=None):
#         super().__init__(parent)
#         self.initial_country_name = initial_country_name
#         self.setWindowTitle(self.tr("Ajouter un Nouveau Client"))
#         self.setMinimumSize(500, 400) # Adjust as needed
#         self.country_id = None # To store determined country_id
#         self.city_id = None # To store determined city_id
#         self.setup_ui()

#     def setup_ui(self):
#         layout = QVBoxLayout(self)
#         self.form_layout = QFormLayout()
#         self.form_layout.setLabelAlignment(Qt.AlignRight)
#         self.form_layout.setSpacing(10)

#         self.client_name_input = QLineEdit()
#         self.client_name_input.setPlaceholderText(self.tr("Nom du client"))
#         self.form_layout.addRow(self.tr("Nom Client:"), self.client_name_input)

#         self.company_name_input = QLineEdit()
#         self.company_name_input.setPlaceholderText(self.tr("Nom entreprise (optionnel)"))
#         self.form_layout.addRow(self.tr("Nom Entreprise:"), self.company_name_input)

#         self.client_need_input = QLineEdit()
#         self.client_need_input.setPlaceholderText(self.tr("Besoin principal du client"))
#         self.form_layout.addRow(self.tr("Besoin Client:"), self.client_need_input)

#         country_hbox_layout = QHBoxLayout()
#         self.country_select_combo = QComboBox()
#         self.country_select_combo.setEditable(True)
#         self.country_select_combo.setInsertPolicy(QComboBox.NoInsert)
#         self.country_select_combo.completer().setCompletionMode(QCompleter.PopupCompletion)
#         self.country_select_combo.completer().setFilterMode(Qt.MatchContains)
#         self.country_select_combo.currentTextChanged.connect(self.load_cities_for_country)
#         country_hbox_layout.addWidget(self.country_select_combo)
#         self.add_country_button = QPushButton("+")
#         self.add_country_button.setFixedSize(30, 30)
#         self.add_country_button.setToolTip(self.tr("Ajouter un nouveau pays"))
#         self.add_country_button.clicked.connect(self.add_new_country_dialog)
#         country_hbox_layout.addWidget(self.add_country_button)
#         self.form_layout.addRow(self.tr("Pays Client:"), country_hbox_layout)

#         city_hbox_layout = QHBoxLayout()
#         self.city_select_combo = QComboBox()
#         self.city_select_combo.setEditable(True)
#         self.city_select_combo.setInsertPolicy(QComboBox.NoInsert)
#         self.city_select_combo.completer().setCompletionMode(QCompleter.PopupCompletion)
#         self.city_select_combo.completer().setFilterMode(Qt.MatchContains)
#         city_hbox_layout.addWidget(self.city_select_combo)
#         self.add_city_button = QPushButton("+")
#         self.add_city_button.setFixedSize(30, 30)
#         self.add_city_button.setToolTip(self.tr("Ajouter une nouvelle ville"))
#         self.add_city_button.clicked.connect(self.add_new_city_dialog)
#         city_hbox_layout.addWidget(self.add_city_button)
#         self.form_layout.addRow(self.tr("Ville Client:"), city_hbox_layout)

#         self.project_id_input_field = QLineEdit()
#         self.project_id_input_field.setPlaceholderText(self.tr("Identifiant unique du projet"))
#         self.form_layout.addRow(self.tr("ID Projet:"), self.project_id_input_field)

#         self.language_select_combo = QComboBox()
#         self.language_select_combo.setToolTip(self.tr("Sélectionnez les langues pour lesquelles les dossiers de documents seront créés et qui seront utilisées pour la génération de modèles."))
#         # Language options should be consistent with main_window.py's original setup
#         self.language_options_map = {
#             self.tr("English only (en)"): ["en"],
#             self.tr("French only (fr)"): ["fr"],
#             self.tr("Arabic only (ar)"): ["ar"],
#             self.tr("Turkish only (tr)"): ["tr"],
#             self.tr("Portuguese only (pt)"): ["pt"],
#             self.tr("Russian only (ru)"): ["ru"],
#             self.tr("All supported languages (en, fr, ar, tr, pt, ru)"): ["en", "fr", "ar", "tr", "pt", "ru"]
#         }
#         self.language_select_combo.addItems(list(self.language_options_map.keys()))
#         self.form_layout.addRow(self.tr("Langues:"), self.language_select_combo)

#         layout.addLayout(self.form_layout)

#         self.buttons = QDialogButtonBox(QDialogButtonBox.Ok | QDialogButtonBox.Cancel)
#         self.buttons.button(QDialogButtonBox.Ok).setText(self.tr("Créer Client"))
#         self.buttons.button(QDialogButtonBox.Ok).setObjectName("primaryButton")
#         self.buttons.accepted.connect(self.accept)
#         self.buttons.rejected.connect(self.reject)
#         layout.addWidget(self.buttons)

#         self.load_countries_into_combo()
#         self._handle_initial_country()

#     def _handle_initial_country(self):
#         if self.initial_country_name:
#             print(f"Attempting to pre-select country: {self.initial_country_name}")
#             country_index = self.country_select_combo.findText(self.initial_country_name, Qt.MatchFixedString | Qt.MatchCaseSensitive) # More precise match
#             if country_index >= 0:
#                 self.country_select_combo.setCurrentIndex(country_index)
#                 print(f"Country '{self.initial_country_name}' pre-selected at index {country_index}.")
#                 # self.load_cities_for_country(self.initial_country_name) # Trigger city loading
#             else:
#                 # Country not in combo. It might be new.
#                 # The combobox is editable, so user can type it.
#                 # Accept logic will handle adding it.
#                 self.country_select_combo.lineEdit().setText(self.initial_country_name)
#                 print(f"Country '{self.initial_country_name}' not in list, set as editable text.")
#                 # self.load_cities_for_country(self.initial_country_name) # Try loading cities, will likely be empty

#     def load_countries_into_combo(self):
#         current_country_text = self.country_select_combo.lineEdit().text() if self.country_select_combo.isEditable() else self.country_select_combo.currentText()
#         self.country_select_combo.clear()
#         try:
#             countries = db_manager.get_all_countries()
#             if countries is None: countries = []
#             for country_dict in countries:
#                 self.country_select_combo.addItem(country_dict['country_name'], country_dict.get('country_id'))

#             # Restore previous text if it was being edited or if it's a new country
#             if self.initial_country_name and self.country_select_combo.findText(self.initial_country_name, Qt.MatchFixedString | Qt.MatchCaseSensitive) == -1 :
#                  self.country_select_combo.lineEdit().setText(self.initial_country_name)
#             elif current_country_text:
#                  idx = self.country_select_combo.findText(current_country_text, Qt.MatchFixedString | Qt.MatchCaseSensitive)
#                  if idx != -1:
#                      self.country_select_combo.setCurrentIndex(idx)
#                  elif self.country_select_combo.isEditable():
#                       self.country_select_combo.lineEdit().setText(current_country_text)

#         except Exception as e:
#             QMessageBox.warning(self, self.tr("Erreur DB"), self.tr("Erreur de chargement des pays:\n{0}").format(str(e)))

#     def load_cities_for_country(self, country_name_or_id):
#         self.city_select_combo.clear()
#         country_id_to_load = None

#         if isinstance(country_name_or_id, int): # if ID is passed
#             country_id_to_load = country_name_or_id
#         elif isinstance(country_name_or_id, str) and country_name_or_id: # if name is passed
#             selected_country_id_from_combo = self.country_select_combo.currentData()
#             if selected_country_id_from_combo is not None and self.country_select_combo.currentText() == country_name_or_id:
#                 country_id_to_load = selected_country_id_from_combo
#             else: # Country name might be new or different from combo's currentData
#                 country_obj_by_name = db_manager.get_country_by_name(country_name_or_id)
#                 if country_obj_by_name:
#                     country_id_to_load = country_obj_by_name['country_id']
#                 # If country_obj_by_name is None, it's a new country, so no cities to load yet.

#         if not country_id_to_load:
#             # This can happen if country_name_or_id is empty, or if it's a new country name not yet in DB.
#             # City combo should remain empty.
#             return

#         try:
#             cities = db_manager.get_all_cities(country_id=country_id_to_load)
#             if cities is None: cities = []
#             for city_dict in cities:
#                 self.city_select_combo.addItem(city_dict['city_name'], city_dict.get('city_id'))
#         except Exception as e:
#             QMessageBox.warning(self, self.tr("Erreur DB"), self.tr("Erreur de chargement des villes:\n{0}").format(str(e)))


#     def add_new_country_dialog(self):
#         country_text, ok = QInputDialog.getText(self, self.tr("Nouveau Pays"), self.tr("Entrez le nom du nouveau pays:"))
#         if ok and country_text.strip():
#             try:
#                 returned_country_id = db_manager.add_country({'country_name': country_text.strip()})
#                 if returned_country_id is not None:
#                     self.load_countries_into_combo() # Reloads all countries
#                     # Attempt to find and set the newly added country
#                     index_to_select = -1
#                     for i in range(self.country_select_combo.count()):
#                         if self.country_select_combo.itemData(i) == returned_country_id:
#                             index_to_select = i
#                             break
#                     if index_to_select != -1:
#                         self.country_select_combo.setCurrentIndex(index_to_select)
#                     else: # Fallback if ID not found, try by text
#                         index_by_text = self.country_select_combo.findText(country_text.strip())
#                         if index_by_text >=0: self.country_select_combo.setCurrentIndex(index_by_text)
#                 else:
#                     QMessageBox.critical(self, self.tr("Erreur DB"), self.tr("Erreur d'ajout du pays. Vérifiez les logs."))
#             except Exception as e:
#                 QMessageBox.critical(self, self.tr("Erreur Inattendue"), self.tr("Une erreur inattendue est survenue:\n{0}").format(str(e)))

#     def add_new_city_dialog(self):
#         current_country_id_from_combo = self.country_select_combo.currentData()
#         current_country_name = self.country_select_combo.currentText()

#         final_country_id_for_city = None
#         if current_country_id_from_combo is not None:
#             final_country_id_for_city = current_country_id_from_combo
#         elif current_country_name: # If country was typed and not in DB yet
#             country_data = db_manager.get_or_add_country(current_country_name) # Add it now
#             if country_data and country_data.get('country_id'):
#                 final_country_id_for_city = country_data['country_id']
#                 self.load_countries_into_combo() # Refresh countries
#                 # Reselect the country that was just added
#                 idx = self.country_select_combo.findData(final_country_id_for_city)
#                 if idx != -1: self.country_select_combo.setCurrentIndex(idx)


#         if not final_country_id_for_city:
#             QMessageBox.warning(self, self.tr("Pays Requis"), self.tr("Veuillez d'abord sélectionner ou entrer un pays valide."))
#             return

#         city_text, ok = QInputDialog.getText(self, self.tr("Nouvelle Ville"), self.tr("Entrez le nom de la nouvelle ville pour {0}:").format(current_country_name))
#         if ok and city_text.strip():
#             try:
#                 # Use get_or_add_city here
#                 city_data = db_manager.get_or_add_city(city_name=city_text.strip(), country_id=final_country_id_for_city)
#                 if city_data and city_data.get('city_id') is not None:
#                     self.load_cities_for_country(final_country_id_for_city) # Reload cities for the relevant country ID
#                     # Attempt to find and set the newly added/found city
#                     index_to_select = -1
#                     for i in range(self.city_select_combo.count()):
#                         if self.city_select_combo.itemData(i) == city_data['city_id']:
#                             index_to_select = i
#                             break
#                     if index_to_select != -1:
#                         self.city_select_combo.setCurrentIndex(index_to_select)
#                     else: # Fallback if ID not found, try by text
#                         index_by_text = self.city_select_combo.findText(city_text.strip())
#                         if index_by_text >=0: self.city_select_combo.setCurrentIndex(index_by_text)

#                 else:
#                     QMessageBox.critical(self, self.tr("Erreur DB"), self.tr("Erreur d'ajout ou de récupération de la ville. Vérifiez les logs."))
#             except Exception as e:
#                 QMessageBox.critical(self, self.tr("Erreur Inattendue"), self.tr("Une erreur inattendue est survenue:\n{0}").format(str(e)))

#     def accept(self):
#         # Get final country name and ID
#         country_name = self.country_select_combo.currentText().strip()
#         country_id_from_combo = self.country_select_combo.currentData()

#         if not country_name:
#             QMessageBox.warning(self, self.tr("Validation"), self.tr("Le nom du pays est requis."))
#             self.country_select_combo.setFocus()
#             return

#         final_country_id = country_id_from_combo
#         if final_country_id is None: # Country was typed or not found
#             country_data = db_manager.get_or_add_country(country_name)
#             if country_data and country_data.get('country_id'):
#                 final_country_id = country_data['country_id']
#             else:
#                 QMessageBox.warning(self, self.tr("Erreur Pays"), self.tr("Impossible de déterminer ou d'ajouter le pays: {0}").format(country_name))
#                 return
#         self.country_id = final_country_id # Store for get_data

#         # Get final city name and ID
#         city_name = self.city_select_combo.currentText().strip()
#         city_id_from_combo = self.city_select_combo.currentData()
#         final_city_id = city_id_from_combo

#         if city_name: # City is optional, but if provided, ensure it's processed
#             if final_city_id is None: # City was typed or not found
#                 # db_manager.get_or_add_city expects country_id
#                 if not self.country_id: # Should not happen if country logic above is correct
#                      QMessageBox.critical(self, self.tr("Erreur Critique"), self.tr("ID Pays non défini avant traitement de la ville."))
#                      return
#                 city_data = db_manager.get_or_add_city(city_name, self.country_id)
#                 if city_data and city_data.get('city_id'):
#                     final_city_id = city_data['city_id']
#                 else:
#                     QMessageBox.warning(self, self.tr("Erreur Ville"), self.tr("Impossible de déterminer ou d'ajouter la ville: {0}").format(city_name))
#                     # If city is optional and fails, we might want to proceed with city_id=None
#                     # For now, let's assume if a city name is typed, it should be valid or addable.
#                     # If strictly optional even if typed and fails, this could be changed.
#                     final_city_id = None # Set to None if it fails, effectively making it optional
#             self.city_id = final_city_id
#         else: # No city name provided
#             self.city_id = None

#         # Validate other fields before calling super().accept()
#         client_name = self.client_name_input.text().strip()
#         if not client_name:
#             QMessageBox.warning(self, self.tr("Validation"), self.tr("Le nom du client est requis."))
#             self.client_name_input.setFocus()
#             return # Don't call super().accept()

#         super().accept() # This will allow get_data to be called by the main window if QDialog.Accepted

#     def get_data(self):
#         client_name = self.client_name_input.text().strip()
#         company_name = self.company_name_input.text().strip()
#         client_need = self.client_need_input.text().strip()
#         project_id_text = self.project_id_input_field.text().strip()

#         selected_lang_display_text = self.language_select_combo.currentText()
#         selected_languages = self.language_options_map.get(selected_lang_display_text, ["fr"])

#         # self.country_id and self.city_id are set in the overridden accept() method
#         return {
#             "client_name": client_name,
#             "company_name": company_name,
#             "primary_need_description": client_need,
#             "country_id": self.country_id, # Use the ID determined in accept()
#             "country_name": self.country_select_combo.currentText().strip(), # Current text for display
#             "city_id": self.city_id, # Use the ID determined in accept()
#             "city_name": self.city_select_combo.currentText().strip(), # Current text for display
#             "project_identifier": project_id_text,
#             "selected_languages": ",".join(selected_languages)
#         }


class SettingsDialog(QDialog):
    def __init__(self, main_config, parent=None):
        super().__init__(parent)
        self.setWindowTitle(self.tr("Paramètres de l'Application")); self.setMinimumSize(500, 400)
        self.current_config_data = main_config
        self.CONFIG = main_config
        self.save_config = utils_save_config
        self.setup_ui_settings()

    def setup_ui_settings(self):
        layout = QVBoxLayout(self); self.tabs_widget = QTabWidget(); layout.addWidget(self.tabs_widget)
        general_tab_widget = QWidget(); general_form_layout = QFormLayout(general_tab_widget)
        self.templates_dir_input = QLineEdit(self.current_config_data["templates_dir"])
        templates_browse_btn = QPushButton(self.tr("Parcourir...")); templates_browse_btn.clicked.connect(lambda: self.browse_directory_for_input(self.templates_dir_input, self.tr("Sélectionner dossier modèles")))
        templates_dir_layout = QHBoxLayout(); templates_dir_layout.addWidget(self.templates_dir_input); templates_dir_layout.addWidget(templates_browse_btn)
        general_form_layout.addRow(self.tr("Dossier des Modèles:"), templates_dir_layout)
        self.clients_dir_input = QLineEdit(self.current_config_data["clients_dir"])
        clients_browse_btn = QPushButton(self.tr("Parcourir...")); clients_browse_btn.clicked.connect(lambda: self.browse_directory_for_input(self.clients_dir_input, self.tr("Sélectionner dossier clients")))
        clients_dir_layout = QHBoxLayout(); clients_dir_layout.addWidget(self.clients_dir_input); clients_dir_layout.addWidget(clients_browse_btn)
        general_form_layout.addRow(self.tr("Dossier des Clients:"), clients_dir_layout)
        self.interface_lang_combo = QComboBox()
        self.lang_display_to_code = {
            self.tr("Français (fr)"): "fr", self.tr("English (en)"): "en",
            self.tr("العربية (ar)"): "ar", self.tr("Türkçe (tr)"): "tr",
            self.tr("Português (pt)"): "pt",
            self.tr("Русский (ru)"): "ru"
        }
        self.interface_lang_combo.addItems(list(self.lang_display_to_code.keys()))
        current_lang_code = self.current_config_data.get("language", "fr")
        code_to_display_text = {code: display for display, code in self.lang_display_to_code.items()}
        current_display_text = code_to_display_text.get(current_lang_code)
        if current_display_text: self.interface_lang_combo.setCurrentText(current_display_text)
        else: self.interface_lang_combo.setCurrentText(code_to_display_text.get("fr", list(self.lang_display_to_code.keys())[0]))
        general_form_layout.addRow(self.tr("Langue Interface (redémarrage requis):"), self.interface_lang_combo)
        self.reminder_days_spinbox = QSpinBox(); self.reminder_days_spinbox.setRange(1, 365)
        self.reminder_days_spinbox.setValue(self.current_config_data.get("default_reminder_days", 30))
        general_form_layout.addRow(self.tr("Jours avant rappel client ancien:"), self.reminder_days_spinbox)

        # Session Timeout
        self.session_timeout_label = QLabel(self.tr("Session Timeout (minutes):"))
        self.session_timeout_spinbox = QSpinBox()
        self.session_timeout_spinbox.setRange(5, 525600) # New range: Min 5 mins, Max ~1 year
        self.session_timeout_spinbox.setSuffix(self.tr(" minutes"))
        self.session_timeout_spinbox.setToolTip(
            self.tr("Set session duration in minutes. Examples: 1440 (1 day), 10080 (1 week), 43200 (30 days), 259200 (6 months).")
        )
        default_timeout_minutes = self.current_config_data.get("session_timeout_minutes", 259200) # New default

        self.session_timeout_spinbox.setValue(default_timeout_minutes)
        general_form_layout.addRow(self.session_timeout_label, self.session_timeout_spinbox)

        # Google Maps Review URL
        self.google_maps_url_input = QLineEdit(self.current_config_data.get("google_maps_review_url", "https://maps.google.com/?cid=YOUR_CID_HERE"))
        self.google_maps_url_input.setPlaceholderText(self.tr("Entrez l'URL complète pour les avis Google Maps"))
        general_form_layout.addRow(self.tr("Lien Avis Google Maps:"), self.google_maps_url_input)

        self.tabs_widget.addTab(general_tab_widget, self.tr("Général"))
        email_tab_widget = QWidget(); email_form_layout = QFormLayout(email_tab_widget)
        self.smtp_server_input_field = QLineEdit(self.current_config_data.get("smtp_server", ""))
        email_form_layout.addRow(self.tr("Serveur SMTP:"), self.smtp_server_input_field)
        self.smtp_port_spinbox = QSpinBox(); self.smtp_port_spinbox.setRange(1, 65535); self.smtp_port_spinbox.setValue(self.current_config_data.get("smtp_port", 587))
        email_form_layout.addRow(self.tr("Port SMTP:"), self.smtp_port_spinbox)
        self.smtp_user_input_field = QLineEdit(self.current_config_data.get("smtp_user", ""))
        email_form_layout.addRow(self.tr("Utilisateur SMTP:"), self.smtp_user_input_field)
        self.smtp_pass_input_field = QLineEdit(self.current_config_data.get("smtp_password", "")); self.smtp_pass_input_field.setEchoMode(QLineEdit.Password)
        email_form_layout.addRow(self.tr("Mot de passe SMTP:"), self.smtp_pass_input_field)
        self.tabs_widget.addTab(email_tab_widget, self.tr("Email"))
        self.company_tab = CompanyTabWidget(self); self.tabs_widget.addTab(self.company_tab, self.tr("Company Details"))
        dialog_button_box = QDialogButtonBox(QDialogButtonBox.Ok | QDialogButtonBox.Cancel)
        ok_settings_button = dialog_button_box.button(QDialogButtonBox.Ok); ok_settings_button.setText(self.tr("OK")); ok_settings_button.setObjectName("primaryButton")
        cancel_settings_button = dialog_button_box.button(QDialogButtonBox.Cancel); cancel_settings_button.setText(self.tr("Annuler"))
        dialog_button_box.accepted.connect(self.accept); dialog_button_box.rejected.connect(self.reject)
        layout.addWidget(dialog_button_box)

    def browse_directory_for_input(self, line_edit_target, dialog_title):
        dir_path = QFileDialog.getExistingDirectory(self, dialog_title, line_edit_target.text())
        if dir_path: line_edit_target.setText(dir_path)

    def get_config(self):
        selected_lang_display_text = self.interface_lang_combo.currentText()
        language_code = self.lang_display_to_code.get(selected_lang_display_text, "fr")
        config_data_to_return = {
            "templates_dir": self.templates_dir_input.text(),
            "clients_dir": self.clients_dir_input.text(),
            "language": language_code,
            "default_reminder_days": self.reminder_days_spinbox.value(),
            "session_timeout_minutes": self.session_timeout_spinbox.value(), # Added session timeout
            "smtp_server": self.smtp_server_input_field.text(),
            "smtp_port": self.smtp_port_spinbox.value(),
            "smtp_user": self.smtp_user_input_field.text(),
            "smtp_password": self.smtp_pass_input_field.text(),
            "google_maps_review_url": self.google_maps_url_input.text().strip()
        }
        return config_data_to_return

class TemplateDialog(QDialog):
    def __init__(self, config, parent=None):
        super().__init__(parent)
        self.setWindowTitle(self.tr("Gestion des Modèles"))
        self.setMinimumSize(800, 500)
        self.config = config
        self.setup_ui()

    def setup_ui(self):
        main_hbox_layout = QHBoxLayout(self); left_vbox_layout = QVBoxLayout(); left_vbox_layout.setSpacing(10)

        # Filter UI Elements
        filter_layout = QGridLayout()
        filter_layout.setSpacing(10)

        self.category_filter_label = QLabel(self.tr("Category:"))
        self.category_filter_combo = QComboBox()
        filter_layout.addWidget(self.category_filter_label, 0, 0)
        filter_layout.addWidget(self.category_filter_combo, 0, 1)

        self.language_filter_label = QLabel(self.tr("Language:"))
        self.language_filter_combo = QComboBox()
        filter_layout.addWidget(self.language_filter_label, 0, 2)
        filter_layout.addWidget(self.language_filter_combo, 0, 3)

        self.doc_type_filter_label = QLabel(self.tr("Document Type:"))
        self.doc_type_filter_combo = QComboBox()
        filter_layout.addWidget(self.doc_type_filter_label, 0, 4)
        filter_layout.addWidget(self.doc_type_filter_combo, 0, 5)

        # Add some stretch to push filters to the left if needed, or set column stretch factors
        filter_layout.setColumnStretch(6, 1) # Add stretch to the right of filters

        left_vbox_layout.addLayout(filter_layout)

        self.template_list = QTreeWidget(); self.template_list.setColumnCount(4)
        self.template_list.setHeaderLabels([self.tr("Name"), self.tr("Type"), self.tr("Language"), self.tr("Default Status")])
        header = self.template_list.header(); header.setSectionResizeMode(0, QHeaderView.Stretch); header.setSectionResizeMode(1, QHeaderView.ResizeToContents); header.setSectionResizeMode(2, QHeaderView.ResizeToContents); header.setSectionResizeMode(3, QHeaderView.ResizeToContents)
        self.template_list.setAlternatingRowColors(True); font = self.template_list.font(); font.setPointSize(font.pointSize() + 1); self.template_list.setFont(font)
        left_vbox_layout.addWidget(self.template_list)
        btn_layout = QHBoxLayout(); btn_layout.setSpacing(8)
        self.add_btn = QPushButton(self.tr("Ajouter")); self.add_btn.setIcon(QIcon(":/icons/plus.svg")); self.add_btn.setToolTip(self.tr("Ajouter un nouveau modèle")); self.add_btn.setObjectName("primaryButton"); self.add_btn.clicked.connect(self.add_template); btn_layout.addWidget(self.add_btn)
        self.edit_btn = QPushButton(self.tr("Modifier")); self.edit_btn.setIcon(QIcon(":/icons/pencil.svg")); self.edit_btn.setToolTip(self.tr("Modifier le modèle sélectionné (ouvre le fichier externe)")); self.edit_btn.clicked.connect(self.edit_template); self.edit_btn.setEnabled(False); btn_layout.addWidget(self.edit_btn)
        self.delete_btn = QPushButton(self.tr("Supprimer")); self.delete_btn.setIcon(QIcon(":/icons/trash.svg")); self.delete_btn.setToolTip(self.tr("Supprimer le modèle sélectionné")); self.delete_btn.setObjectName("dangerButton"); self.delete_btn.clicked.connect(self.delete_template); self.delete_btn.setEnabled(False); btn_layout.addWidget(self.delete_btn)
        self.default_btn = QPushButton(self.tr("Par Défaut")); self.default_btn.setIcon(QIcon.fromTheme("emblem-default")); self.default_btn.setToolTip(self.tr("Définir le modèle sélectionné comme modèle par défaut pour sa catégorie et langue")); self.default_btn.clicked.connect(self.set_default_template); self.default_btn.setEnabled(False); btn_layout.addWidget(self.default_btn) # emblem-default not in list yet
        left_vbox_layout.addLayout(btn_layout); main_hbox_layout.addLayout(left_vbox_layout, 1)
        self.preview_area = QTextEdit(); self.preview_area.setReadOnly(True); self.preview_area.setPlaceholderText(self.tr("Sélectionnez un modèle pour afficher un aperçu."))
        self.preview_area.setObjectName("templatePreviewArea")
        main_hbox_layout.addWidget(self.preview_area, 3); main_hbox_layout.setContentsMargins(15,15,15,15)

        self.populate_category_filter()
        self.populate_language_filter()
        self.populate_doc_type_filter()

        # Connect filter signals
        self.category_filter_combo.currentIndexChanged.connect(self.handle_filter_changed)
        self.language_filter_combo.currentIndexChanged.connect(self.handle_filter_changed)
        self.doc_type_filter_combo.currentIndexChanged.connect(self.handle_filter_changed)

        self.load_templates(); self.template_list.currentItemChanged.connect(self.handle_tree_item_selection)

    def handle_filter_changed(self):
        category_id = self.category_filter_combo.currentData()
        language_code = self.language_filter_combo.currentData()
        doc_type = self.doc_type_filter_combo.currentData() # This is the DB value

        # Ensure "all" is treated as None or a special value if your load_templates expects that
        # For now, load_templates is designed to handle "all" string directly.
        self.load_templates(category_filter=category_id, language_filter=language_code, type_filter=doc_type)

    def populate_category_filter(self):
        self.category_filter_combo.addItem(self.tr("All Categories"), "all")
        try:
            categories = get_all_template_categories()
            if not categories:
                logging.critical("TemplateDialog: populate_category_filter: No template categories found in the database. This is unexpected as categories should be seeded. Check database initialization and seeding process.")
                QMessageBox.critical(self, self.tr("Critical Error"),
                                     self.tr("No template categories could be loaded. This is essential for managing templates. Please check the application logs and ensure the database is correctly initialized. The template management dialog may not function correctly."))
                self.category_filter_combo.setEnabled(False)
                # Consider disabling other parts of the dialog or preventing full display
                return # Stop further processing in this method

            # If categories were found (even if it's an empty list, though 'if not categories' handles that)
            # The original 'if categories:' check is slightly redundant now but harmless.
            for category in categories: # This loop won't run if categories is empty or None
                self.category_filter_combo.addItem(category['category_name'], category['category_id'])

        except Exception as e:
            # This block now specifically handles errors during the fetching process itself,
            # not the case of "successfully fetched but no categories".
            logging.error(f"TemplateDialog: populate_category_filter: Failed to load template categories: {e}")
            QMessageBox.warning(self, self.tr("Filter Error"),
                                self.tr("An error occurred while trying to load template categories for filtering. Please check logs for details."))
            # Optionally, disable the combo here too, or let it be usable if some categories were added before exception.
            # self.category_filter_combo.setEnabled(False)

    def populate_language_filter(self):
        self.language_filter_combo.addItem(self.tr("All Languages"), "all")
        try:
            # Assuming get_distinct_template_languages() returns a list of language code strings
            languages = get_distinct_template_languages()
            if languages:
                for lang_code_tuple in languages: # get_distinct_template_languages might return list of tuples
                    lang_code = lang_code_tuple[0]
                    self.language_filter_combo.addItem(lang_code, lang_code)
        except Exception as e:
            print(f"Error populating language filter: {e}") # Log error
            QMessageBox.warning(self, self.tr("Filter Error"), self.tr("Could not load template languages for filtering."))

    def populate_doc_type_filter(self):
        self.doc_type_filter_combo.addItem(self.tr("All Types"), "all")
        # Mapping from DB type to user-friendly name
        self.doc_type_map = {
            "document_excel": self.tr("Excel"),
            "document_word": self.tr("Word"),
            "document_html": self.tr("HTML"),
            "document_other": self.tr("Other"),
            # Add more types as needed
        }
        try:
            # Assuming get_distinct_template_types() returns a list of type strings
            doc_types = get_distinct_template_types()
            if doc_types:
                for type_tuple in doc_types: # get_distinct_template_types might return list of tuples
                    db_type = type_tuple[0]
                    display_name = self.doc_type_map.get(db_type, db_type) # Fallback to db_type if not in map
                    self.doc_type_filter_combo.addItem(display_name, db_type)
        except Exception as e:
            print(f"Error populating document type filter: {e}") # Log error
            QMessageBox.warning(self, self.tr("Filter Error"), self.tr("Could not load template document types for filtering."))

    def handle_tree_item_selection(self,current_item,previous_item):
        if current_item is not None and current_item.parent() is not None: self.show_template_preview(current_item); self.edit_btn.setEnabled(True); self.delete_btn.setEnabled(True); self.default_btn.setEnabled(True)
        else: self.preview_area.clear(); self.preview_area.setPlaceholderText(self.tr("Sélectionnez un modèle pour afficher un aperçu.")); self.edit_btn.setEnabled(False); self.delete_btn.setEnabled(False); self.default_btn.setEnabled(False)

    def show_template_preview(self, item):
        if not item: self.preview_area.clear(); self.preview_area.setPlaceholderText(self.tr("Sélectionnez un modèle pour afficher un aperçu.")); return
        template_id=item.data(0,Qt.UserRole);
        if template_id is None: self.preview_area.clear(); self.preview_area.setPlaceholderText(self.tr("Sélectionnez un modèle pour afficher un aperçu.")); return
        try:
            details=db_manager.get_template_details_for_preview(template_id)
            if details:
                base_file_name=details['base_file_name']; language_code=details['language_code']; template_file_path=os.path.join(self.config["templates_dir"],language_code,base_file_name)
                self.preview_area.clear()
                if os.path.exists(template_file_path):
                    _,file_extension=os.path.splitext(template_file_path); file_extension=file_extension.lower()
                    if file_extension==".xlsx":
                        try:
                            df=pd.read_excel(template_file_path,sheet_name=0); html_content=f"""<style>table {{ border-collapse: collapse; width: 95%; font-family: Arial, sans-serif; margin: 10px; }} th, td {{ border: 1px solid #cccccc; padding: 6px; text-align: left; }} th {{ background-color: #e0e0e0; font-weight: bold; }} td {{ text-align: right; }} tr:nth-child(even) {{ background-color: #f9f9f9; }} tr:hover {{ background-color: #e6f7ff; }}</style>{df.to_html(escape=False,index=False,border=0)}"""; self.preview_area.setHtml(html_content)
                        except Exception as e: self.preview_area.setPlainText(self.tr("Erreur de lecture du fichier Excel:\n{0}").format(str(e)))
                    elif file_extension==".docx":
                        try: doc=Document(template_file_path); full_text=[para.text for para in doc.paragraphs]; self.preview_area.setPlainText("\n".join(full_text))
                        except Exception as e: self.preview_area.setPlainText(self.tr("Erreur de lecture du fichier Word:\n{0}").format(str(e)))
                    elif file_extension==".html":
                        try:
                            with open(template_file_path,"r",encoding="utf-8") as f: self.preview_area.setHtml(f.read())
                        except Exception as e: self.preview_area.setPlainText(self.tr("Erreur de lecture du fichier HTML:\n{0}").format(str(e)))
                    else: self.preview_area.setPlainText(self.tr("Aperçu non disponible pour ce type de fichier."))
                else: self.preview_area.setPlainText(self.tr("Fichier modèle introuvable."))
            else: self.preview_area.setPlainText(self.tr("Détails du modèle non trouvés dans la base de données."))
        except Exception as e_general: self.preview_area.setPlainText(self.tr("Une erreur est survenue lors de la récupération des détails du modèle:\n{0}").format(str(e_general)))

    def load_templates(self, category_filter=None, language_filter=None, type_filter=None):
        self.template_list.clear()
        self.preview_area.clear()
        self.preview_area.setPlaceholderText(self.tr("Sélectionnez un modèle pour afficher un aperçu."))

        effective_category_id = category_filter if category_filter != "all" else None
        effective_language_code = language_filter if language_filter != "all" else None
        effective_template_type = type_filter if type_filter != "all" else None

        all_templates_from_db = get_filtered_templates(
            category_id=effective_category_id,
            language_code=effective_language_code,
            template_type=effective_template_type
        )

        if not all_templates_from_db:
            # No templates match the filters, or an error occurred (already logged by db_manager)
            self.template_list.expandAll() # Keep it consistent
            self.edit_btn.setEnabled(False)
            self.delete_btn.setEnabled(False)
            self.default_btn.setEnabled(False)
            return

        if effective_category_id is not None:
            # Specific category was selected, create one top-level item for it
            category_details = db_manager.get_template_category_details(effective_category_id)
            if category_details:
                category_item = QTreeWidgetItem(self.template_list, [category_details['category_name']])
                for template_dict in all_templates_from_db: # These are already filtered correctly
                    template_name = template_dict['template_name']
                    template_db_type = template_dict.get('template_type', 'N/A')
                    display_type_name = self.doc_type_map.get(template_db_type, template_db_type)
                    language = template_dict['language_code']
                    is_default = self.tr("Yes") if template_dict.get('is_default_for_type_lang') else self.tr("No")
                    template_item = QTreeWidgetItem(category_item, [template_name, display_type_name, language, is_default])
                    template_item.setData(0, Qt.UserRole, template_dict['template_id'])
            else:
                # Category details not found, this might indicate an issue or just no templates for this specific category
                # This case should ideally be handled based on whether get_filtered_templates returned anything
                pass
        else:
            # "All Categories" selected, group templates by category
            all_db_categories = db_manager.get_all_template_categories()
            if not all_db_categories: # Should not happen if there are templates
                self.template_list.expandAll()
                self.edit_btn.setEnabled(False); self.delete_btn.setEnabled(False); self.default_btn.setEnabled(False)
                return

            categories_map = {cat['category_id']: cat for cat in all_db_categories}
            templates_by_category = {}
            for template in all_templates_from_db:
                cat_id = template.get('category_id')
                if cat_id not in templates_by_category:
                    templates_by_category[cat_id] = []
                templates_by_category[cat_id].append(template)

            for cat_id, category_details_dict in categories_map.items():
                if cat_id in templates_by_category: # Only add category if it has matching templates
                    category_item = QTreeWidgetItem(self.template_list, [category_details_dict['category_name']])
                    for template_dict in templates_by_category[cat_id]:
                        template_name = template_dict['template_name']
                        template_db_type = template_dict.get('template_type', 'N/A')
                        display_type_name = self.doc_type_map.get(template_db_type, template_db_type)
                        language = template_dict['language_code']
                        is_default = self.tr("Yes") if template_dict.get('is_default_for_type_lang') else self.tr("No")
                        template_item = QTreeWidgetItem(category_item, [template_name, display_type_name, language, is_default])
                        template_item.setData(0, Qt.UserRole, template_dict['template_id'])

        self.template_list.expandAll()
        self.edit_btn.setEnabled(False)
        self.delete_btn.setEnabled(False)
        self.default_btn.setEnabled(False)

    def add_template(self):
        file_path,_=QFileDialog.getOpenFileName(self,self.tr("Sélectionner un modèle"),self.config["templates_dir"],self.tr("Fichiers Modèles (*.xlsx *.docx *.html);;Tous les fichiers (*)"))
        if not file_path:return
        name,ok=QInputDialog.getText(self,self.tr("Nom du Modèle"),self.tr("Entrez un nom pour ce modèle:"))
        if not ok or not name.strip():return
        existing_categories=db_manager.get_all_template_categories(); existing_categories=existing_categories if existing_categories else []
        category_display_list=[cat['category_name'] for cat in existing_categories]; create_new_option=self.tr("[Create New Category...]"); category_display_list.append(create_new_option)
        selected_category_name,ok=QInputDialog.getItem(self,self.tr("Select Template Category"),self.tr("Category:"),category_display_list,0,False)
        if not ok:return
        final_category_id=None
        if selected_category_name==create_new_option:
            new_category_text,ok_new=QInputDialog.getText(self,self.tr("New Category"),self.tr("Enter name for new category:"))
            if ok_new and new_category_text.strip(): final_category_id=db_manager.add_template_category(new_category_text.strip());
            if not final_category_id:QMessageBox.warning(self,self.tr("Error"),self.tr("Could not create or find category: {0}").format(new_category_text.strip()));return
            else:return
        else:
            found_cat=next((cat for cat in existing_categories if cat['category_name']==selected_category_name),None)
            if found_cat:final_category_id=found_cat['category_id']
            else:QMessageBox.critical(self,self.tr("Error"),self.tr("Selected category not found internally."));return
        languages=["fr","en","ar","tr","pt"]; lang,ok=QInputDialog.getItem(self,self.tr("Langue du Modèle"),self.tr("Sélectionnez la langue:"),languages,0,False)
        if not ok:return
        target_dir=os.path.join(self.config["templates_dir"],lang); os.makedirs(target_dir,exist_ok=True)
        base_file_name=os.path.basename(file_path); target_path=os.path.join(target_dir,base_file_name)
        file_ext=os.path.splitext(base_file_name)[1].lower(); template_type_for_db="document_other"
        if file_ext==".xlsx":template_type_for_db="document_excel"
        elif file_ext==".docx":template_type_for_db="document_word"
        elif file_ext==".html":template_type_for_db="document_html"
        template_metadata={'template_name':name.strip(),'template_type':template_type_for_db,'language_code':lang,'base_file_name':base_file_name,'description':f"Modèle {name.strip()} en {lang} ({base_file_name})",'category_id':final_category_id,'is_default_for_type_lang':False}
        try:
            shutil.copy(file_path,target_path); new_template_id=db_manager.add_template(template_metadata)
            if new_template_id:
                self.load_templates()
                from main import get_notification_manager # Local import
                # QMessageBox.information(self,self.tr("Succès"),self.tr("Modèle ajouté avec succès."))
                get_notification_manager().show(title=self.tr("Modèle Ajouté"), message=self.tr("Modèle '{0}' ajouté avec succès.").format(name.strip()), type='SUCCESS')
            else:
                from main import get_notification_manager # Local import
                # QMessageBox.critical(self,self.tr("Erreur DB"),self.tr("Erreur lors de l'enregistrement du modèle dans la base de données."))
                get_notification_manager().show(title=self.tr("Erreur Ajout Modèle DB"), message=self.tr("Erreur DB lors de l'ajout du modèle '{0}'.").format(name.strip()), type='ERROR')
        except Exception as e:
            from main import get_notification_manager # Local import
            # QMessageBox.critical(self,self.tr("Erreur"),self.tr("Erreur lors de l'ajout du modèle (fichier ou DB):\n{0}").format(str(e)))
            get_notification_manager().show(title=self.tr("Erreur Ajout Modèle"), message=self.tr("Erreur lors de l'ajout du modèle '{0}' (fichier ou DB): {1}").format(name.strip(), str(e)), type='ERROR')

    def edit_template(self):
        current_item=self.template_list.currentItem()
        if not current_item or not current_item.parent():QMessageBox.warning(self,self.tr("Sélection Requise"),self.tr("Veuillez sélectionner un modèle à modifier."));return
        template_id=current_item.data(0,Qt.UserRole);
        if template_id is None:return
        try:
            path_info=db_manager.get_template_path_info(template_id)
            if path_info:template_file_path=os.path.join(self.config["templates_dir"],path_info['language'],path_info['file_name']); QDesktopServices.openUrl(QUrl.fromLocalFile(template_file_path))
            else:QMessageBox.warning(self,self.tr("Erreur"),self.tr("Impossible de récupérer les informations du modèle."))
        except Exception as e:QMessageBox.warning(self,self.tr("Erreur"),self.tr("Erreur lors de l'ouverture du modèle:\n{0}").format(str(e)))

    def delete_template(self):
        current_item=self.template_list.currentItem()
        if not current_item or not current_item.parent():QMessageBox.warning(self,self.tr("Sélection Requise"),self.tr("Veuillez sélectionner un modèle à supprimer."));return
        template_id=current_item.data(0,Qt.UserRole);
        if template_id is None:return
        reply=QMessageBox.question(self,self.tr("Confirmer Suppression"),self.tr("Êtes-vous sûr de vouloir supprimer ce modèle ?"),QMessageBox.Yes|QMessageBox.No,QMessageBox.No)
        if reply==QMessageBox.Yes:
            try:
                file_info=db_manager.delete_template_and_get_file_info(template_id)
                if file_info:
                    file_path_to_delete=os.path.join(self.config["templates_dir"],file_info['language'],file_info['file_name'])
                    if os.path.exists(file_path_to_delete):os.remove(file_path_to_delete)
                    self.load_templates()
                    from main import get_notification_manager # Local import
                    # QMessageBox.information(self,self.tr("Succès"),self.tr("Modèle supprimé avec succès."))
                    get_notification_manager().show(title=self.tr("Modèle Supprimé"), message=self.tr("Modèle supprimé avec succès."), type='SUCCESS')
                else:
                    from main import get_notification_manager # Local import
                    # QMessageBox.critical(self,self.tr("Erreur"),self.tr("Erreur de suppression du modèle."))
                    get_notification_manager().show(title=self.tr("Erreur Suppression Modèle"), message=self.tr("Erreur de suppression du modèle."), type='ERROR')
            except Exception as e:
                from main import get_notification_manager # Local import
                # QMessageBox.critical(self,self.tr("Erreur"),self.tr("Erreur de suppression du modèle:\n{0}").format(str(e)))
                get_notification_manager().show(title=self.tr("Erreur Suppression Modèle"), message=self.tr("Erreur de suppression du modèle: {0}").format(str(e)), type='ERROR')

    def set_default_template(self):
        current_item=self.template_list.currentItem()
        if not current_item or not current_item.parent():QMessageBox.warning(self,self.tr("Sélection Requise"),self.tr("Veuillez sélectionner un modèle à définir par défaut."));return
        template_id=current_item.data(0,Qt.UserRole);
        if template_id is None:return
        try:
            success=db_manager.set_default_template_by_id(template_id)
            if success:
                self.load_templates()
                from main import get_notification_manager # Local import
                # QMessageBox.information(self,self.tr("Succès"),self.tr("Modèle défini comme modèle par défaut."))
                get_notification_manager().show(title=self.tr("Modèle par Défaut Mis à Jour"), message=self.tr("Modèle défini comme modèle par défaut."), type='SUCCESS')
            else:
                from main import get_notification_manager # Local import
                # QMessageBox.critical(self,self.tr("Erreur DB"),self.tr("Erreur de mise à jour du modèle."))
                get_notification_manager().show(title=self.tr("Erreur Modèle par Défaut"), message=self.tr("Erreur de mise à jour du modèle par défaut."), type='ERROR')
        except Exception as e:
            from main import get_notification_manager # Local import
            # QMessageBox.critical(self,self.tr("Erreur"),self.tr("Erreur lors de la définition du modèle par défaut:\n{0}").format(str(e)))
            get_notification_manager().show(title=self.tr("Erreur Modèle par Défaut"), message=self.tr("Erreur lors de la définition du modèle par défaut: {0}").format(str(e)), type='ERROR')

class ContactDialog(QDialog):
    def __init__(self, client_id=None, contact_data=None, parent=None):
        super().__init__(parent)
        self.client_id = client_id; self.contact_data = contact_data or {}
        self.setWindowTitle(self.tr("Modifier Contact") if self.contact_data else self.tr("Ajouter Contact"))
        self.setMinimumSize(450,300); # Adjusted initial min height, will grow with optional fields
        self.setup_ui()

    def _create_icon_label_widget(self,icon_name,label_text):
        widget=QWidget();layout=QHBoxLayout(widget);layout.setContentsMargins(0,0,0,0);layout.setSpacing(5)
        icon_label=QLabel();icon_label.setPixmap(QIcon.fromTheme(icon_name).pixmap(16,16));layout.addWidget(icon_label);layout.addWidget(QLabel(label_text));return widget

    def setup_ui(self):
        main_layout=QVBoxLayout(self);main_layout.setSpacing(10) # Reduced main spacing a bit
        header_label=QLabel(self.tr("Ajouter Nouveau Contact") if not self.contact_data else self.tr("Modifier Détails Contact")); header_label.setObjectName("dialogHeaderLabel"); main_layout.addWidget(header_label)

        # Scroll Area for many fields
        scroll_area = QScrollArea(self)
        scroll_area.setWidgetResizable(True)
        scroll_widget = QWidget()
        scroll_layout = QVBoxLayout(scroll_widget) # Main layout for scrollable content

        # --- Mandatory Fields ---
        mandatory_group = QGroupBox(self.tr("Informations Principales"))
        form_layout=QFormLayout(mandatory_group);form_layout.setSpacing(8)

        self.name_input=QLineEdit(self.contact_data.get("name", self.contact_data.get("displayName", ""))) # Use displayName as fallback
        form_layout.addRow(self._create_icon_label_widget("user",self.tr("Nom Affichage (ou Nom Complet)*:")),self.name_input)

        self.email_input=QLineEdit(self.contact_data.get("email",""))
        form_layout.addRow(self._create_icon_label_widget("mail-message-new",self.tr("Email:")),self.email_input)

        self.phone_input=QLineEdit(self.contact_data.get("phone",""))
        form_layout.addRow(self._create_icon_label_widget("phone",self.tr("Téléphone:")),self.phone_input)

        self.position_input=QLineEdit(self.contact_data.get("position",""))
        form_layout.addRow(self._create_icon_label_widget("preferences-desktop-user",self.tr("Poste/Fonction:")),self.position_input)

        self.primary_check=QCheckBox(self.tr("Contact principal pour le client"))
        self.primary_check.setChecked(bool(self.contact_data.get("is_primary_for_client", self.contact_data.get("is_primary",0))))
        self.primary_check.stateChanged.connect(self.update_primary_contact_visuals)
        form_layout.addRow(self._create_icon_label_widget("emblem-important",self.tr("Principal:")),self.primary_check)

        self.can_receive_docs_checkbox = QCheckBox(self.tr("Peut recevoir des documents"))
        self.can_receive_docs_checkbox.setChecked(self.contact_data.get("can_receive_documents", True)) # Default true
        form_layout.addRow(self._create_icon_label_widget("document-send", self.tr("Autorisations Docs:")), self.can_receive_docs_checkbox)

        scroll_layout.addWidget(mandatory_group)

        # --- "Show Optional Fields" Checkbox ---
        self.show_optional_fields_checkbox = QCheckBox(self.tr("Afficher les champs optionnels"))
        self.show_optional_fields_checkbox.setChecked(False) # Default to hidden
        self.show_optional_fields_checkbox.toggled.connect(self.toggle_optional_fields_visibility)
        scroll_layout.addWidget(self.show_optional_fields_checkbox)

        # --- Optional Fields GroupBox ---
        self.optional_fields_container = QWidget() # Container for all optional groups
        optional_fields_main_layout = QVBoxLayout(self.optional_fields_container)
        optional_fields_main_layout.setContentsMargins(0,0,0,0)

        # Optional: Detailed Name parts
        name_details_group = QGroupBox(self.tr("Noms Détaillés"))
        name_details_form_layout = QFormLayout(name_details_group)
        self.givenName_input = QLineEdit(self.contact_data.get("givenName", ""))
        name_details_form_layout.addRow(self.tr("Prénom:"), self.givenName_input)
        self.familyName_input = QLineEdit(self.contact_data.get("familyName", ""))
        name_details_form_layout.addRow(self.tr("Nom de famille:"), self.familyName_input)
        self.displayName_input = QLineEdit(self.contact_data.get("displayName", "")) # If different from 'name'
        name_details_form_layout.addRow(self.tr("Nom Affiché (alternatif):"), self.displayName_input)
        optional_fields_main_layout.addWidget(name_details_group)

        # Optional: Contact Types
        contact_types_group = QGroupBox(self.tr("Types Contact"))
        contact_types_form_layout = QFormLayout(contact_types_group)
        self.phone_type_input = QLineEdit(self.contact_data.get("phone_type", ""))
        contact_types_form_layout.addRow(self.tr("Type téléphone:"), self.phone_type_input)
        self.email_type_input = QLineEdit(self.contact_data.get("email_type", ""))
        contact_types_form_layout.addRow(self.tr("Type email:"), self.email_type_input)
        optional_fields_main_layout.addWidget(contact_types_group)

        # Optional: Address
        address_group = QGroupBox(self.tr("Adresse"))
        address_form_layout = QFormLayout(address_group)
        self.address_streetAddress_input = QLineEdit(self.contact_data.get("address_streetAddress", ""))
        address_form_layout.addRow(self.tr("Rue:"), self.address_streetAddress_input)
        self.address_city_input = QLineEdit(self.contact_data.get("address_city", ""))
        address_form_layout.addRow(self.tr("Ville:"), self.address_city_input)
        self.address_region_input = QLineEdit(self.contact_data.get("address_region", ""))
        address_form_layout.addRow(self.tr("Région/État:"), self.address_region_input)
        self.address_postalCode_input = QLineEdit(self.contact_data.get("address_postalCode", ""))
        address_form_layout.addRow(self.tr("Code Postal:"), self.address_postalCode_input)
        self.address_country_input = QLineEdit(self.contact_data.get("address_country", ""))
        address_form_layout.addRow(self.tr("Pays:"), self.address_country_input)
        self.address_formattedValue_input = QLineEdit(self.contact_data.get("address_formattedValue", ""))
        address_form_layout.addRow(self.tr("Adresse complète (si unique champ):"), self.address_formattedValue_input)
        optional_fields_main_layout.addWidget(address_group)

        # Optional: Organization
        org_group = QGroupBox(self.tr("Organisation (Contact)"))
        org_form_layout = QFormLayout(org_group)
        self.contact_company_name_input = QLineEdit(self.contact_data.get("company_name", "")) # Contact's specific company
        org_form_layout.addRow(self.tr("Société (Contact):"), self.contact_company_name_input)
        self.organization_name_input = QLineEdit(self.contact_data.get("organization_name", ""))
        org_form_layout.addRow(self.tr("Nom Organisation (détaillé):"), self.organization_name_input)
        self.organization_title_input = QLineEdit(self.contact_data.get("organization_title", ""))
        org_form_layout.addRow(self.tr("Titre dans l'organisation:"), self.organization_title_input)
        optional_fields_main_layout.addWidget(org_group)

        # Optional: Other Details
        other_details_group = QGroupBox(self.tr("Autres Détails"))
        other_details_form_layout = QFormLayout(other_details_group)
        self.birthday_date_input = QLineEdit(self.contact_data.get("birthday_date", ""))
        self.birthday_date_input.setPlaceholderText(self.tr("AAAA-MM-JJ"))
        other_details_form_layout.addRow(self.tr("Date de naissance:"), self.birthday_date_input)
        self.notes_input = QTextEdit(self.contact_data.get("notes", ""))
        self.notes_input.setFixedHeight(80)
        other_details_form_layout.addRow(self.tr("Notes (Contact):"), self.notes_input)
        optional_fields_main_layout.addWidget(other_details_group)

        scroll_layout.addWidget(self.optional_fields_container)
        self.optional_fields_container.setVisible(False) # Initially hidden

        scroll_area.setWidget(scroll_widget) # Set the widget containing the form layout into the scroll area
        main_layout.addWidget(scroll_area) # Add scroll area to main layout

        # Auto-check "Show Optional Fields" if any optional data exists
        self.check_and_show_optional_fields()
        self.update_primary_contact_visuals(self.primary_check.checkState()) # Initial visual state for primary contact

        main_layout.addStretch(1) # Add stretch after scroll area
        button_frame=QFrame(self);button_frame.setObjectName("buttonFrame")
        button_frame_layout=QHBoxLayout(button_frame);button_frame_layout.setContentsMargins(0,0,0,0)
        button_box=QDialogButtonBox(QDialogButtonBox.Ok|QDialogButtonBox.Cancel)
        ok_button=button_box.button(QDialogButtonBox.Ok);ok_button.setText(self.tr("OK"));ok_button.setIcon(QIcon(":/icons/dialog-ok-apply.svg"));ok_button.setObjectName("primaryButton")
        cancel_button=button_box.button(QDialogButtonBox.Cancel);cancel_button.setText(self.tr("Annuler"));cancel_button.setIcon(QIcon(":/icons/dialog-cancel.svg"))
        button_box.accepted.connect(self.accept);button_box.rejected.connect(self.reject);button_frame_layout.addWidget(button_box);main_layout.addWidget(button_frame)
        self.update_primary_contact_visuals(self.primary_check.checkState())

    def toggle_optional_fields_visibility(self, checked):
        self.optional_fields_container.setVisible(checked)

    def check_and_show_optional_fields(self):
        # List of keys for optional fields
        optional_field_keys = [
            "givenName", "familyName", "displayName", # displayName might be considered optional if 'name' is primary
            "phone_type", "email_type", "company_name", # company_name refers to contact's own company
            "address_formattedValue", "address_streetAddress", "address_city",
            "address_region", "address_postalCode", "address_country",
            "organization_name", "organization_title", "birthday_date", "notes"
        ]
        # Check if any optional field has data
        show = False
        for key in optional_field_keys:
            if self.contact_data.get(key, "").strip(): # If any optional field has non-empty data
                show = True
                break

        if show:
            self.show_optional_fields_checkbox.setChecked(True)
            # self.optional_fields_container.setVisible(True) # This will be handled by the signal

    def populate_form(self): # Added to populate all fields
        # Mandatory fields are already populated by QLineEdit constructor or set directly
        self.name_input.setText(self.contact_data.get("name", self.contact_data.get("displayName", "")))
        self.email_input.setText(self.contact_data.get("email",""))
        self.phone_input.setText(self.contact_data.get("phone",""))
        self.position_input.setText(self.contact_data.get("position",""))
        self.primary_check.setChecked(bool(self.contact_data.get("is_primary_for_client", self.contact_data.get("is_primary",0))))
        self.can_receive_docs_checkbox.setChecked(self.contact_data.get("can_receive_documents", True))

        # Optional fields
        self.givenName_input.setText(self.contact_data.get("givenName", ""))
        self.familyName_input.setText(self.contact_data.get("familyName", ""))
        self.displayName_input.setText(self.contact_data.get("displayName", "")) # Could be same as name_input initially
        self.phone_type_input.setText(self.contact_data.get("phone_type", ""))
        self.email_type_input.setText(self.contact_data.get("email_type", ""))
        self.contact_company_name_input.setText(self.contact_data.get("company_name", ""))

        self.address_formattedValue_input.setText(self.contact_data.get("address_formattedValue", ""))
        self.address_streetAddress_input.setText(self.contact_data.get("address_streetAddress", ""))
        self.address_city_input.setText(self.contact_data.get("address_city", ""))
        self.address_region_input.setText(self.contact_data.get("address_region", ""))
        self.address_postalCode_input.setText(self.contact_data.get("address_postalCode", ""))
        self.address_country_input.setText(self.contact_data.get("address_country", ""))

        self.organization_name_input.setText(self.contact_data.get("organization_name", ""))
        self.organization_title_input.setText(self.contact_data.get("organization_title", ""))
        self.birthday_date_input.setText(self.contact_data.get("birthday_date", ""))
        self.notes_input.setPlainText(self.contact_data.get("notes", ""))

        self.check_and_show_optional_fields() # Ensure visibility is correct based on data
        self.update_primary_contact_visuals(self.primary_check.checkState())


    def update_primary_contact_visuals(self,state):
        # Dynamic style based on state - kept inline
        # Padding will be inherited from global QLineEdit style
        if state==Qt.Checked:
            self.name_input.setStyleSheet("background-color: #E8F5E9;") # Light Green from palette
        else:
            self.name_input.setStyleSheet("") # Reset to default QSS

    def get_data(self):
        data = {
            "name": self.name_input.text().strip(),
            "email": self.email_input.text().strip(),
            "phone": self.phone_input.text().strip(),
            "position": self.position_input.text().strip(),
            "is_primary_for_client": 1 if self.primary_check.isChecked() else 0,
            "can_receive_documents": self.can_receive_docs_checkbox.isChecked(),
        }

        # Add optional fields only if the container is visible (meaning user intended to use them)
        # or even better, add them if they have content, regardless of visibility,
        # as user might hide group after filling some.
        # The simplest is to always get all, and let DB/contacts_crud handle empty strings if needed.
        data.update({
            "givenName": self.givenName_input.text().strip(),
            "familyName": self.familyName_input.text().strip(),
            "displayName": self.displayName_input.text().strip(), # This is the specific "Display Name" field
            "phone_type": self.phone_type_input.text().strip(),
            "email_type": self.email_type_input.text().strip(),
            "company_name": self.contact_company_name_input.text().strip(), # Contact's own company
            "address_formattedValue": self.address_formattedValue_input.text().strip(),
            "address_streetAddress": self.address_streetAddress_input.text().strip(),
            "address_city": self.address_city_input.text().strip(),
            "address_region": self.address_region_input.text().strip(),
            "address_postalCode": self.address_postalCode_input.text().strip(),
            "address_country": self.address_country_input.text().strip(),
            "organization_name": self.organization_name_input.text().strip(),
            "organization_title": self.organization_title_input.text().strip(),
            "birthday_date": self.birthday_date_input.text().strip(),
            "notes": self.notes_input.toPlainText().strip(),
        })

        # Ensure 'name' field (used as primary display/fallback) is appropriately set
        # If main 'name_input' is empty but 'displayName_input' (optional) has value, use it for 'name'.
        if not data["name"] and data["displayName"]:
            data["name"] = data["displayName"]
        # If 'name_input' has value but 'displayName' (optional) is empty, ensure 'displayName' gets 'name_input' value
        # because 'displayName' is preferred by central Contacts table if available.
        elif data["name"] and not data["displayName"]:
            data["displayName"] = data["name"]
        # If both are filled, 'name' takes 'name_input', 'displayName' takes 'displayName_input'.
        # The central contacts_crud.add_contact uses 'displayName' if 'name' is not also present or prefers 'displayName'.
        # Let's ensure the 'name' field for the DB is the one from self.name_input,
        # and 'displayName' is from self.displayName_input.
        # The contacts_crud.add_contact has logic: name=data.get('displayName', data.get('name'))
        # This means if 'displayName' is present, it will be used as 'name' by add_contact if 'name' is not.
        # To be explicit for saving:
        # The 'name' field in the DB's Contacts table is NOT NULL.
        # self.name_input is the primary input for this.
        # Let's ensure contact_details_to_save['name'] is never empty if displayName has value.

        # Final check for the 'name' field to be saved to DB:
        # It should be from self.name_input. If that's empty, use self.displayName_input.
        # The 'displayName' field in the dict should be from self.displayName_input.
        final_name_for_db = self.name_input.text().strip()
        optional_display_name = self.displayName_input.text().strip()

        if not final_name_for_db and optional_display_name:
            data["name"] = optional_display_name
        # data["displayName"] is already set from self.displayName_input

        return data

    def accept(self):
        contact_details_to_save = self.get_data()

        # Validation: 'name' is crucial as it's NOT NULL in DB.
        # get_data() ensures 'name' is populated from 'displayName' if 'name_input' was empty.
        if not contact_details_to_save.get("name"):
            QMessageBox.warning(self, self.tr("Validation"), self.tr("Le Nom Affichage (ou Nom Complet) du contact est requis."))
            self.name_input.setFocus() # Focus the primary name input
            return

        is_primary_from_form = bool(contact_details_to_save.get("is_primary_for_client", False))
        can_receive_docs_from_form = bool(contact_details_to_save.get("can_receive_documents", True))

        if self.contact_data and self.contact_data.get('contact_id'): # Editing existing contact
            central_contact_id = self.contact_data['contact_id']
            success_central_update = db_manager.update_contact(central_contact_id, contact_details_to_save)

            if success_central_update:
                if self.client_id: # If this dialog is associated with a client context
                    link_details = db_manager.get_specific_client_contact_link_details(self.client_id, central_contact_id)
                    if link_details:
                        client_contact_link_id = link_details['client_contact_id']
                        update_link_payload = {
                            'is_primary_for_client': is_primary_from_form,
                            'can_receive_documents': can_receive_docs_from_form
                        }
                        db_manager.update_client_contact_link(client_contact_link_id, update_link_payload)
                    # else: If no link, it means this contact was edited from a context not client-specific, or link was deleted.

                from main import get_notification_manager # Local import
                get_notification_manager().show(title=self.tr("Contact Mis à Jour"), message=self.tr("Les détails du contact ont été mis à jour."), type='SUCCESS')
                super().accept() # Close dialog
            else:
                from main import get_notification_manager # Local import
                get_notification_manager().show(title=self.tr("Erreur Contact"), message=self.tr("Impossible de mettre à jour le contact."), type='ERROR')
                return
        else: # Adding new contact
            # Remove link-specific fields before sending to central_add_contact
            central_contact_payload = {k: v for k, v in contact_details_to_save.items() if k not in ['is_primary_for_client', 'can_receive_documents']}
            new_central_contact_id = db_manager.add_contact(central_contact_payload)

            if new_central_contact_id and self.client_id:
                link_id = db_manager.link_contact_to_client(
                    self.client_id,
                    new_central_contact_id,
                    is_primary=is_primary_from_form,
                    can_receive_documents=can_receive_docs_from_form
                )
                if link_id:
                    contact_count = db_manager.get_contacts_for_client_count(self.client_id)
                    if contact_count == 1: # This is the first contact for this client
                        db_manager.update_client_contact_link(link_id, {'is_primary_for_client': True, 'can_receive_documents': True}) # Ensure first is primary and can receive docs
                        print(f"Contact {new_central_contact_id} set as primary for client {self.client_id} as it's the only contact.")
                    from main import get_notification_manager
                    get_notification_manager().show(title=self.tr("Contact Ajouté"), message=self.tr("Contact ajouté et lié au client avec succès."), type='SUCCESS')
                    super().accept()
                else:
                     from main import get_notification_manager
                     get_notification_manager().show(title=self.tr("Erreur Liaison Contact"), message=self.tr("Contact ajouté mais échec de la liaison avec le client."), type='WARNING')
                     # Optionally delete the central contact if linking is critical: db_manager.delete_contact(new_central_contact_id)
                     return
            elif new_central_contact_id: # Added to central but no client_id to link
                from main import get_notification_manager
                get_notification_manager().show(title=self.tr("Contact Ajouté"), message=self.tr("Contact ajouté avec succès (non lié à un client)."), type='SUCCESS')
                super().accept()
            else: # Failed to add to central Contacts table
                from main import get_notification_manager
                get_notification_manager().show(title=self.tr("Erreur Contact"), message=self.tr("Impossible d'ajouter le contact."), type='ERROR')
                return
        # super().accept() # Moved into success paths


class ProductDialog(QDialog):
    def __init__(self,client_id, app_root_dir, product_data=None,parent=None): # Added app_root_dir
        super().__init__(parent)
        self.client_id=client_id
        self.app_root_dir = app_root_dir # Store app_root_dir
        if not self.app_root_dir or not isinstance(self.app_root_dir, str) or not self.app_root_dir.strip():
            logging.warning("ProductDialog initialized with invalid or empty app_root_dir: %s", self.app_root_dir)
        self.current_selected_global_product_id = None
        self.setWindowTitle(self.tr("Ajouter Produits au Client"))
        self.setMinimumSize(900,800)
        # self.client_info=db_manager.get_client_by_id(self.client_id) # Original line
        try:
            self.client_info = clients_crud_instance.get_client_by_id(self.client_id)
        except Exception as e:
            print(f"Error fetching client_info in ProductDialog: {e}")
            self.client_info = {} # Fallback to empty dict
        self.setup_ui()
        self._set_initial_language_filter()
        self._filter_products_by_language_and_search()

    def _set_initial_language_filter(self):
        client_langs = None
        primary_language=None
        if self.client_info:client_langs=self.client_info.get('selected_languages');
        if client_langs:primary_language=client_langs.split(',')[0].strip()
        if primary_language:
            for i in range(self.product_language_filter_combo.count()):
                if self.product_language_filter_combo.itemText(i)==primary_language:self.product_language_filter_combo.setCurrentText(primary_language);break
    def _filter_products_by_language_and_search(self):
        self.existing_products_list.clear();selected_language=self.product_language_filter_combo.currentText();language_code_for_db=None if selected_language==self.tr("All") else selected_language;search_text=self.search_existing_product_input.text().lower();name_pattern_for_db=f"%{search_text}%" if search_text else None
        try:
            products=db_manager.get_all_products_for_selection_filtered(language_code=language_code_for_db,name_pattern=name_pattern_for_db)
            if products is None:products=[]
            for product_data in products:
                product_name=product_data.get('product_name','N/A');description=product_data.get('description','');base_unit_price=product_data.get('base_unit_price',0.0)
                if base_unit_price is None:base_unit_price=0.0
                desc_snippet=(description[:30]+'...') if len(description)>30 else description;display_text=f"{product_name} (Desc: {desc_snippet}, Prix: {base_unit_price:.2f} €)"
                item=QListWidgetItem(display_text);item.setData(Qt.UserRole,product_data);self.existing_products_list.addItem(item)
        except Exception as e:print(f"Error loading existing products: {e}");QMessageBox.warning(self,self.tr("Erreur Chargement Produits"),self.tr("Impossible de charger la liste des produits existants:\n{0}").format(str(e)))
    def _populate_form_from_selected_product(self,item):
        product_data=item.data(Qt.UserRole)
        if product_data:
            self.name_input.setText(product_data.get('product_name',''));self.description_input.setPlainText(product_data.get('description',''));base_price=product_data.get('base_unit_price',0.0)
            try:self.unit_price_input.setValue(float(base_price))
            except(ValueError,TypeError):self.unit_price_input.setValue(0.0)
            self.quantity_input.setValue(1.0)
            self.quantity_input.setFocus()

            # Populate new weight and dimensions input fields
            product_weight = product_data.get('weight', 0.0) # Default to 0.0 if not present
            self.weight_input.setValue(float(product_weight) if product_weight is not None else 0.0)

            product_dimensions = product_data.get('dimensions', '') # Default to empty string
            self.dimensions_input.setText(product_dimensions if product_dimensions is not None else "")

            # Update global display labels (renamed ones)
            self.global_weight_display_label.setText(f"{product_weight} kg" if product_weight is not None else self.tr("N/A"))
            self.global_dimensions_display_label.setText(product_dimensions if product_dimensions else self.tr("N/A"))

            self._update_current_line_total_preview()
            # Store product_id and enable detailed dimensions button
            self.current_selected_global_product_id = product_data.get('product_id')
            self.view_detailed_dimensions_button.setEnabled(bool(self.current_selected_global_product_id))
        else: # This else block handles when the selection is cleared or no product data
            self.current_selected_global_product_id = None
            self.view_detailed_dimensions_button.setEnabled(False)
            # Clear new input fields and global display labels if no product is selected
            self.weight_input.setValue(0.0)
            self.dimensions_input.clear()
            self.global_weight_display_label.setText(self.tr("N/A"))
            self.global_dimensions_display_label.setText(self.tr("N/A"))

    def _create_icon_label_widget(self,icon_name,label_text):widget=QWidget();layout=QHBoxLayout(widget);layout.setContentsMargins(0,0,0,0);layout.setSpacing(5);icon_label=QLabel();icon_label.setPixmap(QIcon.fromTheme(icon_name).pixmap(16,16));layout.addWidget(icon_label);layout.addWidget(QLabel(label_text));return widget
    def setup_ui(self):
        main_layout=QVBoxLayout(self);main_layout.setSpacing(15);header_label=QLabel(self.tr("Ajouter Lignes de Produits")); header_label.setObjectName("dialogHeaderLabel"); main_layout.addWidget(header_label)
        two_columns_layout=QHBoxLayout();search_group_box=QGroupBox(self.tr("Rechercher Produit Existant"));search_layout=QVBoxLayout(search_group_box)
        self.product_language_filter_label=QLabel(self.tr("Filtrer par langue:"));search_layout.addWidget(self.product_language_filter_label);self.product_language_filter_combo=QComboBox();self.product_language_filter_combo.addItems([self.tr("All"),"fr","en","ar","tr","pt"]);self.product_language_filter_combo.currentTextChanged.connect(self._filter_products_by_language_and_search);search_layout.addWidget(self.product_language_filter_combo)
        self.search_existing_product_input=QLineEdit();self.search_existing_product_input.setPlaceholderText(self.tr("Tapez pour rechercher..."));self.search_existing_product_input.textChanged.connect(self._filter_products_by_language_and_search);search_layout.addWidget(self.search_existing_product_input)
        self.existing_products_list=QListWidget();self.existing_products_list.setMinimumHeight(150);self.existing_products_list.itemDoubleClicked.connect(self._populate_form_from_selected_product);search_layout.addWidget(self.existing_products_list);two_columns_layout.addWidget(search_group_box,1)
        input_group_box=QGroupBox(self.tr("Détails de la Ligne de Produit Actuelle (ou Produit Sélectionné)"));form_layout=QFormLayout(input_group_box);form_layout.setSpacing(10); # self.setStyleSheet("QLineEdit, QTextEdit, QDoubleSpinBox { padding: 3px; }") # Prefer global
        self.name_input=QLineEdit();form_layout.addRow(self._create_icon_label_widget("package-x-generic",self.tr("Nom du Produit:")),self.name_input);self.description_input=QTextEdit();self.description_input.setFixedHeight(80);form_layout.addRow(self.tr("Description:"),self.description_input)
        self.quantity_input=QDoubleSpinBox();self.quantity_input.setRange(0,1000000);self.quantity_input.setValue(0.0);self.quantity_input.valueChanged.connect(self._update_current_line_total_preview);form_layout.addRow(self._create_icon_label_widget("format-list-numbered",self.tr("Quantité:")),self.quantity_input)
        self.unit_price_input=QDoubleSpinBox();self.unit_price_input.setRange(0,10000000);self.unit_price_input.setPrefix("€ ");self.unit_price_input.setValue(0.0);self.unit_price_input.valueChanged.connect(self._update_current_line_total_preview);form_layout.addRow(self._create_icon_label_widget("cash",self.tr("Prix Unitaire:")),self.unit_price_input)

        # Input for Weight (overridable)
        self.weight_input = QDoubleSpinBox()
        self.weight_input.setRange(0.0, 10000.0) # Example range, adjust as needed
        self.weight_input.setSuffix(" kg")
        self.weight_input.setDecimals(2) # Example decimals
        self.weight_input.setValue(0.0)
        # self.weight_input.valueChanged.connect(self._update_current_line_total_preview) # If weight affects total
        form_layout.addRow(self.tr("Poids (Ligne):"), self.weight_input)

        # Input for Dimensions (overridable)
        self.dimensions_input = QLineEdit()
        self.dimensions_input.setPlaceholderText(self.tr("LxlxH cm")) # Example placeholder
        form_layout.addRow(self.tr("Dimensions (Ligne):"), self.dimensions_input)

        # Display for Weight and Dimensions (read-only from selected global product)
        self.global_weight_display_label = QLabel(self.tr("N/A")) # Renamed for clarity
        form_layout.addRow(self.tr("Poids (Global Produit):"), self.global_weight_display_label) # Updated label text
        self.global_dimensions_display_label = QLabel(self.tr("N/A")) # Renamed for clarity
        form_layout.addRow(self.tr("Dimensions (Global Produit):"), self.global_dimensions_display_label) # Updated label text

        # Button for detailed dimensions
        self.view_detailed_dimensions_button = QPushButton(self.tr("Voir Dimensions Détaillées (Global Produit)")) # Updated button text
        self.view_detailed_dimensions_button.setIcon(QIcon.fromTheme("view-fullscreen")) # Example icon
        self.view_detailed_dimensions_button.setEnabled(False) # Disabled initially
        self.view_detailed_dimensions_button.clicked.connect(self.on_view_detailed_dimensions)
        form_layout.addRow(self.view_detailed_dimensions_button)

        current_line_total_title_label=QLabel(self.tr("Total Ligne Actuelle:"));self.current_line_total_label=QLabel("€ 0.00");font=self.current_line_total_label.font();font.setBold(True);self.current_line_total_label.setFont(font);form_layout.addRow(current_line_total_title_label,self.current_line_total_label);two_columns_layout.addWidget(input_group_box,2);main_layout.addLayout(two_columns_layout)
        self.add_line_btn=QPushButton(self.tr("Ajouter Produit à la Liste"));self.add_line_btn.setIcon(QIcon(":/icons/plus-circle.svg"));self.add_line_btn.setObjectName("primaryButton");self.add_line_btn.clicked.connect(self._add_current_line_to_table);main_layout.addWidget(self.add_line_btn)
        self.products_table=QTableWidget();self.products_table.setColumnCount(5);self.products_table.setHorizontalHeaderLabels([self.tr("Nom Produit"),self.tr("Description"),self.tr("Qté"),self.tr("Prix Unitaire"),self.tr("Total Ligne")]);self.products_table.setEditTriggers(QAbstractItemView.NoEditTriggers);self.products_table.setSelectionBehavior(QAbstractItemView.SelectRows);self.products_table.horizontalHeader().setSectionResizeMode(0,QHeaderView.Stretch);self.products_table.horizontalHeader().setSectionResizeMode(1,QHeaderView.Stretch);self.products_table.horizontalHeader().setSectionResizeMode(2,QHeaderView.ResizeToContents);self.products_table.horizontalHeader().setSectionResizeMode(3,QHeaderView.ResizeToContents);self.products_table.horizontalHeader().setSectionResizeMode(4,QHeaderView.ResizeToContents);main_layout.addWidget(self.products_table)
        self.remove_line_btn=QPushButton(self.tr("Supprimer Produit Sélectionné"));self.remove_line_btn.setIcon(QIcon(":/icons/trash.svg")); self.remove_line_btn.setObjectName("removeProductLineButton"); self.remove_line_btn.clicked.connect(self._remove_selected_line_from_table);main_layout.addWidget(self.remove_line_btn) # Added objectName
        self.overall_total_label=QLabel(self.tr("Total Général: € 0.00")); font=self.overall_total_label.font();font.setPointSize(font.pointSize()+3);font.setBold(True);self.overall_total_label.setFont(font); self.overall_total_label.setObjectName("overallTotalLabel"); self.overall_total_label.setAlignment(Qt.AlignRight);main_layout.addWidget(self.overall_total_label);main_layout.addStretch()
        button_frame=QFrame(self);button_frame.setObjectName("buttonFrame"); button_frame_layout=QHBoxLayout(button_frame);button_frame_layout.setContentsMargins(0,0,0,0) # Style in QSS
        button_box=QDialogButtonBox(QDialogButtonBox.Ok|QDialogButtonBox.Cancel);ok_button=button_box.button(QDialogButtonBox.Ok);ok_button.setText(self.tr("OK"));ok_button.setIcon(QIcon(":/icons/dialog-ok-apply.svg"));ok_button.setObjectName("primaryButton");cancel_button=button_box.button(QDialogButtonBox.Cancel);cancel_button.setText(self.tr("Annuler"));cancel_button.setIcon(QIcon(":/icons/dialog-cancel.svg"));button_box.accepted.connect(self.accept);button_box.rejected.connect(self.reject);button_frame_layout.addWidget(button_box);main_layout.addWidget(button_frame)
    def _update_current_line_total_preview(self):quantity=self.quantity_input.value();unit_price=self.unit_price_input.value();current_quantity=quantity if isinstance(quantity,(int,float)) else 0.0;current_unit_price=unit_price if isinstance(unit_price,(int,float)) else 0.0;line_total=current_quantity*current_unit_price;self.current_line_total_label.setText(f"€ {line_total:.2f}")
    def _add_current_line_to_table(self):
        name=self.name_input.text().strip();description=self.description_input.toPlainText().strip();quantity=self.quantity_input.value();unit_price=self.unit_price_input.value()
        current_weight = self.weight_input.value()
        current_dimensions = self.dimensions_input.text().strip()

        if not name:QMessageBox.warning(self,self.tr("Champ Requis"),self.tr("Le nom du produit est requis."));self.name_input.setFocus();return
        if quantity<=0:QMessageBox.warning(self,self.tr("Quantité Invalide"),self.tr("La quantité doit être supérieure à zéro."));self.quantity_input.setFocus();return
        line_total=quantity*unit_price;row_position=self.products_table.rowCount();self.products_table.insertRow(row_position);name_item=QTableWidgetItem(name);current_lang_code=self.product_language_filter_combo.currentText()
        if current_lang_code==self.tr("All"):current_lang_code="fr"
        name_item.setData(Qt.UserRole+1,current_lang_code)
        name_item.setData(Qt.UserRole+2, current_weight) # Store weight
        name_item.setData(Qt.UserRole+3, current_dimensions) # Store dimensions
        # Store the global product ID if one was selected, for later use in EditProductLineDialog or other features
        if self.current_selected_global_product_id is not None: # This ID comes from _populate_form_from_selected_product
            name_item.setData(Qt.UserRole + 4, self.current_selected_global_product_id)
        else: # Ensure UserRole+4 is explicitly None if no global product was selected for this line item
            name_item.setData(Qt.UserRole + 4, None)


        self.products_table.setItem(row_position,0,name_item);self.products_table.setItem(row_position,1,QTableWidgetItem(description));qty_item=QTableWidgetItem(f"{quantity:.2f}");qty_item.setTextAlignment(Qt.AlignRight|Qt.AlignVCenter);self.products_table.setItem(row_position,2,qty_item);price_item=QTableWidgetItem(f"€ {unit_price:.2f}");price_item.setTextAlignment(Qt.AlignRight|Qt.AlignVCenter);self.products_table.setItem(row_position,3,price_item);total_item=QTableWidgetItem(f"€ {line_total:.2f}");total_item.setTextAlignment(Qt.AlignRight|Qt.AlignVCenter);self.products_table.setItem(row_position,4,total_item)

        # Clear form and disable detailed dimensions button after adding line
        self.name_input.clear();self.description_input.clear();self.quantity_input.setValue(0.0);self.unit_price_input.setValue(0.0)
        self.weight_input.setValue(0.0) # Clear new weight input
        self.dimensions_input.clear() # Clear new dimensions input

        self.current_selected_global_product_id = None # Reset the stored global product ID for the form
        self.view_detailed_dimensions_button.setEnabled(False)
        self.global_weight_display_label.setText(self.tr("N/A")) # Reset global display labels (renamed ones)
        self.global_dimensions_display_label.setText(self.tr("N/A")) # Reset global display labels (renamed ones)

        self._update_current_line_total_preview();self._update_overall_total();self.name_input.setFocus()

    def on_view_detailed_dimensions(self):
        if self.current_selected_global_product_id is not None:
            dialog = ProductDimensionUIDialog(self.current_selected_global_product_id, self.app_root_dir, self, read_only=True)
            dialog.exec_()
        else:
            QMessageBox.information(self, self.tr("Aucun Produit Sélectionné"), self.tr("Veuillez d'abord sélectionner un produit dans la liste de recherche."))

    def _remove_selected_line_from_table(self):
        selected_rows = self.products_table.selectionModel().selectedRows()
        if not selected_rows:
            QMessageBox.information(self, self.tr("Aucune Sélection"), self.tr("Veuillez sélectionner une ligne à supprimer."))
            return
        for index in sorted(selected_rows, reverse=True):
            self.products_table.removeRow(index.row())
        self._update_overall_total()
    def _update_overall_total(self):
        total_sum=0.0
        for row in range(self.products_table.rowCount()):
            item=self.products_table.item(row,4)
            if item and item.text():
                try:value_str=item.text().replace("€","").replace(",",".").strip();total_sum+=float(value_str)
                except ValueError:print(f"Warning: Could not parse float from table cell: {item.text()}")
        self.overall_total_label.setText(self.tr("Total Général: € {0:.2f}").format(total_sum))
    def get_data(self):
        products_list=[]
        for row in range(self.products_table.rowCount()):
            name_item=self.products_table.item(row,0) # This is the QTableWidgetItem for the name column
            name=name_item.text()
            description=self.products_table.item(row,1).text()
            qty_str=self.products_table.item(row,2).text().replace(",",".");quantity=float(qty_str) if qty_str else 0.0
            unit_price_str=self.products_table.item(row,3).text().replace("€","").replace(",",".").strip();unit_price=float(unit_price_str) if unit_price_str else 0.0
            line_total_str=self.products_table.item(row,4).text().replace("€","").replace(",",".").strip();line_total=float(line_total_str) if line_total_str else 0.0

            language_code=name_item.data(Qt.UserRole+1) if name_item else "fr" # Default to 'fr' if no data
            retrieved_weight = name_item.data(Qt.UserRole+2) # Retrieve weight
            retrieved_dimensions = name_item.data(Qt.UserRole+3) # Retrieve dimensions
            retrieved_global_product_id = name_item.data(Qt.UserRole+4) # Retrieve global product ID for this line

            products_list.append({
                "client_id":self.client_id,
                "name":name,
                "description":description,
                "quantity":quantity,
                "unit_price":unit_price,
                "total_price":line_total,
                "language_code":language_code,
                "weight": float(retrieved_weight) if retrieved_weight is not None else 0.0, # Add weight to dict
                "dimensions": str(retrieved_dimensions) if retrieved_dimensions is not None else "", # Add dimensions to dict
                "product_id": retrieved_global_product_id, # Add global product_id (can be None)
                # Add client's location information, in case it's needed downstream implicitly
                "client_country_id": self.client_info.get('country_id') if self.client_info else None,
                "client_city_id": self.client_info.get('city_id') if self.client_info else None
            })
        return products_list

class EditProductLineDialog(QDialog):
    def __init__(self, product_data, app_root_dir, parent=None): # Added app_root_dir
        super().__init__(parent)
        self.product_data = product_data
        self.app_root_dir = app_root_dir # Store app_root_dir
        self.setWindowTitle(self.tr("Modifier Ligne de Produit"))
        self.setMinimumSize(450, 300) # Adjusted for new button
        self.setup_ui()

    def setup_ui(self):
        layout = QVBoxLayout(self)
        form_layout = QFormLayout(); form_layout.setSpacing(10)
        self.name_input = QLineEdit(self.product_data.get('name', ''))
        form_layout.addRow(self.tr("Nom du Produit:"), self.name_input)
        self.description_input = QTextEdit(self.product_data.get('description', ''))
        self.description_input.setFixedHeight(80)
        form_layout.addRow(self.tr("Description:"), self.description_input)

        # Editable Weight and Dimensions for the specific client product line
        self.weight_input_edit = QDoubleSpinBox()
        self.weight_input_edit.setSuffix(" kg")
        self.weight_input_edit.setRange(0.0, 10000.0) # Adjust range as needed
        self.weight_input_edit.setDecimals(2) # Adjust decimals as needed
        retrieved_weight = self.product_data.get('weight', 0.0)
        self.weight_input_edit.setValue(float(retrieved_weight) if retrieved_weight is not None else 0.0)
        form_layout.addRow(self.tr("Poids (Ligne):"), self.weight_input_edit)

        self.dimensions_input_edit = QLineEdit(self.product_data.get('dimensions', ''))
        self.dimensions_input_edit.setPlaceholderText(self.tr("LxlxH cm"))
        form_layout.addRow(self.tr("Dimensions (Ligne):"), self.dimensions_input_edit)

        # Add View Detailed Dimensions Button (references global product)
        self.view_detailed_dimensions_button = QPushButton(self.tr("Voir Dimensions Détaillées (Global Produit)"))
        self.view_detailed_dimensions_button.setIcon(QIcon.fromTheme("view-fullscreen")) # Example icon
        self.view_detailed_dimensions_button.clicked.connect(self.on_view_detailed_dimensions)
        if not self.product_data.get('product_id'): # Disable if no product_id
            self.view_detailed_dimensions_button.setEnabled(False)
        form_layout.addRow(self.view_detailed_dimensions_button)

        self.quantity_input = QDoubleSpinBox()
        self.quantity_input.setRange(0.01, 1000000)
        self.quantity_input.setValue(float(self.product_data.get('quantity', 1.0)))
        form_layout.addRow(self.tr("Quantité:"), self.quantity_input)
        self.unit_price_input = QDoubleSpinBox()
        self.unit_price_input.setRange(0.00, 10000000); self.unit_price_input.setPrefix("€ "); self.unit_price_input.setDecimals(2)
        self.unit_price_input.setValue(float(self.product_data.get('unit_price', 0.0)))
        form_layout.addRow(self.tr("Prix Unitaire:"), self.unit_price_input)
        layout.addLayout(form_layout); layout.addStretch()
        button_box = QDialogButtonBox(QDialogButtonBox.Ok | QDialogButtonBox.Cancel)
        button_box.button(QDialogButtonBox.Ok).setText(self.tr("OK")); button_box.button(QDialogButtonBox.Cancel).setText(self.tr("Annuler"))
        button_box.accepted.connect(self.accept); button_box.rejected.connect(self.reject)
        layout.addWidget(button_box); self.setLayout(layout)

    def on_view_detailed_dimensions(self):
        product_id = self.product_data.get('product_id')
        if product_id is not None:
            dialog = ProductDimensionUIDialog(product_id, self.app_root_dir, self, read_only=True)
            dialog.exec_()
        else:
            QMessageBox.information(self, self.tr("ID Produit Manquant"), self.tr("Aucun ID de produit global associé à cette ligne."))

    def get_data(self) -> dict:
        return {
            "name": self.name_input.text().strip(),
            "description": self.description_input.toPlainText().strip(),
            "quantity": self.quantity_input.value(),
            "unit_price": self.unit_price_input.value(),
            "weight": self.weight_input_edit.value(), # Get value from new QDoubleSpinBox
            "dimensions": self.dimensions_input_edit.text().strip(), # Get text from new QLineEdit
            "product_id": self.product_data.get('product_id'), # This is the global product ID
            "client_project_product_id": self.product_data.get('client_project_product_id') # ID of this specific client product line
        }

class CreateDocumentDialog(QDialog):
    def __init__(self, client_info, config, parent=None):
        super().__init__(parent)
        self.client_info = client_info
        self.config = config # Store config passed from main
        self.setWindowTitle(self.tr("Créer des Documents"))
        self.setMinimumSize(600, 500)
        self._initial_load_complete = False
        self.setup_ui()

    def _create_icon_label_widget(self, icon_name, label_text):
        widget = QWidget(); layout = QHBoxLayout(widget); layout.setContentsMargins(0,0,0,0); layout.setSpacing(5)
        icon_label = QLabel(); icon_label.setPixmap(QIcon.fromTheme(icon_name).pixmap(16,16)); layout.addWidget(icon_label); layout.addWidget(QLabel(label_text))
        return widget

    def setup_ui(self):
        main_layout = QVBoxLayout(self)
        main_layout.setContentsMargins(15, 15, 15, 15) # Add overall dialog margins
        main_layout.setSpacing(10) # Consistent spacing

        header_label = QLabel(self.tr("Sélectionner Documents à Créer"))
        header_label.setObjectName("dialogHeaderLabel")
        main_layout.addWidget(header_label)

        # Filters Group
        filters_group = QGroupBox(self.tr("Filtres"))
        filters_group_layout = QVBoxLayout(filters_group) # Use QVBoxLayout for vertical arrangement of filter rows
        filters_group_layout.setSpacing(10)

        # Filter Row 1 (Language and Extension)
        filter_row1_layout = QHBoxLayout()
        self.language_filter_label = QLabel(self.tr("Langue:"))
        filter_row1_layout.addWidget(self.language_filter_label)
        self.language_filter_combo = QComboBox()
        self.language_filter_combo.addItems([self.tr("All"), "fr", "en", "ar", "tr", "pt"])
        self.language_filter_combo.setCurrentText(self.tr("All"))
        filter_row1_layout.addWidget(self.language_filter_combo)
        filter_row1_layout.addSpacing(20) # Spacing between filter groups
        self.extension_filter_label = QLabel(self.tr("Extension:"))
        filter_row1_layout.addWidget(self.extension_filter_label)
        self.extension_filter_combo = QComboBox()
        self.extension_filter_combo.addItems([self.tr("All"), "HTML", "XLSX", "DOCX"])
        self.extension_filter_combo.setCurrentText("HTML")
        filter_row1_layout.addWidget(self.extension_filter_combo)
        filter_row1_layout.addStretch()
        filters_group_layout.addLayout(filter_row1_layout)

        # Filter Row 2 (Search)
        filter_row2_layout = QHBoxLayout()
        self.search_bar_label = QLabel(self.tr("Rechercher:"))
        filter_row2_layout.addWidget(self.search_bar_label)
        self.search_bar = QLineEdit()
        self.search_bar.setPlaceholderText(self.tr("Filtrer par nom..."))
        filter_row2_layout.addWidget(self.search_bar)
        filters_group_layout.addLayout(filter_row2_layout)

        main_layout.addWidget(filters_group)

        # Order Identifier ComboBox
        self.order_select_combo = None
        client_category = self.client_info.get('category', '')
        client_id_for_events = self.client_info.get('client_id')

        # Ensure client_id_for_events is not None before calling DB function
        has_multiple_events = False
        if client_id_for_events:
            has_multiple_events = self.has_multiple_purchase_events()

        if client_category == 'Distributeur' or has_multiple_events:
            order_group = QGroupBox(self.tr("Association Commande"))
            order_group_layout = QHBoxLayout(order_group) # Use QHBoxLayout for single line

            self.order_select_combo = QComboBox()
            self.order_select_combo.addItem(self.tr("Document Général (pas de commande spécifique)"), "NONE")
            if client_id_for_events:
                purchase_events = db_manager.get_distinct_purchase_confirmed_at_for_client(client_id_for_events)
                if purchase_events:
                    for event_ts in purchase_events:
                        if event_ts:
                            try:
                                dt_obj = datetime.fromisoformat(event_ts.replace('Z', '+00:00'))
                                display_text = self.tr("Commande du {0}").format(dt_obj.strftime('%Y-%m-%d %H:%M'))
                                self.order_select_combo.addItem(display_text, event_ts)
                            except ValueError:
                                print(f"Warning: Could not parse purchase event timestamp: {event_ts}")
                                self.order_select_combo.addItem(self.tr("Commande du {0} (brut)").format(event_ts), event_ts)

            order_group_layout.addWidget(QLabel(self.tr("Associer à la Commande:")))
            order_group_layout.addWidget(self.order_select_combo)
            order_group_layout.addStretch()
            main_layout.addWidget(order_group)

        # Templates List Group
        templates_group = QGroupBox(self.tr("Modèles Disponibles"))
        templates_group_layout = QVBoxLayout(templates_group)
        # templates_list_label = self._create_icon_label_widget("document-multiple", self.tr("Modèles disponibles:"))
        # templates_group_layout.addWidget(templates_list_label) # Label can be part of GroupBox title
        self.templates_list = QListWidget()
        self.templates_list.setSelectionMode(QListWidget.MultiSelection)
        self.templates_list.setAlternatingRowColors(True) # Improve readability
        self.templates_list.setStyleSheet("QListWidget::item:hover { background-color: #e6f7ff; }") # Hover effect
        templates_group_layout.addWidget(self.templates_list)
        main_layout.addWidget(templates_group)

        self.language_filter_combo.currentTextChanged.connect(self.load_templates)
        self.extension_filter_combo.currentTextChanged.connect(self.load_templates)
        self.search_bar.textChanged.connect(self.load_templates)

        self.load_templates()

        main_layout.addStretch(1) # Ensure list can expand, push buttons to bottom

        # Buttons
        button_box = QDialogButtonBox(QDialogButtonBox.Ok | QDialogButtonBox.Cancel)
        create_btn = button_box.button(QDialogButtonBox.Ok)
        create_btn.setText(self.tr("Créer Documents"))
        create_btn.setIcon(QIcon(":/icons/file-plus.svg"))
        create_btn.setObjectName("primaryButton")

        cancel_btn = button_box.button(QDialogButtonBox.Cancel)
        cancel_btn.setText(self.tr("Annuler"))
        cancel_btn.setIcon(QIcon(":/icons/dialog-cancel.svg"))

        button_box.accepted.connect(self.create_documents)
        button_box.rejected.connect(self.reject)
        main_layout.addWidget(button_box)

    def has_multiple_purchase_events(self):
        """Checks if the client has more than one distinct purchase_confirmed_at event."""
        if not self.client_info or not self.client_info.get('client_id'):
            return False
        try:
            events = db_manager.get_distinct_purchase_confirmed_at_for_client(self.client_info['client_id'])
            return len(events) > 1 if events else False
        except Exception as e:
            print(f"Error checking for multiple purchase events: {e}")
            return False

    def load_templates(self):
        self.templates_list.clear()
        if not self._initial_load_complete:
            primary_language = None; client_langs = self.client_info.get('selected_languages')
            if client_langs:
                if isinstance(client_langs, list) and client_langs: primary_language = client_langs[0]
                elif isinstance(client_langs, str) and client_langs.strip(): primary_language = client_langs.split(',')[0].strip()
            if primary_language and self.language_filter_combo.currentText() == self.tr("All"):
                for i in range(self.language_filter_combo.count()):
                    if self.language_filter_combo.itemText(i) == primary_language: self.language_filter_combo.setCurrentText(primary_language); break
            self._initial_load_complete = True
        selected_lang = self.language_filter_combo.currentText(); selected_ext_display = self.extension_filter_combo.currentText(); search_text = self.search_bar.text().lower()
        ext_map = {"HTML": ".html", "XLSX": ".xlsx", "DOCX": ".docx"}; selected_ext = ext_map.get(selected_ext_display)
        try:
            all_file_templates = db_manager.get_all_file_based_templates()
            if all_file_templates is None: all_file_templates = []

            default_templates = []
            other_templates = []

            for template_dict in all_file_templates:
                if template_dict.get('is_default_for_type_lang'):
                    default_templates.append(template_dict)
                else:
                    other_templates.append(template_dict)

            # Process default templates first, then other templates
            # Both lists will be filtered identically.

            processed_templates = []
            for template_list_segment in [default_templates, other_templates]:
                for template_dict in template_list_segment:
                    name = template_dict.get('template_name', 'N/A')
                    lang_code = template_dict.get('language_code', 'N/A')
                    base_file_name = template_dict.get('base_file_name', 'N/A')

                    # Apply filters
                    if selected_lang != self.tr("All") and lang_code != selected_lang:
                        continue

                    file_actual_ext = os.path.splitext(base_file_name)[1].lower()
                    if selected_ext_display != self.tr("All"):
                        if not selected_ext or file_actual_ext != selected_ext:
                            continue

                    if search_text and search_text not in name.lower():
                        continue

                    processed_templates.append(template_dict)

            for template_dict in processed_templates:
                name = template_dict.get('template_name', 'N/A')
                lang = template_dict.get('language_code', 'N/A')
                base_file_name = template_dict.get('base_file_name', 'N/A')
                is_default = template_dict.get('is_default_for_type_lang', False)

                item_text = f"{name} ({lang}) - {base_file_name}"
                if is_default:
                    item_text = f"[D] {item_text}" # Mark default templates

                item = QListWidgetItem(item_text)
                item.setData(Qt.UserRole, template_dict)

                if is_default:
                    font = item.font()
                    font.setBold(True)
                    item.setFont(font)
                    # item.setBackground(QColor("#E0F0E0")) # Optional: Light green background for defaults

                self.templates_list.addItem(item)

        except Exception as e:
            QMessageBox.warning(self, self.tr("Erreur DB"), self.tr("Erreur de chargement des modèles:\n{0}").format(str(e)))

    def create_documents(self):
        selected_items = self.templates_list.selectedItems()
        if not selected_items: QMessageBox.warning(self, self.tr("Aucun document sélectionné"), self.tr("Veuillez sélectionner au moins un document à créer.")); return
        created_files_count = 0

        default_company_obj = db_manager.get_default_company()
        default_company_id = default_company_obj['company_id'] if default_company_obj else None
        if default_company_id is None:
            QMessageBox.warning(self, self.tr("Avertissement"), self.tr("Aucune société par défaut n'est définie. Les détails du vendeur peuvent être manquants."))
            # Allow proceeding, context will handle missing seller info gracefully

        client_id_for_context = self.client_info.get('client_id')
        # Initial project_id from client_info, can be overridden by additional_context
        project_id_for_context_arg = self.client_info.get('project_id', self.client_info.get('project_identifier'))

        for item in selected_items:
            template_data = item.data(Qt.UserRole)
            if not isinstance(template_data, dict): # Check if data is a dict
                QMessageBox.warning(self, self.tr("Erreur Modèle"), self.tr("Données de modèle invalides pour l'élément sélectionné."))
                continue

            db_template_name = template_data.get('template_name', 'N/A')
            db_template_lang = template_data.get('language_code', 'N/A') # This is the language_code_for_path
            actual_template_filename = template_data.get('base_file_name', None) # This is base_name
            template_type = template_data.get('template_type', 'UNKNOWN')
            template_id_for_db = template_data.get('template_id')

            if not actual_template_filename:
                QMessageBox.warning(self, self.tr("Erreur Modèle"), self.tr("Nom de fichier manquant pour le modèle '{0}'. Impossible de créer.").format(db_template_name)); continue

            template_file_on_disk_abs = os.path.join(self.config["templates_dir"], db_template_lang, actual_template_filename)

            if os.path.exists(template_file_on_disk_abs):
                # Determine selected order_identifier
                selected_order_identifier = None
                if self.order_select_combo and self.order_select_combo.isVisible():
                    selected_order_identifier_data = self.order_select_combo.currentData()
                    if selected_order_identifier_data != "NONE": # "NONE" means general document
                        selected_order_identifier = selected_order_identifier_data

                # Construct target_path_for_file and file_path_relative_for_db
                client_base_folder = self.client_info.get("base_folder_path")
                file_path_relative_for_db = os.path.join(db_template_lang, actual_template_filename) # Base relative path

                if selected_order_identifier:
                    safe_order_subfolder = selected_order_identifier.replace(':', '_').replace(' ', '_')
                    target_path_for_file = os.path.join(client_base_folder, safe_order_subfolder, db_template_lang, actual_template_filename)
                    # file_path_relative_for_db remains lang/filename as order_identifier implies the parent folder in DB context
                else:
                    target_path_for_file = os.path.join(client_base_folder, db_template_lang, actual_template_filename)

                os.makedirs(os.path.dirname(target_path_for_file), exist_ok=True)

                try:
                    shutil.copy(template_file_on_disk_abs, target_path_for_file)

                    additional_context = {}
                    if 'project_id' in self.client_info: additional_context['project_id'] = self.client_info['project_id']
                    if 'invoice_id' in self.client_info: additional_context['invoice_id'] = self.client_info['invoice_id']
                    additional_context['order_identifier'] = selected_order_identifier

                    if template_type == 'HTML_PACKING_LIST':
                        additional_context['document_type'] = 'packing_list'
                        additional_context['current_document_type_for_notes'] = 'HTML_PACKING_LIST' # Or template_type

                        packing_details_payload = {}
                        linked_products = db_manager.get_products_for_client_or_project(
                            client_id_for_context,
                            project_id=project_id_for_context_arg # Use client/project specific products
                        )
                        linked_products = linked_products if linked_products else []

                        packing_items_data = []
                        total_net_w = 0.0
                        total_gross_w = 0.0
                        total_pkg_count = 0

                        for idx, prod_data in enumerate(linked_products):
                            net_w = float(prod_data.get('weight', 0.0) or 0.0)
                            quantity = float(prod_data.get('quantity', 1.0) or 1.0)
                            gross_w = net_w * 1.05 # Example: 5% markup for packaging
                            dims = prod_data.get('dimensions', 'N/A')
                            num_pkgs = 1 # Default, could be based on quantity or product settings
                            pkg_type = 'Carton' # Default

                            packing_items_data.append({
                                'marks_nos': f'BOX {total_pkg_count + 1}',
                                'product_id': prod_data.get('product_id'),
                                'product_name_override': None, # Let context resolver handle name
                                'quantity_description': f"{quantity} {prod_data.get('unit_of_measure', 'unit(s)')}",
                                'num_packages': num_pkgs,
                                'package_type': pkg_type,
                                'net_weight_kg_item': net_w * quantity,
                                'gross_weight_kg_item': gross_w * quantity,
                                'dimensions_cm_item': dims
                            })
                            total_net_w += net_w * quantity
                            total_gross_w += gross_w * quantity
                            total_pkg_count += num_pkgs

                        if not linked_products:
                            packing_items_data.append({
                                'marks_nos': 'N/A', 'product_id': None, 'product_name_override': 'No products linked to client/project.',
                                'quantity_description': '', 'num_packages': 0, 'package_type': '',
                                'net_weight_kg_item': 0, 'gross_weight_kg_item': 0, 'dimensions_cm_item': ''
                            })

                        packing_details_payload['items'] = packing_items_data
                        packing_details_payload['total_packages'] = total_pkg_count
                        packing_details_payload['total_net_weight_kg'] = round(total_net_w, 2)
                        packing_details_payload['total_gross_weight_kg'] = round(total_gross_w, 2)
                        packing_details_payload['total_volume_cbm'] = 'N/A' # Placeholder, implement calculation if needed

                        # Override IDs for the packing list document itself
                        client_project_identifier = self.client_info.get('project_identifier', self.client_info.get('client_id', 'NOID')) # Fallback
                        timestamp_str = datetime.now().strftime('%Y%m%d')
                        additional_context['packing_list_id'] = f"PL-{client_project_identifier}-{timestamp_str}"
                        additional_context['invoice_id'] = f"INVREF-{client_project_identifier}-{timestamp_str}" # Reference invoice
                        additional_context['project_id'] = self.client_info.get('project_identifier', 'N/A') # Display project ID on doc

                        additional_context['packing_details'] = packing_details_payload
                    else:
                        # For non-packing lists, pass relevant parts of client_info
                        # or a more generic context.
                        additional_context.update(self.client_info.copy()) # This might overwrite order_identifier if client_info has it
                        additional_context['document_type'] = template_type
                        additional_context['order_identifier'] = selected_order_identifier # Re-assert after copy

                        # Ensure current_document_type_for_notes is set if notes are used for other HTML docs
                        if template_type.startswith("HTML_"):
                             additional_context['current_document_type_for_notes'] = template_type

                    # Add document to DB *before* populating, so we can include its ID if needed
                    doc_db_data = {
                        'client_id': client_id_for_context,
                        'project_id': project_id_for_context_arg,
                        'order_identifier': selected_order_identifier,
                        'document_name': actual_template_filename, # Use base name for document_name
                        'file_name_on_disk': actual_template_filename,
                        'file_path_relative': file_path_relative_for_db, # Store relative path correctly
                        'document_type_generated': template_type,
                        'source_template_id': template_id_for_db,
                        'created_by_user_id': None # TODO: Get current user ID
                    }
                    new_document_id_from_db = db_manager.add_client_document(doc_db_data)
                    if new_document_id_from_db:
                        print(f"Document record added to DB with ID: {new_document_id_from_db}")
                        additional_context['document_id'] = new_document_id_from_db
                    else:
                        QMessageBox.warning(self, self.tr("Erreur DB"), self.tr("Impossible d'enregistrer l'entrée du document dans la base de données pour {0}.").format(actual_template_filename))
                        # Continue to next item in loop if DB add fails
                        continue

                    if target_path_for_file.lower().endswith(".docx"):
                        populate_docx_template(target_path_for_file, self.client_info)
                    elif target_path_for_file.lower().endswith(".html"):
                        with open(target_path_for_file, 'r', encoding='utf-8') as f: template_content = f.read()
                        document_context = db_manager.get_document_context_data(
                            client_id=client_id_for_context,
                            company_id=default_company_id,
                            target_language_code=db_template_lang,
                            project_id=project_id_for_context_arg,
                            additional_context=additional_context
                        )
                        populated_content = HtmlEditor.populate_html_content(template_content, document_context)
                        with open(target_path_for_file, 'w', encoding='utf-8') as f: f.write(populated_content)

                    created_files_count += 1
                except Exception as e_create: QMessageBox.warning(self, self.tr("Erreur Création Document"), self.tr("Impossible de créer ou populer le document '{0}':\n{1}").format(actual_template_filename, e_create))
            else: QMessageBox.warning(self, self.tr("Erreur Modèle"), self.tr("Fichier modèle '{0}' introuvable pour '{1}'.").format(actual_template_filename, db_template_name))
        if created_files_count > 0: QMessageBox.information(self, self.tr("Documents créés"), self.tr("{0} documents ont été créés avec succès.").format(created_files_count)); self.accept()
        elif not selected_items: pass
        else: QMessageBox.warning(self, self.tr("Erreur"), self.tr("Aucun document n'a pu être créé. Vérifiez les erreurs précédentes."))

# class CompilePdfDialog(QDialog):
#     def __init__(self, client_info, config, app_root_dir, parent=None): # Added config and app_root_dir
#         super().__init__(parent)
#         self.client_info = client_info
#         self.config = config # Store config
#         self.app_root_dir = app_root_dir # Store app_root_dir
#         self.setWindowTitle(self.tr("Compiler des PDF"))
#         self.setMinimumSize(700, 500)
#         self.setup_ui()

#     def setup_ui(self):
#         layout = QVBoxLayout(self)
#         layout.addWidget(QLabel(self.tr("Sélectionnez les PDF à compiler:")))
#         self.pdf_list = QTableWidget(); self.pdf_list.setColumnCount(4)
#         self.pdf_list.setHorizontalHeaderLabels([self.tr("Sélection"), self.tr("Nom du fichier"), self.tr("Chemin"), self.tr("Pages (ex: 1-3,5)")])
#         self.pdf_list.horizontalHeader().setSectionResizeMode(1, QHeaderView.Stretch); self.pdf_list.setSelectionBehavior(QAbstractItemView.SelectRows)
#         layout.addWidget(self.pdf_list)
#         btn_layout = QHBoxLayout()
#         add_btn = QPushButton(self.tr("Ajouter PDF")); add_btn.setIcon(QIcon(":/icons/plus.svg")); add_btn.clicked.connect(self.add_pdf); btn_layout.addWidget(add_btn)
#         remove_btn = QPushButton(self.tr("Supprimer")); remove_btn.setIcon(QIcon(":/icons/trash.svg")); remove_btn.clicked.connect(self.remove_selected); btn_layout.addWidget(remove_btn)
#         move_up_btn = QPushButton(self.tr("Monter")); move_up_btn.setIcon(QIcon.fromTheme("go-up")); move_up_btn.clicked.connect(self.move_up); btn_layout.addWidget(move_up_btn) # go-up not in list
#         move_down_btn = QPushButton(self.tr("Descendre")); move_down_btn.setIcon(QIcon.fromTheme("go-down")); move_down_btn.clicked.connect(self.move_down); btn_layout.addWidget(move_down_btn) # go-down not in list
#         layout.addLayout(btn_layout)
#         options_layout = QHBoxLayout(); options_layout.addWidget(QLabel(self.tr("Nom du fichier compilé:")))
#         self.output_name = QLineEdit(f"{self.tr('compilation')}_{datetime.now().strftime('%Y%m%d_%H%M')}.pdf"); options_layout.addWidget(self.output_name); layout.addLayout(options_layout)
#         action_layout = QHBoxLayout()
#         compile_btn = QPushButton(self.tr("Compiler PDF")); compile_btn.setIcon(QIcon(":/icons/download.svg")); compile_btn.setObjectName("primaryButton")
#         compile_btn.clicked.connect(self.compile_pdf); action_layout.addWidget(compile_btn)
#         cancel_btn = QPushButton(self.tr("Annuler")); cancel_btn.setIcon(QIcon(":/icons/dialog-cancel.svg")); cancel_btn.clicked.connect(self.reject); action_layout.addWidget(cancel_btn)
#         layout.addLayout(action_layout)
#         self.load_existing_pdfs()

#     def load_existing_pdfs(self):
#         client_dir = self.client_info["base_folder_path"]; pdf_files = []
#         for root, dirs, files in os.walk(client_dir):
#             for file in files:
#                 if file.lower().endswith('.pdf'): pdf_files.append(os.path.join(root, file))
#         self.pdf_list.setRowCount(len(pdf_files))
#         for i, file_path in enumerate(pdf_files):
#             chk = QCheckBox(); chk.setChecked(True); self.pdf_list.setCellWidget(i, 0, chk)
#             self.pdf_list.setItem(i, 1, QTableWidgetItem(os.path.basename(file_path)))
#             self.pdf_list.setItem(i, 2, QTableWidgetItem(file_path))
#             pages_edit = QLineEdit("all"); pages_edit.setPlaceholderText(self.tr("all ou 1-3,5")); self.pdf_list.setCellWidget(i, 3, pages_edit)

#     def add_pdf(self):
#         file_paths, _ = QFileDialog.getOpenFileNames(self, self.tr("Sélectionner des PDF"), "", self.tr("Fichiers PDF (*.pdf)"));
#         if not file_paths: return
#         current_row_count = self.pdf_list.rowCount(); self.pdf_list.setRowCount(current_row_count + len(file_paths))
#         for i, file_path in enumerate(file_paths):
#             row = current_row_count + i; chk = QCheckBox(); chk.setChecked(True); self.pdf_list.setCellWidget(row, 0, chk)
#             self.pdf_list.setItem(row, 1, QTableWidgetItem(os.path.basename(file_path))); self.pdf_list.setItem(row, 2, QTableWidgetItem(file_path))
#             pages_edit = QLineEdit("all"); pages_edit.setPlaceholderText(self.tr("all ou 1-3,5")); self.pdf_list.setCellWidget(row, 3, pages_edit)

#     def remove_selected(self):
#         selected_rows = set(index.row() for index in self.pdf_list.selectedIndexes())
#         for row in sorted(selected_rows, reverse=True): self.pdf_list.removeRow(row)

#     def move_up(self):
#         current_row = self.pdf_list.currentRow()
#         if current_row > 0: self.swap_rows(current_row, current_row - 1); self.pdf_list.setCurrentCell(current_row - 1, 0)

#     def move_down(self):
#         current_row = self.pdf_list.currentRow()
#         if current_row < self.pdf_list.rowCount() - 1: self.swap_rows(current_row, current_row + 1); self.pdf_list.setCurrentCell(current_row + 1, 0)

#     def swap_rows(self, row1, row2):
#         for col in range(self.pdf_list.columnCount()):
#             item1 = self.pdf_list.takeItem(row1, col); item2 = self.pdf_list.takeItem(row2, col)
#             self.pdf_list.setItem(row1, col, item2); self.pdf_list.setItem(row2, col, item1)
#         widget1 = self.pdf_list.cellWidget(row1,0); widget3 = self.pdf_list.cellWidget(row1,3); widget2 = self.pdf_list.cellWidget(row2,0); widget4 = self.pdf_list.cellWidget(row2,3)
#         self.pdf_list.setCellWidget(row1,0,widget2); self.pdf_list.setCellWidget(row1,3,widget4); self.pdf_list.setCellWidget(row2,0,widget1); self.pdf_list.setCellWidget(row2,3,widget3)

#     def compile_pdf(self):
#         merger = PdfMerger(); output_name = self.output_name.text().strip()
#         if not output_name: QMessageBox.warning(self, self.tr("Nom manquant"), self.tr("Veuillez spécifier un nom de fichier pour la compilation.")); return
#         if not output_name.lower().endswith('.pdf'): output_name += '.pdf'
#         output_path = os.path.join(self.client_info["base_folder_path"], output_name)
#         cover_path = self.create_cover_page()
#         if cover_path: merger.append(cover_path)
#         for row in range(self.pdf_list.rowCount()):
#             chk = self.pdf_list.cellWidget(row, 0)
#             if chk and chk.isChecked():
#                 file_path = self.pdf_list.item(row, 2).text(); pages_spec = self.pdf_list.cellWidget(row, 3).text().strip()
#                 try:
#                     if pages_spec.lower() == "all" or not pages_spec: merger.append(file_path)
#                     else:
#                         pages = [];
#                         for part in pages_spec.split(','):
#                             if '-' in part: start, end = part.split('-'); pages.extend(range(int(start), int(end)+1))
#                             else: pages.append(int(part))
#                         merger.append(file_path, pages=[p-1 for p in pages])
#                 except Exception as e: QMessageBox.warning(self, self.tr("Erreur"), self.tr("Erreur lors de l'ajout de {0}:\n{1}").format(os.path.basename(file_path), str(e)))
#         try:
#             with open(output_path, 'wb') as f: merger.write(f)
#             if cover_path and os.path.exists(cover_path): os.remove(cover_path)
#             QMessageBox.information(self, self.tr("Compilation réussie"), self.tr("Le PDF compilé a été sauvegardé dans:\n{0}").format(output_path))
#             self.offer_download_or_email(output_path); self.accept()
#         except Exception as e: QMessageBox.critical(self, self.tr("Erreur"), self.tr("Erreur lors de la compilation du PDF:\n{0}").format(str(e)))

#     def create_cover_page(self):
#         config_dict = {'title': self.tr("Compilation de Documents - Projet: {0}").format(self.client_info.get('project_identifier', self.tr('N/A'))),
#                        'subtitle': self.tr("Client: {0}").format(self.client_info.get('client_name', self.tr('N/A'))),
#                        'author': self.client_info.get('company_name', PAGEDEGRDE_APP_CONFIG.get('default_institution', self.tr('Votre Entreprise'))),
#                        'institution': "", 'department': "", 'doc_type': self.tr("Compilation de Documents"),
#                        'date': datetime.now().strftime('%d/%m/%Y %H:%M'), 'version': "1.0",
#                        'font_name': PAGEDEGRDE_APP_CONFIG.get('default_font', 'Helvetica'), 'font_size_title': 20, 'font_size_subtitle': 16, 'font_size_author': 10,
#                        'text_color': PAGEDEGRDE_APP_CONFIG.get('default_text_color', '#000000'), 'template_style': 'Moderne', 'show_horizontal_line': True, 'line_y_position_mm': 140,
#                        'logo_data': None, 'logo_width_mm': 40, 'logo_height_mm': 40, 'logo_x_mm': 25, 'logo_y_mm': 297 - 25 - 40,
#                        'margin_top': 25, 'margin_bottom': 25, 'margin_left': 20, 'margin_right': 20,
#                        'footer_text': self.tr("Document compilé le {0}").format(datetime.now().strftime('%d/%m/%Y'))}
#         logo_path = os.path.join(self.app_root_dir, "logo.png") # Use self.app_root_dir
#         if os.path.exists(logo_path):
#             try:
#                 with open(logo_path, "rb") as f_logo: config_dict['logo_data'] = f_logo.read()
#             except Exception as e_logo: print(self.tr("Erreur chargement logo.png: {0}").format(e_logo))
#         try:
#             pdf_bytes = generate_cover_page_logic(config_dict) # Uses imported generate_cover_page_logic
#             base_temp_dir = self.client_info.get("base_folder_path", QDir.tempPath()); temp_cover_filename = f"cover_page_generated_{datetime.now().strftime('%Y%m%d%H%M%S%f')}.pdf"
#             temp_cover_path = os.path.join(base_temp_dir, temp_cover_filename)
#             with open(temp_cover_path, "wb") as f: f.write(pdf_bytes)
#             return temp_cover_path
#         except Exception as e: print(self.tr("Erreur lors de la génération de la page de garde via pagedegrde: {0}").format(e)); QMessageBox.warning(self, self.tr("Erreur Page de Garde"), self.tr("Impossible de générer la page de garde personnalisée: {0}").format(e)); return None

#     def offer_download_or_email(self, pdf_path):
#         msg_box = QMessageBox(self); msg_box.setWindowTitle(self.tr("Compilation réussie")); msg_box.setText(self.tr("Le PDF compilé a été sauvegardé dans:\n{0}").format(pdf_path))
#         download_btn = msg_box.addButton(self.tr("Télécharger"), QMessageBox.ActionRole); email_btn = msg_box.addButton(self.tr("Envoyer par email"), QMessageBox.ActionRole)
#         close_btn = msg_box.addButton(self.tr("Fermer"), QMessageBox.RejectRole)
#         msg_box.exec_()
#         if msg_box.clickedButton() == download_btn: QDesktopServices.openUrl(QUrl.fromLocalFile(pdf_path))
#         elif msg_box.clickedButton() == email_btn: self.send_email(pdf_path)

#     def send_email(self, pdf_path):
#         primary_email = None; client_uuid = self.client_info.get("client_id")
#         if client_uuid:
#             contacts_for_client = db_manager.get_contacts_for_client(client_uuid)
#             if contacts_for_client:
#                 for contact in contacts_for_client:
#                     if contact.get('is_primary_for_client'): primary_email = contact.get('email'); break
#         email, ok = QInputDialog.getText(self, self.tr("Envoyer par email"), self.tr("Adresse email du destinataire:"), text=primary_email or "")
#         if not ok or not email.strip(): return
#         # Use self.config for SMTP settings
#         if not self.config.get("smtp_server") or not self.config.get("smtp_user"): QMessageBox.warning(self, self.tr("Configuration manquante"), self.tr("Veuillez configurer les paramètres SMTP dans les paramètres de l'application.")); return
#         msg = MIMEMultipart(); msg['From'] = self.config["smtp_user"]; msg['To'] = email; msg['Subject'] = self.tr("Documents compilés - {0}").format(self.client_info['client_name'])
#         body = self.tr("Bonjour,\n\nVeuillez trouver ci-joint les documents compilés pour le projet {0}.\n\nCordialement,\nVotre équipe").format(self.client_info['project_identifier']); msg.attach(MIMEText(body, 'plain'))
#         with open(pdf_path, 'rb') as f: part = MIMEApplication(f.read(), Name=os.path.basename(pdf_path))
#         part['Content-Disposition'] = f'attachment; filename="{os.path.basename(pdf_path)}"'; msg.attach(part)
#         try:
#             server = smtplib.SMTP(self.config["smtp_server"], self.config.get("smtp_port", 587))
#             if self.config.get("smtp_port", 587) == 587: server.starttls()
#             server.login(self.config["smtp_user"], self.config["smtp_password"]); server.send_message(msg); server.quit()
#             QMessageBox.information(self, self.tr("Email envoyé"), self.tr("Le document a été envoyé avec succès."))
#         except Exception as e: QMessageBox.critical(self, self.tr("Erreur d'envoi"), self.tr("Erreur lors de l'envoi de l'email:\n{0}").format(str(e)))

class EditClientDialog(QDialog):
    def __init__(self, client_info, config, parent=None): # Config is passed but not explicitly used in original for DB path
        super().__init__(parent)
        self.client_info = client_info
        self.config = config # Store config
        self.setup_ui()

    def setup_ui(self):
        self.setWindowTitle(self.tr("Modifier Client")); self.setMinimumSize(500, 430)
        layout = QFormLayout(self); layout.setSpacing(10)
        self.client_name_input = QLineEdit(self.client_info.get('client_name', '')); layout.addRow(self.tr("Nom Client:"), self.client_name_input)
        self.company_name_input = QLineEdit(self.client_info.get('company_name', '')); layout.addRow(self.tr("Nom Entreprise:"), self.company_name_input)
        self.client_need_input = QLineEdit(self.client_info.get('primary_need_description', self.client_info.get('need',''))); layout.addRow(self.tr("Besoin Client:"), self.client_need_input)
        self.project_id_input_field = QLineEdit(self.client_info.get('project_identifier', '')); layout.addRow(self.tr("ID Projet:"), self.project_id_input_field)
        self.final_price_input = QDoubleSpinBox(); self.final_price_input.setPrefix("€ "); self.final_price_input.setRange(0,10000000); self.final_price_input.setValue(float(self.client_info.get('price',0.0))); self.final_price_input.setReadOnly(True)
        price_info_label = QLabel(self.tr("Le prix final est calculé à partir des produits et n'est pas modifiable ici.")); price_info_label.setObjectName("priceInfoLabel")
        price_layout = QHBoxLayout(); price_layout.addWidget(self.final_price_input); price_layout.addWidget(price_info_label); layout.addRow(self.tr("Prix Final:"), price_layout)
        self.status_select_combo = QComboBox(); self.populate_statuses()
        current_status_id = self.client_info.get('status_id')
        if current_status_id is not None:
            index = self.status_select_combo.findData(current_status_id)
            if index >= 0: self.status_select_combo.setCurrentIndex(index)
        layout.addRow(self.tr("Statut Client:"), self.status_select_combo)
        self.category_input = QLineEdit(self.client_info.get('category', '')); layout.addRow(self.tr("Catégorie:"), self.category_input)
        self.notes_edit = QTextEdit(self.client_info.get('notes', '')); self.notes_edit.setPlaceholderText(self.tr("Ajoutez des notes sur ce client...")); self.notes_edit.setFixedHeight(80); layout.addRow(self.tr("Notes:"), self.notes_edit)
        self.country_select_combo = QComboBox(); self.country_select_combo.setEditable(True); self.country_select_combo.setInsertPolicy(QComboBox.NoInsert)
        self.country_select_combo.completer().setCompletionMode(QCompleter.PopupCompletion); self.country_select_combo.completer().setFilterMode(Qt.MatchContains)
        self.populate_countries()
        current_country_id = self.client_info.get('country_id')
        if current_country_id is not None:
            index = self.country_select_combo.findData(current_country_id)
            if index >= 0:
                self.country_select_combo.setCurrentIndex(index)
            else:
                current_country_name = self.client_info.get('country')
                if current_country_name:
                    index_name = self.country_select_combo.findText(current_country_name)
                    if index_name >= 0:
                        self.country_select_combo.setCurrentIndex(index_name)
        self.country_select_combo.currentTextChanged.connect(self.load_cities_for_country_edit); layout.addRow(self.tr("Pays Client:"), self.country_select_combo)
        self.city_select_combo = QComboBox(); self.city_select_combo.setEditable(True); self.city_select_combo.setInsertPolicy(QComboBox.NoInsert)
        self.city_select_combo.completer().setCompletionMode(QCompleter.PopupCompletion); self.city_select_combo.completer().setFilterMode(Qt.MatchContains)
        self.load_cities_for_country_edit(self.country_select_combo.currentText())
        current_city_id = self.client_info.get('city_id')
        if current_city_id is not None:
            index = self.city_select_combo.findData(current_city_id)
            if index >= 0:
                self.city_select_combo.setCurrentIndex(index)
            else:
                current_city_name = self.client_info.get('city')
                if current_city_name:
                    index_name = self.city_select_combo.findText(current_city_name)
                    if index_name >= 0:
                        self.city_select_combo.setCurrentIndex(index_name)
        layout.addRow(self.tr("Ville Client:"), self.city_select_combo)
        self.language_select_combo = QComboBox()
        self.lang_display_to_codes_map = {
            self.tr("Français uniquement (fr)"): ["fr"],
            self.tr("English only (en)"): ["en"], # Adding English for consistency with AddNewClientDialog
            self.tr("Arabe uniquement (ar)"): ["ar"],
            self.tr("Turc uniquement (tr)"): ["tr"],
            self.tr("Portuguese only (pt)"): ["pt"], # Adding Portuguese
            self.tr("Russian only (ru)"): ["ru"],
            self.tr("Toutes les langues (fr, en, ar, tr, pt, ru)"): ["fr", "en", "ar", "tr", "pt", "ru"] # Updated "All"
        }
        self.language_select_combo.addItems(list(self.lang_display_to_codes_map.keys()))
        current_lang_codes = self.client_info.get('selected_languages', ['fr'])
        if not isinstance(current_lang_codes, list): current_lang_codes = [code.strip() for code in str(current_lang_codes).split(',') if code.strip()]
        selected_display_string = None
        for display_string, codes_list in self.lang_display_to_codes_map.items():
            if sorted(codes_list) == sorted(current_lang_codes): selected_display_string = display_string; break
        if selected_display_string: self.language_select_combo.setCurrentText(selected_display_string)
        else: self.language_select_combo.setCurrentText(self.tr("Français uniquement (fr)"))
        layout.addRow(self.tr("Langues:"), self.language_select_combo)
        button_box = QDialogButtonBox(QDialogButtonBox.Ok | QDialogButtonBox.Cancel)
        button_box.button(QDialogButtonBox.Ok).setText(self.tr("OK")); button_box.button(QDialogButtonBox.Cancel).setText(self.tr("Annuler"))
        button_box.accepted.connect(self.accept); button_box.rejected.connect(self.reject); layout.addRow(button_box)

    def populate_statuses(self):
        self.status_select_combo.clear()
        try:
            statuses = db_manager.get_all_status_settings(status_type='Client')
            if statuses is None: statuses = []
            for status_dict in statuses: self.status_select_combo.addItem(status_dict['status_name'], status_dict.get('status_id'))
        except Exception as e: QMessageBox.warning(self, self.tr("Erreur DB"), self.tr("Erreur de chargement des statuts client:\n{0}").format(str(e)))

    def populate_countries(self):
        self.country_select_combo.clear()
        try:
            countries = db_manager.get_all_countries()
            if countries is None: countries = []
            for country_dict in countries: self.country_select_combo.addItem(country_dict['country_name'], country_dict.get('country_id'))
        except Exception as e: QMessageBox.warning(self, self.tr("Erreur DB"), self.tr("Erreur de chargement des pays:\n{0}").format(str(e)))

    def load_cities_for_country_edit(self, country_name_str):
        self.city_select_combo.clear();
        if not country_name_str: return
        selected_country_id = self.country_select_combo.currentData()
        if selected_country_id is None:
            country_obj_by_name = db_manager.get_country_by_name(country_name_str)
            if country_obj_by_name: selected_country_id = country_obj_by_name['country_id']
            else: return
        try:
            cities = db_manager.get_all_cities(country_id=selected_country_id)
            if cities is None: cities = []
            for city_dict in cities: self.city_select_combo.addItem(city_dict['city_name'], city_dict.get('city_id'))
        except Exception as e: QMessageBox.warning(self, self.tr("Erreur DB"), self.tr("Erreur de chargement des villes:\n{0}").format(str(e)))

    def get_data(self) -> dict:
        data = {}; data['client_name'] = self.client_name_input.text().strip(); data['company_name'] = self.company_name_input.text().strip()
        data['primary_need_description'] = self.client_need_input.text().strip(); data['project_identifier'] = self.project_id_input_field.text().strip()
        data['price'] = self.final_price_input.value(); data['status_id'] = self.status_select_combo.currentData()
        data['category'] = self.category_input.text().strip(); data['notes'] = self.notes_edit.toPlainText().strip()
        country_id = self.country_select_combo.currentData()
        if country_id is None:
            country_name = self.country_select_combo.currentText().strip()
            if country_name:
                country_obj = db_manager.get_country_by_name(country_name)
                if country_obj: country_id = country_obj['country_id']
        data['country_id'] = country_id
        city_id = self.city_select_combo.currentData()
        if city_id is None:
            city_name = self.city_select_combo.currentText().strip()
            if city_name and data.get('country_id') is not None:
                city_obj = db_manager.get_city_by_name_and_country_id(city_name, data['country_id'])
                if city_obj: city_id = city_obj['city_id']
        data['city_id'] = city_id
        selected_lang_display_text = self.language_select_combo.currentText()
        lang_codes_list = self.lang_display_to_codes_map.get(selected_lang_display_text, ["fr"])
        data['selected_languages'] = ",".join(lang_codes_list)
        return data

# DIALOG CLASSES MOVED FROM MAIN.PY END HERE

class SendEmailDialog(QDialog):
    def __init__(self, client_email, config, client_id=None, parent=None): # Added client_id
        super().__init__(parent)
        self.client_email = client_email
        self.config = config
        self.client_id = client_id # Store client_id
        self.client_info = None
        if self.client_id:
            try:
                # self.client_info = db_manager.get_client_by_id(self.client_id) # Original line
                self.client_info = clients_crud_instance.get_client_by_id(self.client_id)
            except Exception as e:
                print(f"Error fetching client_info in SendEmailDialog: {e}")
                # Optionally, show a non-critical error to the user or log it
                # QMessageBox.warning(self, self.tr("Erreur Client"), self.tr("Impossible de charger les informations du client."))
        self.attachments = []  # List to store paths of attachments
        self.active_template_type = None # Initialize active template type

        self.setWindowTitle(self.tr("Envoyer un Email"))
        self.setMinimumSize(600, 550) # Increased min height for new button
        self.setup_ui()

    def setup_ui(self):
        layout = QVBoxLayout(self)
        form_layout = QFormLayout()

        to_layout = QHBoxLayout() # Layout for "To" field and "Select Contacts" button
        self.to_edit = QLineEdit(self.client_email)
        to_layout.addWidget(self.to_edit)

        if self.client_id: # Only add button if client_id is available
            self.select_contacts_btn = QPushButton(self.tr("Sélectionner Contacts"))
            self.select_contacts_btn.setIcon(QIcon.fromTheme("address-book-new", QIcon(":/icons/user-plus.svg"))) # Example icon
            self.select_contacts_btn.clicked.connect(self.open_select_contacts_dialog)
            to_layout.addWidget(self.select_contacts_btn)

        form_layout.addRow(self.tr("À:"), to_layout)

        # Template Selection UI
        template_selection_layout = QHBoxLayout()
        form_layout.addRow(self.tr("Modèle d'Email:"), template_selection_layout)

        self.language_combo = QComboBox()
        self.language_combo.setPlaceholderText(self.tr("Langue..."))
        template_selection_layout.addWidget(self.language_combo)

        self.template_combo = QComboBox()
        self.template_combo.setPlaceholderText(self.tr("Sélectionner un modèle..."))
        template_selection_layout.addWidget(self.template_combo)

        # Subject and Body
        self.subject_edit = QLineEdit()
        form_layout.addRow(self.tr("Sujet:"), self.subject_edit)

        self.body_edit = QTextEdit()
        self.body_edit.setPlaceholderText(self.tr("Saisissez votre message ici ou sélectionnez un modèle..."))
        form_layout.addRow(self.tr("Corps:"), self.body_edit)

        layout.addLayout(form_layout)

        # Initialize template related attributes
        self.email_template_types = ['EMAIL_BODY_HTML', 'EMAIL_BODY_TXT'] # Define here for clarity
        self.default_company_id = None
        try:
            default_company_obj = db_manager.get_default_company()
            if default_company_obj:
                self.default_company_id = default_company_obj.get('company_id')
        except Exception as e:
            print(f"Error fetching default company ID: {e}")

        # Connect signals for template selection
        self.language_combo.currentTextChanged.connect(self.load_email_templates)
        self.template_combo.currentIndexChanged.connect(self.on_template_selected)

        # Load initial template data
        self.load_available_languages()
        # self.load_email_templates() will be called by load_available_languages signal or explicitly if needed
        # However, it's better to explicitly call it after languages are loaded if there's a default language.
        if self.language_combo.count() > 0: # If languages were loaded and one is selected
            self.load_email_templates(self.language_combo.currentText())


    def load_available_languages(self):
        self.language_combo.blockSignals(True)
        self.language_combo.clear()

        available_langs = set()
        try:
            for template_type in self.email_template_types:
                langs = db_manager.get_distinct_languages_for_template_type(template_type)
                if langs:
                    available_langs.update(lang_tuple[0] for lang_tuple in langs if lang_tuple and lang_tuple[0])
        except Exception as e:
            print(f"Error loading available languages for email templates: {e}")
            # Fallback to a default list or handle error
            available_langs.update(["fr", "en"]) # Default fallback

        sorted_langs = sorted(list(available_langs))
        self.language_combo.addItems(sorted_langs)

        preferred_lang_set = False
        if self.client_info and self.client_info.get('selected_languages'):
            client_langs_str = self.client_info['selected_languages']
            client_langs_list = [lang.strip() for lang in client_langs_str.split(',') if lang.strip()]
            if client_langs_list:
                first_client_lang = client_langs_list[0]
                if first_client_lang in sorted_langs:
                    self.language_combo.setCurrentText(first_client_lang)
                    preferred_lang_set = True

        if not preferred_lang_set and sorted_langs: # Default to first available if client pref not set/found
            self.language_combo.setCurrentIndex(0)

        self.language_combo.blockSignals(False)
        # Manually trigger template loading for the initially set language
        if self.language_combo.currentText():
             self.load_email_templates(self.language_combo.currentText())


    def load_email_templates(self, language_code):
        self.template_combo.blockSignals(True)
        self.template_combo.clear()
        self.template_combo.addItem(self.tr("--- Aucun Modèle ---"), None) # "None" option

        if not language_code:
            self.template_combo.blockSignals(False)
            self.on_template_selected(0) # Trigger body clearing etc.
            return

        try:
            all_templates_for_lang = []
            for template_type in self.email_template_types:
                # Corrected function call: get_templates_by_type
<<<<<<< HEAD
                # templates = db_manager.get_templates_by_type( # Original line
                #     template_type=template_type,
                #     language_code=language_code
                # )
=======

>>>>>>> 8ce4451b
                templates = get_templates_by_type(
                    template_type=template_type,
                    language_code=language_code
                )
                if templates:
                    all_templates_for_lang.extend(templates)

            # Sort templates by name, for example
            all_templates_for_lang.sort(key=lambda x: x.get('template_name', ''))

            for template in all_templates_for_lang:
                self.template_combo.addItem(template['template_name'], template['template_id'])
        except Exception as e:
            print(f"Error loading email templates for lang {language_code}: {e}")
            QMessageBox.warning(self, self.tr("Erreur Modèles Email"),
                                self.tr("Impossible de charger les modèles d'email pour la langue {0}:\n{1}").format(language_code, str(e)))

        self.template_combo.blockSignals(False)
        self.on_template_selected(self.template_combo.currentIndex()) # Ensure consistent state after loading


    def on_template_selected(self, index):
        template_id = self.template_combo.itemData(index)
        self.active_template_type = None # Reset by default

        if template_id is None: # "--- Aucun Modèle ---" selected
            self.body_edit.setPlainText("")
            self.body_edit.setReadOnly(False)
            self.subject_edit.setText("") # Clear subject too
            # self.subject_edit.setReadOnly(False) # If subject was also read-only
            # self.active_template_type already None
            return

        try:
            # Corrected to use directly imported function:
            template_details = get_template_by_id(template_id)
            if not template_details:
                QMessageBox.warning(self, self.tr("Erreur Modèle"), self.tr("Détails du modèle non trouvés."))
                self.body_edit.setPlainText("")
                self.body_edit.setReadOnly(False)
                return

            template_lang = template_details.get('language_code')
            base_file_name = template_details.get('base_file_name')
            template_type = template_details.get('template_type')
            self.active_template_type = template_type # Store active template type
            email_subject_template = template_details.get('email_subject_template')

            if not self.config or "templates_dir" not in self.config:
                QMessageBox.critical(self, self.tr("Erreur Configuration"), self.tr("Le dossier des modèles n'est pas configuré."))
                return

            template_file_path = os.path.join(self.config["templates_dir"], template_lang, base_file_name)

            if not os.path.exists(template_file_path):
                QMessageBox.warning(self, self.tr("Erreur Fichier Modèle"),
                                    self.tr("Fichier modèle introuvable:\n{0}").format(template_file_path))
                self.body_edit.setPlainText("")
                self.body_edit.setReadOnly(False)
                return

            with open(template_file_path, 'r', encoding='utf-8') as f:
                template_content = f.read()

            # Fetch context data
            context_data = {}
            if self.client_info and self.client_info.get('client_id'):
                # Ensure get_document_context_data can handle None for project_id if not always present
                context_data = db_manager.get_document_context_data(
                    client_id=self.client_info['client_id'],
                    company_id=self.default_company_id, # Fetched in constructor
                    target_language_code=template_lang,
                    project_id=self.client_info.get('project_id') # Pass project_id if available
                )
            else: # Minimal context if no client_info (e.g. sending general email)
                if self.default_company_id:
                     company_details = db_manager.get_company_by_id(self.default_company_id)
                     if company_details : context_data['seller'] = company_details
                # Add other generic placeholders if needed

            # Populate content
            populated_body = ""
            if template_type == 'EMAIL_BODY_HTML':
                # HtmlEditor.populate_html_content expects client_info and company_id separately
                # We should adapt or use a more generic placeholder replacement for context_data
                # For now, let's assume HtmlEditor.populate_html_content can take a generic context_data dict
                # OR, we reconstruct the specific expected dict for it.
                # Let's try to make it work with a generic context_data for now.
                # A simple string replacement is safer if HtmlEditor is too specific.
                # For a robust solution, HtmlEditor.populate_html_content might need to be refactored
                # or a new utility for generic context dict population created.

                # Simple placeholder replacement for HTML (basic example)
                # More complex logic might be needed from HtmlEditor if it does more (e.g. loops, conditions)
                populated_body = template_content
                for key, value in context_data.items(): # context_data might have nested dicts
                    if isinstance(value, dict):
                        for sub_key, sub_value in value.items():
                             placeholder = f"{{{{{key}.{sub_key}}}}}"
                             populated_body = populated_body.replace(placeholder, str(sub_value) if sub_value is not None else "")
                    else:
                        placeholder = f"{{{{{key}}}}}"
                        populated_body = populated_body.replace(placeholder, str(value) if value is not None else "")
                self.body_edit.setHtml(populated_body)

            elif template_type == 'EMAIL_BODY_TXT':
                populated_body = template_content
                for key, value in context_data.items():
                    if isinstance(value, dict):
                        for sub_key, sub_value in value.items():
                             placeholder = f"{{{{{key}.{sub_key}}}}}"
                             populated_body = populated_body.replace(placeholder, str(sub_value) if sub_value is not None else "")
                    else:
                        placeholder = f"{{{{{key}}}}}"
                        populated_body = populated_body.replace(placeholder, str(value) if value is not None else "")
                self.body_edit.setPlainText(populated_body)
            else:
                self.body_edit.setPlainText(self.tr("Type de modèle non supporté pour l'aperçu."))

            self.body_edit.setReadOnly(True) # Make read-only when template is active

            # Populate Subject
            if email_subject_template:
                populated_subject = email_subject_template
                for key, value in context_data.items():
                     if isinstance(value, dict):
                        for sub_key, sub_value in value.items():
                             placeholder = f"{{{{{key}.{sub_key}}}}}"
                             populated_subject = populated_subject.replace(placeholder, str(sub_value) if sub_value is not None else "")
                     else:
                        placeholder = f"{{{{{key}}}}}"
                        populated_subject = populated_subject.replace(placeholder, str(value) if value is not None else "")
                self.subject_edit.setText(populated_subject)
            else:
                # If template has no subject, clear it or leave as is? Let's clear.
                self.subject_edit.setText("")
            # self.subject_edit.setReadOnly(True) # Optionally make subject read-only

        except Exception as e:
            print(f"Error applying email template (ID: {template_id}): {e}")
            QMessageBox.critical(self, self.tr("Erreur Application Modèle"),
                                 self.tr("Une erreur est survenue lors de l'application du modèle:\n{0}").format(str(e)))
            self.body_edit.setPlainText("")
            self.body_edit.setReadOnly(False)
            self.active_template_type = None # Reset on error


        attachment_buttons_layout = QHBoxLayout() # Renamed for clarity
        self.add_attachment_btn = QPushButton(self.tr("Ajouter Pièce Jointe (Fichier)"))
        self.add_attachment_btn.setIcon(QIcon.fromTheme("document-open", QIcon(":/icons/plus.svg")))
        self.add_attachment_btn.clicked.connect(self.add_attachment_from_file_system) # Renamed method
        attachment_buttons_layout.addWidget(self.add_attachment_btn)

        if self.client_info: # Only add "Add Client Document" button if client_info is available
            self.add_client_document_btn = QPushButton(self.tr("Ajouter Document Client"))
            self.add_client_document_btn.setIcon(QIcon.fromTheme("folder-open", QIcon(":/icons/folder.svg")))
            self.add_client_document_btn.clicked.connect(self.add_attachment_from_client_docs)
            attachment_buttons_layout.addWidget(self.add_client_document_btn)

        # Add Utility Document button
        self.add_utility_document_btn = QPushButton(self.tr("Ajouter Document Utilitaire"))
        self.add_utility_document_btn.setIcon(QIcon.fromTheme("document-properties", QIcon(":/icons/document.svg"))) # Example icon
        self.add_utility_document_btn.clicked.connect(self.add_attachment_from_utility_docs)
        attachment_buttons_layout.addWidget(self.add_utility_document_btn)

        self.remove_attachment_btn = QPushButton(self.tr("Supprimer Pièce Jointe"))
        self.remove_attachment_btn.setIcon(QIcon.fromTheme("edit-delete", QIcon(":/icons/trash.svg")))
        self.remove_attachment_btn.clicked.connect(self.remove_attachment)
        attachment_buttons_layout.addWidget(self.remove_attachment_btn)
        layout.addLayout(attachment_buttons_layout) # Add the layout for attachment buttons

        self.attachments_list_widget = QListWidget()
        self.attachments_list_widget.setSelectionMode(QAbstractItemView.SingleSelection)
        layout.addWidget(QLabel(self.tr("Pièces jointes:")))
        layout.addWidget(self.attachments_list_widget)

        button_box = QDialogButtonBox()
        send_button = button_box.addButton(self.tr("Envoyer"), QDialogButtonBox.AcceptRole)
        send_button.setIcon(QIcon.fromTheme("mail-send", QIcon(":/icons/bell.svg")))
        send_button.setObjectName("primaryButton")

        button_box.addButton(QDialogButtonBox.Cancel)

        button_box.accepted.connect(self.send_email_action)
        button_box.rejected.connect(self.reject)
        layout.addWidget(button_box)

    def open_select_contacts_dialog(self):
        if not self.client_id:
            QMessageBox.warning(self, self.tr("Erreur"), self.tr("ID Client non disponible."))
            return

        dialog = SelectContactsDialog(self.client_id, self)
        if dialog.exec_() == QDialog.Accepted:
            selected_emails = dialog.get_selected_emails()
            if selected_emails:
                current_text = self.to_edit.text().strip()
                current_emails = [email.strip() for email in current_text.split(',') if email.strip()]

                new_emails_to_add = []
                for email in selected_emails:
                    if email not in current_emails:
                        new_emails_to_add.append(email)

                if new_emails_to_add:
                    if current_text and not current_text.endswith(','):
                        prefix = ", " if current_emails else ""
                    elif not current_text:
                         prefix = ""
                    else:
                        prefix = " " if current_text else ""


                    self.to_edit.setText(current_text + prefix + ", ".join(new_emails_to_add))

    def add_attachment_from_client_docs(self):
        if not self.client_info:
            QMessageBox.warning(self, self.tr("Erreur"), self.tr("Informations client non disponibles pour sélectionner des documents."))
            return

        dialog = SelectClientAttachmentDialog(self.client_info, self)
        if dialog.exec_() == QDialog.Accepted:
            selected_files = dialog.get_selected_files()
            if selected_files:
                for file_path in selected_files:
                    if file_path not in self.attachments:
                        self.attachments.append(file_path)
                        self.attachments_list_widget.addItem(os.path.basename(file_path))
                    else:
                        QMessageBox.information(self, self.tr("Info"), self.tr("Le fichier '{0}' est déjà attaché.").format(os.path.basename(file_path)))

    def add_attachment_from_utility_docs(self):
        dialog = SelectUtilityAttachmentDialog(self.config, self)
        if dialog.exec_() == QDialog.Accepted:
            selected_files = dialog.get_selected_files()
            if selected_files:
                for file_path in selected_files:
                    if file_path not in self.attachments:
                        self.attachments.append(file_path)
                        self.attachments_list_widget.addItem(os.path.basename(file_path))
                    else:
                        QMessageBox.information(self, self.tr("Info"), self.tr("Le fichier '{0}' est déjà attaché.").format(os.path.basename(file_path)))

    def add_attachment_from_file_system(self): # Renamed from add_attachment
        files, _ = QFileDialog.getOpenFileNames(self, self.tr("Sélectionner des fichiers à joindre"), "", self.tr("Tous les fichiers (*.*)"))
        if files:
            for file_path in files:
                if file_path not in self.attachments:
                    self.attachments.append(file_path)
                    self.attachments_list_widget.addItem(os.path.basename(file_path))

    def remove_attachment(self):
        selected_items = self.attachments_list_widget.selectedItems()
        if not selected_items:
            return
        for item in selected_items:
            row = self.attachments_list_widget.row(item)
            self.attachments_list_widget.takeItem(row)
            # Remove from self.attachments by matching basename, less robust if multiple files with same name from different paths
            # A more robust way would be to store full paths in item data or find by index if list order is guaranteed.
            # For simplicity, let's find by index.
            if 0 <= row < len(self.attachments):
                del self.attachments[row]
            else: # Fallback if index is out of sync (should not happen with SingleSelection)
                try:
                    # Attempt to remove by matching basename from the list
                    file_to_remove = item.text()
                    self.attachments = [att for att in self.attachments if os.path.basename(att) != file_to_remove]
                except ValueError:
                    pass # Item not found, already removed or error

    def send_email_action(self):
        to_email = self.to_edit.text().strip()
        subject = self.subject_edit.text().strip()

        body_content = ""
        mime_subtype = 'plain' # Default to plain text

        if self.active_template_type == 'EMAIL_BODY_HTML':
            body_content = self.body_edit.toHtml()
            mime_subtype = 'html'
        else: # Covers 'EMAIL_BODY_TXT', None (manual), or any other case
            body_content = self.body_edit.toPlainText().strip()
            # mime_subtype remains 'plain'

        if not to_email:
            QMessageBox.warning(self, self.tr("Champ Requis"), self.tr("L'adresse email du destinataire est requise."))
            return
        if not subject:
            QMessageBox.warning(self, self.tr("Champ Requis"), self.tr("Le sujet de l'email est requis."))
            return

        # Use self.config for SMTP settings
        smtp_server = self.config.get("smtp_server")
        smtp_port = self.config.get("smtp_port", 587)
        smtp_user = self.config.get("smtp_user")
        smtp_password = self.config.get("smtp_password")

        if not smtp_server or not smtp_user: # Password can be empty for some configs
            QMessageBox.warning(self, self.tr("Configuration SMTP Manquante"),
                                self.tr("Veuillez configurer les détails du serveur SMTP dans les paramètres de l'application."))
            return

        msg = MIMEMultipart()
        msg['From'] = smtp_user
        msg['To'] = to_email
        msg['Subject'] = subject
        msg.attach(MIMEText(body_content, mime_subtype)) # Use determined content and subtype

        for attachment_path in self.attachments:
            try:
                with open(attachment_path, 'rb') as f:
                    part = MIMEApplication(f.read(), Name=os.path.basename(attachment_path))
                part['Content-Disposition'] = f'attachment; filename="{os.path.basename(attachment_path)}"'
                msg.attach(part)
            except Exception as e:
                QMessageBox.warning(self, self.tr("Erreur Pièce Jointe"), self.tr("Impossible de joindre le fichier {0}:\
{1}").format(os.path.basename(attachment_path), str(e)))
                return # Stop if an attachment fails

        try:
            server = smtplib.SMTP(smtp_server, smtp_port)
            if smtp_port == 587: # Standard port for TLS
                server.starttls()
            server.login(smtp_user, smtp_password)
            server.send_message(msg)
            server.quit()
            QMessageBox.information(self, self.tr("Email Envoyé"), self.tr("L'email a été envoyé avec succès."))
            self.accept() # Close dialog on success
        except Exception as e:
            QMessageBox.critical(self, self.tr("Erreur d'Envoi Email"), self.tr("Une erreur est survenue lors de l'envoi de l'email:\
{0}").format(str(e)))


class ProductEquivalencyDialog(QDialog):
    def __init__(self, parent=None):
        super().__init__(parent)
        self.setWindowTitle(self.tr("Gérer les Équivalences de Produits"))
        self.setMinimumSize(900, 700)

        self.current_selected_product_a_id = None
        self.current_selected_product_a_info = {} # To store name, lang
        self.current_selected_product_b_id = None
        self.current_selected_product_b_info = {} # To store name, lang

        self.setup_ui()
        self.load_equivalencies()

    def setup_ui(self):
        main_layout = QVBoxLayout(self)

        # --- Display Existing Equivalencies ---
        display_group = QGroupBox(self.tr("Équivalences Existantes"))
        display_layout = QVBoxLayout(display_group)

        self.equivalencies_table = QTableWidget()
        self.equivalencies_table.setColumnCount(7) # Equivalence ID (hidden), P_A ID (hidden), Name A, Lang A, P_B ID (hidden), Name B, Lang B
        self.equivalencies_table.setHorizontalHeaderLabels([
            "Equiv. ID", "ID Prod. A", self.tr("Produit A"), self.tr("Langue A"),
            "ID Prod. B", self.tr("Produit B"), self.tr("Langue B")
        ])
        self.equivalencies_table.setSelectionBehavior(QAbstractItemView.SelectRows)
        self.equivalencies_table.setEditTriggers(QAbstractItemView.NoEditTriggers)
        self.equivalencies_table.horizontalHeader().setSectionResizeMode(2, QHeaderView.Stretch)
        self.equivalencies_table.horizontalHeader().setSectionResizeMode(5, QHeaderView.Stretch)
        self.equivalencies_table.hideColumn(0) # Hide Equivalence ID
        self.equivalencies_table.hideColumn(1) # Hide Product A ID
        self.equivalencies_table.hideColumn(4) # Hide Product B ID
        self.equivalencies_table.itemSelectionChanged.connect(self._update_button_states)
        display_layout.addWidget(self.equivalencies_table)

        refresh_remove_layout = QHBoxLayout()
        self.refresh_button = QPushButton(self.tr("Actualiser la Liste"))
        self.refresh_button.setIcon(QIcon.fromTheme("view-refresh"))
        self.refresh_button.clicked.connect(self.load_equivalencies)
        refresh_remove_layout.addWidget(self.refresh_button)

        self.remove_button = QPushButton(self.tr("Supprimer l'Équivalence Sélectionnée"))
        self.remove_button.setIcon(QIcon.fromTheme("list-remove"))
        self.remove_button.setObjectName("dangerButton")
        self.remove_button.setEnabled(False)
        self.remove_button.clicked.connect(self.remove_selected_equivalency)
        refresh_remove_layout.addWidget(self.remove_button)
        display_layout.addLayout(refresh_remove_layout)
        main_layout.addWidget(display_group)

        # --- Add New Equivalency ---
        add_group = QGroupBox(self.tr("Ajouter Nouvelle Équivalence"))
        add_layout = QGridLayout(add_group)

        # Product A Selection
        add_layout.addWidget(QLabel(self.tr("Produit A:")), 0, 0)
        self.search_product_a_input = QLineEdit()
        self.search_product_a_input.setPlaceholderText(self.tr("Rechercher Produit A..."))
        self.search_product_a_input.textChanged.connect(self.search_product_a)
        add_layout.addWidget(self.search_product_a_input, 1, 0)
        self.results_product_a_list = QListWidget()
        self.results_product_a_list.itemClicked.connect(self.select_product_a)
        add_layout.addWidget(self.results_product_a_list, 2, 0)
        self.selected_product_a_label = QLabel(self.tr("Aucun produit A sélectionné"))
        add_layout.addWidget(self.selected_product_a_label, 3, 0)

        # Product B Selection
        add_layout.addWidget(QLabel(self.tr("Produit B:")), 0, 1)
        self.search_product_b_input = QLineEdit()
        self.search_product_b_input.setPlaceholderText(self.tr("Rechercher Produit B..."))
        self.search_product_b_input.textChanged.connect(self.search_product_b)
        add_layout.addWidget(self.search_product_b_input, 1, 1)
        self.results_product_b_list = QListWidget()
        self.results_product_b_list.itemClicked.connect(self.select_product_b)
        add_layout.addWidget(self.results_product_b_list, 2, 1)
        self.selected_product_b_label = QLabel(self.tr("Aucun produit B sélectionné"))
        add_layout.addWidget(self.selected_product_b_label, 3, 1)

        self.add_equivalency_button = QPushButton(self.tr("Ajouter Équivalence"))
        self.add_equivalency_button.setIcon(QIcon.fromTheme("list-add"))
        self.add_equivalency_button.setObjectName("primaryButton")
        self.add_equivalency_button.setEnabled(False)
        self.add_equivalency_button.clicked.connect(self.add_new_equivalency)
        add_layout.addWidget(self.add_equivalency_button, 4, 0, 1, 2) # Span across 2 columns
        main_layout.addWidget(add_group)

        # Dialog Buttons
        self.button_box = QDialogButtonBox(QDialogButtonBox.Close)
        self.button_box.button(QDialogButtonBox.Close).setText(self.tr("Fermer"))
        self.button_box.rejected.connect(self.reject)
        main_layout.addWidget(self.button_box)

        self.setLayout(main_layout)

    def _update_button_states(self):
        self.remove_button.setEnabled(bool(self.equivalencies_table.selectedItems()))
        self.add_equivalency_button.setEnabled(
            self.current_selected_product_a_id is not None and \
            self.current_selected_product_b_id is not None
        )

    def load_equivalencies(self):
        self.equivalencies_table.setRowCount(0)
        try:
            # Use products_crud_instance, default to not showing equivalencies involving deleted products
            equivalencies = products_crud_instance.get_all_product_equivalencies(include_deleted_products=False)
            # if equivalencies is None: equivalencies = [] # Already returns list

            for eq_data in equivalencies:
                row_pos = self.equivalencies_table.rowCount()
                self.equivalencies_table.insertRow(row_pos)

                # Store IDs in the first visible item (Product A Name) for simplicity, or use column 0 if shown
                name_a_item = QTableWidgetItem(eq_data.get('product_name_a', 'N/A'))
                name_a_item.setData(Qt.UserRole, eq_data.get('equivalence_id'))
                name_a_item.setData(Qt.UserRole + 1, eq_data.get('product_id_a'))
                name_a_item.setData(Qt.UserRole + 2, eq_data.get('product_id_b'))

                self.equivalencies_table.setItem(row_pos, 0, QTableWidgetItem(str(eq_data.get('equivalence_id','')))) # Hidden
                self.equivalencies_table.setItem(row_pos, 1, QTableWidgetItem(str(eq_data.get('product_id_a','')))) # Hidden
                self.equivalencies_table.setItem(row_pos, 2, name_a_item)
                self.equivalencies_table.setItem(row_pos, 3, QTableWidgetItem(eq_data.get('language_code_a', 'N/A')))
                self.equivalencies_table.setItem(row_pos, 4, QTableWidgetItem(str(eq_data.get('product_id_b','')))) # Hidden
                self.equivalencies_table.setItem(row_pos, 5, QTableWidgetItem(eq_data.get('product_name_b', 'N/A')))
                self.equivalencies_table.setItem(row_pos, 6, QTableWidgetItem(eq_data.get('language_code_b', 'N/A')))
        except Exception as e:
            QMessageBox.critical(self, self.tr("Erreur Chargement"), self.tr("Impossible de charger les équivalences: {0}").format(str(e)))
        self._update_button_states()

    def remove_selected_equivalency(self):
        selected_items = self.equivalencies_table.selectedItems()
        if not selected_items:
            return

        equivalence_id = selected_items[0].data(Qt.UserRole) # Assuming stored in the first selected item of the row

        reply = QMessageBox.question(self, self.tr("Confirmer Suppression"),
                                     self.tr("Êtes-vous sûr de vouloir supprimer cette équivalence (ID: {0})?").format(equivalence_id),
                                     QMessageBox.Yes | QMessageBox.No, QMessageBox.No)
        if reply == QMessageBox.Yes:
            try:
                # Use products_crud_instance
                remove_result = products_crud_instance.remove_product_equivalence(equivalence_id)
                if remove_result['success']:
                    QMessageBox.information(self, self.tr("Succès"), self.tr("Équivalence supprimée avec succès."))
                else:
                    QMessageBox.warning(self, self.tr("Erreur DB"), remove_result.get('error', self.tr("Échec de la suppression de l'équivalence.")))
            except Exception as e:
                 QMessageBox.critical(self, self.tr("Erreur"), self.tr("Erreur lors de la suppression: {0}").format(str(e)))
            finally:
                self.load_equivalencies()

    def _search_products(self, search_text, list_widget):
        list_widget.clear()
        if not search_text or len(search_text) < 2: # Avoid searching for too short strings
            return

        try:
            # Use products_crud_instance, ensure only active products are searchable
            products = products_crud_instance.get_all_products_for_selection_filtered(name_pattern=f"%{search_text}%", include_deleted=False)
            # if products is None: products = [] # Already returns list
            for prod in products:
                item_text = f"{prod.get('product_name')} ({prod.get('language_code')}) - ID: {prod.get('product_id')}"
                list_item = QListWidgetItem(item_text)
                list_item.setData(Qt.UserRole, prod) # Store full product dict
                list_widget.addItem(list_item)
        except Exception as e:
            print(f"Error searching products: {e}") # Log to console for now

    def search_product_a(self):
        self._search_products(self.search_product_a_input.text(), self.results_product_a_list)

    def search_product_b(self):
        self._search_products(self.search_product_b_input.text(), self.results_product_b_list)

    def _select_product(self, item, label_widget, target_id_attr, target_info_attr):
        if not item:
            return
        product_data = item.data(Qt.UserRole)
        if product_data:
            setattr(self, target_id_attr, product_data.get('product_id'))
            info_dict = {'name': product_data.get('product_name'), 'lang': product_data.get('language_code')}
            setattr(self, target_info_attr, info_dict)
            label_widget.setText(self.tr("Sélectionné: {0} ({1})").format(info_dict['name'], info_dict['lang']))
        self._update_button_states()

    def select_product_a(self, item):
        self._select_product(item, self.selected_product_a_label,
                             'current_selected_product_a_id', 'current_selected_product_a_info')

    def select_product_b(self, item):
        self._select_product(item, self.selected_product_b_label,
                             'current_selected_product_b_id', 'current_selected_product_b_info')

    def add_new_equivalency(self):
        if self.current_selected_product_a_id is None or self.current_selected_product_b_id is None:
            QMessageBox.warning(self, self.tr("Sélection Requise"), self.tr("Veuillez sélectionner les deux produits pour créer une équivalence."))
            return

        if self.current_selected_product_a_id == self.current_selected_product_b_id:
            QMessageBox.warning(self, self.tr("Erreur"), self.tr("Un produit ne peut pas être équivalent à lui-même."))
            return

        try:
            # Use products_crud_instance.add_product_equivalence
            # This method in ProductsCRUD already checks if products exist and are not soft-deleted.
            add_eq_result = products_crud_instance.add_product_equivalence(
                self.current_selected_product_a_id,
                self.current_selected_product_b_id
            )
            if add_eq_result['success']:
                QMessageBox.information(self, self.tr("Succès"),
                                        self.tr("Équivalence ajoutée avec succès (ID: {0}).").format(add_eq_result.get('id', 'N/A')))
                self.load_equivalencies()
                # Clear selections
                self.current_selected_product_a_id = None
                self.current_selected_product_a_info = {}
                self.selected_product_a_label.setText(self.tr("Aucun produit A sélectionné"))
                self.search_product_a_input.clear()
                self.results_product_a_list.clear()

                self.current_selected_product_b_id = None
                self.current_selected_product_b_info = {}
                self.selected_product_b_label.setText(self.tr("Aucun produit B sélectionné"))
                self.search_product_b_input.clear()
                self.results_product_b_list.clear()
            else:
                # add_product_equivalence might return None if pair already exists (due to IntegrityError handling)
                # or due to other DB errors.
                QMessageBox.warning(self, self.tr("Échec"), self.tr("Impossible d'ajouter l'équivalence. Elle existe peut-être déjà ou une erreur s'est produite."))
        except Exception as e:
            QMessageBox.critical(self, self.tr("Erreur"), self.tr("Erreur lors de l'ajout de l'équivalence: {0}").format(str(e)))
        finally:
            self._update_button_states()
class SelectContactsDialog(QDialog):
    def __init__(self, client_id, parent=None):
        super().__init__(parent)
        self.client_id = client_id
        self.selected_emails = []

        self.setWindowTitle(self.tr("Sélectionner des Contacts"))
        self.setMinimumSize(400, 300)
        self.setup_ui()
        self.load_contacts()

    def setup_ui(self):
        layout = QVBoxLayout(self)

        self.contacts_list_widget = QListWidget()
        self.contacts_list_widget.setSelectionMode(QAbstractItemView.NoSelection) # Manage selection via checkboxes
        layout.addWidget(QLabel(self.tr("Contacts disponibles :")))
        layout.addWidget(self.contacts_list_widget)

        button_box = QDialogButtonBox(QDialogButtonBox.Ok | QDialogButtonBox.Cancel)
        ok_button = button_box.button(QDialogButtonBox.Ok)
        ok_button.setText(self.tr("OK"))
        ok_button.setObjectName("primaryButton")
        cancel_button = button_box.button(QDialogButtonBox.Cancel)
        cancel_button.setText(self.tr("Annuler"))

        button_box.accepted.connect(self.accept_selection)
        button_box.rejected.connect(self.reject)
        layout.addWidget(button_box)

    def load_contacts(self):
        contacts = db_manager.get_contacts_for_client(self.client_id)
        if contacts:
            for contact in contacts:
                name = contact.get("name", self.tr("N/A"))
                email = contact.get("email", self.tr("N/A"))
                if email == self.tr("N/A") or not email.strip(): # Skip contacts without a valid email
                    continue
                item_text = f"{name} <{email}>"
                list_item = QListWidgetItem(item_text)
                list_item.setFlags(list_item.flags() | Qt.ItemIsUserCheckable)
                list_item.setCheckState(Qt.Unchecked)
                list_item.setData(Qt.UserRole, email) # Store email in UserRole
                self.contacts_list_widget.addItem(list_item)

    def accept_selection(self):
        self.selected_emails = []
        for i in range(self.contacts_list_widget.count()):
            item = self.contacts_list_widget.item(i)
            if item.checkState() == Qt.Checked:
                email = item.data(Qt.UserRole)
                if email:
                    self.selected_emails.append(email)
        self.accept()

    def get_selected_emails(self):
        return self.selected_emails

class SelectClientAttachmentDialog(QDialog):
    def __init__(self, client_info, parent=None):
        super().__init__(parent)
        self.client_info = client_info
        self.selected_files = []

        self.setWindowTitle(self.tr("Sélectionner Pièces Jointes du Client"))
        self.setMinimumSize(600, 400)
        self.setup_ui()
        self.load_documents()

    def setup_ui(self):
        layout = QVBoxLayout(self)

        # Filter
        filter_layout = QHBoxLayout()
        filter_layout.addWidget(QLabel(self.tr("Filtrer par extension:")))
        self.extension_filter_combo = QComboBox()
        self.extension_filter_combo.addItems([
            self.tr("Tous (*.*)"),
            self.tr("PDF (*.pdf)"),
            self.tr("DOCX (*.docx)"),
            self.tr("XLSX (*.xlsx)"),
            self.tr("Images (*.png *.jpg *.jpeg)"),
            self.tr("Autres")
        ])
        self.extension_filter_combo.currentTextChanged.connect(self.filter_documents)
        filter_layout.addWidget(self.extension_filter_combo)
        filter_layout.addStretch()
        layout.addLayout(filter_layout)

        # Tree widget for documents
        self.doc_tree_widget = QTreeWidget()
        self.doc_tree_widget.setColumnCount(3) # Name, Type, Path (hidden)
        self.doc_tree_widget.setHeaderLabels([self.tr("Nom du Fichier"), self.tr("Type"), self.tr("Date Modification")])
        self.doc_tree_widget.header().setSectionResizeMode(0, QHeaderView.Stretch)
        self.doc_tree_widget.header().setSectionResizeMode(1, QHeaderView.ResizeToContents)
        self.doc_tree_widget.header().setSectionResizeMode(2, QHeaderView.ResizeToContents)
        self.doc_tree_widget.setSortingEnabled(True) # Enable sorting
        self.doc_tree_widget.sortByColumn(0, Qt.AscendingOrder) # Default sort by name

        layout.addWidget(self.doc_tree_widget)

        # Buttons
        button_box = QDialogButtonBox(QDialogButtonBox.Ok | QDialogButtonBox.Cancel)
        ok_button = button_box.button(QDialogButtonBox.Ok)
        ok_button.setText(self.tr("OK"))
        ok_button.setObjectName("primaryButton")
        cancel_button = button_box.button(QDialogButtonBox.Cancel)
        cancel_button.setText(self.tr("Annuler"))

        button_box.accepted.connect(self.accept_selection)
        button_box.rejected.connect(self.reject)
        layout.addWidget(button_box)

    def load_documents(self):
        self.doc_tree_widget.clear()
        if not self.client_info or 'base_folder_path' not in self.client_info or 'selected_languages' not in self.client_info:
            return

        base_folder_path = self.client_info['base_folder_path']
        selected_languages = self.client_info['selected_languages']
        if isinstance(selected_languages, str): # Ensure it's a list
             selected_languages = [lang.strip() for lang in selected_languages.split(',') if lang.strip()]


        for lang_code in selected_languages:
            lang_folder_path = os.path.join(base_folder_path, lang_code)
            if os.path.isdir(lang_folder_path):
                lang_item = QTreeWidgetItem(self.doc_tree_widget, [f"{self.tr('Langue')}: {lang_code.upper()}"])
                lang_item.setData(0, Qt.UserRole, {"is_lang_folder": True}) # Mark as language folder
                # lang_item.setExpanded(True) # Optionally expand language folders by default

                for doc_name in os.listdir(lang_folder_path):
                    doc_path = os.path.join(lang_folder_path, doc_name)
                    if os.path.isfile(doc_path):
                        _, ext = os.path.splitext(doc_name)
                        ext = ext.lower()

                        mod_timestamp = os.path.getmtime(doc_path)
                        mod_date = datetime.fromtimestamp(mod_timestamp).strftime('%Y-%m-%d %H:%M')

                        doc_item = QTreeWidgetItem(lang_item, [doc_name, ext.replace(".","").upper(), mod_date])
                        doc_item.setFlags(doc_item.flags() | Qt.ItemIsUserCheckable)
                        doc_item.setCheckState(0, Qt.Unchecked)
                        doc_item.setData(0, Qt.UserRole, {"path": doc_path, "ext": ext, "is_lang_folder": False})

                        # Prioritize PDFs in sorting by adding a sort key (e.g., prefix)
                        # Or handle this in filter_documents if sorting is applied after filtering
                        if ext == ".pdf":
                            doc_item.setData(0, Qt.UserRole + 1, 0) # Lower number for higher priority
                        else:
                            doc_item.setData(0, Qt.UserRole + 1, 1)

        self.doc_tree_widget.sortItems(0, self.doc_tree_widget.header().sortIndicatorOrder()) # Apply initial sort
        self.filter_documents() # Apply initial filter

    def filter_documents(self):
        selected_filter_text = self.extension_filter_combo.currentText()

        for i in range(self.doc_tree_widget.topLevelItemCount()):
            lang_item = self.doc_tree_widget.topLevelItem(i)
            if not lang_item: continue

            has_visible_child = False
            for j in range(lang_item.childCount()):
                doc_item = lang_item.child(j)
                if not doc_item: continue

                item_data = doc_item.data(0, Qt.UserRole)
                if not item_data or item_data.get("is_lang_folder"): continue # Should not happen for doc_item

                doc_ext = item_data.get("ext", "")
                visible = False

                if self.tr("Tous (*.*)") in selected_filter_text:
                    visible = True
                elif self.tr("PDF (*.pdf)") in selected_filter_text and doc_ext == ".pdf":
                    visible = True
                elif self.tr("DOCX (*.docx)") in selected_filter_text and doc_ext == ".docx":
                    visible = True
                elif self.tr("XLSX (*.xlsx)") in selected_filter_text and doc_ext == ".xlsx":
                    visible = True
                elif self.tr("Images (*.png *.jpg *.jpeg)") in selected_filter_text and doc_ext in [".png", ".jpg", ".jpeg"]:
                    visible = True
                elif self.tr("Autres") in selected_filter_text and doc_ext not in [".pdf", ".docx", ".xlsx", ".png", ".jpg", ".jpeg"]:
                    visible = True

                doc_item.setHidden(not visible)
                if visible:
                    has_visible_child = True
            lang_item.setHidden(not has_visible_child) # Hide lang folder if no children are visible

        # Re-apply sorting after filtering might change visibility
        # self.doc_tree_widget.sortItems(self.doc_tree_widget.sortColumn(), self.doc_tree_widget.header().sortIndicatorOrder())


    def accept_selection(self):
        self.selected_files = []
        for i in range(self.doc_tree_widget.topLevelItemCount()):
            lang_item = self.doc_tree_widget.topLevelItem(i)
            if not lang_item or lang_item.isHidden(): continue
            for j in range(lang_item.childCount()):
                doc_item = lang_item.child(j)
                if not doc_item or doc_item.isHidden(): continue

                if doc_item.checkState(0) == Qt.Checked:
                    item_data = doc_item.data(0, Qt.UserRole)
                    if item_data and not item_data.get("is_lang_folder"):
                        self.selected_files.append(item_data["path"])
        self.accept()

    def get_selected_files(self):
        return self.selected_files

class ManageProductMasterDialog(QDialog):
    def __init__(self, app_root_dir, parent=None): # Added app_root_dir
        super().__init__(parent)
        self.setWindowTitle(self.tr("Gérer Produits Globaux"))
        self.setMinimumSize(1000, 700)
        self.app_root_dir = app_root_dir # Store app_root_dir
        # self.setup_ui() # setup_ui is called later
        self.selected_product_id = None
        self.load_products_triggered_by_text_change = False

        self.setup_ui() # setup_ui call moved after initializing all necessary attributes
        self.load_products()
        self._clear_form_and_disable_buttons()

    def setup_ui(self):
        main_layout = QVBoxLayout(self)

        # Top layout for search and table
        top_layout = QHBoxLayout()

        # Left side: Product List and Search
        product_list_group = QGroupBox(self.tr("Liste des Produits"))
        product_list_layout = QVBoxLayout(product_list_group)

        self.search_product_input = QLineEdit()
        self.search_product_input.setPlaceholderText(self.tr("Rechercher par nom, catégorie..."))
        self.search_product_input.textChanged.connect(self._trigger_load_products_from_search)
        product_list_layout.addWidget(self.search_product_input)

        self.products_table = QTableWidget()
        # ID (hidden), Name, Category, Language, Base Price
        self.products_table.setColumnCount(5)
        self.products_table.setHorizontalHeaderLabels([
            "ID", self.tr("Nom Produit"), self.tr("Catégorie"),
            self.tr("Langue"), self.tr("Prix de Base Unitaire")
        ])
        self.products_table.setSelectionBehavior(QAbstractItemView.SelectRows)
        self.products_table.setEditTriggers(QAbstractItemView.NoEditTriggers)
        self.products_table.horizontalHeader().setSectionResizeMode(1, QHeaderView.Stretch) # Name column
        self.products_table.hideColumn(0) # Hide ID column
        self.products_table.itemSelectionChanged.connect(self.on_product_selection_changed)
        product_list_layout.addWidget(self.products_table)

        top_layout.addWidget(product_list_group, 2)

        # Right side: Product Form
        self.product_form_group = QGroupBox(self.tr("Détails du Produit"))
        self.product_form_group.setDisabled(True) # Disabled until "Add New" or selection
        form_layout = QFormLayout(self.product_form_group)

        self.name_input = QLineEdit()
        form_layout.addRow(self.tr("Nom:"), self.name_input)

        self.description_input = QTextEdit()
        self.description_input.setFixedHeight(80)
        form_layout.addRow(self.tr("Description:"), self.description_input)

        self.category_input = QLineEdit() # Could be QComboBox if categories are predefined
        form_layout.addRow(self.tr("Catégorie:"), self.category_input)

        self.language_code_combo = QComboBox()
        self.language_code_combo.addItems(["fr", "en", "ar", "tr", "pt"])
        form_layout.addRow(self.tr("Code Langue:"), self.language_code_combo)

        self.base_unit_price_input = QDoubleSpinBox()
        self.base_unit_price_input.setRange(0.0, 1_000_000_000.0)
        self.base_unit_price_input.setDecimals(2)
        self.base_unit_price_input.setPrefix("€ ") # Or use locale-specific currency
        form_layout.addRow(self.tr("Prix de Base Unitaire:"), self.base_unit_price_input)

        self.weight_input = QDoubleSpinBox()
        self.weight_input.setSuffix(" kg")
        self.weight_input.setRange(0.0, 10000.0)
        self.weight_input.setDecimals(3)
        form_layout.addRow(self.tr("Poids:"), self.weight_input)

        self.general_dimensions_input = QLineEdit()
        self.general_dimensions_input.setPlaceholderText(self.tr("ex: 100x50x25 cm"))
        form_layout.addRow(self.tr("Dimensions Générales (Produit):"), self.general_dimensions_input)

        top_layout.addWidget(self.product_form_group, 1) # Form takes 1/3 of width
        main_layout.addLayout(top_layout)

        # Buttons layout
        buttons_layout = QHBoxLayout()
        self.add_new_product_button = QPushButton(self.tr("Ajouter Nouveau Produit"))
        self.add_new_product_button.setIcon(QIcon.fromTheme("list-add"))
        self.add_new_product_button.clicked.connect(self.on_add_new_product)
        buttons_layout.addWidget(self.add_new_product_button)

        self.save_product_button = QPushButton(self.tr("Enregistrer Modifications"))
        self.save_product_button.setIcon(QIcon.fromTheme("document-save"))
        self.save_product_button.setObjectName("primaryButton")
        # self.save_product_button.setDisabled(True) # Initial state handled by _clear_form_and_disable_buttons
        self.save_product_button.clicked.connect(self.on_save_product)
        buttons_layout.addWidget(self.save_product_button)

        self.manage_detailed_dimensions_button = QPushButton(self.tr("Gérer Dimensions Détaillées"))
        self.manage_detailed_dimensions_button.setIcon(QIcon.fromTheme("view-grid")) # Example icon
        # self.manage_detailed_dimensions_button.setDisabled(True) # Initial state
        self.manage_detailed_dimensions_button.clicked.connect(self.on_manage_detailed_dimensions)
        buttons_layout.addWidget(self.manage_detailed_dimensions_button)

        buttons_layout.addStretch()
        main_layout.addLayout(buttons_layout)

        # Dialog Button Box
        dialog_button_box = QDialogButtonBox(QDialogButtonBox.Ok | QDialogButtonBox.Cancel)
        dialog_button_box.button(QDialogButtonBox.Ok).setText(self.tr("OK"))
        dialog_button_box.button(QDialogButtonBox.Cancel).setText(self.tr("Annuler"))
        dialog_button_box.accepted.connect(self.accept)
        dialog_button_box.rejected.connect(self.reject)
        main_layout.addWidget(dialog_button_box)

        self.setLayout(main_layout)

    def _trigger_load_products_from_search(self):
        # This method helps manage how text changes trigger loading,
        # e.g., could add a small delay here if needed (QTimer.singleShot)
        # For now, direct call.
        self.load_products_triggered_by_text_change = True
        self.load_products()
        self.load_products_triggered_by_text_change = False


    def _clear_form_and_disable_buttons(self):
        self.name_input.clear()
        self.description_input.clear()
        self.category_input.clear()
        self.language_code_combo.setCurrentIndex(0) # Default to 'fr' or first item
        self.base_unit_price_input.setValue(0.0)
        self.weight_input.setValue(0.0)
        self.general_dimensions_input.clear()

        self.selected_product_id = None
        self.product_form_group.setDisabled(True)
        self.save_product_button.setDisabled(True)
        self.save_product_button.setText(self.tr("Enregistrer Modifications"))
        self.manage_detailed_dimensions_button.setDisabled(True)
        # self.products_table.clearSelection() # This might trigger selectionChanged again if not careful

    def load_products(self):
        current_selection_product_id = self.selected_product_id
        if self.load_products_triggered_by_text_change:
            current_selection_product_id = None

        self.products_table.setSortingEnabled(False)
        self.products_table.clearContents()
        self.products_table.setRowCount(0)

        search_text = self.search_product_input.text().strip()
        filters = {} # Initialize empty dict for filters
        if search_text:
            filters['product_name'] = f'%{search_text}%'

        # Add category filter from UI if it exists in this dialog
        # Assuming self.category_filter_input for consistency if added:
        # if hasattr(self, 'category_filter_input') and self.category_filter_input.text().strip():
        #     filters['category'] = self.category_filter_input.text().strip()

        # Add language filter from UI if it exists
        # if hasattr(self, 'language_code_filter_combo') and self.language_code_filter_combo.currentData() is not None:
        #    filters['language_code'] = self.language_code_filter_combo.currentData()

        include_deleted = False # Default for this dialog unless a checkbox is added
        if hasattr(self, 'include_deleted_checkbox_master') and self.include_deleted_checkbox_master.isChecked():
            include_deleted = True

        try:
            # Use products_crud_instance with pagination (not yet fully implemented in UI here) and soft delete
            # For now, limit/offset are not used in this specific dialog's load_products.
            # Add them if pagination is added to ManageProductMasterDialog UI.
            products = products_crud_instance.get_all_products(
                filters=filters,
                include_deleted=include_deleted
                # limit=self.limit_per_page, # Add if UI supports pagination
                # offset=self.current_offset  # Add if UI supports pagination
            )
            # products = products if products else [] # get_all_products returns list

            for row_idx, product_data in enumerate(products):
                self.products_table.insertRow(row_idx)

                id_item = QTableWidgetItem(str(product_data['product_id']))
                id_item.setData(Qt.UserRole, product_data['product_id'])
                self.products_table.setItem(row_idx, 0, id_item) # Hidden ID

                self.products_table.setItem(row_idx, 1, QTableWidgetItem(product_data.get('product_name', '')))
                self.products_table.setItem(row_idx, 2, QTableWidgetItem(product_data.get('category', '')))
                self.products_table.setItem(row_idx, 3, QTableWidgetItem(product_data.get('language_code', '')))

                price_str = f"{product_data.get('base_unit_price', 0.0):.2f}"
                price_item = QTableWidgetItem(price_str)
                price_item.setTextAlignment(Qt.AlignRight | Qt.AlignVCenter)
                self.products_table.setItem(row_idx, 4, price_item)

                if product_data['product_id'] == current_selection_product_id:
                    self.products_table.selectRow(row_idx)

        except Exception as e:
            QMessageBox.critical(self, self.tr("Erreur de Chargement"), self.tr("Impossible de charger les produits: {0}").format(str(e)))

        self.products_table.setSortingEnabled(True) # Re-enable sorting
        if not self.products_table.selectedItems(): # If no row is selected (e.g. after search)
            self._clear_form_and_disable_buttons()


    def on_product_selection_changed(self):
        selected_items = self.products_table.selectedItems()
        if not selected_items:
            self._clear_form_and_disable_buttons()
            return

        selected_row = selected_items[0].row()
        product_id_item = self.products_table.item(selected_row, 0) # ID is in hidden column 0
        if not product_id_item:
            self._clear_form_and_disable_buttons()
            return

        self.selected_product_id = product_id_item.data(Qt.UserRole)

        try:
            # Use products_crud_instance, allow fetching soft-deleted for editing
            product_data = products_crud_instance.get_product_by_id(self.selected_product_id, include_deleted=True)
            if product_data:
                self.product_form_group.setDisabled(False)
                self.name_input.setText(product_data.get('product_name', ''))
                self.description_input.setPlainText(product_data.get('description', ''))
                self.category_input.setText(product_data.get('category', ''))

                lang_idx = self.language_code_combo.findText(product_data.get('language_code', 'fr'))
                self.language_code_combo.setCurrentIndex(lang_idx if lang_idx != -1 else 0)

                base_price_from_db = product_data.get('base_unit_price')
                self.base_unit_price_input.setValue(float(base_price_from_db) if base_price_from_db is not None else 0.0)

                weight_from_db = product_data.get('weight')
                self.weight_input.setValue(float(weight_from_db) if weight_from_db is not None else 0.0)
                self.general_dimensions_input.setText(product_data.get('dimensions', ''))

                self.save_product_button.setText(self.tr("Enregistrer Modifications"))
                self.save_product_button.setEnabled(True)
                self.manage_detailed_dimensions_button.setEnabled(True)
            else:
                self._clear_form_and_disable_buttons()
                QMessageBox.warning(self, self.tr("Erreur"), self.tr("Produit non trouvé."))
        except Exception as e:
            self._clear_form_and_disable_buttons()
            QMessageBox.critical(self, self.tr("Erreur de Chargement"), self.tr("Impossible de charger les détails du produit: {0}").format(str(e)))


    def on_add_new_product(self):
        self._clear_form_and_disable_buttons() # Clear form and reset selection state
        self.products_table.clearSelection()    # Explicitly clear table selection

        self.product_form_group.setDisabled(False)
        self.save_product_button.setText(self.tr("Ajouter Produit"))
        self.save_product_button.setEnabled(True)
        self.manage_detailed_dimensions_button.setEnabled(False) # Can't manage dimensions for unsaved product
        self.name_input.setFocus()


    def on_save_product(self):
        name = self.name_input.text().strip()
        description = self.description_input.toPlainText().strip()
        category = self.category_input.text().strip()
        language_code = self.language_code_combo.currentText()
        base_unit_price = self.base_unit_price_input.value()
        weight = self.weight_input.value()
        dimensions = self.general_dimensions_input.text().strip()

        if not name:
            QMessageBox.warning(self, self.tr("Validation"), self.tr("Le nom du produit est requis."))
            self.name_input.setFocus()
            return
        if not language_code: # Should not happen with QComboBox unless it's cleared
            QMessageBox.warning(self, self.tr("Validation"), self.tr("Le code langue est requis."))
            self.language_code_combo.setFocus()
            return
        # base_unit_price can be 0, so no strict check for > 0 unless business rule

        product_data_dict = {
            'product_name': name,
            'description': description,
            'category': category,
            'language_code': language_code,
            'base_unit_price': base_unit_price,
            'weight': weight,
            'dimensions': dimensions,
            'is_active': True # Default for new/updated products
        }

        try:
            if self.selected_product_id is None: # Add mode
                add_result = products_crud_instance.add_product(product_data_dict)
                if add_result['success']:
                    new_id = add_result['id']
                    QMessageBox.information(self, self.tr("Succès"), self.tr("Produit ajouté avec succès (ID: {0}).").format(new_id))
                    self.load_products() # Refresh list
                    for r in range(self.products_table.rowCount()):
                        if self.products_table.item(r, 0).data(Qt.UserRole) == new_id:
                            self.products_table.selectRow(r)
                            break
                    if not self.products_table.selectedItems(): # Fallback if not found or selection failed
                         self._clear_form_and_disable_buttons()
                else:
                    QMessageBox.warning(self, self.tr("Échec"), add_result.get('error', self.tr("Impossible d'ajouter le produit.")))
            else: # Edit mode
                update_result = products_crud_instance.update_product(self.selected_product_id, product_data_dict)
                if update_result['success']:
                    QMessageBox.information(self, self.tr("Succès"), self.tr("Produit mis à jour avec succès."))
                    current_selected_row = self.products_table.currentRow()
                    self.load_products() # Refresh list
                    if current_selected_row >= 0 and current_selected_row < self.products_table.rowCount():
                         self.products_table.selectRow(current_selected_row) # Try to re-select
                    if not self.products_table.selectedItems(): # If selection lost (e.g. due to sort/filter change on load)
                        self._clear_form_and_disable_buttons()
                else:
                    QMessageBox.warning(self, self.tr("Échec"), update_result.get('error', self.tr("Impossible de mettre à jour le produit.")))
        except Exception as e:
            QMessageBox.critical(self, self.tr("Erreur Base de Données"), self.tr("Une erreur est survenue: {0}").format(str(e)))


    def on_manage_detailed_dimensions(self):
        if self.selected_product_id is not None:
            dialog = ProductDimensionUIDialog(self.selected_product_id, self.app_root_dir, self, read_only=False)
            dialog.exec_()
            # Optionally, refresh product details if dimensions might affect display (e.g. a summary)
            # self.load_products()
            # self.on_product_selection_changed() # to reload form if needed
        else:
            QMessageBox.warning(self, self.tr("Aucun Produit Sélectionné"), self.tr("Veuillez sélectionner un produit pour gérer ses dimensions détaillées."))


class ClientDocumentNoteDialog(QDialog):
    def __init__(self, client_id, note_data=None, parent=None):
        super().__init__(parent)
        self.client_id = client_id
        self.note_data = note_data # This will be None for "add" mode, or a dict for "edit" mode

        if self.note_data:
            self.setWindowTitle(self.tr("Modifier Note de Document"))
        else:
            self.setWindowTitle(self.tr("Ajouter Note de Document"))

        self.setMinimumWidth(450)
        self.setup_ui()

        if self.note_data:
            self.populate_form(self.note_data)

    def setup_ui(self):
        main_layout = QVBoxLayout(self)
        form_layout = QFormLayout()
        form_layout.setSpacing(10)

        self.document_type_combo = QComboBox()
        # Common types, can be expanded or made dynamic later
        self.document_type_combo.addItems([
            "Proforma", "Packing List", "Sales Conditions",
            "Certificate of Origin", "Bill of Lading", "Other"
        ])
        form_layout.addRow(self.tr("Type de Document:"), self.document_type_combo)

        self.language_code_combo = QComboBox()
        self.language_code_combo.addItems(["fr", "en", "ar", "tr", "pt"]) # Common languages
        form_layout.addRow(self.tr("Code Langue:"), self.language_code_combo)

        self.note_content_edit = QTextEdit()

        self.note_content_edit.setPlaceholderText(self.tr("Saisissez le contenu de la note ici. Chaque ligne sera affichée comme un élément d'une liste numérotée."))
        self.note_content_edit.setMinimumHeight(100)
        form_layout.addRow(self.tr("Contenu de la Note:"), self.note_content_edit)

        self.is_active_checkbox = QCheckBox(self.tr("Active"))
        self.is_active_checkbox.setChecked(True) # Default to active
        form_layout.addRow(self.is_active_checkbox)

        main_layout.addLayout(form_layout)

        self.button_box = QDialogButtonBox(QDialogButtonBox.Ok | QDialogButtonBox.Cancel)
        self.button_box.button(QDialogButtonBox.Ok).setText(self.tr("Enregistrer"))
        self.button_box.button(QDialogButtonBox.Ok).setObjectName("primaryButton")
        self.button_box.button(QDialogButtonBox.Cancel).setText(self.tr("Annuler"))

        self.button_box.accepted.connect(self.accept)
        self.button_box.rejected.connect(self.reject)
        main_layout.addWidget(self.button_box)

        self.setLayout(main_layout)

    def populate_form(self, note_data):
        self.document_type_combo.setCurrentText(note_data.get("document_type", ""))
        self.language_code_combo.setCurrentText(note_data.get("language_code", "fr"))
        self.note_content_edit.setPlainText(note_data.get("note_content", ""))
        self.is_active_checkbox.setChecked(note_data.get("is_active", True))

    def get_data(self) -> dict:
        data = {
            "client_id": self.client_id,
            "document_type": self.document_type_combo.currentText(),
            "language_code": self.language_code_combo.currentText(),
            "note_content": self.note_content_edit.toPlainText().strip(),
            "is_active": self.is_active_checkbox.isChecked()
        }
        if self.note_data and 'note_id' in self.note_data: # Include note_id if editing
            data['note_id'] = self.note_data['note_id']
        return data

    def accept(self):
        data = self.get_data()

        # Validation
        if not data["document_type"]:
            QMessageBox.warning(self, self.tr("Champ Requis"), self.tr("Le type de document est requis."))
            self.document_type_combo.setFocus()
            return
        if not data["language_code"]:
            QMessageBox.warning(self, self.tr("Champ Requis"), self.tr("Le code langue est requis."))
            self.language_code_combo.setFocus()
            return
        if not data["note_content"]:
            QMessageBox.warning(self, self.tr("Champ Requis"), self.tr("Le contenu de la note ne peut pas être vide."))
            self.note_content_edit.setFocus()
            return

        try:
            if self.note_data and 'note_id' in self.note_data: # Editing mode
                success = db_manager.update_client_document_note(self.note_data['note_id'], data)
                if success:
                    QMessageBox.information(self, self.tr("Succès"), self.tr("Note de document mise à jour avec succès."))
                    super().accept()
                else:
                    QMessageBox.warning(self, self.tr("Échec"), self.tr("Impossible de mettre à jour la note de document. Vérifiez pour les doublons (Client, Type, Langue) ou les erreurs de base de données."))
            else: # Adding mode
                note_id = db_manager.add_client_document_note(data)
                if note_id:
                    QMessageBox.information(self, self.tr("Succès"), self.tr("Note de document ajoutée avec succès (ID: {0}).").format(note_id))
                    super().accept()
                else:
                    QMessageBox.warning(self, self.tr("Échec"), self.tr("Impossible d'ajouter la note de document. Une note pour cette combinaison Client, Type et Langue existe peut-être déjà."))
        except Exception as e:
            QMessageBox.critical(self, self.tr("Erreur"), self.tr("Une erreur est survenue: {0}").format(str(e)))


class ProductDimensionUIDialog(QDialog):
    def __init__(self, product_id, parent=None, read_only=False): # Added read_only parameter
        super().__init__(parent)
        self.product_id = product_id
        self.read_only = read_only # Store read_only state
        self.setWindowTitle(self.tr("Gérer Dimensions Détaillées du Produit") + f" (ID: {self.product_id})")
        self.setMinimumSize(500, 600)

        self.current_tech_image_path = None

        self.setup_ui()
        self.load_dimensions()

    def setup_ui(self):
        main_layout = QVBoxLayout(self)

        form_group = QGroupBox(self.tr("Dimensions Spécifiques"))
        form_layout = QFormLayout(form_group)
        form_layout.setSpacing(10)

        self.dimension_inputs = {}
        for dim_label in [f"dim_{chr(65 + i)}" for i in range(10)]: # dim_A to dim_J
            line_edit = QLineEdit()
            self.dimension_inputs[dim_label] = line_edit
            form_layout.addRow(self.tr(f"Dimension {dim_label[-1]}:"), line_edit)

        main_layout.addWidget(form_group)

        # Technical Image Section
        tech_image_group = QGroupBox(self.tr("Image Technique"))
        tech_image_layout = QVBoxLayout(tech_image_group)

        path_button_layout = QHBoxLayout()
        self.tech_image_path_input = QLineEdit()
        self.tech_image_path_input.setReadOnly(True)
        self.tech_image_path_input.setPlaceholderText(self.tr("Aucune image sélectionnée"))
        path_button_layout.addWidget(self.tech_image_path_input)

        self.browse_tech_image_button = QPushButton(self.tr("Parcourir..."))
        self.browse_tech_image_button.setIcon(QIcon.fromTheme("document-open"))
        self.browse_tech_image_button.clicked.connect(self.handle_browse_tech_image)
        path_button_layout.addWidget(self.browse_tech_image_button)
        tech_image_layout.addLayout(path_button_layout)

        self.tech_image_preview_label = QLabel(self.tr("Aperçu de l'image non disponible."))
        self.tech_image_preview_label.setAlignment(Qt.AlignCenter)
        self.tech_image_preview_label.setMinimumSize(200, 200) # Minimum size for preview
        self.tech_image_preview_label.setStyleSheet("border: 1px solid #ccc; background-color: #f0f0f0;")
        tech_image_layout.addWidget(self.tech_image_preview_label)

        main_layout.addWidget(tech_image_group)
        main_layout.addStretch()

        # Dialog Button Box
        self.button_box = QDialogButtonBox(QDialogButtonBox.Save | QDialogButtonBox.Cancel)
        self.button_box.button(QDialogButtonBox.Save).setText(self.tr("Enregistrer"))
        self.button_box.button(QDialogButtonBox.Save).setObjectName("primaryButton")
        self.button_box.button(QDialogButtonBox.Cancel).setText(self.tr("Annuler"))

        self.button_box.accepted.connect(self.accept)
        self.button_box.rejected.connect(self.reject)
        main_layout.addWidget(self.button_box)

        if self.read_only:
            for dim_input_widget in self.dimension_inputs.values():
                dim_input_widget.setReadOnly(True)
            self.browse_tech_image_button.setEnabled(False)
            save_button = self.button_box.button(QDialogButtonBox.Save)
            if save_button:
                save_button.setEnabled(False)
            # Optionally change text of Cancel to Close if Save is hidden, not just disabled
            # cancel_button = self.button_box.button(QDialogButtonBox.Cancel)
            # if cancel_button:
            #     cancel_button.setText(self.tr("Fermer"))

        self.setLayout(main_layout)

    def load_dimensions(self):
        """Loads existing dimensions from the database and populates the form fields."""
        print(f"INFO: ProductDimensionUIDialog.load_dimensions() called for product_id: {self.product_id}.")
        try:
            # Use products_crud_instance, allow viewing dimensions of soft-deleted product if dialog is opened for it
            dimension_data = products_crud_instance.get_product_dimension(self.product_id, include_deleted_product=True)
            if dimension_data:
                for dim_ui_key, input_widget in self.dimension_inputs.items():
                    db_key = dim_ui_key.lower()
                    input_widget.setText(dimension_data.get(db_key, ""))

                technical_image_path_from_db = dimension_data.get('technical_image_path', '')
                self.current_tech_image_path = technical_image_path_from_db # Store relative path

                if technical_image_path_from_db:
                    self.tech_image_path_input.setText(technical_image_path_from_db) # Display relative path

                    # Construct absolute path for preview
                    if not hasattr(self, 'app_root_dir') or not self.app_root_dir:
                        # This case should ideally be prevented by __init__ or earlier checks
                        # if app_root_dir is critical for operation.
                        print("ERROR: app_root_dir not set in ProductDimensionUIDialog. Cannot form absolute path for image.")
                        self.tech_image_preview_label.setText(self.tr("Erreur configuration (chemin racine)."))
                        # self.current_tech_image_path = None # Path is unusable
                        return # Cannot proceed with image loading

                    absolute_image_path = os.path.join(self.app_root_dir, technical_image_path_from_db)

                    if os.path.exists(absolute_image_path):
                        pixmap = QPixmap(absolute_image_path)
                        if not pixmap.isNull():
                            self.tech_image_preview_label.setPixmap(
                                pixmap.scaled(
                                    self.tech_image_preview_label.size(),
                                    Qt.KeepAspectRatio,
                                    Qt.SmoothTransformation
                                )
                            )
                        else:
                            self.tech_image_preview_label.setText(self.tr("Aperçu non disponible (format invalide)."))
                    else:
                        self.tech_image_preview_label.setText(self.tr("Image non trouvée au chemin stocké."))
                        # self.current_tech_image_path = None # Optionally clear if path is broken
                else:
                    self.tech_image_path_input.setPlaceholderText(self.tr("Aucune image technique définie."))
                    self.tech_image_preview_label.setText(self.tr("Aucune image technique."))
                    self.current_tech_image_path = None # Ensure it's None if DB path is empty
            else:
                # No data found, ensure form is clear (should be by default, but good practice)
                for input_widget in self.dimension_inputs.values():
                    input_widget.clear()
                self.tech_image_path_input.clear()
                self.tech_image_path_input.setPlaceholderText(self.tr("Aucune dimension détaillée trouvée pour ce produit."))
                self.tech_image_preview_label.setText(self.tr("Aperçu de l'image non disponible."))
                self.current_tech_image_path = None

        except Exception as e:
            print(f"ERROR: Failed to load product dimensions for product_id {self.product_id}: {e}")
            QMessageBox.critical(self, self.tr("Erreur de Chargement"),
                                 self.tr("Impossible de charger les dimensions du produit:\n{0}").format(str(e)))


    def handle_browse_tech_image(self):
        """Opens a QFileDialog to select an image and updates the path and preview."""
        # Use a more specific directory if available, e.g., from config or last used
        # For now, defaulting to home directory or current directory.
        # Consider storing and retrieving the last used directory.
        initial_dir = os.path.expanduser("~")

        source_file_path, _ = QFileDialog.getOpenFileName(
            self,
            self.tr("Sélectionner une Image Technique"),
            initial_dir,
            self.tr("Images (*.png *.jpg *.jpeg *.bmp *.gif)")
        )

        if source_file_path:
            base_product_images_dir_name = "product_technical_images"
            # Ensure app_root_dir is available, e.g., passed in __init__
            if not hasattr(self, 'app_root_dir') or not self.app_root_dir:
                QMessageBox.critical(self, self.tr("Erreur Configuration"), self.tr("Le chemin racine de l'application n'est pas configuré."))
                return

            target_product_dir = os.path.join(self.app_root_dir, base_product_images_dir_name, str(self.product_id))

            try:
                os.makedirs(target_product_dir, exist_ok=True)
                image_filename = os.path.basename(source_file_path)
                absolute_target_file_path = os.path.join(target_product_dir, image_filename)

                shutil.copy2(source_file_path, absolute_target_file_path) # Use shutil.copy2 to preserve metadata

                # Store and display the relative path
                relative_image_path = os.path.join(base_product_images_dir_name, str(self.product_id), image_filename)
                # Convert to platform-independent path separators (/) for DB consistency and display
                relative_image_path = relative_image_path.replace(os.sep, '/')

                self.tech_image_path_input.setText(relative_image_path)
                self.current_tech_image_path = relative_image_path # This is what gets saved to DB

                # Preview using the absolute path of the copied image
                pixmap = QPixmap(absolute_target_file_path)
                if not pixmap.isNull():
                    self.tech_image_preview_label.setPixmap(
                        pixmap.scaled(
                            self.tech_image_preview_label.size(),
                            Qt.KeepAspectRatio,
                            Qt.SmoothTransformation
                        )
                    )
                else:
                    self.tech_image_preview_label.setText(self.tr("Aperçu non disponible (format invalide après copie)."))
                    self.current_tech_image_path = None # Clear if copy succeeded but image is invalid for display

            except shutil.Error as e_shutil:
                QMessageBox.critical(self, self.tr("Erreur de Copie"), self.tr("Impossible de copier l'image sélectionnée : {0}").format(str(e_shutil)))
                # Do not update self.current_tech_image_path or input field if copy fails
            except Exception as e_general:
                QMessageBox.critical(self, self.tr("Erreur Inattendue"), self.tr("Une erreur est survenue lors du traitement de l'image : {0}").format(str(e_general)))
                # Do not update self.current_tech_image_path or input field

    def accept(self):
        """Gathers data and calls db_manager.add_or_update_product_dimension()."""
        dimension_data_to_save = {}
        for dim_key, input_widget in self.dimension_inputs.items():
            dimension_data_to_save[dim_key.lower()] = input_widget.text().strip() # Store with lowercase keys for DB

        # Handle image path:
        # The actual file copying/management strategy is TBD.
        # For now, we save the selected path. If product-specific folders are used,
        # this path might be made relative to that folder or the file copied.
        # For this step, self.current_tech_image_path holds the selected path.
        dimension_data_to_save['technical_image_path'] = self.current_tech_image_path

        print(f"INFO: Attempting to save dimensions for product_id {self.product_id}: {dimension_data_to_save}")

        if self.read_only:
            super().accept() # Or self.done(QDialog.Accepted) if just closing
            return

        try:
            # Use products_crud_instance
            result = products_crud_instance.add_or_update_product_dimension(self.product_id, dimension_data_to_save)
            if result['success']:
                QMessageBox.information(self, self.tr("Succès"), self.tr("Dimensions du produit enregistrées avec succès."))
                super().accept()
            else:
                QMessageBox.warning(self, self.tr("Échec"), result.get('error', self.tr("Impossible d'enregistrer les dimensions.")))
        except Exception as e:
            QMessageBox.critical(self, self.tr("Erreur"), self.tr("Une erreur est survenue lors de l'enregistrement des dimensions:\n{0}").format(str(e)))


class SelectUtilityAttachmentDialog(QDialog):
    def __init__(self, config, parent=None):
        super().__init__(parent)
        self.config = config
        self.selected_files = []
        self.utility_category_name = "Document Utilitaires" # Or make this configurable

        self.setWindowTitle(self.tr("Sélectionner Documents Utilitaires"))
        self.setMinimumSize(500, 350)
        self.setup_ui()
        self.load_utility_documents()

    def setup_ui(self):
        layout = QVBoxLayout(self)

        self.doc_table_widget = QTableWidget()
        self.doc_table_widget.setColumnCount(4) # Checkbox, Name, Language, Filename
        self.doc_table_widget.setHorizontalHeaderLabels([
            "", # For checkbox
            self.tr("Nom du Document"),
            self.tr("Langue"),
            self.tr("Nom de Fichier")
        ])
        self.doc_table_widget.setSelectionMode(QAbstractItemView.SingleSelection)
        self.doc_table_widget.setEditTriggers(QAbstractItemView.NoEditTriggers)
        self.doc_table_widget.horizontalHeader().setSectionResizeMode(1, QHeaderView.Stretch)
        self.doc_table_widget.horizontalHeader().setSectionResizeMode(3, QHeaderView.ResizeToContents)
        self.doc_table_widget.setColumnWidth(0, 30) # Checkbox column width

        layout.addWidget(QLabel(self.tr("Documents utilitaires disponibles :")))
        layout.addWidget(self.doc_table_widget)

        button_box = QDialogButtonBox(QDialogButtonBox.Ok | QDialogButtonBox.Cancel)
        ok_button = button_box.button(QDialogButtonBox.Ok); ok_button.setText(self.tr("OK")); ok_button.setObjectName("primaryButton")
        cancel_button = button_box.button(QDialogButtonBox.Cancel); cancel_button.setText(self.tr("Annuler"))

        button_box.accepted.connect(self.accept_selection)
        button_box.rejected.connect(self.reject)
        layout.addWidget(button_box)

    def load_utility_documents(self):
        self.doc_table_widget.setRowCount(0)
        category = db_manager.get_template_category_by_name(self.utility_category_name)
        if not category:
            QMessageBox.warning(self, self.tr("Erreur Catégorie"),
                                self.tr("La catégorie '{0}' est introuvable.").format(self.utility_category_name))
            return

        templates = db_manager.get_templates_by_category_id(category['category_id'])
        if not templates:
            QMessageBox.information(self, self.tr("Aucun Document"),
                                    self.tr("Aucun document utilitaire trouvé dans la catégorie '{0}'.").format(self.utility_category_name))
            return

        templates_dir = self.config.get("templates_dir")
        if not templates_dir:
            QMessageBox.critical(self, self.tr("Erreur Configuration"), self.tr("Le dossier des modèles n'est pas configuré."))
            return

        for row_idx, template_data in enumerate(templates):
            self.doc_table_widget.insertRow(row_idx)

            # Checkbox
            chk_item = QTableWidgetItem()
            chk_item.setFlags(Qt.ItemIsUserCheckable | Qt.ItemIsEnabled)
            chk_item.setCheckState(Qt.Unchecked)
            self.doc_table_widget.setItem(row_idx, 0, chk_item)

            # Document Name
            name_item = QTableWidgetItem(template_data.get('template_name', self.tr('N/A')))
            self.doc_table_widget.setItem(row_idx, 1, name_item)

            # Language
            lang_code = template_data.get('language_code', self.tr('N/A'))
            self.doc_table_widget.setItem(row_idx, 2, QTableWidgetItem(lang_code))

            # Filename
            base_file_name = template_data.get('base_file_name', self.tr('N/A'))
            self.doc_table_widget.setItem(row_idx, 3, QTableWidgetItem(base_file_name))

            # Store full path in UserRole of the name item (column 1)
            # Assuming 'common' as a potential subdirectory if language_code is generic or not applicable for some utility docs
            # Or using language_code directly if utility docs are language-specific under templates/<lang>/
            # For this subtask, we'll use the direct language_code from the template.
            # If a template has 'common' as language_code, it should be in templates/common/
            # If it has 'fr', it should be in templates/fr/
            # The problem statement implies utility docs might be in templates/utility/fr or templates/utility/common
            # This needs clarification. For now, let's assume templates_dir/language_code/base_file_name is the structure.
            # If 'utility' is a fixed subfolder, the path construction needs adjustment.
            # Based on "templates/utility/fr/" example, 'utility' seems like a sub-path within templates_dir
            # Let's assume for now that 'language_code' in DB for utility might be 'utility/fr' or 'utility/common'
            # OR that 'base_file_name' itself contains the 'utility/' prefix.
            # For simplicity, this code will assume templates_dir / template_language_code / base_file_name.
            # If 'utility' is a hardcoded part of the path for this category, it needs to be inserted.
            # The current template system does not have a concept of subdirectories within a language folder based on category.
            # Let's stick to the existing convention: templates_dir/language_code/base_file_name
            # If 'Document Utilitaires' are truly global, they might have a special lang_code like 'common' or 'all'.

            full_path = os.path.join(templates_dir, lang_code, base_file_name)
            if not os.path.exists(full_path):
                # Try a 'utility' subdirectory as a fallback, if that's the convention for these files
                # This is an assumption based on the example "templates/utility/fr/"
                alt_path = os.path.join(templates_dir, "utility", lang_code, base_file_name)
                if os.path.exists(alt_path):
                    full_path = alt_path
                else:
                    # Mark item as not selectable or indicate error
                    name_item.setForeground(QColor("red"))
                    name_item.setToolTip(self.tr("Fichier non trouvé: {0}").format(full_path))
                    chk_item.setFlags(chk_item.flags() & ~Qt.ItemIsEnabled) # Disable checkbox
                    full_path = None # Ensure it's not added if not found

            if full_path:
                 name_item.setData(Qt.UserRole, full_path)


    def accept_selection(self):
        self.selected_files = []
        for row in range(self.doc_table_widget.rowCount()):
            chk_item = self.doc_table_widget.item(row, 0)
            if chk_item and chk_item.checkState() == Qt.Checked:
                name_item = self.doc_table_widget.item(row, 1)
                if name_item:
                    file_path = name_item.data(Qt.UserRole)
                    if file_path and os.path.exists(file_path): # Check again before adding
                        self.selected_files.append(file_path)
                    elif file_path: # Path was stored but file now missing
                        QMessageBox.warning(self, self.tr("Fichier Manquant"), self.tr("Le fichier {0} n'a pas pu être trouvé au moment de la sélection.").format(os.path.basename(file_path)))
        self.accept()

    def get_selected_files(self):
        return self.selected_files


class ClientProductDimensionDialog(QDialog):
    def __init__(self, client_id, product_id, app_root_dir, parent=None):
        super().__init__(parent)
        self.client_id = client_id
        self.product_id = product_id
        self.app_root_dir = app_root_dir
        self.current_tech_image_path = None  # Store relative path to image

        self.setWindowTitle(self.tr("Gérer Dimensions Produit Client") + f" (Produit ID: {self.product_id})")
        self.setMinimumSize(500, 600) # Adjusted as per ProductDimensionUIDialog

        self.setup_ui()
        self.load_dimensions()

    def setup_ui(self):
        main_layout = QVBoxLayout(self)

        form_group = QGroupBox(self.tr("Dimensions Spécifiques"))
        form_layout = QFormLayout(form_group)
        form_layout.setSpacing(10)

        self.dimension_inputs = {}
        for i in range(10): # dim_A to dim_J
            dim_label_key = f"dim_{chr(65 + i)}" # e.g., dim_A
            line_edit = QLineEdit()
            self.dimension_inputs[dim_label_key] = line_edit
            form_layout.addRow(self.tr(f"Dimension {chr(65+i)}:"), line_edit)

        main_layout.addWidget(form_group)

        # Technical Image Section
        tech_image_group = QGroupBox(self.tr("Image Technique"))
        tech_image_layout = QVBoxLayout(tech_image_group)

        path_button_layout = QHBoxLayout()
        self.tech_image_path_input = QLineEdit()
        self.tech_image_path_input.setReadOnly(True)
        self.tech_image_path_input.setPlaceholderText(self.tr("Aucune image sélectionnée"))
        path_button_layout.addWidget(self.tech_image_path_input)

        self.browse_tech_image_button = QPushButton(self.tr("Parcourir..."))
        self.browse_tech_image_button.setIcon(QIcon.fromTheme("document-open", QIcon(":/icons/folder.svg"))) # Fallback icon
        self.browse_tech_image_button.clicked.connect(self.handle_browse_tech_image)
        path_button_layout.addWidget(self.browse_tech_image_button)
        tech_image_layout.addLayout(path_button_layout)

        self.tech_image_preview_label = QLabel(self.tr("Aperçu de l'image non disponible."))
        self.tech_image_preview_label.setAlignment(Qt.AlignCenter)
        self.tech_image_preview_label.setMinimumSize(200, 200)
        self.tech_image_preview_label.setStyleSheet("border: 1px solid #ccc; background-color: #f0f0f0;")
        tech_image_layout.addWidget(self.tech_image_preview_label)

        main_layout.addWidget(tech_image_group)
        main_layout.addStretch()

        # Dialog Button Box
        self.button_box = QDialogButtonBox(QDialogButtonBox.Save | QDialogButtonBox.Cancel)
        self.button_box.button(QDialogButtonBox.Save).setText(self.tr("Enregistrer"))
        self.button_box.button(QDialogButtonBox.Save).setObjectName("primaryButton")
        self.button_box.button(QDialogButtonBox.Cancel).setText(self.tr("Annuler"))

        self.button_box.accepted.connect(self.accept) # Connected to overridden accept
        self.button_box.rejected.connect(self.reject)
        main_layout.addWidget(self.button_box)
        self.setLayout(main_layout)

    def load_dimensions(self):
        try:
            # For ClientProductDimensionDialog, we are editing dimensions specific to a product_id,
            # but these are still stored in the 'product_dimensions' table, keyed by product_id.
            # There isn't a separate table like 'client_product_dimensions'.
            # The context of 'client_id' is for potential future use or if behavior needs to differ,
            # but the data source is the global product_dimensions for this product_id.
            dimension_data = db_manager.get_product_dimension(self.product_id)
            if dimension_data:
                for dim_ui_key, input_widget in self.dimension_inputs.items():
                    db_key = dim_ui_key.lower() # e.g. "dim_a"
                    input_widget.setText(dimension_data.get(db_key, ""))

                technical_image_path_from_db = dimension_data.get('technical_image_path', '')
                self.current_tech_image_path = technical_image_path_from_db

                if technical_image_path_from_db:
                    self.tech_image_path_input.setText(technical_image_path_from_db)
                    # Construct absolute path for preview
                    absolute_image_path = os.path.join(self.app_root_dir, technical_image_path_from_db)
                    if os.path.exists(absolute_image_path):
                        pixmap = QPixmap(absolute_image_path)
                        if not pixmap.isNull():
                            self.tech_image_preview_label.setPixmap(
                                pixmap.scaled(
                                    self.tech_image_preview_label.width(), # Use label's current size
                                    self.tech_image_preview_label.height(),
                                    Qt.KeepAspectRatio,
                                    Qt.SmoothTransformation
                                )
                            )
                        else:
                            self.tech_image_preview_label.setText(self.tr("Aperçu non disponible (format invalide)."))
                    else:
                        self.tech_image_preview_label.setText(self.tr("Image non trouvée."))
                else:
                    self.tech_image_path_input.setPlaceholderText(self.tr("Aucune image technique définie."))
                    self.tech_image_preview_label.setText(self.tr("Aucune image technique."))
                    self.current_tech_image_path = None
            else:
                for input_widget in self.dimension_inputs.values():
                    input_widget.clear()
                self.tech_image_path_input.clear()
                self.tech_image_preview_label.setText(self.tr("Aucune dimension pour ce produit."))
                self.current_tech_image_path = None
        except Exception as e:
            QMessageBox.critical(self, self.tr("Erreur Chargement Dimensions"),
                                 self.tr("Impossible de charger les dimensions: {0}").format(str(e)))
            self.current_tech_image_path = None # Reset on error

    def handle_browse_tech_image(self):
        initial_dir = os.path.expanduser("~")
        source_file_path, _ = QFileDialog.getOpenFileName(
            self,
            self.tr("Sélectionner une Image Technique"),
            initial_dir,
            self.tr("Images (*.png *.jpg *.jpeg *.bmp *.gif)")
        )

        if source_file_path:
            base_product_images_dir_name = "product_technical_images"
            # Product-specific subfolder using product_id
            target_product_dir = os.path.join(self.app_root_dir, base_product_images_dir_name, str(self.product_id))

            try:
                os.makedirs(target_product_dir, exist_ok=True)
                image_filename = os.path.basename(source_file_path)
                # It's crucial that absolute_target_file_path uses os.path.join for platform compatibility
                absolute_target_file_path = os.path.join(target_product_dir, image_filename)

                shutil.copy2(source_file_path, absolute_target_file_path)

                # Store and display the relative path using forward slashes for consistency
                relative_image_path = os.path.join(base_product_images_dir_name, str(self.product_id), image_filename).replace(os.sep, '/')

                self.tech_image_path_input.setText(relative_image_path)
                self.current_tech_image_path = relative_image_path

                pixmap = QPixmap(absolute_target_file_path)
                if not pixmap.isNull():
                    self.tech_image_preview_label.setPixmap(
                        pixmap.scaled(
                            self.tech_image_preview_label.width(),
                            self.tech_image_preview_label.height(),
                            Qt.KeepAspectRatio,
                            Qt.SmoothTransformation))
                else:
                    self.tech_image_preview_label.setText(self.tr("Aperçu non disponible."))
                    self.current_tech_image_path = None
            except Exception as e:
                QMessageBox.critical(self, self.tr("Erreur Copie Image"),
                                     self.tr("Impossible de copier l'image: {0}").format(str(e)))
                self.current_tech_image_path = None # Reset on error

    def accept(self):
        dimension_data_to_save = {}
        for dim_key, input_widget in self.dimension_inputs.items():
            dimension_data_to_save[dim_key.lower()] = input_widget.text().strip()

        dimension_data_to_save['technical_image_path'] = self.current_tech_image_path

        try:
            # The product_id is the global product_id. Dimensions are stored against this ID.
            # The client_id in this dialog is for context but not directly used for this DB operation
            # unless the DB schema for product_dimensions also includes client_id, which it doesn't seem to.
            success = db_manager.add_or_update_product_dimension(self.product_id, dimension_data_to_save)
            if success:
                QMessageBox.information(self, self.tr("Succès"), self.tr("Dimensions du produit enregistrées avec succès."))
                super().accept()  # Call QDialog's accept to close
            else:
                QMessageBox.warning(self, self.tr("Échec"), self.tr("Impossible d'enregistrer les dimensions. Vérifiez les logs."))
        except Exception as e:
            QMessageBox.critical(self, self.tr("Erreur Enregistrement"),
                                 self.tr("Une erreur est survenue: {0}").format(str(e)))

class TransporterDialog(QDialog):
    def __init__(self, transporter_data=None, parent=None):
        super().__init__(parent)
        self.transporter_data = transporter_data
        self.setWindowTitle(self.tr("Ajouter/Modifier Transporteur"))
        self.setMinimumWidth(400)
        self.setup_ui()
        if self.transporter_data:
            self.load_transporter_data()

    def setup_ui(self):
        main_layout = QVBoxLayout(self)
        form_layout = QFormLayout()
        form_layout.setSpacing(10)

        self.name_input = QLineEdit()
        form_layout.addRow(self.tr("Nom:"), self.name_input)
        self.contact_person_input = QLineEdit()
        form_layout.addRow(self.tr("Personne à contacter:"), self.contact_person_input)
        self.phone_input = QLineEdit()
        form_layout.addRow(self.tr("Téléphone:"), self.phone_input)
        self.email_input = QLineEdit()
        form_layout.addRow(self.tr("Email:"), self.email_input)
        self.address_input = QLineEdit()
        form_layout.addRow(self.tr("Adresse:"), self.address_input)
        self.service_area_input = QLineEdit()
        form_layout.addRow(self.tr("Zone de service:"), self.service_area_input)
        self.notes_input = QTextEdit()
        self.notes_input.setFixedHeight(80)
        form_layout.addRow(self.tr("Notes:"), self.notes_input)

        main_layout.addLayout(form_layout)

        self.button_box = QDialogButtonBox(QDialogButtonBox.Ok | QDialogButtonBox.Cancel)
        self.button_box.button(QDialogButtonBox.Ok).setText(self.tr("Enregistrer"))
        self.button_box.button(QDialogButtonBox.Ok).setObjectName("primaryButton")
        self.button_box.button(QDialogButtonBox.Cancel).setText(self.tr("Annuler"))
        self.button_box.accepted.connect(self.accept)
        self.button_box.rejected.connect(self.reject)
        main_layout.addWidget(self.button_box)
        self.setLayout(main_layout)

    def load_transporter_data(self):
        self.name_input.setText(self.transporter_data.get('name', ''))
        self.contact_person_input.setText(self.transporter_data.get('contact_person', ''))
        self.phone_input.setText(self.transporter_data.get('phone', ''))
        self.email_input.setText(self.transporter_data.get('email', ''))
        self.address_input.setText(self.transporter_data.get('address', ''))
        self.service_area_input.setText(self.transporter_data.get('service_area', ''))
        self.notes_input.setPlainText(self.transporter_data.get('notes', ''))

    def get_data(self):
        return {
            "name": self.name_input.text().strip(),
            "contact_person": self.contact_person_input.text().strip(),
            "phone": self.phone_input.text().strip(),
            "email": self.email_input.text().strip(),
            "address": self.address_input.text().strip(),
            "service_area": self.service_area_input.text().strip(),
            "notes": self.notes_input.toPlainText().strip()
        }

    def accept(self):
        data = self.get_data()
        if not data['name']:
            QMessageBox.warning(self, self.tr("Validation"), self.tr("Le nom du transporteur est requis."))
            self.name_input.setFocus()
            return

        try:
            if self.transporter_data and 'transporter_id' in self.transporter_data: # Editing
                success = db_manager.update_transporter(self.transporter_data['transporter_id'], data)
                if success:
                    QMessageBox.information(self, self.tr("Succès"), self.tr("Transporteur mis à jour avec succès."))
                else:
                    QMessageBox.warning(self, self.tr("Échec"), self.tr("Impossible de mettre à jour le transporteur."))
                    return # Do not accept if failed
            else: # Adding
                new_id = db_manager.add_transporter(data)
                if new_id:
                    QMessageBox.information(self, self.tr("Succès"), self.tr("Transporteur ajouté avec succès (ID: {0}).").format(new_id))
                else:
                    QMessageBox.warning(self, self.tr("Échec"), self.tr("Impossible d'ajouter le transporteur."))
                    return # Do not accept if failed
            super().accept()
        except Exception as e:
            QMessageBox.critical(self, self.tr("Erreur"), self.tr("Une erreur est survenue: {0}").format(str(e)))


class FreightForwarderDialog(QDialog):
    def __init__(self, forwarder_data=None, parent=None):
        super().__init__(parent)
        self.forwarder_data = forwarder_data
        self.setWindowTitle(self.tr("Ajouter/Modifier Transitaire"))
        self.setMinimumWidth(400)
        self.setup_ui()
        if self.forwarder_data:
            self.load_forwarder_data()

    def setup_ui(self):
        main_layout = QVBoxLayout(self)
        form_layout = QFormLayout()
        form_layout.setSpacing(10)

        self.name_input = QLineEdit()
        form_layout.addRow(self.tr("Nom:"), self.name_input)
        self.contact_person_input = QLineEdit()
        form_layout.addRow(self.tr("Personne à contacter:"), self.contact_person_input)
        self.phone_input = QLineEdit()
        form_layout.addRow(self.tr("Téléphone:"), self.phone_input)
        self.email_input = QLineEdit()
        form_layout.addRow(self.tr("Email:"), self.email_input)
        self.address_input = QLineEdit()
        form_layout.addRow(self.tr("Adresse:"), self.address_input)
        self.services_offered_input = QTextEdit()
        self.services_offered_input.setFixedHeight(60)
        form_layout.addRow(self.tr("Services Offerts:"), self.services_offered_input)
        self.notes_input = QTextEdit()
        self.notes_input.setFixedHeight(60)
        form_layout.addRow(self.tr("Notes:"), self.notes_input)

        main_layout.addLayout(form_layout)

        self.button_box = QDialogButtonBox(QDialogButtonBox.Ok | QDialogButtonBox.Cancel)
        self.button_box.button(QDialogButtonBox.Ok).setText(self.tr("Enregistrer"))
        self.button_box.button(QDialogButtonBox.Ok).setObjectName("primaryButton")
        self.button_box.button(QDialogButtonBox.Cancel).setText(self.tr("Annuler"))
        self.button_box.accepted.connect(self.accept)
        self.button_box.rejected.connect(self.reject)
        main_layout.addWidget(self.button_box)
        self.setLayout(main_layout)

    def load_forwarder_data(self):
        self.name_input.setText(self.forwarder_data.get('name', ''))
        self.contact_person_input.setText(self.forwarder_data.get('contact_person', ''))
        self.phone_input.setText(self.forwarder_data.get('phone', ''))
        self.email_input.setText(self.forwarder_data.get('email', ''))
        self.address_input.setText(self.forwarder_data.get('address', ''))
        self.services_offered_input.setPlainText(self.forwarder_data.get('services_offered', ''))
        self.notes_input.setPlainText(self.forwarder_data.get('notes', ''))

    def get_data(self):
        return {
            "name": self.name_input.text().strip(),
            "contact_person": self.contact_person_input.text().strip(),
            "phone": self.phone_input.text().strip(),
            "email": self.email_input.text().strip(),
            "address": self.address_input.text().strip(),
            "services_offered": self.services_offered_input.toPlainText().strip(),
            "notes": self.notes_input.toPlainText().strip()
        }

    def accept(self):
        data = self.get_data()
        if not data['name']:
            QMessageBox.warning(self, self.tr("Validation"), self.tr("Le nom du transitaire est requis."))
            self.name_input.setFocus()
            return

        try:
            if self.forwarder_data and 'forwarder_id' in self.forwarder_data: # Editing
                success = db_manager.update_freight_forwarder(self.forwarder_data['forwarder_id'], data)
                if success:
                    QMessageBox.information(self, self.tr("Succès"), self.tr("Transitaire mis à jour avec succès."))
                else:
                    QMessageBox.warning(self, self.tr("Échec"), self.tr("Impossible de mettre à jour le transitaire."))
                    return # Do not accept if failed
            else: # Adding
                new_id = db_manager.add_freight_forwarder(data)
                if new_id:
                    QMessageBox.information(self, self.tr("Succès"), self.tr("Transitaire ajouté avec succès (ID: {0}).").format(new_id))
                else:
                    QMessageBox.warning(self, self.tr("Échec"), self.tr("Impossible d'ajouter le transitaire."))
                    return # Do not accept if failed
            super().accept()
        except Exception as e:
            QMessageBox.critical(self, self.tr("Erreur"), self.tr("Une erreur est survenue: {0}").format(str(e)))

class AssignPersonnelDialog(QDialog):
    def __init__(self, client_id, role_filter, company_id, parent=None):
        super().__init__(parent)
        self.client_id = client_id
        self.role_filter = role_filter # e.g., "seller", "technical_manager", or None for all
        self.company_id = company_id   # To fetch personnel from the client's default company or a selected one

        self.setWindowTitle(self.tr("Assigner Personnel au Client"))
        self.setMinimumWidth(400)
        self.setup_ui()
        self.load_available_personnel()

    def setup_ui(self):
        main_layout = QVBoxLayout(self)
        form_layout = QFormLayout()
        form_layout.setSpacing(10)

        self.personnel_combo = QComboBox()
        form_layout.addRow(self.tr("Personnel Disponible:"), self.personnel_combo)

        self.role_in_project_edit = QLineEdit()
        self.role_in_project_edit.setPlaceholderText(self.tr("Ex: Vendeur principal, Support Technique"))
        form_layout.addRow(self.tr("Rôle pour ce Client/Projet:"), self.role_in_project_edit)

        main_layout.addLayout(form_layout)

        self.button_box = QDialogButtonBox(QDialogButtonBox.Ok | QDialogButtonBox.Cancel)
        self.button_box.button(QDialogButtonBox.Ok).setText(self.tr("Assigner"))
        self.button_box.button(QDialogButtonBox.Ok).setObjectName("primaryButton")
        self.button_box.button(QDialogButtonBox.Cancel).setText(self.tr("Annuler"))
        self.button_box.accepted.connect(self.accept)
        self.button_box.rejected.connect(self.reject)
        main_layout.addWidget(self.button_box)
        self.setLayout(main_layout)

    def load_available_personnel(self):
        self.personnel_combo.clear()
        try:
            # Fetch personnel based on company_id and optionally role_filter
            # If role_filter is None, get_personnel_for_company should return all for that company.
            personnel_list = db_manager.get_personnel_for_company(self.company_id, role=self.role_filter)
            if not personnel_list:
                self.personnel_combo.addItem(self.tr("Aucun personnel disponible pour ce filtre."), None)
                self.personnel_combo.setEnabled(False)
                return

            for p in personnel_list:
                display_text = f"{p.get('name', 'N/A')} ({p.get('role', 'N/A')})"
                self.personnel_combo.addItem(display_text, p.get('personnel_id'))
        except Exception as e:
            QMessageBox.critical(self, self.tr("Erreur DB"), self.tr("Impossible de charger le personnel: {0}").format(str(e)))
            self.personnel_combo.setEnabled(False)

    def accept(self):
        selected_personnel_id = self.personnel_combo.currentData()
        role_in_project_text = self.role_in_project_edit.text().strip()

        if selected_personnel_id is None:
            QMessageBox.warning(self, self.tr("Validation"), self.tr("Veuillez sélectionner un membre du personnel."))
            self.personnel_combo.setFocus()
            return

        if not role_in_project_text:
            QMessageBox.warning(self, self.tr("Validation"), self.tr("Veuillez définir un rôle pour ce personnel pour ce client/projet."))
            self.role_in_project_edit.setFocus()
            return

        try:
            assignment_id = db_manager.assign_personnel_to_client(
                client_id=self.client_id,
                personnel_id=selected_personnel_id,
                role_in_project=role_in_project_text
            )
            if assignment_id:
                QMessageBox.information(self, self.tr("Succès"), self.tr("Personnel assigné avec succès."))
                super().accept()
            else:
                # This could be due to UNIQUE constraint (already assigned with same role) or other DB error
                QMessageBox.warning(self, self.tr("Échec Assignation"),
                                    self.tr("Impossible d'assigner le personnel. Vérifiez s'il est déjà assigné avec ce rôle ou consultez les logs."))
        except Exception as e:
            QMessageBox.critical(self, self.tr("Erreur Inattendue"), self.tr("Une erreur est survenue: {0}").format(str(e)))


class AssignTransporterDialog(QDialog):
    def __init__(self, client_id, parent=None):
        super().__init__(parent)
        self.client_id = client_id
        self.setWindowTitle(self.tr("Assigner Transporteur au Client"))
        self.setMinimumWidth(450)
        self.setup_ui()
        self.load_available_transporters()

    def setup_ui(self):
        main_layout = QVBoxLayout(self)
        form_layout = QFormLayout()
        form_layout.setSpacing(10)

        self.transporter_combo = QComboBox()
        form_layout.addRow(self.tr("Transporteur Disponible:"), self.transporter_combo)

        self.transport_details_edit = QTextEdit()
        self.transport_details_edit.setPlaceholderText(self.tr("Ex: Route A vers B, instructions spécifiques..."))
        self.transport_details_edit.setFixedHeight(80)
        form_layout.addRow(self.tr("Détails du Transport:"), self.transport_details_edit)

        self.cost_estimate_spinbox = QDoubleSpinBox()
        self.cost_estimate_spinbox.setRange(0.0, 9999999.99)
        self.cost_estimate_spinbox.setDecimals(2)
        self.cost_estimate_spinbox.setPrefix("€ ") # Adjust currency as needed
        form_layout.addRow(self.tr("Coût Estimé:"), self.cost_estimate_spinbox)

        main_layout.addLayout(form_layout)

        self.button_box = QDialogButtonBox(QDialogButtonBox.Ok | QDialogButtonBox.Cancel)
        self.button_box.button(QDialogButtonBox.Ok).setText(self.tr("Assigner"))
        self.button_box.button(QDialogButtonBox.Ok).setObjectName("primaryButton")
        self.button_box.button(QDialogButtonBox.Cancel).setText(self.tr("Annuler"))
        self.button_box.accepted.connect(self.accept)
        self.button_box.rejected.connect(self.reject)
        main_layout.addWidget(self.button_box)
        self.setLayout(main_layout)

    def load_available_transporters(self):
        self.transporter_combo.clear()
        try:
            transporters = db_manager.get_all_transporters()
            if not transporters:
                self.transporter_combo.addItem(self.tr("Aucun transporteur disponible."), None)
                self.transporter_combo.setEnabled(False)
                return
            for t in transporters:
                self.transporter_combo.addItem(t.get('name', 'N/A'), t.get('transporter_id'))
        except Exception as e:
            QMessageBox.critical(self, self.tr("Erreur DB"), self.tr("Impossible de charger les transporteurs: {0}").format(str(e)))
            self.transporter_combo.setEnabled(False)

    def accept(self):
        selected_transporter_id = self.transporter_combo.currentData()
        details_text = self.transport_details_edit.toPlainText().strip()
        cost_value = self.cost_estimate_spinbox.value()

        if selected_transporter_id is None:
            QMessageBox.warning(self, self.tr("Validation"), self.tr("Veuillez sélectionner un transporteur."))
            self.transporter_combo.setFocus()
            return

        # Details and cost can be optional depending on requirements

        try:
            assignment_id = db_manager.assign_transporter_to_client(
                client_id=self.client_id,
                transporter_id=selected_transporter_id,
                transport_details=details_text,
                cost_estimate=cost_value
            )
            if assignment_id:
                QMessageBox.information(self, self.tr("Succès"), self.tr("Transporteur assigné avec succès."))
                super().accept()
            else:
                QMessageBox.warning(self, self.tr("Échec Assignation"),
                                    self.tr("Impossible d'assigner le transporteur. Vérifiez s'il est déjà assigné ou consultez les logs."))
        except Exception as e:
            QMessageBox.critical(self, self.tr("Erreur Inattendue"), self.tr("Une erreur est survenue: {0}").format(str(e)))


class AssignFreightForwarderDialog(QDialog):
    def __init__(self, client_id, parent=None):
        super().__init__(parent)
        self.client_id = client_id
        self.setWindowTitle(self.tr("Assigner Transitaire au Client"))
        self.setMinimumWidth(450)
        self.setup_ui()
        self.load_available_forwarders()

    def setup_ui(self):
        main_layout = QVBoxLayout(self)
        form_layout = QFormLayout()
        form_layout.setSpacing(10)

        self.forwarder_combo = QComboBox()
        form_layout.addRow(self.tr("Transitaire Disponible:"), self.forwarder_combo)

        self.task_description_edit = QTextEdit()
        self.task_description_edit.setPlaceholderText(self.tr("Ex: Dédouanement pour l'expédition XYZ..."))
        self.task_description_edit.setFixedHeight(80)
        form_layout.addRow(self.tr("Description de la Tâche:"), self.task_description_edit)

        self.cost_estimate_spinbox = QDoubleSpinBox()
        self.cost_estimate_spinbox.setRange(0.0, 9999999.99)
        self.cost_estimate_spinbox.setDecimals(2)
        self.cost_estimate_spinbox.setPrefix("€ ") # Adjust currency
        form_layout.addRow(self.tr("Coût Estimé:"), self.cost_estimate_spinbox)

        main_layout.addLayout(form_layout)

        self.button_box = QDialogButtonBox(QDialogButtonBox.Ok | QDialogButtonBox.Cancel)
        self.button_box.button(QDialogButtonBox.Ok).setText(self.tr("Assigner"))
        self.button_box.button(QDialogButtonBox.Ok).setObjectName("primaryButton")
        self.button_box.button(QDialogButtonBox.Cancel).setText(self.tr("Annuler"))
        self.button_box.accepted.connect(self.accept)
        self.button_box.rejected.connect(self.reject)
        main_layout.addWidget(self.button_box)
        self.setLayout(main_layout)

    def load_available_forwarders(self):
        self.forwarder_combo.clear()
        try:
            forwarders = db_manager.get_all_freight_forwarders()
            if not forwarders:
                self.forwarder_combo.addItem(self.tr("Aucun transitaire disponible."), None)
                self.forwarder_combo.setEnabled(False)
                return
            for ff in forwarders:
                self.forwarder_combo.addItem(ff.get('name', 'N/A'), ff.get('forwarder_id'))
        except Exception as e:
            QMessageBox.critical(self, self.tr("Erreur DB"), self.tr("Impossible de charger les transitaires: {0}").format(str(e)))
            self.forwarder_combo.setEnabled(False)

    def accept(self):
        selected_forwarder_id = self.forwarder_combo.currentData()
        description_text = self.task_description_edit.toPlainText().strip()
        cost_value = self.cost_estimate_spinbox.value()

        if selected_forwarder_id is None:
            QMessageBox.warning(self, self.tr("Validation"), self.tr("Veuillez sélectionner un transitaire."))
            self.forwarder_combo.setFocus()
            return

        # Description and cost can be optional

        try:
            assignment_id = db_manager.assign_forwarder_to_client(
                client_id=self.client_id,
                forwarder_id=selected_forwarder_id,
                task_description=description_text,
                cost_estimate=cost_value
            )
            if assignment_id:
                QMessageBox.information(self, self.tr("Succès"), self.tr("Transitaire assigné avec succès."))
                super().accept()
            else:
                QMessageBox.warning(self, self.tr("Échec Assignation"),
                                    self.tr("Impossible d'assigner le transitaire. Vérifiez s'il est déjà assigné ou consultez les logs."))
        except Exception as e:
            QMessageBox.critical(self, self.tr("Erreur Inattendue"), self.tr("Une erreur est survenue: {0}").format(str(e)))<|MERGE_RESOLUTION|>--- conflicted
+++ resolved
@@ -30,10 +30,7 @@
 
 import db as db_manager # Keep for now
 from db.cruds.clients_crud import clients_crud_instance
-<<<<<<< HEAD
-=======
-
->>>>>>> 8ce4451b
+
 from db.cruds.template_categories_crud import get_all_template_categories
 # templates_crud functions get_distinct_template_languages, get_distinct_template_types, get_filtered_templates
 # are likely class methods on templates_crud_instance or static methods.
@@ -42,18 +39,8 @@
 # Let's check if they are used directly by db_manager or need to be instance calls.
 # Upon review, get_distinct_template_languages, get_distinct_template_types, get_filtered_templates
 # are module-level in templates_crud.py, so direct import is fine.
-<<<<<<< HEAD
 from db.cruds.templates_crud import get_distinct_template_languages, get_distinct_template_types, get_filtered_templates, get_templates_by_type
-=======
-from db.cruds.templates_crud import (
-    get_distinct_template_languages,
-    get_distinct_template_types,
-    get_filtered_templates,
-    get_templates_by_type, # Added for SendEmailDialog
-    get_template_by_id # Added for SendEmailDialog (replaces db_manager.get_template_details_by_id)
-)
-
->>>>>>> 8ce4451b
+
 from company_management import CompanyTabWidget
 from excel_editor import ExcelEditor
 from html_editor import HtmlEditor
@@ -2234,14 +2221,7 @@
             all_templates_for_lang = []
             for template_type in self.email_template_types:
                 # Corrected function call: get_templates_by_type
-<<<<<<< HEAD
-                # templates = db_manager.get_templates_by_type( # Original line
-                #     template_type=template_type,
-                #     language_code=language_code
-                # )
-=======
-
->>>>>>> 8ce4451b
+
                 templates = get_templates_by_type(
                     template_type=template_type,
                     language_code=language_code
