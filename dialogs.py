# -*- coding: utf-8 -*-
import os
import json
import shutil
from datetime import datetime
import smtplib
from email.mime.multipart import MIMEMultipart
from email.mime.text import MIMEText
from email.mime.application import MIMEApplication
import io

from PyQt5.QtWidgets import (
    QDialog, QVBoxLayout, QHBoxLayout, QTabWidget, QWidget, QFormLayout,
    QLineEdit, QPushButton, QComboBox, QSpinBox, QDialogButtonBox,
    QFileDialog, QTreeWidget, QTreeWidgetItem, QHeaderView, QTextEdit,
    QInputDialog, QMessageBox, QFrame, QLabel, QListWidget, QListWidgetItem, QCheckBox,
    QTableWidget, QTableWidgetItem, QAbstractItemView, QDoubleSpinBox,
    QGridLayout, QGroupBox
)
from PyQt5.QtGui import QIcon, QDesktopServices, QFont, QColor, QBrush, QPixmap
from PyQt5.QtCore import Qt, QUrl, QCoreApplication, QDate

import pandas as pd
from docx import Document
from PyPDF2 import PdfMerger
from reportlab.pdfgen import canvas

import db as db_manager
from company_management import CompanyTabWidget
from excel_editor import ExcelEditor
from html_editor import HtmlEditor
from pagedegrde import generate_cover_page_logic, APP_CONFIG as PAGEDEGRDE_APP_CONFIG
from utils import populate_docx_template, load_config as utils_load_config, save_config as utils_save_config

# APP_ROOT_DIR is now passed to CompilePdfDialog constructor where needed.
import shutil # Ensure shutil is imported

# The global import from main is removed.

# Forward declaration for type hinting if needed, or ensure ProductDimensionUIDialog is defined before use.
# class ProductDimensionUIDialog(QDialog): pass


class SettingsDialog(QDialog):
    def __init__(self, main_config, parent=None):
        super().__init__(parent)
        self.setWindowTitle(self.tr("Paramètres de l'Application")); self.setMinimumSize(500, 400)
        self.current_config_data = main_config
        self.CONFIG = main_config
        self.save_config = utils_save_config
        self.setup_ui_settings()

    def setup_ui_settings(self):
        layout = QVBoxLayout(self); tabs_widget = QTabWidget(); layout.addWidget(tabs_widget)
        general_tab_widget = QWidget(); general_form_layout = QFormLayout(general_tab_widget)
        self.templates_dir_input = QLineEdit(self.current_config_data["templates_dir"])
        templates_browse_btn = QPushButton(self.tr("Parcourir...")); templates_browse_btn.clicked.connect(lambda: self.browse_directory_for_input(self.templates_dir_input, self.tr("Sélectionner dossier modèles")))
        templates_dir_layout = QHBoxLayout(); templates_dir_layout.addWidget(self.templates_dir_input); templates_dir_layout.addWidget(templates_browse_btn)
        general_form_layout.addRow(self.tr("Dossier des Modèles:"), templates_dir_layout)
        self.clients_dir_input = QLineEdit(self.current_config_data["clients_dir"])
        clients_browse_btn = QPushButton(self.tr("Parcourir...")); clients_browse_btn.clicked.connect(lambda: self.browse_directory_for_input(self.clients_dir_input, self.tr("Sélectionner dossier clients")))
        clients_dir_layout = QHBoxLayout(); clients_dir_layout.addWidget(self.clients_dir_input); clients_dir_layout.addWidget(clients_browse_btn)
        general_form_layout.addRow(self.tr("Dossier des Clients:"), clients_dir_layout)
        self.interface_lang_combo = QComboBox()
        self.lang_display_to_code = {
            self.tr("Français (fr)"): "fr", self.tr("English (en)"): "en",
            self.tr("العربية (ar)"): "ar", self.tr("Türkçe (tr)"): "tr",
            self.tr("Português (pt)"): "pt"
        }
        self.interface_lang_combo.addItems(list(self.lang_display_to_code.keys()))
        current_lang_code = self.current_config_data.get("language", "fr")
        code_to_display_text = {code: display for display, code in self.lang_display_to_code.items()}
        current_display_text = code_to_display_text.get(current_lang_code)
        if current_display_text: self.interface_lang_combo.setCurrentText(current_display_text)
        else: self.interface_lang_combo.setCurrentText(code_to_display_text.get("fr", list(self.lang_display_to_code.keys())[0]))
        general_form_layout.addRow(self.tr("Langue Interface (redémarrage requis):"), self.interface_lang_combo)
        self.reminder_days_spinbox = QSpinBox(); self.reminder_days_spinbox.setRange(1, 365)
        self.reminder_days_spinbox.setValue(self.current_config_data.get("default_reminder_days", 30))
        general_form_layout.addRow(self.tr("Jours avant rappel client ancien:"), self.reminder_days_spinbox)

        # Session Timeout
        self.session_timeout_label = QLabel(self.tr("Session Timeout (minutes):"))
        self.session_timeout_spinbox = QSpinBox()
        self.session_timeout_spinbox.setRange(5, 240) # 5 minutes to 4 hours
        self.session_timeout_spinbox.setSuffix(self.tr(" minutes"))
        default_timeout_minutes = self.current_config_data.get("session_timeout_minutes", 30)
        self.session_timeout_spinbox.setValue(default_timeout_minutes)
        general_form_layout.addRow(self.session_timeout_label, self.session_timeout_spinbox)

        tabs_widget.addTab(general_tab_widget, self.tr("Général"))
        email_tab_widget = QWidget(); email_form_layout = QFormLayout(email_tab_widget)
        self.smtp_server_input_field = QLineEdit(self.current_config_data.get("smtp_server", ""))
        email_form_layout.addRow(self.tr("Serveur SMTP:"), self.smtp_server_input_field)
        self.smtp_port_spinbox = QSpinBox(); self.smtp_port_spinbox.setRange(1, 65535); self.smtp_port_spinbox.setValue(self.current_config_data.get("smtp_port", 587))
        email_form_layout.addRow(self.tr("Port SMTP:"), self.smtp_port_spinbox)
        self.smtp_user_input_field = QLineEdit(self.current_config_data.get("smtp_user", ""))
        email_form_layout.addRow(self.tr("Utilisateur SMTP:"), self.smtp_user_input_field)
        self.smtp_pass_input_field = QLineEdit(self.current_config_data.get("smtp_password", "")); self.smtp_pass_input_field.setEchoMode(QLineEdit.Password)
        email_form_layout.addRow(self.tr("Mot de passe SMTP:"), self.smtp_pass_input_field)
        tabs_widget.addTab(email_tab_widget, self.tr("Email"))
        self.company_tab = CompanyTabWidget(self); tabs_widget.addTab(self.company_tab, self.tr("Company Details"))
        dialog_button_box = QDialogButtonBox(QDialogButtonBox.Ok | QDialogButtonBox.Cancel)
        ok_settings_button = dialog_button_box.button(QDialogButtonBox.Ok); ok_settings_button.setText(self.tr("OK")); ok_settings_button.setObjectName("primaryButton")
        cancel_settings_button = dialog_button_box.button(QDialogButtonBox.Cancel); cancel_settings_button.setText(self.tr("Annuler"))
        dialog_button_box.accepted.connect(self.accept); dialog_button_box.rejected.connect(self.reject)
        layout.addWidget(dialog_button_box)

    def browse_directory_for_input(self, line_edit_target, dialog_title):
        dir_path = QFileDialog.getExistingDirectory(self, dialog_title, line_edit_target.text())
        if dir_path: line_edit_target.setText(dir_path)

    def get_config(self):
        selected_lang_display_text = self.interface_lang_combo.currentText()
        language_code = self.lang_display_to_code.get(selected_lang_display_text, "fr")
        config_data_to_return = {
            "templates_dir": self.templates_dir_input.text(),
            "clients_dir": self.clients_dir_input.text(),
            "language": language_code,
            "default_reminder_days": self.reminder_days_spinbox.value(),
            "session_timeout_minutes": self.session_timeout_spinbox.value(), # Added session timeout
            "smtp_server": self.smtp_server_input_field.text(),
            "smtp_port": self.smtp_port_spinbox.value(),
            "smtp_user": self.smtp_user_input_field.text(),
            "smtp_password": self.smtp_pass_input_field.text()
        }
        return config_data_to_return

class TemplateDialog(QDialog):
    def __init__(self, config, parent=None):
        super().__init__(parent)
        self.setWindowTitle(self.tr("Gestion des Modèles"))
        self.setMinimumSize(800, 500)
        self.config = config
        self.setup_ui()

    def setup_ui(self):
        main_hbox_layout = QHBoxLayout(self); left_vbox_layout = QVBoxLayout(); left_vbox_layout.setSpacing(10)

        # Filter UI Elements
        filter_layout = QGridLayout()
        filter_layout.setSpacing(10)

        self.category_filter_label = QLabel(self.tr("Category:"))
        self.category_filter_combo = QComboBox()
        filter_layout.addWidget(self.category_filter_label, 0, 0)
        filter_layout.addWidget(self.category_filter_combo, 0, 1)

        self.language_filter_label = QLabel(self.tr("Language:"))
        self.language_filter_combo = QComboBox()
        filter_layout.addWidget(self.language_filter_label, 0, 2)
        filter_layout.addWidget(self.language_filter_combo, 0, 3)

        self.doc_type_filter_label = QLabel(self.tr("Document Type:"))
        self.doc_type_filter_combo = QComboBox()
        filter_layout.addWidget(self.doc_type_filter_label, 0, 4)
        filter_layout.addWidget(self.doc_type_filter_combo, 0, 5)

        # Add some stretch to push filters to the left if needed, or set column stretch factors
        filter_layout.setColumnStretch(6, 1) # Add stretch to the right of filters

        left_vbox_layout.addLayout(filter_layout)

        self.template_list = QTreeWidget(); self.template_list.setColumnCount(4)
        self.template_list.setHeaderLabels([self.tr("Name"), self.tr("Type"), self.tr("Language"), self.tr("Default Status")])
        header = self.template_list.header(); header.setSectionResizeMode(0, QHeaderView.Stretch); header.setSectionResizeMode(1, QHeaderView.ResizeToContents); header.setSectionResizeMode(2, QHeaderView.ResizeToContents); header.setSectionResizeMode(3, QHeaderView.ResizeToContents)
        self.template_list.setAlternatingRowColors(True); font = self.template_list.font(); font.setPointSize(font.pointSize() + 1); self.template_list.setFont(font)
        left_vbox_layout.addWidget(self.template_list)
        btn_layout = QHBoxLayout(); btn_layout.setSpacing(8)
        self.add_btn = QPushButton(self.tr("Ajouter")); self.add_btn.setIcon(QIcon(":/icons/add.svg")); self.add_btn.setToolTip(self.tr("Ajouter un nouveau modèle")); self.add_btn.setObjectName("primaryButton"); self.add_btn.clicked.connect(self.add_template); btn_layout.addWidget(self.add_btn)
        self.edit_btn = QPushButton(self.tr("Modifier")); self.edit_btn.setIcon(QIcon(":/icons/edit.svg")); self.edit_btn.setToolTip(self.tr("Modifier le modèle sélectionné (ouvre le fichier externe)")); self.edit_btn.clicked.connect(self.edit_template); self.edit_btn.setEnabled(False); btn_layout.addWidget(self.edit_btn)
        self.delete_btn = QPushButton(self.tr("Supprimer")); self.delete_btn.setIcon(QIcon(":/icons/delete.svg")); self.delete_btn.setToolTip(self.tr("Supprimer le modèle sélectionné")); self.delete_btn.setObjectName("dangerButton"); self.delete_btn.clicked.connect(self.delete_template); self.delete_btn.setEnabled(False); btn_layout.addWidget(self.delete_btn)
        self.default_btn = QPushButton(self.tr("Par Défaut")); self.default_btn.setIcon(QIcon.fromTheme("emblem-default")); self.default_btn.setToolTip(self.tr("Définir le modèle sélectionné comme modèle par défaut pour sa catégorie et langue")); self.default_btn.clicked.connect(self.set_default_template); self.default_btn.setEnabled(False); btn_layout.addWidget(self.default_btn) # emblem-default not in list yet
        left_vbox_layout.addLayout(btn_layout); main_hbox_layout.addLayout(left_vbox_layout, 1)
        self.preview_area = QTextEdit(); self.preview_area.setReadOnly(True); self.preview_area.setPlaceholderText(self.tr("Sélectionnez un modèle pour afficher un aperçu."))
        self.preview_area.setObjectName("templatePreviewArea")
        main_hbox_layout.addWidget(self.preview_area, 3); main_hbox_layout.setContentsMargins(15,15,15,15)

        self.populate_category_filter()
        self.populate_language_filter()
        self.populate_doc_type_filter()

        # Connect filter signals
        self.category_filter_combo.currentIndexChanged.connect(self.handle_filter_changed)
        self.language_filter_combo.currentIndexChanged.connect(self.handle_filter_changed)
        self.doc_type_filter_combo.currentIndexChanged.connect(self.handle_filter_changed)

        self.load_templates(); self.template_list.currentItemChanged.connect(self.handle_tree_item_selection)

    def handle_filter_changed(self):
        category_id = self.category_filter_combo.currentData()
        language_code = self.language_filter_combo.currentData()
        doc_type = self.doc_type_filter_combo.currentData() # This is the DB value

        # Ensure "all" is treated as None or a special value if your load_templates expects that
        # For now, load_templates is designed to handle "all" string directly.
        self.load_templates(category_filter=category_id, language_filter=language_code, type_filter=doc_type)

    def populate_category_filter(self):
        self.category_filter_combo.addItem(self.tr("All Categories"), "all")
        try:
            categories = db_manager.get_all_template_categories()
            if categories:
                for category in categories:
                    self.category_filter_combo.addItem(category['category_name'], category['category_id'])
        except Exception as e:
            print(f"Error populating category filter: {e}") # Log error
            QMessageBox.warning(self, self.tr("Filter Error"), self.tr("Could not load template categories for filtering."))

    def populate_language_filter(self):
        self.language_filter_combo.addItem(self.tr("All Languages"), "all")
        try:
            # Assuming db_manager.get_distinct_template_languages() returns a list of language code strings
            languages = db_manager.get_distinct_template_languages()
            if languages:
                for lang_code_tuple in languages: # get_distinct_template_languages might return list of tuples
                    lang_code = lang_code_tuple[0]
                    self.language_filter_combo.addItem(lang_code, lang_code)
        except Exception as e:
            print(f"Error populating language filter: {e}") # Log error
            QMessageBox.warning(self, self.tr("Filter Error"), self.tr("Could not load template languages for filtering."))

    def populate_doc_type_filter(self):
        self.doc_type_filter_combo.addItem(self.tr("All Types"), "all")
        # Mapping from DB type to user-friendly name
        self.doc_type_map = {
            "document_excel": self.tr("Excel"),
            "document_word": self.tr("Word"),
            "document_html": self.tr("HTML"),
            "document_other": self.tr("Other"),
            # Add more types as needed
        }
        try:
            # Assuming db_manager.get_distinct_template_types() returns a list of type strings
            doc_types = db_manager.get_distinct_template_types()
            if doc_types:
                for type_tuple in doc_types: # get_distinct_template_types might return list of tuples
                    db_type = type_tuple[0]
                    display_name = self.doc_type_map.get(db_type, db_type) # Fallback to db_type if not in map
                    self.doc_type_filter_combo.addItem(display_name, db_type)
        except Exception as e:
            print(f"Error populating document type filter: {e}") # Log error
            QMessageBox.warning(self, self.tr("Filter Error"), self.tr("Could not load template document types for filtering."))

    def handle_tree_item_selection(self,current_item,previous_item):
        if current_item is not None and current_item.parent() is not None: self.show_template_preview(current_item); self.edit_btn.setEnabled(True); self.delete_btn.setEnabled(True); self.default_btn.setEnabled(True)
        else: self.preview_area.clear(); self.preview_area.setPlaceholderText(self.tr("Sélectionnez un modèle pour afficher un aperçu.")); self.edit_btn.setEnabled(False); self.delete_btn.setEnabled(False); self.default_btn.setEnabled(False)

    def show_template_preview(self, item):
        if not item: self.preview_area.clear(); self.preview_area.setPlaceholderText(self.tr("Sélectionnez un modèle pour afficher un aperçu.")); return
        template_id=item.data(0,Qt.UserRole);
        if template_id is None: self.preview_area.clear(); self.preview_area.setPlaceholderText(self.tr("Sélectionnez un modèle pour afficher un aperçu.")); return
        try:
            details=db_manager.get_template_details_for_preview(template_id)
            if details:
                base_file_name=details['base_file_name']; language_code=details['language_code']; template_file_path=os.path.join(self.config["templates_dir"],language_code,base_file_name)
                self.preview_area.clear()
                if os.path.exists(template_file_path):
                    _,file_extension=os.path.splitext(template_file_path); file_extension=file_extension.lower()
                    if file_extension==".xlsx":
                        try:
                            df=pd.read_excel(template_file_path,sheet_name=0); html_content=f"""<style>table {{ border-collapse: collapse; width: 95%; font-family: Arial, sans-serif; margin: 10px; }} th, td {{ border: 1px solid #cccccc; padding: 6px; text-align: left; }} th {{ background-color: #e0e0e0; font-weight: bold; }} td {{ text-align: right; }} tr:nth-child(even) {{ background-color: #f9f9f9; }} tr:hover {{ background-color: #e6f7ff; }}</style>{df.to_html(escape=False,index=False,border=0)}"""; self.preview_area.setHtml(html_content)
                        except Exception as e: self.preview_area.setPlainText(self.tr("Erreur de lecture du fichier Excel:\n{0}").format(str(e)))
                    elif file_extension==".docx":
                        try: doc=Document(template_file_path); full_text=[para.text for para in doc.paragraphs]; self.preview_area.setPlainText("\n".join(full_text))
                        except Exception as e: self.preview_area.setPlainText(self.tr("Erreur de lecture du fichier Word:\n{0}").format(str(e)))
                    elif file_extension==".html":
                        try:
                            with open(template_file_path,"r",encoding="utf-8") as f: self.preview_area.setHtml(f.read())
                        except Exception as e: self.preview_area.setPlainText(self.tr("Erreur de lecture du fichier HTML:\n{0}").format(str(e)))
                    else: self.preview_area.setPlainText(self.tr("Aperçu non disponible pour ce type de fichier."))
                else: self.preview_area.setPlainText(self.tr("Fichier modèle introuvable."))
            else: self.preview_area.setPlainText(self.tr("Détails du modèle non trouvés dans la base de données."))
        except Exception as e_general: self.preview_area.setPlainText(self.tr("Une erreur est survenue lors de la récupération des détails du modèle:\n{0}").format(str(e_general)))

    def load_templates(self, category_filter=None, language_filter=None, type_filter=None):
        self.template_list.clear()
        self.preview_area.clear()
        self.preview_area.setPlaceholderText(self.tr("Sélectionnez un modèle pour afficher un aperçu."))

        effective_category_id = category_filter if category_filter != "all" else None
        effective_language_code = language_filter if language_filter != "all" else None
        effective_template_type = type_filter if type_filter != "all" else None

        all_templates_from_db = db_manager.get_filtered_templates(
            category_id=effective_category_id,
            language_code=effective_language_code,
            template_type=effective_template_type
        )

        if not all_templates_from_db:
            # No templates match the filters, or an error occurred (already logged by db_manager)
            self.template_list.expandAll() # Keep it consistent
            self.edit_btn.setEnabled(False)
            self.delete_btn.setEnabled(False)
            self.default_btn.setEnabled(False)
            return

        if effective_category_id is not None:
            # Specific category was selected, create one top-level item for it
            category_details = db_manager.get_template_category_details(effective_category_id)
            if category_details:
                category_item = QTreeWidgetItem(self.template_list, [category_details['category_name']])
                for template_dict in all_templates_from_db: # These are already filtered correctly
                    template_name = template_dict['template_name']
                    template_db_type = template_dict.get('template_type', 'N/A')
                    display_type_name = self.doc_type_map.get(template_db_type, template_db_type)
                    language = template_dict['language_code']
                    is_default = self.tr("Yes") if template_dict.get('is_default_for_type_lang') else self.tr("No")
                    template_item = QTreeWidgetItem(category_item, [template_name, display_type_name, language, is_default])
                    template_item.setData(0, Qt.UserRole, template_dict['template_id'])
            else:
                # Category details not found, this might indicate an issue or just no templates for this specific category
                # This case should ideally be handled based on whether get_filtered_templates returned anything
                pass
        else:
            # "All Categories" selected, group templates by category
            all_db_categories = db_manager.get_all_template_categories()
            if not all_db_categories: # Should not happen if there are templates
                self.template_list.expandAll()
                self.edit_btn.setEnabled(False); self.delete_btn.setEnabled(False); self.default_btn.setEnabled(False)
                return

            categories_map = {cat['category_id']: cat for cat in all_db_categories}
            templates_by_category = {}
            for template in all_templates_from_db:
                cat_id = template.get('category_id')
                if cat_id not in templates_by_category:
                    templates_by_category[cat_id] = []
                templates_by_category[cat_id].append(template)

            for cat_id, category_details_dict in categories_map.items():
                if cat_id in templates_by_category: # Only add category if it has matching templates
                    category_item = QTreeWidgetItem(self.template_list, [category_details_dict['category_name']])
                    for template_dict in templates_by_category[cat_id]:
                        template_name = template_dict['template_name']
                        template_db_type = template_dict.get('template_type', 'N/A')
                        display_type_name = self.doc_type_map.get(template_db_type, template_db_type)
                        language = template_dict['language_code']
                        is_default = self.tr("Yes") if template_dict.get('is_default_for_type_lang') else self.tr("No")
                        template_item = QTreeWidgetItem(category_item, [template_name, display_type_name, language, is_default])
                        template_item.setData(0, Qt.UserRole, template_dict['template_id'])

        self.template_list.expandAll()
        self.edit_btn.setEnabled(False)
        self.delete_btn.setEnabled(False)
        self.default_btn.setEnabled(False)

    def add_template(self):
        file_path,_=QFileDialog.getOpenFileName(self,self.tr("Sélectionner un modèle"),self.config["templates_dir"],self.tr("Fichiers Modèles (*.xlsx *.docx *.html);;Tous les fichiers (*)"))
        if not file_path:return
        name,ok=QInputDialog.getText(self,self.tr("Nom du Modèle"),self.tr("Entrez un nom pour ce modèle:"))
        if not ok or not name.strip():return
        existing_categories=db_manager.get_all_template_categories(); existing_categories=existing_categories if existing_categories else []
        category_display_list=[cat['category_name'] for cat in existing_categories]; create_new_option=self.tr("[Create New Category...]"); category_display_list.append(create_new_option)
        selected_category_name,ok=QInputDialog.getItem(self,self.tr("Select Template Category"),self.tr("Category:"),category_display_list,0,False)
        if not ok:return
        final_category_id=None
        if selected_category_name==create_new_option:
            new_category_text,ok_new=QInputDialog.getText(self,self.tr("New Category"),self.tr("Enter name for new category:"))
            if ok_new and new_category_text.strip(): final_category_id=db_manager.add_template_category(new_category_text.strip());
            if not final_category_id:QMessageBox.warning(self,self.tr("Error"),self.tr("Could not create or find category: {0}").format(new_category_text.strip()));return
            else:return
        else:
            found_cat=next((cat for cat in existing_categories if cat['category_name']==selected_category_name),None)
            if found_cat:final_category_id=found_cat['category_id']
            else:QMessageBox.critical(self,self.tr("Error"),self.tr("Selected category not found internally."));return
        languages=["fr","en","ar","tr","pt"]; lang,ok=QInputDialog.getItem(self,self.tr("Langue du Modèle"),self.tr("Sélectionnez la langue:"),languages,0,False)
        if not ok:return
        target_dir=os.path.join(self.config["templates_dir"],lang); os.makedirs(target_dir,exist_ok=True)
        base_file_name=os.path.basename(file_path); target_path=os.path.join(target_dir,base_file_name)
        file_ext=os.path.splitext(base_file_name)[1].lower(); template_type_for_db="document_other"
        if file_ext==".xlsx":template_type_for_db="document_excel"
        elif file_ext==".docx":template_type_for_db="document_word"
        elif file_ext==".html":template_type_for_db="document_html"
        template_metadata={'template_name':name.strip(),'template_type':template_type_for_db,'language_code':lang,'base_file_name':base_file_name,'description':f"Modèle {name.strip()} en {lang} ({base_file_name})",'category_id':final_category_id,'is_default_for_type_lang':False}
        try:
            shutil.copy(file_path,target_path); new_template_id=db_manager.add_template(template_metadata)
            if new_template_id:self.load_templates();QMessageBox.information(self,self.tr("Succès"),self.tr("Modèle ajouté avec succès."))
            else:QMessageBox.critical(self,self.tr("Erreur DB"),self.tr("Erreur lors de l'enregistrement du modèle dans la base de données."))
        except Exception as e:QMessageBox.critical(self,self.tr("Erreur"),self.tr("Erreur lors de l'ajout du modèle (fichier ou DB):\n{0}").format(str(e)))

    def edit_template(self):
        current_item=self.template_list.currentItem()
        if not current_item or not current_item.parent():QMessageBox.warning(self,self.tr("Sélection Requise"),self.tr("Veuillez sélectionner un modèle à modifier."));return
        template_id=current_item.data(0,Qt.UserRole);
        if template_id is None:return
        try:
            path_info=db_manager.get_template_path_info(template_id)
            if path_info:template_file_path=os.path.join(self.config["templates_dir"],path_info['language'],path_info['file_name']); QDesktopServices.openUrl(QUrl.fromLocalFile(template_file_path))
            else:QMessageBox.warning(self,self.tr("Erreur"),self.tr("Impossible de récupérer les informations du modèle."))
        except Exception as e:QMessageBox.warning(self,self.tr("Erreur"),self.tr("Erreur lors de l'ouverture du modèle:\n{0}").format(str(e)))

    def delete_template(self):
        current_item=self.template_list.currentItem()
        if not current_item or not current_item.parent():QMessageBox.warning(self,self.tr("Sélection Requise"),self.tr("Veuillez sélectionner un modèle à supprimer."));return
        template_id=current_item.data(0,Qt.UserRole);
        if template_id is None:return
        reply=QMessageBox.question(self,self.tr("Confirmer Suppression"),self.tr("Êtes-vous sûr de vouloir supprimer ce modèle ?"),QMessageBox.Yes|QMessageBox.No,QMessageBox.No)
        if reply==QMessageBox.Yes:
            try:
                file_info=db_manager.delete_template_and_get_file_info(template_id)
                if file_info:
                    file_path_to_delete=os.path.join(self.config["templates_dir"],file_info['language'],file_info['file_name'])
                    if os.path.exists(file_path_to_delete):os.remove(file_path_to_delete)
                    self.load_templates();QMessageBox.information(self,self.tr("Succès"),self.tr("Modèle supprimé avec succès."))
                else:QMessageBox.critical(self,self.tr("Erreur"),self.tr("Erreur de suppression du modèle."))
            except Exception as e:QMessageBox.critical(self,self.tr("Erreur"),self.tr("Erreur de suppression du modèle:\n{0}").format(str(e)))

    def set_default_template(self):
        current_item=self.template_list.currentItem()
        if not current_item or not current_item.parent():QMessageBox.warning(self,self.tr("Sélection Requise"),self.tr("Veuillez sélectionner un modèle à définir par défaut."));return
        template_id=current_item.data(0,Qt.UserRole);
        if template_id is None:return
        try:
            success=db_manager.set_default_template_by_id(template_id)
            if success:self.load_templates();QMessageBox.information(self,self.tr("Succès"),self.tr("Modèle défini comme modèle par défaut."))
            else:QMessageBox.critical(self,self.tr("Erreur DB"),self.tr("Erreur de mise à jour du modèle."))
        except Exception as e:QMessageBox.critical(self,self.tr("Erreur"),self.tr("Erreur lors de la définition du modèle par défaut:\n{0}").format(str(e)))

class ContactDialog(QDialog):
    def __init__(self, client_id=None, contact_data=None, parent=None):
        super().__init__(parent)
        self.client_id = client_id; self.contact_data = contact_data or {}
        self.setWindowTitle(self.tr("Modifier Contact") if self.contact_data else self.tr("Ajouter Contact"))
        self.setMinimumSize(450,550); self.setup_ui() # Increased min height for new group
    def _create_icon_label_widget(self,icon_name,label_text):
        widget=QWidget();layout=QHBoxLayout(widget);layout.setContentsMargins(0,0,0,0);layout.setSpacing(5)
        icon_label=QLabel();icon_label.setPixmap(QIcon.fromTheme(icon_name).pixmap(16,16));layout.addWidget(icon_label);layout.addWidget(QLabel(label_text));return widget
    def setup_ui(self):
        main_layout=QVBoxLayout(self);main_layout.setSpacing(15)
        header_label=QLabel(self.tr("Ajouter Nouveau Contact") if not self.contact_data else self.tr("Modifier Détails Contact")); header_label.setObjectName("dialogHeaderLabel"); main_layout.addWidget(header_label)
        form_layout=QFormLayout();form_layout.setSpacing(10);form_layout.setContentsMargins(10,0,10,0)
        # self.setStyleSheet("QLineEdit, QCheckBox { padding: 3px; }") # Prefer global styles
        self.name_input=QLineEdit(self.contact_data.get("name",""));form_layout.addRow(self._create_icon_label_widget("user",self.tr("Nom complet (ou affichage):")),self.name_input) # Changed label slightly
        self.email_input=QLineEdit(self.contact_data.get("email",""));form_layout.addRow(self._create_icon_label_widget("mail-message-new",self.tr("Email:")),self.email_input)
        self.phone_input=QLineEdit(self.contact_data.get("phone",""));form_layout.addRow(self._create_icon_label_widget("phone",self.tr("Téléphone (principal):")),self.phone_input) # Changed label slightly
        self.position_input=QLineEdit(self.contact_data.get("position",""));form_layout.addRow(self._create_icon_label_widget("preferences-desktop-user",self.tr("Poste (général):")),self.position_input) # Changed label slightly
        self.primary_check=QCheckBox(self.tr("Contact principal pour le client"));self.primary_check.setChecked(bool(self.contact_data.get("is_primary_for_client", self.contact_data.get("is_primary",0))));self.primary_check.stateChanged.connect(self.update_primary_contact_visuals);form_layout.addRow(self._create_icon_label_widget("emblem-important",self.tr("Principal:")),self.primary_check)
        main_layout.addLayout(form_layout)

        # Additional Fields GroupBox
        self.additional_fields_group = QGroupBox(self.tr("Champs supplémentaires"))
        self.additional_fields_group.setCheckable(True)
        self.additional_fields_group.setChecked(False) # Default to collapsed
        additional_form_layout = QFormLayout(self.additional_fields_group)
        additional_form_layout.setSpacing(10)

        self.givenName_input = QLineEdit(self.contact_data.get("givenName", ""))
        additional_form_layout.addRow(self.tr("Prénom:"), self.givenName_input)
        self.familyName_input = QLineEdit(self.contact_data.get("familyName", ""))
        additional_form_layout.addRow(self.tr("Nom de famille:"), self.familyName_input)
        self.displayName_input = QLineEdit(self.contact_data.get("displayName", ""))
        additional_form_layout.addRow(self.tr("Nom affiché:"), self.displayName_input)
        self.phone_type_input = QLineEdit(self.contact_data.get("phone_type", ""))
        additional_form_layout.addRow(self.tr("Type téléphone (principal):"), self.phone_type_input)
        self.email_type_input = QLineEdit(self.contact_data.get("email_type", ""))
        additional_form_layout.addRow(self.tr("Type email (principal):"), self.email_type_input)
        self.address_formattedValue_input = QLineEdit(self.contact_data.get("address_formattedValue", ""))
        additional_form_layout.addRow(self.tr("Adresse complète formatée:"), self.address_formattedValue_input)
        self.address_streetAddress_input = QLineEdit(self.contact_data.get("address_streetAddress", ""))
        additional_form_layout.addRow(self.tr("Rue:"), self.address_streetAddress_input)
        self.address_city_input = QLineEdit(self.contact_data.get("address_city", ""))
        additional_form_layout.addRow(self.tr("Ville:"), self.address_city_input)
        self.address_region_input = QLineEdit(self.contact_data.get("address_region", ""))
        additional_form_layout.addRow(self.tr("Région/État:"), self.address_region_input)
        self.address_postalCode_input = QLineEdit(self.contact_data.get("address_postalCode", ""))
        additional_form_layout.addRow(self.tr("Code Postal:"), self.address_postalCode_input)
        self.address_country_input = QLineEdit(self.contact_data.get("address_country", ""))
        additional_form_layout.addRow(self.tr("Pays:"), self.address_country_input)
        self.organization_name_input = QLineEdit(self.contact_data.get("organization_name", self.contact_data.get("company_name", ""))) # Fallback to general company_name
        additional_form_layout.addRow(self.tr("Nom Organisation:"), self.organization_name_input)
        self.organization_title_input = QLineEdit(self.contact_data.get("organization_title", self.contact_data.get("position", ""))) # Fallback to general position
        additional_form_layout.addRow(self.tr("Titre dans l'organisation:"), self.organization_title_input)
        self.birthday_date_input = QLineEdit(self.contact_data.get("birthday_date", "")) # Using QLineEdit for now
        self.birthday_date_input.setPlaceholderText(self.tr("AAAA-MM-JJ ou MM-JJ"))
        additional_form_layout.addRow(self.tr("Date de naissance:"), self.birthday_date_input)

        self.notes_input = QTextEdit(self.contact_data.get("notes", ""))
        self.notes_input.setFixedHeight(60)
        additional_form_layout.addRow(self.tr("Notes:"), self.notes_input)

        main_layout.addWidget(self.additional_fields_group)

        # Check if any additional field has data to expand the group box
        additional_fields_keys = [
            "givenName", "familyName", "displayName", "phone_type", "email_type",
            "address_formattedValue", "address_streetAddress", "address_city",
            "address_region", "address_postalCode", "address_country",
            "organization_name", "organization_title", "birthday_date", "notes"
        ]
        # Also consider company_name and position if they were used as fallbacks and are different
        # from the main company_name/position fields, or if the specific fields are present.
        if any(self.contact_data.get(key) for key in additional_fields_keys) or \
           (self.contact_data.get("company_name") and self.organization_name_input.text() != self.contact_data.get("company_name")) or \
           (self.contact_data.get("position") and self.organization_title_input.text() != self.contact_data.get("position")):
            self.additional_fields_group.setChecked(True)

        main_layout.addStretch()
        button_frame=QFrame(self);button_frame.setObjectName("buttonFrame") # Style in QSS
        button_frame_layout=QHBoxLayout(button_frame);button_frame_layout.setContentsMargins(0,0,0,0)
        button_box=QDialogButtonBox(QDialogButtonBox.Ok|QDialogButtonBox.Cancel)
        ok_button=button_box.button(QDialogButtonBox.Ok);ok_button.setText(self.tr("OK"));ok_button.setIcon(QIcon(":/icons/dialog-ok-apply.svg"));ok_button.setObjectName("primaryButton")
        cancel_button=button_box.button(QDialogButtonBox.Cancel);cancel_button.setText(self.tr("Annuler"));cancel_button.setIcon(QIcon(":/icons/dialog-cancel.svg"))
        button_box.accepted.connect(self.accept);button_box.rejected.connect(self.reject);button_frame_layout.addWidget(button_box);main_layout.addWidget(button_frame)
        self.update_primary_contact_visuals(self.primary_check.checkState())
    def update_primary_contact_visuals(self,state):
        # Dynamic style based on state - kept inline
        # Padding will be inherited from global QLineEdit style
        if state==Qt.Checked:
            self.name_input.setStyleSheet("background-color: #E8F5E9;") # Light Green from palette
        else:
            self.name_input.setStyleSheet("") # Reset to default QSS
    def get_data(self):
        data = {
            "name": self.name_input.text().strip(), # Fallback name or displayName
            "email": self.email_input.text().strip(),
            "phone": self.phone_input.text().strip(), # Primary phone
            "position": self.position_input.text().strip(), # General position
            "is_primary_for_client": 1 if self.primary_check.isChecked() else 0,
            # notes from main dialog is not here, assumed to be handled by ClientWidget's direct save for general notes.
            # If notes were part of this dialog, it would be: "notes": self.notes_input.toPlainText().strip(),
        }
        if self.additional_fields_group.isChecked():
            data.update({
                "givenName": self.givenName_input.text().strip(),
                "familyName": self.familyName_input.text().strip(),
                "displayName": self.displayName_input.text().strip(),
                "phone_type": self.phone_type_input.text().strip(),
                "email_type": self.email_type_input.text().strip(),
                "address_formattedValue": self.address_formattedValue_input.text().strip(),
                "address_streetAddress": self.address_streetAddress_input.text().strip(),
                "address_city": self.address_city_input.text().strip(),
                "address_region": self.address_region_input.text().strip(),
                "address_postalCode": self.address_postalCode_input.text().strip(),
                "address_country": self.address_country_input.text().strip(),
                "organization_name": self.organization_name_input.text().strip(),
                "organization_title": self.organization_title_input.text().strip(),
                "birthday_date": self.birthday_date_input.text().strip(),
                "notes": self.notes_input.toPlainText().strip(),
            })
            # If displayName has content and main 'name' is different or empty, prioritize displayName for 'name' field in DB
            if data.get("displayName") and data.get("displayName") != data.get("name"):
                data["name"] = data["displayName"]
            elif not data.get("name") and data.get("displayName"): # if name was empty but displayname is not
                 data["name"] = data["displayName"]


        # If the group is not checked, we might still want to save specific fields if they were pre-filled
        # and are now different from their original values (e.g. user unchecked after editing).
        # However, current logic is simpler: if unchecked, only main fields are saved.
        # If a more nuanced save is needed (e.g. save if field ever had data), this logic would need expansion.
        return data

class ProductDialog(QDialog):
    def __init__(self,client_id, app_root_dir, product_data=None,parent=None): # Added app_root_dir
        super().__init__(parent)
        self.client_id=client_id
        self.app_root_dir = app_root_dir # Store app_root_dir
        self.current_selected_global_product_id = None
        self.setWindowTitle(self.tr("Ajouter Produits au Client"))
        self.setMinimumSize(900,800)
        self.client_info=db_manager.get_client_by_id(self.client_id)
        self.setup_ui()
        self._set_initial_language_filter()
        self._filter_products_by_language_and_search()

    def _set_initial_language_filter(self):
        primary_language=None
        if self.client_info:client_langs=self.client_info.get('selected_languages');
        if client_langs:primary_language=client_langs.split(',')[0].strip()
        if primary_language:
            for i in range(self.product_language_filter_combo.count()):
                if self.product_language_filter_combo.itemText(i)==primary_language:self.product_language_filter_combo.setCurrentText(primary_language);break
    def _filter_products_by_language_and_search(self):
        self.existing_products_list.clear();selected_language=self.product_language_filter_combo.currentText();language_code_for_db=None if selected_language==self.tr("All") else selected_language;search_text=self.search_existing_product_input.text().lower();name_pattern_for_db=f"%{search_text}%" if search_text else None
        try:
            products=db_manager.get_all_products_for_selection_filtered(language_code=language_code_for_db,name_pattern=name_pattern_for_db)
            if products is None:products=[]
            for product_data in products:
                product_name=product_data.get('product_name','N/A');description=product_data.get('description','');base_unit_price=product_data.get('base_unit_price',0.0)
                if base_unit_price is None:base_unit_price=0.0
                desc_snippet=(description[:30]+'...') if len(description)>30 else description;display_text=f"{product_name} (Desc: {desc_snippet}, Prix: {base_unit_price:.2f} €)"
                item=QListWidgetItem(display_text);item.setData(Qt.UserRole,product_data);self.existing_products_list.addItem(item)
        except Exception as e:print(f"Error loading existing products: {e}");QMessageBox.warning(self,self.tr("Erreur Chargement Produits"),self.tr("Impossible de charger la liste des produits existants:\n{0}").format(str(e)))
    def _populate_form_from_selected_product(self,item):
        product_data=item.data(Qt.UserRole)
        if product_data:
            self.name_input.setText(product_data.get('product_name',''));self.description_input.setPlainText(product_data.get('description',''));base_price=product_data.get('base_unit_price',0.0)
            try:self.unit_price_input.setValue(float(base_price))
            except(ValueError,TypeError):self.unit_price_input.setValue(0.0)
            self.quantity_input.setValue(1.0)
            self.quantity_input.setFocus()
            self._update_current_line_total_preview()
            # Store product_id and enable detailed dimensions button
            self.current_selected_global_product_id = product_data.get('product_id')
            self.view_detailed_dimensions_button.setEnabled(bool(self.current_selected_global_product_id))
        else:
            self.current_selected_global_product_id = None
            self.view_detailed_dimensions_button.setEnabled(False)

    def _create_icon_label_widget(self,icon_name,label_text):widget=QWidget();layout=QHBoxLayout(widget);layout.setContentsMargins(0,0,0,0);layout.setSpacing(5);icon_label=QLabel();icon_label.setPixmap(QIcon.fromTheme(icon_name).pixmap(16,16));layout.addWidget(icon_label);layout.addWidget(QLabel(label_text));return widget
    def setup_ui(self):
        main_layout=QVBoxLayout(self);main_layout.setSpacing(15);header_label=QLabel(self.tr("Ajouter Lignes de Produits")); header_label.setObjectName("dialogHeaderLabel"); main_layout.addWidget(header_label)
        two_columns_layout=QHBoxLayout();search_group_box=QGroupBox(self.tr("Rechercher Produit Existant"));search_layout=QVBoxLayout(search_group_box)
        self.product_language_filter_label=QLabel(self.tr("Filtrer par langue:"));search_layout.addWidget(self.product_language_filter_label);self.product_language_filter_combo=QComboBox();self.product_language_filter_combo.addItems([self.tr("All"),"fr","en","ar","tr","pt"]);self.product_language_filter_combo.currentTextChanged.connect(self._filter_products_by_language_and_search);search_layout.addWidget(self.product_language_filter_combo)
        self.search_existing_product_input=QLineEdit();self.search_existing_product_input.setPlaceholderText(self.tr("Tapez pour rechercher..."));self.search_existing_product_input.textChanged.connect(self._filter_products_by_language_and_search);search_layout.addWidget(self.search_existing_product_input)
        self.existing_products_list=QListWidget();self.existing_products_list.setMinimumHeight(150);self.existing_products_list.itemDoubleClicked.connect(self._populate_form_from_selected_product);search_layout.addWidget(self.existing_products_list);two_columns_layout.addWidget(search_group_box,1)
        input_group_box=QGroupBox(self.tr("Détails de la Ligne de Produit Actuelle (ou Produit Sélectionné)"));form_layout=QFormLayout(input_group_box);form_layout.setSpacing(10); # self.setStyleSheet("QLineEdit, QTextEdit, QDoubleSpinBox { padding: 3px; }") # Prefer global
        self.name_input=QLineEdit();form_layout.addRow(self._create_icon_label_widget("package-x-generic",self.tr("Nom du Produit:")),self.name_input);self.description_input=QTextEdit();self.description_input.setFixedHeight(80);form_layout.addRow(self.tr("Description:"),self.description_input)
        self.quantity_input=QDoubleSpinBox();self.quantity_input.setRange(0,1000000);self.quantity_input.setValue(0.0);self.quantity_input.valueChanged.connect(self._update_current_line_total_preview);form_layout.addRow(self._create_icon_label_widget("format-list-numbered",self.tr("Quantité:")),self.quantity_input)
        self.unit_price_input=QDoubleSpinBox();self.unit_price_input.setRange(0,10000000);self.unit_price_input.setPrefix("€ ");self.unit_price_input.setValue(0.0);self.unit_price_input.valueChanged.connect(self._update_current_line_total_preview);form_layout.addRow(self._create_icon_label_widget("cash",self.tr("Prix Unitaire:")),self.unit_price_input)

        # Display for Weight and Dimensions (read-only from selected global product)
        self.weight_display_label = QLabel(self.tr("N/A"))
        form_layout.addRow(self.tr("Poids (Global):"), self.weight_display_label)
        self.dimensions_display_label = QLabel(self.tr("N/A"))
        form_layout.addRow(self.tr("Dimensions (Global):"), self.dimensions_display_label)

        # Button for detailed dimensions
        self.view_detailed_dimensions_button = QPushButton(self.tr("Voir Dimensions Détaillées"))
        self.view_detailed_dimensions_button.setIcon(QIcon.fromTheme("view-fullscreen")) # Example icon
        self.view_detailed_dimensions_button.setEnabled(False) # Disabled initially
        self.view_detailed_dimensions_button.clicked.connect(self.on_view_detailed_dimensions)
        form_layout.addRow(self.view_detailed_dimensions_button)

        current_line_total_title_label=QLabel(self.tr("Total Ligne Actuelle:"));self.current_line_total_label=QLabel("€ 0.00");font=self.current_line_total_label.font();font.setBold(True);self.current_line_total_label.setFont(font);form_layout.addRow(current_line_total_title_label,self.current_line_total_label);two_columns_layout.addWidget(input_group_box,2);main_layout.addLayout(two_columns_layout)
        self.add_line_btn=QPushButton(self.tr("Ajouter Produit à la Liste"));self.add_line_btn.setIcon(QIcon(":/icons/list-add.svg"));self.add_line_btn.setObjectName("primaryButton");self.add_line_btn.clicked.connect(self._add_current_line_to_table);main_layout.addWidget(self.add_line_btn)
        self.products_table=QTableWidget();self.products_table.setColumnCount(5);self.products_table.setHorizontalHeaderLabels([self.tr("Nom Produit"),self.tr("Description"),self.tr("Qté"),self.tr("Prix Unitaire"),self.tr("Total Ligne")]);self.products_table.setEditTriggers(QAbstractItemView.NoEditTriggers);self.products_table.setSelectionBehavior(QAbstractItemView.SelectRows);self.products_table.horizontalHeader().setSectionResizeMode(0,QHeaderView.Stretch);self.products_table.horizontalHeader().setSectionResizeMode(1,QHeaderView.Stretch);self.products_table.horizontalHeader().setSectionResizeMode(2,QHeaderView.ResizeToContents);self.products_table.horizontalHeader().setSectionResizeMode(3,QHeaderView.ResizeToContents);self.products_table.horizontalHeader().setSectionResizeMode(4,QHeaderView.ResizeToContents);main_layout.addWidget(self.products_table)
        self.remove_line_btn=QPushButton(self.tr("Supprimer Produit Sélectionné"));self.remove_line_btn.setIcon(QIcon(":/icons/list-remove.svg")); self.remove_line_btn.setObjectName("removeProductLineButton"); self.remove_line_btn.clicked.connect(self._remove_selected_line_from_table);main_layout.addWidget(self.remove_line_btn) # Added objectName
        self.overall_total_label=QLabel(self.tr("Total Général: € 0.00")); font=self.overall_total_label.font();font.setPointSize(font.pointSize()+3);font.setBold(True);self.overall_total_label.setFont(font); self.overall_total_label.setObjectName("overallTotalLabel"); self.overall_total_label.setAlignment(Qt.AlignRight);main_layout.addWidget(self.overall_total_label);main_layout.addStretch()
        button_frame=QFrame(self);button_frame.setObjectName("buttonFrame"); button_frame_layout=QHBoxLayout(button_frame);button_frame_layout.setContentsMargins(0,0,0,0) # Style in QSS
        button_box=QDialogButtonBox(QDialogButtonBox.Ok|QDialogButtonBox.Cancel);ok_button=button_box.button(QDialogButtonBox.Ok);ok_button.setText(self.tr("OK"));ok_button.setIcon(QIcon(":/icons/dialog-ok-apply.svg"));ok_button.setObjectName("primaryButton");cancel_button=button_box.button(QDialogButtonBox.Cancel);cancel_button.setText(self.tr("Annuler"));cancel_button.setIcon(QIcon(":/icons/dialog-cancel.svg"));button_box.accepted.connect(self.accept);button_box.rejected.connect(self.reject);button_frame_layout.addWidget(button_box);main_layout.addWidget(button_frame)
    def _update_current_line_total_preview(self):quantity=self.quantity_input.value();unit_price=self.unit_price_input.value();current_quantity=quantity if isinstance(quantity,(int,float)) else 0.0;current_unit_price=unit_price if isinstance(unit_price,(int,float)) else 0.0;line_total=current_quantity*current_unit_price;self.current_line_total_label.setText(f"€ {line_total:.2f}")
    def _add_current_line_to_table(self):
        name=self.name_input.text().strip();description=self.description_input.toPlainText().strip();quantity=self.quantity_input.value();unit_price=self.unit_price_input.value()
        if not name:QMessageBox.warning(self,self.tr("Champ Requis"),self.tr("Le nom du produit est requis."));self.name_input.setFocus();return
        if quantity<=0:QMessageBox.warning(self,self.tr("Quantité Invalide"),self.tr("La quantité doit être supérieure à zéro."));self.quantity_input.setFocus();return
        line_total=quantity*unit_price;row_position=self.products_table.rowCount();self.products_table.insertRow(row_position);name_item=QTableWidgetItem(name);current_lang_code=self.product_language_filter_combo.currentText()
        if current_lang_code==self.tr("All"):current_lang_code="fr"
        name_item.setData(Qt.UserRole+1,current_lang_code);self.products_table.setItem(row_position,0,name_item);self.products_table.setItem(row_position,1,QTableWidgetItem(description));qty_item=QTableWidgetItem(f"{quantity:.2f}");qty_item.setTextAlignment(Qt.AlignRight|Qt.AlignVCenter);self.products_table.setItem(row_position,2,qty_item);price_item=QTableWidgetItem(f"€ {unit_price:.2f}");price_item.setTextAlignment(Qt.AlignRight|Qt.AlignVCenter);self.products_table.setItem(row_position,3,price_item);total_item=QTableWidgetItem(f"€ {line_total:.2f}");total_item.setTextAlignment(Qt.AlignRight|Qt.AlignVCenter);self.products_table.setItem(row_position,4,total_item)
        # Clear form and disable detailed dimensions button after adding line
        self.name_input.clear();self.description_input.clear();self.quantity_input.setValue(0.0);self.unit_price_input.setValue(0.0)
        self.current_selected_global_product_id = None
        self.view_detailed_dimensions_button.setEnabled(False)
        self.weight_display_label.setText(self.tr("N/A")) # Reset display labels
        self.dimensions_display_label.setText(self.tr("N/A"))
        self._update_current_line_total_preview();self._update_overall_total();self.name_input.setFocus()

    def on_view_detailed_dimensions(self):
        if self.current_selected_global_product_id is not None:
            dialog = ProductDimensionUIDialog(self.current_selected_global_product_id, self.app_root_dir, self, read_only=True)
            dialog.exec_()
        else:
            QMessageBox.information(self, self.tr("Aucun Produit Sélectionné"), self.tr("Veuillez d'abord sélectionner un produit dans la liste de recherche."))

    def _remove_selected_line_from_table(self):
        selected_rows = self.products_table.selectionModel().selectedRows()
        if not selected_rows:
            QMessageBox.information(self, self.tr("Aucune Sélection"), self.tr("Veuillez sélectionner une ligne à supprimer."))
            return
        for index in sorted(selected_rows, reverse=True):
            self.products_table.removeRow(index.row())
        self._update_overall_total()
    def _update_overall_total(self):
        total_sum=0.0
        for row in range(self.products_table.rowCount()):
            item=self.products_table.item(row,4)
            if item and item.text():
                try:value_str=item.text().replace("€","").replace(",",".").strip();total_sum+=float(value_str)
                except ValueError:print(f"Warning: Could not parse float from table cell: {item.text()}")
        self.overall_total_label.setText(self.tr("Total Général: € {0:.2f}").format(total_sum))
    def get_data(self):
        products_list=[]
        for row in range(self.products_table.rowCount()):
            name=self.products_table.item(row,0).text();description=self.products_table.item(row,1).text();qty_str=self.products_table.item(row,2).text().replace(",",".");quantity=float(qty_str) if qty_str else 0.0;unit_price_str=self.products_table.item(row,3).text().replace("€","").replace(",",".").strip();unit_price=float(unit_price_str) if unit_price_str else 0.0;line_total_str=self.products_table.item(row,4).text().replace("€","").replace(",",".").strip();line_total=float(line_total_str) if line_total_str else 0.0;name_item=self.products_table.item(row,0);language_code=name_item.data(Qt.UserRole+1) if name_item else "fr"
            products_list.append({"client_id":self.client_id,"name":name,"description":description,"quantity":quantity,"unit_price":unit_price,"total_price":line_total,"language_code":language_code})
        return products_list

class EditProductLineDialog(QDialog):
    def __init__(self, product_data, app_root_dir, parent=None): # Added app_root_dir
        super().__init__(parent)
        self.product_data = product_data
        self.app_root_dir = app_root_dir # Store app_root_dir
        self.setWindowTitle(self.tr("Modifier Ligne de Produit"))
        self.setMinimumSize(450, 300) # Adjusted for new button
        self.setup_ui()

    def setup_ui(self):
        layout = QVBoxLayout(self)
        form_layout = QFormLayout(); form_layout.setSpacing(10)
        self.name_input = QLineEdit(self.product_data.get('name', ''))
        form_layout.addRow(self.tr("Nom du Produit:"), self.name_input)
        self.description_input = QTextEdit(self.product_data.get('description', ''))
        self.description_input.setFixedHeight(80)
        form_layout.addRow(self.tr("Description:"), self.description_input)

        # Display Weight and Dimensions (read-only) in EditProductLineDialog
        # These values should be part of the product_data passed from ClientWidget.load_products
        weight_val = self.product_data.get('weight')
        weight_str = f"{weight_val} kg" if weight_val is not None else self.tr("N/A")
        self.weight_display = QLabel(weight_str)
        form_layout.addRow(self.tr("Poids:"), self.weight_display)

        dimensions_val = self.product_data.get('dimensions', self.tr("N/A"))
        self.dimensions_display = QLabel(dimensions_val)
        form_layout.addRow(self.tr("Dimensions (Globales):"), self.dimensions_display)

        # Add View Detailed Dimensions Button
        self.view_detailed_dimensions_button = QPushButton(self.tr("Voir Dimensions Détaillées"))
        self.view_detailed_dimensions_button.setIcon(QIcon.fromTheme("view-fullscreen")) # Example icon
        self.view_detailed_dimensions_button.clicked.connect(self.on_view_detailed_dimensions)
        if not self.product_data.get('product_id'): # Disable if no product_id
            self.view_detailed_dimensions_button.setEnabled(False)
        form_layout.addRow(self.view_detailed_dimensions_button)

        self.quantity_input = QDoubleSpinBox()
        self.quantity_input.setRange(0.01, 1000000)
        self.quantity_input.setValue(float(self.product_data.get('quantity', 1.0)))
        form_layout.addRow(self.tr("Quantité:"), self.quantity_input)
        self.unit_price_input = QDoubleSpinBox()
        self.unit_price_input.setRange(0.00, 10000000); self.unit_price_input.setPrefix("€ "); self.unit_price_input.setDecimals(2)
        self.unit_price_input.setValue(float(self.product_data.get('unit_price', 0.0)))
        form_layout.addRow(self.tr("Prix Unitaire:"), self.unit_price_input)
        layout.addLayout(form_layout); layout.addStretch()
        button_box = QDialogButtonBox(QDialogButtonBox.Ok | QDialogButtonBox.Cancel)
        button_box.button(QDialogButtonBox.Ok).setText(self.tr("OK")); button_box.button(QDialogButtonBox.Cancel).setText(self.tr("Annuler"))
        button_box.accepted.connect(self.accept); button_box.rejected.connect(self.reject)
        layout.addWidget(button_box); self.setLayout(layout)

    def on_view_detailed_dimensions(self):
        product_id = self.product_data.get('product_id')
        if product_id is not None:
            dialog = ProductDimensionUIDialog(product_id, self.app_root_dir, self, read_only=True)
            dialog.exec_()
        else:
            QMessageBox.information(self, self.tr("ID Produit Manquant"), self.tr("Aucun ID de produit global associé à cette ligne."))

    def get_data(self) -> dict:
        return {"name": self.name_input.text().strip(), "description": self.description_input.toPlainText().strip(),
                "quantity": self.quantity_input.value(), "unit_price": self.unit_price_input.value(),
                "product_id": self.product_data.get('product_id'), "client_project_product_id": self.product_data.get('client_project_product_id')}

class CreateDocumentDialog(QDialog):
    def __init__(self, client_info, config, parent=None):
        super().__init__(parent)
        self.client_info = client_info
        self.config = config # Store config passed from main
        self.setWindowTitle(self.tr("Créer des Documents"))
        self.setMinimumSize(600, 500)
        self._initial_load_complete = False
        self.setup_ui()

    def _create_icon_label_widget(self, icon_name, label_text):
        widget = QWidget(); layout = QHBoxLayout(widget); layout.setContentsMargins(0,0,0,0); layout.setSpacing(5)
        icon_label = QLabel(); icon_label.setPixmap(QIcon.fromTheme(icon_name).pixmap(16,16)); layout.addWidget(icon_label); layout.addWidget(QLabel(label_text))
        return widget

    def setup_ui(self):
        main_layout = QVBoxLayout(self); main_layout.setSpacing(15)
        header_label = QLabel(self.tr("Sélectionner Documents à Créer")); header_label.setObjectName("dialogHeaderLabel")
        main_layout.addWidget(header_label)
        # self.setStyleSheet("QComboBox, QListWidget, QLineEdit { padding: 3px; } QListWidget::item:hover { background-color: #e6f7ff; }") # Prefer global styles
        filters_layout = QGridLayout(); filters_layout.setSpacing(10)
        self.language_filter_label = QLabel(self.tr("Langue:")); self.language_filter_combo = QComboBox()
        self.language_filter_combo.addItems([self.tr("All"), "fr", "en", "ar", "tr", "pt"]); self.language_filter_combo.setCurrentText(self.tr("All"))
        filters_layout.addWidget(self.language_filter_label, 0, 0); filters_layout.addWidget(self.language_filter_combo, 0, 1)
        self.extension_filter_label = QLabel(self.tr("Extension:")); self.extension_filter_combo = QComboBox()
        self.extension_filter_combo.addItems([self.tr("All"), "HTML", "XLSX", "DOCX"]); self.extension_filter_combo.setCurrentText("HTML")
        filters_layout.addWidget(self.extension_filter_label, 0, 2); filters_layout.addWidget(self.extension_filter_combo, 0, 3)
        self.search_bar_label = QLabel(self.tr("Rechercher:")); self.search_bar = QLineEdit(); self.search_bar.setPlaceholderText(self.tr("Filtrer par nom..."))
        filters_layout.addWidget(self.search_bar_label, 1, 0); filters_layout.addWidget(self.search_bar, 1, 1, 1, 3)
        main_layout.addLayout(filters_layout)
        templates_list_label = self._create_icon_label_widget("document-multiple", self.tr("Modèles disponibles:")); main_layout.addWidget(templates_list_label)
        self.templates_list = QListWidget(); self.templates_list.setSelectionMode(QListWidget.MultiSelection); main_layout.addWidget(self.templates_list)
        self.language_filter_combo.currentTextChanged.connect(self.load_templates)
        self.extension_filter_combo.currentTextChanged.connect(self.load_templates)
        self.search_bar.textChanged.connect(self.load_templates)
        self.load_templates(); main_layout.addStretch()
        button_frame = QFrame(self); button_frame.setObjectName("buttonFrame") # Style in QSS
        button_frame_layout = QHBoxLayout(button_frame); button_frame_layout.setContentsMargins(0,0,0,0)
        create_btn = QPushButton(self.tr("Créer Documents")); create_btn.setIcon(QIcon(":/icons/document-new.svg")); create_btn.setObjectName("primaryButton")
        create_btn.clicked.connect(self.create_documents); button_frame_layout.addWidget(create_btn)
        cancel_btn = QPushButton(self.tr("Annuler")); cancel_btn.setIcon(QIcon(":/icons/dialog-cancel.svg"))
        cancel_btn.clicked.connect(self.reject); button_frame_layout.addWidget(cancel_btn)
        main_layout.addWidget(button_frame)

    def load_templates(self):
        self.templates_list.clear()
        if not self._initial_load_complete:
            primary_language = None; client_langs = self.client_info.get('selected_languages')
            if client_langs:
                if isinstance(client_langs, list) and client_langs: primary_language = client_langs[0]
                elif isinstance(client_langs, str) and client_langs.strip(): primary_language = client_langs.split(',')[0].strip()
            if primary_language and self.language_filter_combo.currentText() == self.tr("All"):
                for i in range(self.language_filter_combo.count()):
                    if self.language_filter_combo.itemText(i) == primary_language: self.language_filter_combo.setCurrentText(primary_language); break
            self._initial_load_complete = True
        selected_lang = self.language_filter_combo.currentText(); selected_ext_display = self.extension_filter_combo.currentText(); search_text = self.search_bar.text().lower()
        ext_map = {"HTML": ".html", "XLSX": ".xlsx", "DOCX": ".docx"}; selected_ext = ext_map.get(selected_ext_display)
        try:
            all_file_templates = db_manager.get_all_file_based_templates();
            if all_file_templates is None: all_file_templates = []
            filtered_templates = []
            for template_dict in all_file_templates:
                name = template_dict.get('template_name', 'N/A'); lang_code = template_dict.get('language_code', 'N/A'); base_file_name = template_dict.get('base_file_name', 'N/A')
                if selected_lang != self.tr("All") and lang_code != selected_lang: continue
                file_actual_ext = os.path.splitext(base_file_name)[1].lower()
                if selected_ext_display != self.tr("All"):
                    if not selected_ext or file_actual_ext != selected_ext: continue
                if search_text and search_text not in name.lower(): continue
                filtered_templates.append(template_dict)
            for template_dict in filtered_templates:
                name = template_dict.get('template_name', 'N/A'); lang = template_dict.get('language_code', 'N/A'); base_file_name = template_dict.get('base_file_name', 'N/A')
                item_text = f"{name} ({lang}) - {base_file_name}"; item = QListWidgetItem(item_text)
                # Store the whole template_dict for richer data access later
                item.setData(Qt.UserRole, template_dict); self.templates_list.addItem(item)
        except Exception as e: QMessageBox.warning(self, self.tr("Erreur DB"), self.tr("Erreur de chargement des modèles:\n{0}").format(str(e)))

    def create_documents(self):
        selected_items = self.templates_list.selectedItems()
        if not selected_items: QMessageBox.warning(self, self.tr("Aucun document sélectionné"), self.tr("Veuillez sélectionner au moins un document à créer.")); return
        created_files_count = 0

        default_company_obj = db_manager.get_default_company()
        default_company_id = default_company_obj['company_id'] if default_company_obj else None
        if default_company_id is None:
            QMessageBox.warning(self, self.tr("Avertissement"), self.tr("Aucune société par défaut n'est définie. Les détails du vendeur peuvent être manquants."))
            # Allow proceeding, context will handle missing seller info gracefully

        client_id_for_context = self.client_info.get('client_id')
        # Initial project_id from client_info, can be overridden by additional_context
        project_id_for_context_arg = self.client_info.get('project_id', self.client_info.get('project_identifier'))

        for item in selected_items:
            template_data = item.data(Qt.UserRole)
            if not isinstance(template_data, dict): # Check if data is a dict
                QMessageBox.warning(self, self.tr("Erreur Modèle"), self.tr("Données de modèle invalides pour l'élément sélectionné."))
                continue

            db_template_name = template_data.get('template_name', 'N/A')
            db_template_lang = template_data.get('language_code', 'N/A')
            actual_template_filename = template_data.get('base_file_name', None)
            template_type = template_data.get('template_type', 'UNKNOWN')
            # template_id = template_data.get('template_id') # Available if needed

            target_dir_for_document = os.path.join(self.client_info["base_folder_path"], db_template_lang)
            os.makedirs(target_dir_for_document, exist_ok=True)

            if not actual_template_filename:
                QMessageBox.warning(self, self.tr("Erreur Modèle"), self.tr("Nom de fichier manquant pour le modèle '{0}'. Impossible de créer.").format(db_template_name)); continue

            template_file_found_abs = os.path.join(self.config["templates_dir"], db_template_lang, actual_template_filename)

            if os.path.exists(template_file_found_abs):
                target_path = os.path.join(target_dir_for_document, actual_template_filename)
                try:
                    shutil.copy(template_file_found_abs, target_path)

                    additional_context = {} # Initialize for each document
                    # Copy general client info that might be used as fallbacks by get_document_context_data
                    # or for non-packing list documents.
                    # For instance, project_id, invoice_id if they are top-level in self.client_info
                    if 'project_id' in self.client_info: additional_context['project_id'] = self.client_info['project_id']
                    if 'invoice_id' in self.client_info: additional_context['invoice_id'] = self.client_info['invoice_id'] # Example

                    if template_type == 'HTML_PACKING_LIST':
                        additional_context['document_type'] = 'packing_list'
                        additional_context['current_document_type_for_notes'] = 'HTML_PACKING_LIST' # Or template_type

                        packing_details_payload = {}
                        linked_products = db_manager.get_products_for_client_or_project(
                            client_id_for_context,
                            project_id=project_id_for_context_arg # Use client/project specific products
                        )
                        linked_products = linked_products if linked_products else []

                        packing_items_data = []
                        total_net_w = 0.0
                        total_gross_w = 0.0
                        total_pkg_count = 0

                        for idx, prod_data in enumerate(linked_products):
                            net_w = float(prod_data.get('weight', 0.0) or 0.0)
                            quantity = float(prod_data.get('quantity', 1.0) or 1.0)
                            gross_w = net_w * 1.05 # Example: 5% markup for packaging
                            dims = prod_data.get('dimensions', 'N/A')
                            num_pkgs = 1 # Default, could be based on quantity or product settings
                            pkg_type = 'Carton' # Default

                            packing_items_data.append({
                                'marks_nos': f'BOX {total_pkg_count + 1}',
                                'product_id': prod_data.get('product_id'),
                                'product_name_override': None, # Let context resolver handle name
                                'quantity_description': f"{quantity} {prod_data.get('unit_of_measure', 'unit(s)')}",
                                'num_packages': num_pkgs,
                                'package_type': pkg_type,
                                'net_weight_kg_item': net_w * quantity,
                                'gross_weight_kg_item': gross_w * quantity,
                                'dimensions_cm_item': dims
                            })
                            total_net_w += net_w * quantity
                            total_gross_w += gross_w * quantity
                            total_pkg_count += num_pkgs

                        if not linked_products:
                            packing_items_data.append({
                                'marks_nos': 'N/A', 'product_id': None, 'product_name_override': 'No products linked to client/project.',
                                'quantity_description': '', 'num_packages': 0, 'package_type': '',
                                'net_weight_kg_item': 0, 'gross_weight_kg_item': 0, 'dimensions_cm_item': ''
                            })

                        packing_details_payload['items'] = packing_items_data
                        packing_details_payload['total_packages'] = total_pkg_count
                        packing_details_payload['total_net_weight_kg'] = round(total_net_w, 2)
                        packing_details_payload['total_gross_weight_kg'] = round(total_gross_w, 2)
                        packing_details_payload['total_volume_cbm'] = 'N/A' # Placeholder, implement calculation if needed

                        # Override IDs for the packing list document itself
                        client_project_identifier = self.client_info.get('project_identifier', self.client_info.get('client_id', 'NOID')) # Fallback
                        timestamp_str = datetime.now().strftime('%Y%m%d')
                        additional_context['packing_list_id'] = f"PL-{client_project_identifier}-{timestamp_str}"
                        additional_context['invoice_id'] = f"INVREF-{client_project_identifier}-{timestamp_str}" # Reference invoice
                        additional_context['project_id'] = self.client_info.get('project_identifier', 'N/A') # Display project ID on doc

                        additional_context['packing_details'] = packing_details_payload
                    else:
                        # For non-packing lists, pass relevant parts of client_info
                        # or a more generic context.
                        # Making a copy to avoid modifying self.client_info if it's a shared object.
                        additional_context.update(self.client_info.copy())
                        additional_context['document_type'] = template_type
                        # Ensure current_document_type_for_notes is set if notes are used for other HTML docs
                        if template_type.startswith("HTML_"):
                             additional_context['current_document_type_for_notes'] = template_type


                    if target_path.lower().endswith(".docx"):
                        # For docx, additional_context might need to be self.client_info directly
                        # or a transformation of it, depending on populate_docx_template needs.
                        # For now, assuming populate_docx_template uses self.client_info format.
                        populate_docx_template(target_path, self.client_info)
                    elif target_path.lower().endswith(".html"):
                        with open(target_path, 'r', encoding='utf-8') as f: template_content = f.read()

                        document_context = db_manager.get_document_context_data(
                            client_id=client_id_for_context,
                            company_id=default_company_id,
                            target_language_code=db_template_lang,
                            project_id=project_id_for_context_arg, # Main project context
                            additional_context=additional_context # Contains overrides and specific data like packing_details
                        )
                        populated_content = HtmlEditor.populate_html_content(template_content, document_context)
                        with open(target_path, 'w', encoding='utf-8') as f: f.write(populated_content)

                    created_files_count += 1
                except Exception as e_create: QMessageBox.warning(self, self.tr("Erreur Création Document"), self.tr("Impossible de créer ou populer le document '{0}':\n{1}").format(actual_template_filename, e_create))
            else: QMessageBox.warning(self, self.tr("Erreur Modèle"), self.tr("Fichier modèle '{0}' introuvable pour '{1}'.").format(actual_template_filename, db_template_name))
        if created_files_count > 0: QMessageBox.information(self, self.tr("Documents créés"), self.tr("{0} documents ont été créés avec succès.").format(created_files_count)); self.accept()
        elif not selected_items: pass
        else: QMessageBox.warning(self, self.tr("Erreur"), self.tr("Aucun document n'a pu être créé. Vérifiez les erreurs précédentes."))

class CompilePdfDialog(QDialog):
    def __init__(self, client_info, config, app_root_dir, parent=None): # Added config and app_root_dir
        super().__init__(parent)
        self.client_info = client_info
        self.config = config # Store config
        self.app_root_dir = app_root_dir # Store app_root_dir
        self.setWindowTitle(self.tr("Compiler des PDF"))
        self.setMinimumSize(700, 500)
        self.setup_ui()

    def setup_ui(self):
        layout = QVBoxLayout(self)
        layout.addWidget(QLabel(self.tr("Sélectionnez les PDF à compiler:")))
        self.pdf_list = QTableWidget(); self.pdf_list.setColumnCount(4)
        self.pdf_list.setHorizontalHeaderLabels([self.tr("Sélection"), self.tr("Nom du fichier"), self.tr("Chemin"), self.tr("Pages (ex: 1-3,5)")])
        self.pdf_list.horizontalHeader().setSectionResizeMode(1, QHeaderView.Stretch); self.pdf_list.setSelectionBehavior(QAbstractItemView.SelectRows)
        layout.addWidget(self.pdf_list)
        btn_layout = QHBoxLayout()
        add_btn = QPushButton(self.tr("Ajouter PDF")); add_btn.setIcon(QIcon(":/icons/list-add.svg")); add_btn.clicked.connect(self.add_pdf); btn_layout.addWidget(add_btn)
        remove_btn = QPushButton(self.tr("Supprimer")); remove_btn.setIcon(QIcon(":/icons/delete.svg")); remove_btn.clicked.connect(self.remove_selected); btn_layout.addWidget(remove_btn)
        move_up_btn = QPushButton(self.tr("Monter")); move_up_btn.setIcon(QIcon.fromTheme("go-up")); move_up_btn.clicked.connect(self.move_up); btn_layout.addWidget(move_up_btn) # go-up not in list
        move_down_btn = QPushButton(self.tr("Descendre")); move_down_btn.setIcon(QIcon.fromTheme("go-down")); move_down_btn.clicked.connect(self.move_down); btn_layout.addWidget(move_down_btn) # go-down not in list
        layout.addLayout(btn_layout)
        options_layout = QHBoxLayout(); options_layout.addWidget(QLabel(self.tr("Nom du fichier compilé:")))
        self.output_name = QLineEdit(f"{self.tr('compilation')}_{datetime.now().strftime('%Y%m%d_%H%M')}.pdf"); options_layout.addWidget(self.output_name); layout.addLayout(options_layout)
        action_layout = QHBoxLayout()
        compile_btn = QPushButton(self.tr("Compiler PDF")); compile_btn.setIcon(QIcon(":/icons/document-export.svg")); compile_btn.setObjectName("primaryButton")
        compile_btn.clicked.connect(self.compile_pdf); action_layout.addWidget(compile_btn)
        cancel_btn = QPushButton(self.tr("Annuler")); cancel_btn.setIcon(QIcon(":/icons/dialog-cancel.svg")); cancel_btn.clicked.connect(self.reject); action_layout.addWidget(cancel_btn)
        layout.addLayout(action_layout)
        self.load_existing_pdfs()

    def load_existing_pdfs(self):
        client_dir = self.client_info["base_folder_path"]; pdf_files = []
        for root, dirs, files in os.walk(client_dir):
            for file in files:
                if file.lower().endswith('.pdf'): pdf_files.append(os.path.join(root, file))
        self.pdf_list.setRowCount(len(pdf_files))
        for i, file_path in enumerate(pdf_files):
            chk = QCheckBox(); chk.setChecked(True); self.pdf_list.setCellWidget(i, 0, chk)
            self.pdf_list.setItem(i, 1, QTableWidgetItem(os.path.basename(file_path)))
            self.pdf_list.setItem(i, 2, QTableWidgetItem(file_path))
            pages_edit = QLineEdit("all"); pages_edit.setPlaceholderText(self.tr("all ou 1-3,5")); self.pdf_list.setCellWidget(i, 3, pages_edit)

    def add_pdf(self):
        file_paths, _ = QFileDialog.getOpenFileNames(self, self.tr("Sélectionner des PDF"), "", self.tr("Fichiers PDF (*.pdf)"));
        if not file_paths: return
        current_row_count = self.pdf_list.rowCount(); self.pdf_list.setRowCount(current_row_count + len(file_paths))
        for i, file_path in enumerate(file_paths):
            row = current_row_count + i; chk = QCheckBox(); chk.setChecked(True); self.pdf_list.setCellWidget(row, 0, chk)
            self.pdf_list.setItem(row, 1, QTableWidgetItem(os.path.basename(file_path))); self.pdf_list.setItem(row, 2, QTableWidgetItem(file_path))
            pages_edit = QLineEdit("all"); pages_edit.setPlaceholderText(self.tr("all ou 1-3,5")); self.pdf_list.setCellWidget(row, 3, pages_edit)

    def remove_selected(self):
        selected_rows = set(index.row() for index in self.pdf_list.selectedIndexes())
        for row in sorted(selected_rows, reverse=True): self.pdf_list.removeRow(row)

    def move_up(self):
        current_row = self.pdf_list.currentRow()
        if current_row > 0: self.swap_rows(current_row, current_row - 1); self.pdf_list.setCurrentCell(current_row - 1, 0)

    def move_down(self):
        current_row = self.pdf_list.currentRow()
        if current_row < self.pdf_list.rowCount() - 1: self.swap_rows(current_row, current_row + 1); self.pdf_list.setCurrentCell(current_row + 1, 0)

    def swap_rows(self, row1, row2):
        for col in range(self.pdf_list.columnCount()):
            item1 = self.pdf_list.takeItem(row1, col); item2 = self.pdf_list.takeItem(row2, col)
            self.pdf_list.setItem(row1, col, item2); self.pdf_list.setItem(row2, col, item1)
        widget1 = self.pdf_list.cellWidget(row1,0); widget3 = self.pdf_list.cellWidget(row1,3); widget2 = self.pdf_list.cellWidget(row2,0); widget4 = self.pdf_list.cellWidget(row2,3)
        self.pdf_list.setCellWidget(row1,0,widget2); self.pdf_list.setCellWidget(row1,3,widget4); self.pdf_list.setCellWidget(row2,0,widget1); self.pdf_list.setCellWidget(row2,3,widget3)

    def compile_pdf(self):
        merger = PdfMerger(); output_name = self.output_name.text().strip()
        if not output_name: QMessageBox.warning(self, self.tr("Nom manquant"), self.tr("Veuillez spécifier un nom de fichier pour la compilation.")); return
        if not output_name.lower().endswith('.pdf'): output_name += '.pdf'
        output_path = os.path.join(self.client_info["base_folder_path"], output_name)
        cover_path = self.create_cover_page()
        if cover_path: merger.append(cover_path)
        for row in range(self.pdf_list.rowCount()):
            chk = self.pdf_list.cellWidget(row, 0)
            if chk and chk.isChecked():
                file_path = self.pdf_list.item(row, 2).text(); pages_spec = self.pdf_list.cellWidget(row, 3).text().strip()
                try:
                    if pages_spec.lower() == "all" or not pages_spec: merger.append(file_path)
                    else:
                        pages = [];
                        for part in pages_spec.split(','):
                            if '-' in part: start, end = part.split('-'); pages.extend(range(int(start), int(end)+1))
                            else: pages.append(int(part))
                        merger.append(file_path, pages=[p-1 for p in pages])
                except Exception as e: QMessageBox.warning(self, self.tr("Erreur"), self.tr("Erreur lors de l'ajout de {0}:\n{1}").format(os.path.basename(file_path), str(e)))
        try:
            with open(output_path, 'wb') as f: merger.write(f)
            if cover_path and os.path.exists(cover_path): os.remove(cover_path)
            QMessageBox.information(self, self.tr("Compilation réussie"), self.tr("Le PDF compilé a été sauvegardé dans:\n{0}").format(output_path))
            self.offer_download_or_email(output_path); self.accept()
        except Exception as e: QMessageBox.critical(self, self.tr("Erreur"), self.tr("Erreur lors de la compilation du PDF:\n{0}").format(str(e)))

    def create_cover_page(self):
        config_dict = {'title': self.tr("Compilation de Documents - Projet: {0}").format(self.client_info.get('project_identifier', self.tr('N/A'))),
                       'subtitle': self.tr("Client: {0}").format(self.client_info.get('client_name', self.tr('N/A'))),
                       'author': self.client_info.get('company_name', PAGEDEGRDE_APP_CONFIG.get('default_institution', self.tr('Votre Entreprise'))),
                       'institution': "", 'department': "", 'doc_type': self.tr("Compilation de Documents"),
                       'date': datetime.now().strftime('%d/%m/%Y %H:%M'), 'version': "1.0",
                       'font_name': PAGEDEGRDE_APP_CONFIG.get('default_font', 'Helvetica'), 'font_size_title': 20, 'font_size_subtitle': 16, 'font_size_author': 10,
                       'text_color': PAGEDEGRDE_APP_CONFIG.get('default_text_color', '#000000'), 'template_style': 'Moderne', 'show_horizontal_line': True, 'line_y_position_mm': 140,
                       'logo_data': None, 'logo_width_mm': 40, 'logo_height_mm': 40, 'logo_x_mm': 25, 'logo_y_mm': 297 - 25 - 40,
                       'margin_top': 25, 'margin_bottom': 25, 'margin_left': 20, 'margin_right': 20,
                       'footer_text': self.tr("Document compilé le {0}").format(datetime.now().strftime('%d/%m/%Y'))}
        logo_path = os.path.join(self.app_root_dir, "logo.png") # Use self.app_root_dir
        if os.path.exists(logo_path):
            try:
                with open(logo_path, "rb") as f_logo: config_dict['logo_data'] = f_logo.read()
            except Exception as e_logo: print(self.tr("Erreur chargement logo.png: {0}").format(e_logo))
        try:
            pdf_bytes = generate_cover_page_logic(config_dict) # Uses imported generate_cover_page_logic
            base_temp_dir = self.client_info.get("base_folder_path", QDir.tempPath()); temp_cover_filename = f"cover_page_generated_{datetime.now().strftime('%Y%m%d%H%M%S%f')}.pdf"
            temp_cover_path = os.path.join(base_temp_dir, temp_cover_filename)
            with open(temp_cover_path, "wb") as f: f.write(pdf_bytes)
            return temp_cover_path
        except Exception as e: print(self.tr("Erreur lors de la génération de la page de garde via pagedegrde: {0}").format(e)); QMessageBox.warning(self, self.tr("Erreur Page de Garde"), self.tr("Impossible de générer la page de garde personnalisée: {0}").format(e)); return None

    def offer_download_or_email(self, pdf_path):
        msg_box = QMessageBox(self); msg_box.setWindowTitle(self.tr("Compilation réussie")); msg_box.setText(self.tr("Le PDF compilé a été sauvegardé dans:\n{0}").format(pdf_path))
        download_btn = msg_box.addButton(self.tr("Télécharger"), QMessageBox.ActionRole); email_btn = msg_box.addButton(self.tr("Envoyer par email"), QMessageBox.ActionRole)
        close_btn = msg_box.addButton(self.tr("Fermer"), QMessageBox.RejectRole)
        msg_box.exec_()
        if msg_box.clickedButton() == download_btn: QDesktopServices.openUrl(QUrl.fromLocalFile(pdf_path))
        elif msg_box.clickedButton() == email_btn: self.send_email(pdf_path)

    def send_email(self, pdf_path):
        primary_email = None; client_uuid = self.client_info.get("client_id")
        if client_uuid:
            contacts_for_client = db_manager.get_contacts_for_client(client_uuid)
            if contacts_for_client:
                for contact in contacts_for_client:
                    if contact.get('is_primary_for_client'): primary_email = contact.get('email'); break
        email, ok = QInputDialog.getText(self, self.tr("Envoyer par email"), self.tr("Adresse email du destinataire:"), text=primary_email or "")
        if not ok or not email.strip(): return
        # Use self.config for SMTP settings
        if not self.config.get("smtp_server") or not self.config.get("smtp_user"): QMessageBox.warning(self, self.tr("Configuration manquante"), self.tr("Veuillez configurer les paramètres SMTP dans les paramètres de l'application.")); return
        msg = MIMEMultipart(); msg['From'] = self.config["smtp_user"]; msg['To'] = email; msg['Subject'] = self.tr("Documents compilés - {0}").format(self.client_info['client_name'])
        body = self.tr("Bonjour,\n\nVeuillez trouver ci-joint les documents compilés pour le projet {0}.\n\nCordialement,\nVotre équipe").format(self.client_info['project_identifier']); msg.attach(MIMEText(body, 'plain'))
        with open(pdf_path, 'rb') as f: part = MIMEApplication(f.read(), Name=os.path.basename(pdf_path))
        part['Content-Disposition'] = f'attachment; filename="{os.path.basename(pdf_path)}"'; msg.attach(part)
        try:
            server = smtplib.SMTP(self.config["smtp_server"], self.config.get("smtp_port", 587))
            if self.config.get("smtp_port", 587) == 587: server.starttls()
            server.login(self.config["smtp_user"], self.config["smtp_password"]); server.send_message(msg); server.quit()
            QMessageBox.information(self, self.tr("Email envoyé"), self.tr("Le document a été envoyé avec succès."))
        except Exception as e: QMessageBox.critical(self, self.tr("Erreur d'envoi"), self.tr("Erreur lors de l'envoi de l'email:\n{0}").format(str(e)))

class EditClientDialog(QDialog):
    def __init__(self, client_info, config, parent=None): # Config is passed but not explicitly used in original for DB path
        super().__init__(parent)
        self.client_info = client_info
        self.config = config # Store config
        self.setup_ui()

    def setup_ui(self):
        self.setWindowTitle(self.tr("Modifier Client")); self.setMinimumSize(500, 430)
        layout = QFormLayout(self); layout.setSpacing(10)
        self.client_name_input = QLineEdit(self.client_info.get('client_name', '')); layout.addRow(self.tr("Nom Client:"), self.client_name_input)
        self.company_name_input = QLineEdit(self.client_info.get('company_name', '')); layout.addRow(self.tr("Nom Entreprise:"), self.company_name_input)
        self.client_need_input = QLineEdit(self.client_info.get('primary_need_description', self.client_info.get('need',''))); layout.addRow(self.tr("Besoin Client:"), self.client_need_input)
        self.project_id_input_field = QLineEdit(self.client_info.get('project_identifier', '')); layout.addRow(self.tr("ID Projet:"), self.project_id_input_field)
        self.final_price_input = QDoubleSpinBox(); self.final_price_input.setPrefix("€ "); self.final_price_input.setRange(0,10000000); self.final_price_input.setValue(float(self.client_info.get('price',0.0))); self.final_price_input.setReadOnly(True)
        price_info_label = QLabel(self.tr("Le prix final est calculé à partir des produits et n'est pas modifiable ici.")); price_info_label.setObjectName("priceInfoLabel")
        price_layout = QHBoxLayout(); price_layout.addWidget(self.final_price_input); price_layout.addWidget(price_info_label); layout.addRow(self.tr("Prix Final:"), price_layout)
        self.status_select_combo = QComboBox(); self.populate_statuses()
        current_status_id = self.client_info.get('status_id')
        if current_status_id is not None:
            index = self.status_select_combo.findData(current_status_id)
            if index >= 0: self.status_select_combo.setCurrentIndex(index)
        layout.addRow(self.tr("Statut Client:"), self.status_select_combo)
        self.category_input = QLineEdit(self.client_info.get('category', '')); layout.addRow(self.tr("Catégorie:"), self.category_input)
        self.notes_edit = QTextEdit(self.client_info.get('notes', '')); self.notes_edit.setPlaceholderText(self.tr("Ajoutez des notes sur ce client...")); self.notes_edit.setFixedHeight(80); layout.addRow(self.tr("Notes:"), self.notes_edit)
        self.country_select_combo = QComboBox(); self.country_select_combo.setEditable(True); self.country_select_combo.setInsertPolicy(QComboBox.NoInsert)
        self.country_select_combo.completer().setCompletionMode(QCompleter.PopupCompletion); self.country_select_combo.completer().setFilterMode(Qt.MatchContains)
        self.populate_countries()
        current_country_id = self.client_info.get('country_id')
        if current_country_id is not None:
            index = self.country_select_combo.findData(current_country_id)
            if index >= 0:
                self.country_select_combo.setCurrentIndex(index)
            else:
                current_country_name = self.client_info.get('country')
                if current_country_name:
                    index_name = self.country_select_combo.findText(current_country_name)
                    if index_name >= 0:
                        self.country_select_combo.setCurrentIndex(index_name)
        self.country_select_combo.currentTextChanged.connect(self.load_cities_for_country_edit); layout.addRow(self.tr("Pays Client:"), self.country_select_combo)
        self.city_select_combo = QComboBox(); self.city_select_combo.setEditable(True); self.city_select_combo.setInsertPolicy(QComboBox.NoInsert)
        self.city_select_combo.completer().setCompletionMode(QCompleter.PopupCompletion); self.city_select_combo.completer().setFilterMode(Qt.MatchContains)
        self.load_cities_for_country_edit(self.country_select_combo.currentText())
        current_city_id = self.client_info.get('city_id')
        if current_city_id is not None:
            index = self.city_select_combo.findData(current_city_id)
            if index >= 0:
                self.city_select_combo.setCurrentIndex(index)
            else:
                current_city_name = self.client_info.get('city')
                if current_city_name:
                    index_name = self.city_select_combo.findText(current_city_name)
                    if index_name >= 0:
                        self.city_select_combo.setCurrentIndex(index_name)
        layout.addRow(self.tr("Ville Client:"), self.city_select_combo)
        self.language_select_combo = QComboBox()
        self.lang_display_to_codes_map = {self.tr("Français uniquement (fr)"): ["fr"], self.tr("Arabe uniquement (ar)"): ["ar"], self.tr("Turc uniquement (tr)"): ["tr"], self.tr("Toutes les langues (fr, ar, tr)"): ["fr", "ar", "tr"]}
        self.language_select_combo.addItems(list(self.lang_display_to_codes_map.keys()))
        current_lang_codes = self.client_info.get('selected_languages', ['fr'])
        if not isinstance(current_lang_codes, list): current_lang_codes = [code.strip() for code in str(current_lang_codes).split(',') if code.strip()]
        selected_display_string = None
        for display_string, codes_list in self.lang_display_to_codes_map.items():
            if sorted(codes_list) == sorted(current_lang_codes): selected_display_string = display_string; break
        if selected_display_string: self.language_select_combo.setCurrentText(selected_display_string)
        else: self.language_select_combo.setCurrentText(self.tr("Français uniquement (fr)"))
        layout.addRow(self.tr("Langues:"), self.language_select_combo)
        button_box = QDialogButtonBox(QDialogButtonBox.Ok | QDialogButtonBox.Cancel)
        button_box.button(QDialogButtonBox.Ok).setText(self.tr("OK")); button_box.button(QDialogButtonBox.Cancel).setText(self.tr("Annuler"))
        button_box.accepted.connect(self.accept); button_box.rejected.connect(self.reject); layout.addRow(button_box)

    def populate_statuses(self):
        self.status_select_combo.clear()
        try:
            statuses = db_manager.get_all_status_settings(status_type='Client')
            if statuses is None: statuses = []
            for status_dict in statuses: self.status_select_combo.addItem(status_dict['status_name'], status_dict.get('status_id'))
        except Exception as e: QMessageBox.warning(self, self.tr("Erreur DB"), self.tr("Erreur de chargement des statuts client:\n{0}").format(str(e)))

    def populate_countries(self):
        self.country_select_combo.clear()
        try:
            countries = db_manager.get_all_countries()
            if countries is None: countries = []
            for country_dict in countries: self.country_select_combo.addItem(country_dict['country_name'], country_dict.get('country_id'))
        except Exception as e: QMessageBox.warning(self, self.tr("Erreur DB"), self.tr("Erreur de chargement des pays:\n{0}").format(str(e)))

    def load_cities_for_country_edit(self, country_name_str):
        self.city_select_combo.clear();
        if not country_name_str: return
        selected_country_id = self.country_select_combo.currentData()
        if selected_country_id is None:
            country_obj_by_name = db_manager.get_country_by_name(country_name_str)
            if country_obj_by_name: selected_country_id = country_obj_by_name['country_id']
            else: return
        try:
            cities = db_manager.get_all_cities(country_id=selected_country_id)
            if cities is None: cities = []
            for city_dict in cities: self.city_select_combo.addItem(city_dict['city_name'], city_dict.get('city_id'))
        except Exception as e: QMessageBox.warning(self, self.tr("Erreur DB"), self.tr("Erreur de chargement des villes:\n{0}").format(str(e)))

    def get_data(self) -> dict:
        data = {}; data['client_name'] = self.client_name_input.text().strip(); data['company_name'] = self.company_name_input.text().strip()
        data['primary_need_description'] = self.client_need_input.text().strip(); data['project_identifier'] = self.project_id_input_field.text().strip()
        data['price'] = self.final_price_input.value(); data['status_id'] = self.status_select_combo.currentData()
        data['category'] = self.category_input.text().strip(); data['notes'] = self.notes_edit.toPlainText().strip()
        country_id = self.country_select_combo.currentData()
        if country_id is None:
            country_name = self.country_select_combo.currentText().strip()
            if country_name:
                country_obj = db_manager.get_country_by_name(country_name)
                if country_obj: country_id = country_obj['country_id']
        data['country_id'] = country_id
        city_id = self.city_select_combo.currentData()
        if city_id is None:
            city_name = self.city_select_combo.currentText().strip()
            if city_name and data.get('country_id') is not None:
                city_obj = db_manager.get_city_by_name_and_country_id(city_name, data['country_id'])
                if city_obj: city_id = city_obj['city_id']
        data['city_id'] = city_id
        selected_lang_display_text = self.language_select_combo.currentText()
        lang_codes_list = self.lang_display_to_codes_map.get(selected_lang_display_text, ["fr"])
        data['selected_languages'] = ",".join(lang_codes_list)
        return data

# DIALOG CLASSES MOVED FROM MAIN.PY END HERE

class SendEmailDialog(QDialog):
    def __init__(self, client_email, config, client_id=None, parent=None): # Added client_id
        super().__init__(parent)
        self.client_email = client_email
        self.config = config
        self.client_id = client_id # Store client_id
        self.client_info = None
        if self.client_id:
            try:
                self.client_info = db_manager.get_client_by_id(self.client_id)
            except Exception as e:
                print(f"Error fetching client_info in SendEmailDialog: {e}")
                # Optionally, show a non-critical error to the user or log it
                # QMessageBox.warning(self, self.tr("Erreur Client"), self.tr("Impossible de charger les informations du client."))
        self.attachments = []  # List to store paths of attachments
        self.active_template_type = None # Initialize active template type

        self.setWindowTitle(self.tr("Envoyer un Email"))
        self.setMinimumSize(600, 550) # Increased min height for new button
        self.setup_ui()

    def setup_ui(self):
        layout = QVBoxLayout(self)
        form_layout = QFormLayout()

        to_layout = QHBoxLayout() # Layout for "To" field and "Select Contacts" button
        self.to_edit = QLineEdit(self.client_email)
        to_layout.addWidget(self.to_edit)

        if self.client_id: # Only add button if client_id is available
            self.select_contacts_btn = QPushButton(self.tr("Sélectionner Contacts"))
            self.select_contacts_btn.setIcon(QIcon.fromTheme("address-book-new", QIcon(":/icons/user-plus.svg"))) # Example icon
            self.select_contacts_btn.clicked.connect(self.open_select_contacts_dialog)
            to_layout.addWidget(self.select_contacts_btn)

        form_layout.addRow(self.tr("À:"), to_layout)

        # Template Selection UI
        template_selection_layout = QHBoxLayout()
        form_layout.addRow(self.tr("Modèle d'Email:"), template_selection_layout)

        self.language_combo = QComboBox()
        self.language_combo.setPlaceholderText(self.tr("Langue..."))
        template_selection_layout.addWidget(self.language_combo)

        self.template_combo = QComboBox()
        self.template_combo.setPlaceholderText(self.tr("Sélectionner un modèle..."))
        template_selection_layout.addWidget(self.template_combo)

        # Subject and Body
        self.subject_edit = QLineEdit()
        form_layout.addRow(self.tr("Sujet:"), self.subject_edit)

        self.body_edit = QTextEdit()
        self.body_edit.setPlaceholderText(self.tr("Saisissez votre message ici ou sélectionnez un modèle..."))
        form_layout.addRow(self.tr("Corps:"), self.body_edit)

        layout.addLayout(form_layout)

        # Initialize template related attributes
        self.email_template_types = ['EMAIL_BODY_HTML', 'EMAIL_BODY_TXT'] # Define here for clarity
        self.default_company_id = None
        try:
            default_company_obj = db_manager.get_default_company()
            if default_company_obj:
                self.default_company_id = default_company_obj.get('company_id')
        except Exception as e:
            print(f"Error fetching default company ID: {e}")

        # Connect signals for template selection
        self.language_combo.currentTextChanged.connect(self.load_email_templates)
        self.template_combo.currentIndexChanged.connect(self.on_template_selected)

        # Load initial template data
        self.load_available_languages()
        # self.load_email_templates() will be called by load_available_languages signal or explicitly if needed
        # However, it's better to explicitly call it after languages are loaded if there's a default language.
        if self.language_combo.count() > 0: # If languages were loaded and one is selected
            self.load_email_templates(self.language_combo.currentText())


    def load_available_languages(self):
        self.language_combo.blockSignals(True)
        self.language_combo.clear()

        available_langs = set()
        try:
            for template_type in self.email_template_types:
                langs = db_manager.get_distinct_languages_for_template_type(template_type)
                if langs:
                    available_langs.update(lang_tuple[0] for lang_tuple in langs if lang_tuple and lang_tuple[0])
        except Exception as e:
            print(f"Error loading available languages for email templates: {e}")
            # Fallback to a default list or handle error
            available_langs.update(["fr", "en"]) # Default fallback

        sorted_langs = sorted(list(available_langs))
        self.language_combo.addItems(sorted_langs)

        preferred_lang_set = False
        if self.client_info and self.client_info.get('selected_languages'):
            client_langs_str = self.client_info['selected_languages']
            client_langs_list = [lang.strip() for lang in client_langs_str.split(',') if lang.strip()]
            if client_langs_list:
                first_client_lang = client_langs_list[0]
                if first_client_lang in sorted_langs:
                    self.language_combo.setCurrentText(first_client_lang)
                    preferred_lang_set = True

        if not preferred_lang_set and sorted_langs: # Default to first available if client pref not set/found
            self.language_combo.setCurrentIndex(0)

        self.language_combo.blockSignals(False)
        # Manually trigger template loading for the initially set language
        if self.language_combo.currentText():
             self.load_email_templates(self.language_combo.currentText())


    def load_email_templates(self, language_code):
        self.template_combo.blockSignals(True)
        self.template_combo.clear()
        self.template_combo.addItem(self.tr("--- Aucun Modèle ---"), None) # "None" option

        if not language_code:
            self.template_combo.blockSignals(False)
            self.on_template_selected(0) # Trigger body clearing etc.
            return

        try:
            all_templates_for_lang = []
            for template_type in self.email_template_types:
                # Corrected function call: get_templates_by_type
                templates = db_manager.get_templates_by_type(
                    template_type=template_type,
                    language_code=language_code
                )
                if templates:
                    all_templates_for_lang.extend(templates)

            # Sort templates by name, for example
            all_templates_for_lang.sort(key=lambda x: x.get('template_name', ''))

            for template in all_templates_for_lang:
                self.template_combo.addItem(template['template_name'], template['template_id'])
        except Exception as e:
            print(f"Error loading email templates for lang {language_code}: {e}")
            QMessageBox.warning(self, self.tr("Erreur Modèles Email"),
                                self.tr("Impossible de charger les modèles d'email pour la langue {0}:\n{1}").format(language_code, str(e)))

        self.template_combo.blockSignals(False)
        self.on_template_selected(self.template_combo.currentIndex()) # Ensure consistent state after loading


    def on_template_selected(self, index):
        template_id = self.template_combo.itemData(index)
        self.active_template_type = None # Reset by default

        if template_id is None: # "--- Aucun Modèle ---" selected
            self.body_edit.setPlainText("")
            self.body_edit.setReadOnly(False)
            self.subject_edit.setText("") # Clear subject too
            # self.subject_edit.setReadOnly(False) # If subject was also read-only
            # self.active_template_type already None
            return

        try:
            template_details = db_manager.get_template_details_by_id(template_id) # Ensure this method exists and fetches all needed details
            if not template_details:
                QMessageBox.warning(self, self.tr("Erreur Modèle"), self.tr("Détails du modèle non trouvés."))
                self.body_edit.setPlainText("")
                self.body_edit.setReadOnly(False)
                return

            template_lang = template_details.get('language_code')
            base_file_name = template_details.get('base_file_name')
            template_type = template_details.get('template_type')
            self.active_template_type = template_type # Store active template type
            email_subject_template = template_details.get('email_subject_template')

            if not self.config or "templates_dir" not in self.config:
                QMessageBox.critical(self, self.tr("Erreur Configuration"), self.tr("Le dossier des modèles n'est pas configuré."))
                return

            template_file_path = os.path.join(self.config["templates_dir"], template_lang, base_file_name)

            if not os.path.exists(template_file_path):
                QMessageBox.warning(self, self.tr("Erreur Fichier Modèle"),
                                    self.tr("Fichier modèle introuvable:\n{0}").format(template_file_path))
                self.body_edit.setPlainText("")
                self.body_edit.setReadOnly(False)
                return

            with open(template_file_path, 'r', encoding='utf-8') as f:
                template_content = f.read()

            # Fetch context data
            context_data = {}
            if self.client_info and self.client_info.get('client_id'):
                # Ensure get_document_context_data can handle None for project_id if not always present
                context_data = db_manager.get_document_context_data(
                    client_id=self.client_info['client_id'],
                    company_id=self.default_company_id, # Fetched in constructor
                    target_language_code=template_lang,
                    project_id=self.client_info.get('project_id') # Pass project_id if available
                )
            else: # Minimal context if no client_info (e.g. sending general email)
                if self.default_company_id:
                     company_details = db_manager.get_company_by_id(self.default_company_id)
                     if company_details : context_data['seller'] = company_details
                # Add other generic placeholders if needed

            # Populate content
            populated_body = ""
            if template_type == 'EMAIL_BODY_HTML':
                # HtmlEditor.populate_html_content expects client_info and company_id separately
                # We should adapt or use a more generic placeholder replacement for context_data
                # For now, let's assume HtmlEditor.populate_html_content can take a generic context_data dict
                # OR, we reconstruct the specific expected dict for it.
                # Let's try to make it work with a generic context_data for now.
                # A simple string replacement is safer if HtmlEditor is too specific.
                # For a robust solution, HtmlEditor.populate_html_content might need to be refactored
                # or a new utility for generic context dict population created.

                # Simple placeholder replacement for HTML (basic example)
                # More complex logic might be needed from HtmlEditor if it does more (e.g. loops, conditions)
                populated_body = template_content
                for key, value in context_data.items(): # context_data might have nested dicts
                    if isinstance(value, dict):
                        for sub_key, sub_value in value.items():
                             placeholder = f"{{{{{key}.{sub_key}}}}}"
                             populated_body = populated_body.replace(placeholder, str(sub_value) if sub_value is not None else "")
                    else:
                        placeholder = f"{{{{{key}}}}}"
                        populated_body = populated_body.replace(placeholder, str(value) if value is not None else "")
                self.body_edit.setHtml(populated_body)

            elif template_type == 'EMAIL_BODY_TXT':
                populated_body = template_content
                for key, value in context_data.items():
                    if isinstance(value, dict):
                        for sub_key, sub_value in value.items():
                             placeholder = f"{{{{{key}.{sub_key}}}}}"
                             populated_body = populated_body.replace(placeholder, str(sub_value) if sub_value is not None else "")
                    else:
                        placeholder = f"{{{{{key}}}}}"
                        populated_body = populated_body.replace(placeholder, str(value) if value is not None else "")
                self.body_edit.setPlainText(populated_body)
            else:
                self.body_edit.setPlainText(self.tr("Type de modèle non supporté pour l'aperçu."))

            self.body_edit.setReadOnly(True) # Make read-only when template is active

            # Populate Subject
            if email_subject_template:
                populated_subject = email_subject_template
                for key, value in context_data.items():
                     if isinstance(value, dict):
                        for sub_key, sub_value in value.items():
                             placeholder = f"{{{{{key}.{sub_key}}}}}"
                             populated_subject = populated_subject.replace(placeholder, str(sub_value) if sub_value is not None else "")
                     else:
                        placeholder = f"{{{{{key}}}}}"
                        populated_subject = populated_subject.replace(placeholder, str(value) if value is not None else "")
                self.subject_edit.setText(populated_subject)
            else:
                # If template has no subject, clear it or leave as is? Let's clear.
                self.subject_edit.setText("")
            # self.subject_edit.setReadOnly(True) # Optionally make subject read-only

        except Exception as e:
            print(f"Error applying email template (ID: {template_id}): {e}")
            QMessageBox.critical(self, self.tr("Erreur Application Modèle"),
                                 self.tr("Une erreur est survenue lors de l'application du modèle:\n{0}").format(str(e)))
            self.body_edit.setPlainText("")
            self.body_edit.setReadOnly(False)
            self.active_template_type = None # Reset on error


        attachment_buttons_layout = QHBoxLayout() # Renamed for clarity
        self.add_attachment_btn = QPushButton(self.tr("Ajouter Pièce Jointe (Fichier)"))
        self.add_attachment_btn.setIcon(QIcon.fromTheme("document-open", QIcon(":/icons/plus.svg")))
        self.add_attachment_btn.clicked.connect(self.add_attachment_from_file_system) # Renamed method
        attachment_buttons_layout.addWidget(self.add_attachment_btn)

        if self.client_info: # Only add "Add Client Document" button if client_info is available
            self.add_client_document_btn = QPushButton(self.tr("Ajouter Document Client"))
            self.add_client_document_btn.setIcon(QIcon.fromTheme("folder-open", QIcon(":/icons/folder.svg")))
            self.add_client_document_btn.clicked.connect(self.add_attachment_from_client_docs)
            attachment_buttons_layout.addWidget(self.add_client_document_btn)

        # Add Utility Document button
        self.add_utility_document_btn = QPushButton(self.tr("Ajouter Document Utilitaire"))
        self.add_utility_document_btn.setIcon(QIcon.fromTheme("document-properties", QIcon(":/icons/document.svg"))) # Example icon
        self.add_utility_document_btn.clicked.connect(self.add_attachment_from_utility_docs)
        attachment_buttons_layout.addWidget(self.add_utility_document_btn)

        self.remove_attachment_btn = QPushButton(self.tr("Supprimer Pièce Jointe"))
        self.remove_attachment_btn.setIcon(QIcon.fromTheme("edit-delete", QIcon(":/icons/trash.svg")))
        self.remove_attachment_btn.clicked.connect(self.remove_attachment)
        attachment_buttons_layout.addWidget(self.remove_attachment_btn)
        layout.addLayout(attachment_buttons_layout) # Add the layout for attachment buttons

        self.attachments_list_widget = QListWidget()
        self.attachments_list_widget.setSelectionMode(QAbstractItemView.SingleSelection)
        layout.addWidget(QLabel(self.tr("Pièces jointes:")))
        layout.addWidget(self.attachments_list_widget)

        button_box = QDialogButtonBox()
        send_button = button_box.addButton(self.tr("Envoyer"), QDialogButtonBox.AcceptRole)
        send_button.setIcon(QIcon.fromTheme("mail-send", QIcon(":/icons/bell.svg")))
        send_button.setObjectName("primaryButton")

        button_box.addButton(QDialogButtonBox.Cancel)

        button_box.accepted.connect(self.send_email_action)
        button_box.rejected.connect(self.reject)
        layout.addWidget(button_box)

    def open_select_contacts_dialog(self):
        if not self.client_id:
            QMessageBox.warning(self, self.tr("Erreur"), self.tr("ID Client non disponible."))
            return

        dialog = SelectContactsDialog(self.client_id, self)
        if dialog.exec_() == QDialog.Accepted:
            selected_emails = dialog.get_selected_emails()
            if selected_emails:
                current_text = self.to_edit.text().strip()
                current_emails = [email.strip() for email in current_text.split(',') if email.strip()]

                new_emails_to_add = []
                for email in selected_emails:
                    if email not in current_emails:
                        new_emails_to_add.append(email)

                if new_emails_to_add:
                    if current_text and not current_text.endswith(','):
                        prefix = ", " if current_emails else ""
                    elif not current_text:
                         prefix = ""
                    else:
                        prefix = " " if current_text else ""


                    self.to_edit.setText(current_text + prefix + ", ".join(new_emails_to_add))

    def add_attachment_from_client_docs(self):
        if not self.client_info:
            QMessageBox.warning(self, self.tr("Erreur"), self.tr("Informations client non disponibles pour sélectionner des documents."))
            return

        dialog = SelectClientAttachmentDialog(self.client_info, self)
        if dialog.exec_() == QDialog.Accepted:
            selected_files = dialog.get_selected_files()
            if selected_files:
                for file_path in selected_files:
                    if file_path not in self.attachments:
                        self.attachments.append(file_path)
                        self.attachments_list_widget.addItem(os.path.basename(file_path))
                    else:
                        QMessageBox.information(self, self.tr("Info"), self.tr("Le fichier '{0}' est déjà attaché.").format(os.path.basename(file_path)))

    def add_attachment_from_utility_docs(self):
        dialog = SelectUtilityAttachmentDialog(self.config, self)
        if dialog.exec_() == QDialog.Accepted:
            selected_files = dialog.get_selected_files()
            if selected_files:
                for file_path in selected_files:
                    if file_path not in self.attachments:
                        self.attachments.append(file_path)
                        self.attachments_list_widget.addItem(os.path.basename(file_path))
                    else:
                        QMessageBox.information(self, self.tr("Info"), self.tr("Le fichier '{0}' est déjà attaché.").format(os.path.basename(file_path)))

    def add_attachment_from_file_system(self): # Renamed from add_attachment
        files, _ = QFileDialog.getOpenFileNames(self, self.tr("Sélectionner des fichiers à joindre"), "", self.tr("Tous les fichiers (*.*)"))
        if files:
            for file_path in files:
                if file_path not in self.attachments:
                    self.attachments.append(file_path)
                    self.attachments_list_widget.addItem(os.path.basename(file_path))

    def remove_attachment(self):
        selected_items = self.attachments_list_widget.selectedItems()
        if not selected_items:
            return
        for item in selected_items:
            row = self.attachments_list_widget.row(item)
            self.attachments_list_widget.takeItem(row)
            # Remove from self.attachments by matching basename, less robust if multiple files with same name from different paths
            # A more robust way would be to store full paths in item data or find by index if list order is guaranteed.
            # For simplicity, let's find by index.
            if 0 <= row < len(self.attachments):
                del self.attachments[row]
            else: # Fallback if index is out of sync (should not happen with SingleSelection)
                try:
                    # Attempt to remove by matching basename from the list
                    file_to_remove = item.text()
                    self.attachments = [att for att in self.attachments if os.path.basename(att) != file_to_remove]
                except ValueError:
                    pass # Item not found, already removed or error

    def send_email_action(self):
        to_email = self.to_edit.text().strip()
        subject = self.subject_edit.text().strip()

        body_content = ""
        mime_subtype = 'plain' # Default to plain text

        if self.active_template_type == 'EMAIL_BODY_HTML':
            body_content = self.body_edit.toHtml()
            mime_subtype = 'html'
        else: # Covers 'EMAIL_BODY_TXT', None (manual), or any other case
            body_content = self.body_edit.toPlainText().strip()
            # mime_subtype remains 'plain'

        if not to_email:
            QMessageBox.warning(self, self.tr("Champ Requis"), self.tr("L'adresse email du destinataire est requise."))
            return
        if not subject:
            QMessageBox.warning(self, self.tr("Champ Requis"), self.tr("Le sujet de l'email est requis."))
            return

        # Use self.config for SMTP settings
        smtp_server = self.config.get("smtp_server")
        smtp_port = self.config.get("smtp_port", 587)
        smtp_user = self.config.get("smtp_user")
        smtp_password = self.config.get("smtp_password")

        if not smtp_server or not smtp_user: # Password can be empty for some configs
            QMessageBox.warning(self, self.tr("Configuration SMTP Manquante"),
                                self.tr("Veuillez configurer les détails du serveur SMTP dans les paramètres de l'application."))
            return

        msg = MIMEMultipart()
        msg['From'] = smtp_user
        msg['To'] = to_email
        msg['Subject'] = subject
        msg.attach(MIMEText(body_content, mime_subtype)) # Use determined content and subtype

        for attachment_path in self.attachments:
            try:
                with open(attachment_path, 'rb') as f:
                    part = MIMEApplication(f.read(), Name=os.path.basename(attachment_path))
                part['Content-Disposition'] = f'attachment; filename="{os.path.basename(attachment_path)}"'
                msg.attach(part)
            except Exception as e:
                QMessageBox.warning(self, self.tr("Erreur Pièce Jointe"), self.tr("Impossible de joindre le fichier {0}:\
{1}").format(os.path.basename(attachment_path), str(e)))
                return # Stop if an attachment fails

        try:
            server = smtplib.SMTP(smtp_server, smtp_port)
            if smtp_port == 587: # Standard port for TLS
                server.starttls()
            server.login(smtp_user, smtp_password)
            server.send_message(msg)
            server.quit()
            QMessageBox.information(self, self.tr("Email Envoyé"), self.tr("L'email a été envoyé avec succès."))
            self.accept() # Close dialog on success
        except Exception as e:
            QMessageBox.critical(self, self.tr("Erreur d'Envoi Email"), self.tr("Une erreur est survenue lors de l'envoi de l'email:\
{0}").format(str(e)))


class ProductEquivalencyDialog(QDialog):
    def __init__(self, parent=None):
        super().__init__(parent)
        self.setWindowTitle(self.tr("Gérer les Équivalences de Produits"))
        self.setMinimumSize(900, 700)

        self.current_selected_product_a_id = None
        self.current_selected_product_a_info = {} # To store name, lang
        self.current_selected_product_b_id = None
        self.current_selected_product_b_info = {} # To store name, lang

        self.setup_ui()
        self.load_equivalencies()

    def setup_ui(self):
        main_layout = QVBoxLayout(self)

        # --- Display Existing Equivalencies ---
        display_group = QGroupBox(self.tr("Équivalences Existantes"))
        display_layout = QVBoxLayout(display_group)

        self.equivalencies_table = QTableWidget()
        self.equivalencies_table.setColumnCount(7) # Equivalence ID (hidden), P_A ID (hidden), Name A, Lang A, P_B ID (hidden), Name B, Lang B
        self.equivalencies_table.setHorizontalHeaderLabels([
            "Equiv. ID", "ID Prod. A", self.tr("Produit A"), self.tr("Langue A"),
            "ID Prod. B", self.tr("Produit B"), self.tr("Langue B")
        ])
        self.equivalencies_table.setSelectionBehavior(QAbstractItemView.SelectRows)
        self.equivalencies_table.setEditTriggers(QAbstractItemView.NoEditTriggers)
        self.equivalencies_table.horizontalHeader().setSectionResizeMode(2, QHeaderView.Stretch)
        self.equivalencies_table.horizontalHeader().setSectionResizeMode(5, QHeaderView.Stretch)
        self.equivalencies_table.hideColumn(0) # Hide Equivalence ID
        self.equivalencies_table.hideColumn(1) # Hide Product A ID
        self.equivalencies_table.hideColumn(4) # Hide Product B ID
        self.equivalencies_table.itemSelectionChanged.connect(self._update_button_states)
        display_layout.addWidget(self.equivalencies_table)

        refresh_remove_layout = QHBoxLayout()
        self.refresh_button = QPushButton(self.tr("Actualiser la Liste"))
        self.refresh_button.setIcon(QIcon.fromTheme("view-refresh"))
        self.refresh_button.clicked.connect(self.load_equivalencies)
        refresh_remove_layout.addWidget(self.refresh_button)

        self.remove_button = QPushButton(self.tr("Supprimer l'Équivalence Sélectionnée"))
        self.remove_button.setIcon(QIcon.fromTheme("list-remove"))
        self.remove_button.setObjectName("dangerButton")
        self.remove_button.setEnabled(False)
        self.remove_button.clicked.connect(self.remove_selected_equivalency)
        refresh_remove_layout.addWidget(self.remove_button)
        display_layout.addLayout(refresh_remove_layout)
        main_layout.addWidget(display_group)

        # --- Add New Equivalency ---
        add_group = QGroupBox(self.tr("Ajouter Nouvelle Équivalence"))
        add_layout = QGridLayout(add_group)

        # Product A Selection
        add_layout.addWidget(QLabel(self.tr("Produit A:")), 0, 0)
        self.search_product_a_input = QLineEdit()
        self.search_product_a_input.setPlaceholderText(self.tr("Rechercher Produit A..."))
        self.search_product_a_input.textChanged.connect(self.search_product_a)
        add_layout.addWidget(self.search_product_a_input, 1, 0)
        self.results_product_a_list = QListWidget()
        self.results_product_a_list.itemClicked.connect(self.select_product_a)
        add_layout.addWidget(self.results_product_a_list, 2, 0)
        self.selected_product_a_label = QLabel(self.tr("Aucun produit A sélectionné"))
        add_layout.addWidget(self.selected_product_a_label, 3, 0)

        # Product B Selection
        add_layout.addWidget(QLabel(self.tr("Produit B:")), 0, 1)
        self.search_product_b_input = QLineEdit()
        self.search_product_b_input.setPlaceholderText(self.tr("Rechercher Produit B..."))
        self.search_product_b_input.textChanged.connect(self.search_product_b)
        add_layout.addWidget(self.search_product_b_input, 1, 1)
        self.results_product_b_list = QListWidget()
        self.results_product_b_list.itemClicked.connect(self.select_product_b)
        add_layout.addWidget(self.results_product_b_list, 2, 1)
        self.selected_product_b_label = QLabel(self.tr("Aucun produit B sélectionné"))
        add_layout.addWidget(self.selected_product_b_label, 3, 1)

        self.add_equivalency_button = QPushButton(self.tr("Ajouter Équivalence"))
        self.add_equivalency_button.setIcon(QIcon.fromTheme("list-add"))
        self.add_equivalency_button.setObjectName("primaryButton")
        self.add_equivalency_button.setEnabled(False)
        self.add_equivalency_button.clicked.connect(self.add_new_equivalency)
        add_layout.addWidget(self.add_equivalency_button, 4, 0, 1, 2) # Span across 2 columns
        main_layout.addWidget(add_group)

        # Dialog Buttons
        self.button_box = QDialogButtonBox(QDialogButtonBox.Close)
        self.button_box.button(QDialogButtonBox.Close).setText(self.tr("Fermer"))
        self.button_box.rejected.connect(self.reject)
        main_layout.addWidget(self.button_box)

        self.setLayout(main_layout)

    def _update_button_states(self):
        self.remove_button.setEnabled(bool(self.equivalencies_table.selectedItems()))
        self.add_equivalency_button.setEnabled(
            self.current_selected_product_a_id is not None and \
            self.current_selected_product_b_id is not None
        )

    def load_equivalencies(self):
        self.equivalencies_table.setRowCount(0)
        try:
            equivalencies = db_manager.get_all_product_equivalencies()
            if equivalencies is None: equivalencies = []

            for eq_data in equivalencies:
                row_pos = self.equivalencies_table.rowCount()
                self.equivalencies_table.insertRow(row_pos)

                # Store IDs in the first visible item (Product A Name) for simplicity, or use column 0 if shown
                name_a_item = QTableWidgetItem(eq_data.get('product_name_a', 'N/A'))
                name_a_item.setData(Qt.UserRole, eq_data.get('equivalence_id'))
                name_a_item.setData(Qt.UserRole + 1, eq_data.get('product_id_a'))
                name_a_item.setData(Qt.UserRole + 2, eq_data.get('product_id_b'))

                self.equivalencies_table.setItem(row_pos, 0, QTableWidgetItem(str(eq_data.get('equivalence_id','')))) # Hidden
                self.equivalencies_table.setItem(row_pos, 1, QTableWidgetItem(str(eq_data.get('product_id_a','')))) # Hidden
                self.equivalencies_table.setItem(row_pos, 2, name_a_item)
                self.equivalencies_table.setItem(row_pos, 3, QTableWidgetItem(eq_data.get('language_code_a', 'N/A')))
                self.equivalencies_table.setItem(row_pos, 4, QTableWidgetItem(str(eq_data.get('product_id_b','')))) # Hidden
                self.equivalencies_table.setItem(row_pos, 5, QTableWidgetItem(eq_data.get('product_name_b', 'N/A')))
                self.equivalencies_table.setItem(row_pos, 6, QTableWidgetItem(eq_data.get('language_code_b', 'N/A')))
        except Exception as e:
            QMessageBox.critical(self, self.tr("Erreur Chargement"), self.tr("Impossible de charger les équivalences: {0}").format(str(e)))
        self._update_button_states()

    def remove_selected_equivalency(self):
        selected_items = self.equivalencies_table.selectedItems()
        if not selected_items:
            return

        equivalence_id = selected_items[0].data(Qt.UserRole) # Assuming stored in the first selected item of the row

        reply = QMessageBox.question(self, self.tr("Confirmer Suppression"),
                                     self.tr("Êtes-vous sûr de vouloir supprimer cette équivalence (ID: {0})?").format(equivalence_id),
                                     QMessageBox.Yes | QMessageBox.No, QMessageBox.No)
        if reply == QMessageBox.Yes:
            try:
                if db_manager.remove_product_equivalence(equivalence_id):
                    QMessageBox.information(self, self.tr("Succès"), self.tr("Équivalence supprimée avec succès."))
                else:
                    QMessageBox.warning(self, self.tr("Erreur DB"), self.tr("Échec de la suppression de l'équivalence."))
            except Exception as e:
                 QMessageBox.critical(self, self.tr("Erreur"), self.tr("Erreur lors de la suppression: {0}").format(str(e)))
            finally:
                self.load_equivalencies()

    def _search_products(self, search_text, list_widget):
        list_widget.clear()
        if not search_text or len(search_text) < 2: # Avoid searching for too short strings
            return

        try:
            # Using get_all_products_for_selection_filtered for a broader search
            products = db_manager.get_all_products_for_selection_filtered(name_pattern=f"%{search_text}%")
            if products is None: products = []
            for prod in products:
                item_text = f"{prod.get('product_name')} ({prod.get('language_code')}) - ID: {prod.get('product_id')}"
                list_item = QListWidgetItem(item_text)
                list_item.setData(Qt.UserRole, prod) # Store full product dict
                list_widget.addItem(list_item)
        except Exception as e:
            print(f"Error searching products: {e}") # Log to console for now

    def search_product_a(self):
        self._search_products(self.search_product_a_input.text(), self.results_product_a_list)

    def search_product_b(self):
        self._search_products(self.search_product_b_input.text(), self.results_product_b_list)

    def _select_product(self, item, label_widget, target_id_attr, target_info_attr):
        if not item:
            return
        product_data = item.data(Qt.UserRole)
        if product_data:
            setattr(self, target_id_attr, product_data.get('product_id'))
            info_dict = {'name': product_data.get('product_name'), 'lang': product_data.get('language_code')}
            setattr(self, target_info_attr, info_dict)
            label_widget.setText(self.tr("Sélectionné: {0} ({1})").format(info_dict['name'], info_dict['lang']))
        self._update_button_states()

    def select_product_a(self, item):
        self._select_product(item, self.selected_product_a_label,
                             'current_selected_product_a_id', 'current_selected_product_a_info')

    def select_product_b(self, item):
        self._select_product(item, self.selected_product_b_label,
                             'current_selected_product_b_id', 'current_selected_product_b_info')

    def add_new_equivalency(self):
        if self.current_selected_product_a_id is None or self.current_selected_product_b_id is None:
            QMessageBox.warning(self, self.tr("Sélection Requise"), self.tr("Veuillez sélectionner les deux produits pour créer une équivalence."))
            return

        if self.current_selected_product_a_id == self.current_selected_product_b_id:
            QMessageBox.warning(self, self.tr("Erreur"), self.tr("Un produit ne peut pas être équivalent à lui-même."))
            return

        try:
            new_eq_id = db_manager.add_product_equivalence(self.current_selected_product_a_id, self.current_selected_product_b_id)
            if new_eq_id:
                QMessageBox.information(self, self.tr("Succès"),
                                        self.tr("Équivalence ajoutée avec succès (ID: {0}).").format(new_eq_id))
                self.load_equivalencies()
                # Clear selections
                self.current_selected_product_a_id = None
                self.current_selected_product_a_info = {}
                self.selected_product_a_label.setText(self.tr("Aucun produit A sélectionné"))
                self.search_product_a_input.clear()
                self.results_product_a_list.clear()

                self.current_selected_product_b_id = None
                self.current_selected_product_b_info = {}
                self.selected_product_b_label.setText(self.tr("Aucun produit B sélectionné"))
                self.search_product_b_input.clear()
                self.results_product_b_list.clear()
            else:
                # add_product_equivalence might return None if pair already exists (due to IntegrityError handling)
                # or due to other DB errors.
                QMessageBox.warning(self, self.tr("Échec"), self.tr("Impossible d'ajouter l'équivalence. Elle existe peut-être déjà ou une erreur s'est produite."))
        except Exception as e:
            QMessageBox.critical(self, self.tr("Erreur"), self.tr("Erreur lors de l'ajout de l'équivalence: {0}").format(str(e)))
        finally:
            self._update_button_states()
class SelectContactsDialog(QDialog):
    def __init__(self, client_id, parent=None):
        super().__init__(parent)
        self.client_id = client_id
        self.selected_emails = []

        self.setWindowTitle(self.tr("Sélectionner des Contacts"))
        self.setMinimumSize(400, 300)
        self.setup_ui()
        self.load_contacts()

    def setup_ui(self):
        layout = QVBoxLayout(self)

        self.contacts_list_widget = QListWidget()
        self.contacts_list_widget.setSelectionMode(QAbstractItemView.NoSelection) # Manage selection via checkboxes
        layout.addWidget(QLabel(self.tr("Contacts disponibles :")))
        layout.addWidget(self.contacts_list_widget)

        button_box = QDialogButtonBox(QDialogButtonBox.Ok | QDialogButtonBox.Cancel)
        ok_button = button_box.button(QDialogButtonBox.Ok)
        ok_button.setText(self.tr("OK"))
        ok_button.setObjectName("primaryButton")
        cancel_button = button_box.button(QDialogButtonBox.Cancel)
        cancel_button.setText(self.tr("Annuler"))

        button_box.accepted.connect(self.accept_selection)
        button_box.rejected.connect(self.reject)
        layout.addWidget(button_box)

    def load_contacts(self):
        contacts = db_manager.get_contacts_for_client(self.client_id)
        if contacts:
            for contact in contacts:
                name = contact.get("name", self.tr("N/A"))
                email = contact.get("email", self.tr("N/A"))
                if email == self.tr("N/A") or not email.strip(): # Skip contacts without a valid email
                    continue
                item_text = f"{name} <{email}>"
                list_item = QListWidgetItem(item_text)
                list_item.setFlags(list_item.flags() | Qt.ItemIsUserCheckable)
                list_item.setCheckState(Qt.Unchecked)
                list_item.setData(Qt.UserRole, email) # Store email in UserRole
                self.contacts_list_widget.addItem(list_item)

    def accept_selection(self):
        self.selected_emails = []
        for i in range(self.contacts_list_widget.count()):
            item = self.contacts_list_widget.item(i)
            if item.checkState() == Qt.Checked:
                email = item.data(Qt.UserRole)
                if email:
                    self.selected_emails.append(email)
        self.accept()

    def get_selected_emails(self):
        return self.selected_emails

class SelectClientAttachmentDialog(QDialog):
    def __init__(self, client_info, parent=None):
        super().__init__(parent)
        self.client_info = client_info
        self.selected_files = []

        self.setWindowTitle(self.tr("Sélectionner Pièces Jointes du Client"))
        self.setMinimumSize(600, 400)
        self.setup_ui()
        self.load_documents()

    def setup_ui(self):
        layout = QVBoxLayout(self)

        # Filter
        filter_layout = QHBoxLayout()
        filter_layout.addWidget(QLabel(self.tr("Filtrer par extension:")))
        self.extension_filter_combo = QComboBox()
        self.extension_filter_combo.addItems([
            self.tr("Tous (*.*)"),
            self.tr("PDF (*.pdf)"),
            self.tr("DOCX (*.docx)"),
            self.tr("XLSX (*.xlsx)"),
            self.tr("Images (*.png *.jpg *.jpeg)"),
            self.tr("Autres")
        ])
        self.extension_filter_combo.currentTextChanged.connect(self.filter_documents)
        filter_layout.addWidget(self.extension_filter_combo)
        filter_layout.addStretch()
        layout.addLayout(filter_layout)

        # Tree widget for documents
        self.doc_tree_widget = QTreeWidget()
        self.doc_tree_widget.setColumnCount(3) # Name, Type, Path (hidden)
        self.doc_tree_widget.setHeaderLabels([self.tr("Nom du Fichier"), self.tr("Type"), self.tr("Date Modification")])
        self.doc_tree_widget.header().setSectionResizeMode(0, QHeaderView.Stretch)
        self.doc_tree_widget.header().setSectionResizeMode(1, QHeaderView.ResizeToContents)
        self.doc_tree_widget.header().setSectionResizeMode(2, QHeaderView.ResizeToContents)
        self.doc_tree_widget.setSortingEnabled(True) # Enable sorting
        self.doc_tree_widget.sortByColumn(0, Qt.AscendingOrder) # Default sort by name

        layout.addWidget(self.doc_tree_widget)

        # Buttons
        button_box = QDialogButtonBox(QDialogButtonBox.Ok | QDialogButtonBox.Cancel)
        ok_button = button_box.button(QDialogButtonBox.Ok)
        ok_button.setText(self.tr("OK"))
        ok_button.setObjectName("primaryButton")
        cancel_button = button_box.button(QDialogButtonBox.Cancel)
        cancel_button.setText(self.tr("Annuler"))

        button_box.accepted.connect(self.accept_selection)
        button_box.rejected.connect(self.reject)
        layout.addWidget(button_box)

    def load_documents(self):
        self.doc_tree_widget.clear()
        if not self.client_info or 'base_folder_path' not in self.client_info or 'selected_languages' not in self.client_info:
            return

        base_folder_path = self.client_info['base_folder_path']
        selected_languages = self.client_info['selected_languages']
        if isinstance(selected_languages, str): # Ensure it's a list
             selected_languages = [lang.strip() for lang in selected_languages.split(',') if lang.strip()]


        for lang_code in selected_languages:
            lang_folder_path = os.path.join(base_folder_path, lang_code)
            if os.path.isdir(lang_folder_path):
                lang_item = QTreeWidgetItem(self.doc_tree_widget, [f"{self.tr('Langue')}: {lang_code.upper()}"])
                lang_item.setData(0, Qt.UserRole, {"is_lang_folder": True}) # Mark as language folder
                # lang_item.setExpanded(True) # Optionally expand language folders by default

                for doc_name in os.listdir(lang_folder_path):
                    doc_path = os.path.join(lang_folder_path, doc_name)
                    if os.path.isfile(doc_path):
                        _, ext = os.path.splitext(doc_name)
                        ext = ext.lower()

                        mod_timestamp = os.path.getmtime(doc_path)
                        mod_date = datetime.fromtimestamp(mod_timestamp).strftime('%Y-%m-%d %H:%M')

                        doc_item = QTreeWidgetItem(lang_item, [doc_name, ext.replace(".","").upper(), mod_date])
                        doc_item.setFlags(doc_item.flags() | Qt.ItemIsUserCheckable)
                        doc_item.setCheckState(0, Qt.Unchecked)
                        doc_item.setData(0, Qt.UserRole, {"path": doc_path, "ext": ext, "is_lang_folder": False})

                        # Prioritize PDFs in sorting by adding a sort key (e.g., prefix)
                        # Or handle this in filter_documents if sorting is applied after filtering
                        if ext == ".pdf":
                            doc_item.setData(0, Qt.UserRole + 1, 0) # Lower number for higher priority
                        else:
                            doc_item.setData(0, Qt.UserRole + 1, 1)

        self.doc_tree_widget.sortItems(0, self.doc_tree_widget.header().sortIndicatorOrder()) # Apply initial sort
        self.filter_documents() # Apply initial filter

    def filter_documents(self):
        selected_filter_text = self.extension_filter_combo.currentText()

        for i in range(self.doc_tree_widget.topLevelItemCount()):
            lang_item = self.doc_tree_widget.topLevelItem(i)
            if not lang_item: continue

            has_visible_child = False
            for j in range(lang_item.childCount()):
                doc_item = lang_item.child(j)
                if not doc_item: continue

                item_data = doc_item.data(0, Qt.UserRole)
                if not item_data or item_data.get("is_lang_folder"): continue # Should not happen for doc_item

                doc_ext = item_data.get("ext", "")
                visible = False

                if self.tr("Tous (*.*)") in selected_filter_text:
                    visible = True
                elif self.tr("PDF (*.pdf)") in selected_filter_text and doc_ext == ".pdf":
                    visible = True
                elif self.tr("DOCX (*.docx)") in selected_filter_text and doc_ext == ".docx":
                    visible = True
                elif self.tr("XLSX (*.xlsx)") in selected_filter_text and doc_ext == ".xlsx":
                    visible = True
                elif self.tr("Images (*.png *.jpg *.jpeg)") in selected_filter_text and doc_ext in [".png", ".jpg", ".jpeg"]:
                    visible = True
                elif self.tr("Autres") in selected_filter_text and doc_ext not in [".pdf", ".docx", ".xlsx", ".png", ".jpg", ".jpeg"]:
                    visible = True

                doc_item.setHidden(not visible)
                if visible:
                    has_visible_child = True
            lang_item.setHidden(not has_visible_child) # Hide lang folder if no children are visible

        # Re-apply sorting after filtering might change visibility
        # self.doc_tree_widget.sortItems(self.doc_tree_widget.sortColumn(), self.doc_tree_widget.header().sortIndicatorOrder())


    def accept_selection(self):
        self.selected_files = []
        for i in range(self.doc_tree_widget.topLevelItemCount()):
            lang_item = self.doc_tree_widget.topLevelItem(i)
            if not lang_item or lang_item.isHidden(): continue
            for j in range(lang_item.childCount()):
                doc_item = lang_item.child(j)
                if not doc_item or doc_item.isHidden(): continue

                if doc_item.checkState(0) == Qt.Checked:
                    item_data = doc_item.data(0, Qt.UserRole)
                    if item_data and not item_data.get("is_lang_folder"):
                        self.selected_files.append(item_data["path"])
        self.accept()

    def get_selected_files(self):
        return self.selected_files

class ManageProductMasterDialog(QDialog):
    def __init__(self, app_root_dir, parent=None): # Added app_root_dir
        super().__init__(parent)
        self.setWindowTitle(self.tr("Gérer Produits Globaux"))
        self.setMinimumSize(1000, 700)
        self.app_root_dir = app_root_dir # Store app_root_dir
        # self.setup_ui() # setup_ui is called later
        self.selected_product_id = None
        self.load_products_triggered_by_text_change = False

        self.setup_ui() # setup_ui call moved after initializing all necessary attributes
        self.load_products()
        self._clear_form_and_disable_buttons()

    def setup_ui(self):
        main_layout = QVBoxLayout(self)

        # Top layout for search and table
        top_layout = QHBoxLayout()

        # Left side: Product List and Search
        product_list_group = QGroupBox(self.tr("Liste des Produits"))
        product_list_layout = QVBoxLayout(product_list_group)

        self.search_product_input = QLineEdit()
        self.search_product_input.setPlaceholderText(self.tr("Rechercher par nom, catégorie..."))
        self.search_product_input.textChanged.connect(self._trigger_load_products_from_search)
        product_list_layout.addWidget(self.search_product_input)

        self.products_table = QTableWidget()
        # ID (hidden), Name, Category, Language, Base Price
        self.products_table.setColumnCount(5)
        self.products_table.setHorizontalHeaderLabels([
            "ID", self.tr("Nom Produit"), self.tr("Catégorie"),
            self.tr("Langue"), self.tr("Prix de Base Unitaire")
        ])
        self.products_table.setSelectionBehavior(QAbstractItemView.SelectRows)
        self.products_table.setEditTriggers(QAbstractItemView.NoEditTriggers)
        self.products_table.horizontalHeader().setSectionResizeMode(1, QHeaderView.Stretch) # Name column
        self.products_table.hideColumn(0) # Hide ID column
        self.products_table.itemSelectionChanged.connect(self.on_product_selection_changed)
        product_list_layout.addWidget(self.products_table)

        top_layout.addWidget(product_list_group, 2)

        # Right side: Product Form
        self.product_form_group = QGroupBox(self.tr("Détails du Produit"))
        self.product_form_group.setDisabled(True) # Disabled until "Add New" or selection
        form_layout = QFormLayout(self.product_form_group)

        self.name_input = QLineEdit()
        form_layout.addRow(self.tr("Nom:"), self.name_input)

        self.description_input = QTextEdit()
        self.description_input.setFixedHeight(80)
        form_layout.addRow(self.tr("Description:"), self.description_input)

        self.category_input = QLineEdit() # Could be QComboBox if categories are predefined
        form_layout.addRow(self.tr("Catégorie:"), self.category_input)

        self.language_code_combo = QComboBox()
        self.language_code_combo.addItems(["fr", "en", "ar", "tr", "pt"])
        form_layout.addRow(self.tr("Code Langue:"), self.language_code_combo)

        self.base_unit_price_input = QDoubleSpinBox()
        self.base_unit_price_input.setRange(0.0, 1_000_000_000.0)
        self.base_unit_price_input.setDecimals(2)
        self.base_unit_price_input.setPrefix("€ ") # Or use locale-specific currency
        form_layout.addRow(self.tr("Prix de Base Unitaire:"), self.base_unit_price_input)

        self.weight_input = QDoubleSpinBox()
        self.weight_input.setSuffix(" kg")
        self.weight_input.setRange(0.0, 10000.0)
        self.weight_input.setDecimals(3)
        form_layout.addRow(self.tr("Poids:"), self.weight_input)

        self.general_dimensions_input = QLineEdit()
        self.general_dimensions_input.setPlaceholderText(self.tr("ex: 100x50x25 cm"))
        form_layout.addRow(self.tr("Dimensions Générales (Produit):"), self.general_dimensions_input)

        top_layout.addWidget(self.product_form_group, 1) # Form takes 1/3 of width
        main_layout.addLayout(top_layout)

        # Buttons layout
        buttons_layout = QHBoxLayout()
        self.add_new_product_button = QPushButton(self.tr("Ajouter Nouveau Produit"))
        self.add_new_product_button.setIcon(QIcon.fromTheme("list-add"))
        self.add_new_product_button.clicked.connect(self.on_add_new_product)
        buttons_layout.addWidget(self.add_new_product_button)

        self.save_product_button = QPushButton(self.tr("Enregistrer Modifications"))
        self.save_product_button.setIcon(QIcon.fromTheme("document-save"))
        self.save_product_button.setObjectName("primaryButton")
        # self.save_product_button.setDisabled(True) # Initial state handled by _clear_form_and_disable_buttons
        self.save_product_button.clicked.connect(self.on_save_product)
        buttons_layout.addWidget(self.save_product_button)

        self.manage_detailed_dimensions_button = QPushButton(self.tr("Gérer Dimensions Détaillées"))
        self.manage_detailed_dimensions_button.setIcon(QIcon.fromTheme("view-grid")) # Example icon
        # self.manage_detailed_dimensions_button.setDisabled(True) # Initial state
        self.manage_detailed_dimensions_button.clicked.connect(self.on_manage_detailed_dimensions)
        buttons_layout.addWidget(self.manage_detailed_dimensions_button)

        buttons_layout.addStretch()
        main_layout.addLayout(buttons_layout)

        # Dialog Button Box
        dialog_button_box = QDialogButtonBox(QDialogButtonBox.Ok | QDialogButtonBox.Cancel)
        dialog_button_box.button(QDialogButtonBox.Ok).setText(self.tr("OK"))
        dialog_button_box.button(QDialogButtonBox.Cancel).setText(self.tr("Annuler"))
        dialog_button_box.accepted.connect(self.accept)
        dialog_button_box.rejected.connect(self.reject)
        main_layout.addWidget(dialog_button_box)

        self.setLayout(main_layout)

    def _trigger_load_products_from_search(self):
        # This method helps manage how text changes trigger loading,
        # e.g., could add a small delay here if needed (QTimer.singleShot)
        # For now, direct call.
        self.load_products_triggered_by_text_change = True
        self.load_products()
        self.load_products_triggered_by_text_change = False


    def _clear_form_and_disable_buttons(self):
        self.name_input.clear()
        self.description_input.clear()
        self.category_input.clear()
        self.language_code_combo.setCurrentIndex(0) # Default to 'fr' or first item
        self.base_unit_price_input.setValue(0.0)
        self.weight_input.setValue(0.0)
        self.general_dimensions_input.clear()

        self.selected_product_id = None
        self.product_form_group.setDisabled(True)
        self.save_product_button.setDisabled(True)
        self.save_product_button.setText(self.tr("Enregistrer Modifications"))
        self.manage_detailed_dimensions_button.setDisabled(True)
        # self.products_table.clearSelection() # This might trigger selectionChanged again if not careful

    def load_products(self):
        current_selection_product_id = self.selected_product_id
        if self.load_products_triggered_by_text_change: # If search triggered load, don't keep old selection
            current_selection_product_id = None

        self.products_table.setSortingEnabled(False) # Disable sorting during population
        self.products_table.clearContents()
        self.products_table.setRowCount(0)

        search_text = self.search_product_input.text().strip()
        filters = None
        if search_text:
            filters = {'product_name': f'%{search_text}%'} # Search by name containing text

        try:
            products = db_manager.get_all_products(filters=filters)
            products = products if products else []

            for row_idx, product_data in enumerate(products):
                self.products_table.insertRow(row_idx)

                id_item = QTableWidgetItem(str(product_data['product_id']))
                id_item.setData(Qt.UserRole, product_data['product_id'])
                self.products_table.setItem(row_idx, 0, id_item) # Hidden ID

                self.products_table.setItem(row_idx, 1, QTableWidgetItem(product_data.get('product_name', '')))
                self.products_table.setItem(row_idx, 2, QTableWidgetItem(product_data.get('category', '')))
                self.products_table.setItem(row_idx, 3, QTableWidgetItem(product_data.get('language_code', '')))

                price_str = f"{product_data.get('base_unit_price', 0.0):.2f}"
                price_item = QTableWidgetItem(price_str)
                price_item.setTextAlignment(Qt.AlignRight | Qt.AlignVCenter)
                self.products_table.setItem(row_idx, 4, price_item)

                if product_data['product_id'] == current_selection_product_id:
                    self.products_table.selectRow(row_idx)

        except Exception as e:
            QMessageBox.critical(self, self.tr("Erreur de Chargement"), self.tr("Impossible de charger les produits: {0}").format(str(e)))

        self.products_table.setSortingEnabled(True) # Re-enable sorting
        if not self.products_table.selectedItems(): # If no row is selected (e.g. after search)
            self._clear_form_and_disable_buttons()


    def on_product_selection_changed(self):
        selected_items = self.products_table.selectedItems()
        if not selected_items:
            self._clear_form_and_disable_buttons()
            return

        selected_row = selected_items[0].row()
        product_id_item = self.products_table.item(selected_row, 0) # ID is in hidden column 0
        if not product_id_item:
            self._clear_form_and_disable_buttons()
            return

        self.selected_product_id = product_id_item.data(Qt.UserRole)

        try:
            product_data = db_manager.get_product_by_id(self.selected_product_id)
            if product_data:
                self.product_form_group.setDisabled(False)
                self.name_input.setText(product_data.get('product_name', ''))
                self.description_input.setPlainText(product_data.get('description', ''))
                self.category_input.setText(product_data.get('category', ''))

                lang_idx = self.language_code_combo.findText(product_data.get('language_code', 'fr'))
                self.language_code_combo.setCurrentIndex(lang_idx if lang_idx != -1 else 0)

                self.base_unit_price_input.setValue(product_data.get('base_unit_price', 0.0))
                self.weight_input.setValue(product_data.get('weight', 0.0))
                self.general_dimensions_input.setText(product_data.get('dimensions', ''))

                self.save_product_button.setText(self.tr("Enregistrer Modifications"))
                self.save_product_button.setEnabled(True)
                self.manage_detailed_dimensions_button.setEnabled(True)
            else:
                self._clear_form_and_disable_buttons()
                QMessageBox.warning(self, self.tr("Erreur"), self.tr("Produit non trouvé."))
        except Exception as e:
            self._clear_form_and_disable_buttons()
            QMessageBox.critical(self, self.tr("Erreur de Chargement"), self.tr("Impossible de charger les détails du produit: {0}").format(str(e)))


    def on_add_new_product(self):
        self._clear_form_and_disable_buttons() # Clear form and reset selection state
        self.products_table.clearSelection()    # Explicitly clear table selection

        self.product_form_group.setDisabled(False)
        self.save_product_button.setText(self.tr("Ajouter Produit"))
        self.save_product_button.setEnabled(True)
        self.manage_detailed_dimensions_button.setEnabled(False) # Can't manage dimensions for unsaved product
        self.name_input.setFocus()


    def on_save_product(self):
        name = self.name_input.text().strip()
        description = self.description_input.toPlainText().strip()
        category = self.category_input.text().strip()
        language_code = self.language_code_combo.currentText()
        base_unit_price = self.base_unit_price_input.value()
        weight = self.weight_input.value()
        dimensions = self.general_dimensions_input.text().strip()

        if not name:
            QMessageBox.warning(self, self.tr("Validation"), self.tr("Le nom du produit est requis."))
            self.name_input.setFocus()
            return
        if not language_code: # Should not happen with QComboBox unless it's cleared
            QMessageBox.warning(self, self.tr("Validation"), self.tr("Le code langue est requis."))
            self.language_code_combo.setFocus()
            return
        # base_unit_price can be 0, so no strict check for > 0 unless business rule

        product_data_dict = {
            'product_name': name,
            'description': description,
            'category': category,
            'language_code': language_code,
            'base_unit_price': base_unit_price,
            'weight': weight,
            'dimensions': dimensions,
            'is_active': True # Default for new/updated products
        }

        try:
            if self.selected_product_id is None: # Add mode
                new_id = db_manager.add_product(product_data_dict)
                if new_id:
                    QMessageBox.information(self, self.tr("Succès"), self.tr("Produit ajouté avec succès (ID: {0}).").format(new_id))
                    self.load_products() # Refresh list
                    # Try to select the newly added product
                    for r in range(self.products_table.rowCount()):
                        if self.products_table.item(r, 0).data(Qt.UserRole) == new_id:
                            self.products_table.selectRow(r)
                            break
                    if not self.products_table.selectedItems(): # Fallback if not found or selection failed
                         self._clear_form_and_disable_buttons()
                else:
                    QMessageBox.warning(self, self.tr("Échec"), self.tr("Impossible d'ajouter le produit. Vérifiez les logs (doublon nom/langue?)."))
            else: # Edit mode
                success = db_manager.update_product(self.selected_product_id, product_data_dict)
                if success:
                    QMessageBox.information(self, self.tr("Succès"), self.tr("Produit mis à jour avec succès."))
                    current_selected_row = self.products_table.currentRow()
                    self.load_products() # Refresh list
                    if current_selected_row >= 0 and current_selected_row < self.products_table.rowCount():
                         self.products_table.selectRow(current_selected_row) # Try to re-select
                    if not self.products_table.selectedItems():
                        self._clear_form_and_disable_buttons()

                else:
                    QMessageBox.warning(self, self.tr("Échec"), self.tr("Impossible de mettre à jour le produit."))
        except Exception as e:
            QMessageBox.critical(self, self.tr("Erreur Base de Données"), self.tr("Une erreur est survenue: {0}").format(str(e)))


    def on_manage_detailed_dimensions(self):
        if self.selected_product_id is not None:
            dialog = ProductDimensionUIDialog(self.selected_product_id, self.app_root_dir, self, read_only=False)
            dialog.exec_()
            # Optionally, refresh product details if dimensions might affect display (e.g. a summary)
            # self.load_products()
            # self.on_product_selection_changed() # to reload form if needed
        else:
            QMessageBox.warning(self, self.tr("Aucun Produit Sélectionné"), self.tr("Veuillez sélectionner un produit pour gérer ses dimensions détaillées."))


class ClientDocumentNoteDialog(QDialog):
    def __init__(self, client_id, note_data=None, parent=None):
        super().__init__(parent)
        self.client_id = client_id
        self.note_data = note_data # This will be None for "add" mode, or a dict for "edit" mode

        if self.note_data:
            self.setWindowTitle(self.tr("Modifier Note de Document"))
        else:
            self.setWindowTitle(self.tr("Ajouter Note de Document"))

        self.setMinimumWidth(450)
        self.setup_ui()

        if self.note_data:
            self.populate_form(self.note_data)

    def setup_ui(self):
        main_layout = QVBoxLayout(self)
        form_layout = QFormLayout()
        form_layout.setSpacing(10)

        self.document_type_combo = QComboBox()
        # Common types, can be expanded or made dynamic later
        self.document_type_combo.addItems([
            "Proforma", "Packing List", "Sales Conditions",
            "Certificate of Origin", "Bill of Lading", "Other"
        ])
        form_layout.addRow(self.tr("Type de Document:"), self.document_type_combo)

        self.language_code_combo = QComboBox()
        self.language_code_combo.addItems(["fr", "en", "ar", "tr", "pt"]) # Common languages
        form_layout.addRow(self.tr("Code Langue:"), self.language_code_combo)

        self.note_content_edit = QTextEdit()
<<<<<<< HEAD
        self.note_content_edit.setPlaceholderText(self.tr("Saisissez le contenu de la note ici..."))
=======
        self.note_content_edit.setPlaceholderText(self.tr("Saisissez le contenu de la note ici. Chaque ligne sera affichée comme un élément d'une liste numérotée."))
>>>>>>> 428ab11e
        self.note_content_edit.setMinimumHeight(100)
        form_layout.addRow(self.tr("Contenu de la Note:"), self.note_content_edit)

        self.is_active_checkbox = QCheckBox(self.tr("Active"))
        self.is_active_checkbox.setChecked(True) # Default to active
        form_layout.addRow(self.is_active_checkbox)

        main_layout.addLayout(form_layout)

        self.button_box = QDialogButtonBox(QDialogButtonBox.Ok | QDialogButtonBox.Cancel)
        self.button_box.button(QDialogButtonBox.Ok).setText(self.tr("Enregistrer"))
        self.button_box.button(QDialogButtonBox.Ok).setObjectName("primaryButton")
        self.button_box.button(QDialogButtonBox.Cancel).setText(self.tr("Annuler"))

        self.button_box.accepted.connect(self.accept)
        self.button_box.rejected.connect(self.reject)
        main_layout.addWidget(self.button_box)

        self.setLayout(main_layout)

    def populate_form(self, note_data):
        self.document_type_combo.setCurrentText(note_data.get("document_type", ""))
        self.language_code_combo.setCurrentText(note_data.get("language_code", "fr"))
        self.note_content_edit.setPlainText(note_data.get("note_content", ""))
        self.is_active_checkbox.setChecked(note_data.get("is_active", True))

    def get_data(self) -> dict:
        data = {
            "client_id": self.client_id,
            "document_type": self.document_type_combo.currentText(),
            "language_code": self.language_code_combo.currentText(),
            "note_content": self.note_content_edit.toPlainText().strip(),
            "is_active": self.is_active_checkbox.isChecked()
        }
        if self.note_data and 'note_id' in self.note_data: # Include note_id if editing
            data['note_id'] = self.note_data['note_id']
        return data

    def accept(self):
        data = self.get_data()

        # Validation
        if not data["document_type"]:
            QMessageBox.warning(self, self.tr("Champ Requis"), self.tr("Le type de document est requis."))
            self.document_type_combo.setFocus()
            return
        if not data["language_code"]:
            QMessageBox.warning(self, self.tr("Champ Requis"), self.tr("Le code langue est requis."))
            self.language_code_combo.setFocus()
            return
        if not data["note_content"]:
            QMessageBox.warning(self, self.tr("Champ Requis"), self.tr("Le contenu de la note ne peut pas être vide."))
            self.note_content_edit.setFocus()
            return

        try:
            if self.note_data and 'note_id' in self.note_data: # Editing mode
                success = db_manager.update_client_document_note(self.note_data['note_id'], data)
                if success:
                    QMessageBox.information(self, self.tr("Succès"), self.tr("Note de document mise à jour avec succès."))
                    super().accept()
                else:
                    QMessageBox.warning(self, self.tr("Échec"), self.tr("Impossible de mettre à jour la note de document. Vérifiez pour les doublons (Client, Type, Langue) ou les erreurs de base de données."))
            else: # Adding mode
                note_id = db_manager.add_client_document_note(data)
                if note_id:
                    QMessageBox.information(self, self.tr("Succès"), self.tr("Note de document ajoutée avec succès (ID: {0}).").format(note_id))
                    super().accept()
                else:
                    QMessageBox.warning(self, self.tr("Échec"), self.tr("Impossible d'ajouter la note de document. Une note pour cette combinaison Client, Type et Langue existe peut-être déjà."))
        except Exception as e:
            QMessageBox.critical(self, self.tr("Erreur"), self.tr("Une erreur est survenue: {0}").format(str(e)))


class ProductDimensionUIDialog(QDialog):
    def __init__(self, product_id, parent=None, read_only=False): # Added read_only parameter
        super().__init__(parent)
        self.product_id = product_id
        self.read_only = read_only # Store read_only state
        self.setWindowTitle(self.tr("Gérer Dimensions Détaillées du Produit") + f" (ID: {self.product_id})")
        self.setMinimumSize(500, 600)

        self.current_tech_image_path = None

        self.setup_ui()
        self.load_dimensions()

    def setup_ui(self):
        main_layout = QVBoxLayout(self)

        form_group = QGroupBox(self.tr("Dimensions Spécifiques"))
        form_layout = QFormLayout(form_group)
        form_layout.setSpacing(10)

        self.dimension_inputs = {}
        for dim_label in [f"dim_{chr(65 + i)}" for i in range(10)]: # dim_A to dim_J
            line_edit = QLineEdit()
            self.dimension_inputs[dim_label] = line_edit
            form_layout.addRow(self.tr(f"Dimension {dim_label[-1]}:"), line_edit)

        main_layout.addWidget(form_group)

        # Technical Image Section
        tech_image_group = QGroupBox(self.tr("Image Technique"))
        tech_image_layout = QVBoxLayout(tech_image_group)

        path_button_layout = QHBoxLayout()
        self.tech_image_path_input = QLineEdit()
        self.tech_image_path_input.setReadOnly(True)
        self.tech_image_path_input.setPlaceholderText(self.tr("Aucune image sélectionnée"))
        path_button_layout.addWidget(self.tech_image_path_input)

        self.browse_tech_image_button = QPushButton(self.tr("Parcourir..."))
        self.browse_tech_image_button.setIcon(QIcon.fromTheme("document-open"))
        self.browse_tech_image_button.clicked.connect(self.handle_browse_tech_image)
        path_button_layout.addWidget(self.browse_tech_image_button)
        tech_image_layout.addLayout(path_button_layout)

        self.tech_image_preview_label = QLabel(self.tr("Aperçu de l'image non disponible."))
        self.tech_image_preview_label.setAlignment(Qt.AlignCenter)
        self.tech_image_preview_label.setMinimumSize(200, 200) # Minimum size for preview
        self.tech_image_preview_label.setStyleSheet("border: 1px solid #ccc; background-color: #f0f0f0;")
        tech_image_layout.addWidget(self.tech_image_preview_label)

        main_layout.addWidget(tech_image_group)
        main_layout.addStretch()

        # Dialog Button Box
        self.button_box = QDialogButtonBox(QDialogButtonBox.Save | QDialogButtonBox.Cancel)
        self.button_box.button(QDialogButtonBox.Save).setText(self.tr("Enregistrer"))
        self.button_box.button(QDialogButtonBox.Save).setObjectName("primaryButton")
        self.button_box.button(QDialogButtonBox.Cancel).setText(self.tr("Annuler"))

        self.button_box.accepted.connect(self.accept)
        self.button_box.rejected.connect(self.reject)
        main_layout.addWidget(self.button_box)

        if self.read_only:
            for dim_input_widget in self.dimension_inputs.values():
                dim_input_widget.setReadOnly(True)
            self.browse_tech_image_button.setEnabled(False)
            save_button = self.button_box.button(QDialogButtonBox.Save)
            if save_button:
                save_button.setEnabled(False)
            # Optionally change text of Cancel to Close if Save is hidden, not just disabled
            # cancel_button = self.button_box.button(QDialogButtonBox.Cancel)
            # if cancel_button:
            #     cancel_button.setText(self.tr("Fermer"))

        self.setLayout(main_layout)

    def load_dimensions(self):
        """Loads existing dimensions from the database and populates the form fields."""
        print(f"INFO: ProductDimensionUIDialog.load_dimensions() called for product_id: {self.product_id}.")
        try:
            dimension_data = db_manager.get_product_dimension(self.product_id)
            if dimension_data:
                for dim_ui_key, input_widget in self.dimension_inputs.items():
                    db_key = dim_ui_key.lower()
                    input_widget.setText(dimension_data.get(db_key, ""))

                technical_image_path_from_db = dimension_data.get('technical_image_path', '')
                self.current_tech_image_path = technical_image_path_from_db # Store relative path

                if technical_image_path_from_db:
                    self.tech_image_path_input.setText(technical_image_path_from_db) # Display relative path

                    # Construct absolute path for preview
                    if not hasattr(self, 'app_root_dir') or not self.app_root_dir:
                        # This case should ideally be prevented by __init__ or earlier checks
                        # if app_root_dir is critical for operation.
                        print("ERROR: app_root_dir not set in ProductDimensionUIDialog. Cannot form absolute path for image.")
                        self.tech_image_preview_label.setText(self.tr("Erreur configuration (chemin racine)."))
                        # self.current_tech_image_path = None # Path is unusable
                        return # Cannot proceed with image loading

                    absolute_image_path = os.path.join(self.app_root_dir, technical_image_path_from_db)

                    if os.path.exists(absolute_image_path):
                        pixmap = QPixmap(absolute_image_path)
                        if not pixmap.isNull():
                            self.tech_image_preview_label.setPixmap(
                                pixmap.scaled(
                                    self.tech_image_preview_label.size(),
                                    Qt.KeepAspectRatio,
                                    Qt.SmoothTransformation
                                )
                            )
                        else:
                            self.tech_image_preview_label.setText(self.tr("Aperçu non disponible (format invalide)."))
                    else:
                        self.tech_image_preview_label.setText(self.tr("Image non trouvée au chemin stocké."))
                        # self.current_tech_image_path = None # Optionally clear if path is broken
                else:
                    self.tech_image_path_input.setPlaceholderText(self.tr("Aucune image technique définie."))
                    self.tech_image_preview_label.setText(self.tr("Aucune image technique."))
                    self.current_tech_image_path = None # Ensure it's None if DB path is empty
            else:
                # No data found, ensure form is clear (should be by default, but good practice)
                for input_widget in self.dimension_inputs.values():
                    input_widget.clear()
                self.tech_image_path_input.clear()
                self.tech_image_path_input.setPlaceholderText(self.tr("Aucune dimension détaillée trouvée pour ce produit."))
                self.tech_image_preview_label.setText(self.tr("Aperçu de l'image non disponible."))
                self.current_tech_image_path = None

        except Exception as e:
            print(f"ERROR: Failed to load product dimensions for product_id {self.product_id}: {e}")
            QMessageBox.critical(self, self.tr("Erreur de Chargement"),
                                 self.tr("Impossible de charger les dimensions du produit:\n{0}").format(str(e)))


    def handle_browse_tech_image(self):
        """Opens a QFileDialog to select an image and updates the path and preview."""
        # Use a more specific directory if available, e.g., from config or last used
        # For now, defaulting to home directory or current directory.
        # Consider storing and retrieving the last used directory.
        initial_dir = os.path.expanduser("~")

        source_file_path, _ = QFileDialog.getOpenFileName(
            self,
            self.tr("Sélectionner une Image Technique"),
            initial_dir,
            self.tr("Images (*.png *.jpg *.jpeg *.bmp *.gif)")
        )

        if source_file_path:
            base_product_images_dir_name = "product_technical_images"
            # Ensure app_root_dir is available, e.g., passed in __init__
            if not hasattr(self, 'app_root_dir') or not self.app_root_dir:
                QMessageBox.critical(self, self.tr("Erreur Configuration"), self.tr("Le chemin racine de l'application n'est pas configuré."))
                return

            target_product_dir = os.path.join(self.app_root_dir, base_product_images_dir_name, str(self.product_id))

            try:
                os.makedirs(target_product_dir, exist_ok=True)
                image_filename = os.path.basename(source_file_path)
                absolute_target_file_path = os.path.join(target_product_dir, image_filename)

                shutil.copy2(source_file_path, absolute_target_file_path) # Use shutil.copy2 to preserve metadata

                # Store and display the relative path
                relative_image_path = os.path.join(base_product_images_dir_name, str(self.product_id), image_filename)
                # Convert to platform-independent path separators (/) for DB consistency and display
                relative_image_path = relative_image_path.replace(os.sep, '/')

                self.tech_image_path_input.setText(relative_image_path)
                self.current_tech_image_path = relative_image_path # This is what gets saved to DB

                # Preview using the absolute path of the copied image
                pixmap = QPixmap(absolute_target_file_path)
                if not pixmap.isNull():
                    self.tech_image_preview_label.setPixmap(
                        pixmap.scaled(
                            self.tech_image_preview_label.size(),
                            Qt.KeepAspectRatio,
                            Qt.SmoothTransformation
                        )
                    )
                else:
                    self.tech_image_preview_label.setText(self.tr("Aperçu non disponible (format invalide après copie)."))
                    self.current_tech_image_path = None # Clear if copy succeeded but image is invalid for display

            except shutil.Error as e_shutil:
                QMessageBox.critical(self, self.tr("Erreur de Copie"), self.tr("Impossible de copier l'image sélectionnée : {0}").format(str(e_shutil)))
                # Do not update self.current_tech_image_path or input field if copy fails
            except Exception as e_general:
                QMessageBox.critical(self, self.tr("Erreur Inattendue"), self.tr("Une erreur est survenue lors du traitement de l'image : {0}").format(str(e_general)))
                # Do not update self.current_tech_image_path or input field

    def accept(self):
        """Gathers data and calls db_manager.add_or_update_product_dimension()."""
        dimension_data_to_save = {}
        for dim_key, input_widget in self.dimension_inputs.items():
            dimension_data_to_save[dim_key.lower()] = input_widget.text().strip() # Store with lowercase keys for DB

        # Handle image path:
        # The actual file copying/management strategy is TBD.
        # For now, we save the selected path. If product-specific folders are used,
        # this path might be made relative to that folder or the file copied.
        # For this step, self.current_tech_image_path holds the selected path.
        dimension_data_to_save['technical_image_path'] = self.current_tech_image_path

        print(f"INFO: Attempting to save dimensions for product_id {self.product_id}: {dimension_data_to_save}")

        if self.read_only:
            super().accept() # Or self.done(QDialog.Accepted) if just closing
            return

        try:
            success = db_manager.add_or_update_product_dimension(self.product_id, dimension_data_to_save)
            if success:
                QMessageBox.information(self, self.tr("Succès"), self.tr("Dimensions du produit enregistrées avec succès."))
                super().accept() # Call QDialog's accept to close the dialog
            else:
                QMessageBox.warning(self, self.tr("Échec"), self.tr("Impossible d'enregistrer les dimensions du produit. Vérifiez les logs."))
        except Exception as e:
            QMessageBox.critical(self, self.tr("Erreur"), self.tr("Une erreur est survenue lors de l'enregistrement des dimensions:\n{0}").format(str(e)))
            # Do not call super().accept() on error, so dialog stays open


class SelectUtilityAttachmentDialog(QDialog):
    def __init__(self, config, parent=None):
        super().__init__(parent)
        self.config = config
        self.selected_files = []
        self.utility_category_name = "Document Utilitaires" # Or make this configurable

        self.setWindowTitle(self.tr("Sélectionner Documents Utilitaires"))
        self.setMinimumSize(500, 350)
        self.setup_ui()
        self.load_utility_documents()

    def setup_ui(self):
        layout = QVBoxLayout(self)

        self.doc_table_widget = QTableWidget()
        self.doc_table_widget.setColumnCount(4) # Checkbox, Name, Language, Filename
        self.doc_table_widget.setHorizontalHeaderLabels([
            "", # For checkbox
            self.tr("Nom du Document"),
            self.tr("Langue"),
            self.tr("Nom de Fichier")
        ])
        self.doc_table_widget.setSelectionMode(QAbstractItemView.SingleSelection)
        self.doc_table_widget.setEditTriggers(QAbstractItemView.NoEditTriggers)
        self.doc_table_widget.horizontalHeader().setSectionResizeMode(1, QHeaderView.Stretch)
        self.doc_table_widget.horizontalHeader().setSectionResizeMode(3, QHeaderView.ResizeToContents)
        self.doc_table_widget.setColumnWidth(0, 30) # Checkbox column width

        layout.addWidget(QLabel(self.tr("Documents utilitaires disponibles :")))
        layout.addWidget(self.doc_table_widget)

        button_box = QDialogButtonBox(QDialogButtonBox.Ok | QDialogButtonBox.Cancel)
        ok_button = button_box.button(QDialogButtonBox.Ok); ok_button.setText(self.tr("OK")); ok_button.setObjectName("primaryButton")
        cancel_button = button_box.button(QDialogButtonBox.Cancel); cancel_button.setText(self.tr("Annuler"))

        button_box.accepted.connect(self.accept_selection)
        button_box.rejected.connect(self.reject)
        layout.addWidget(button_box)

    def load_utility_documents(self):
        self.doc_table_widget.setRowCount(0)
        category = db_manager.get_template_category_by_name(self.utility_category_name)
        if not category:
            QMessageBox.warning(self, self.tr("Erreur Catégorie"),
                                self.tr("La catégorie '{0}' est introuvable.").format(self.utility_category_name))
            return

        templates = db_manager.get_templates_by_category_id(category['category_id'])
        if not templates:
            QMessageBox.information(self, self.tr("Aucun Document"),
                                    self.tr("Aucun document utilitaire trouvé dans la catégorie '{0}'.").format(self.utility_category_name))
            return

        templates_dir = self.config.get("templates_dir")
        if not templates_dir:
            QMessageBox.critical(self, self.tr("Erreur Configuration"), self.tr("Le dossier des modèles n'est pas configuré."))
            return

        for row_idx, template_data in enumerate(templates):
            self.doc_table_widget.insertRow(row_idx)

            # Checkbox
            chk_item = QTableWidgetItem()
            chk_item.setFlags(Qt.ItemIsUserCheckable | Qt.ItemIsEnabled)
            chk_item.setCheckState(Qt.Unchecked)
            self.doc_table_widget.setItem(row_idx, 0, chk_item)

            # Document Name
            name_item = QTableWidgetItem(template_data.get('template_name', self.tr('N/A')))
            self.doc_table_widget.setItem(row_idx, 1, name_item)

            # Language
            lang_code = template_data.get('language_code', self.tr('N/A'))
            self.doc_table_widget.setItem(row_idx, 2, QTableWidgetItem(lang_code))

            # Filename
            base_file_name = template_data.get('base_file_name', self.tr('N/A'))
            self.doc_table_widget.setItem(row_idx, 3, QTableWidgetItem(base_file_name))

            # Store full path in UserRole of the name item (column 1)
            # Assuming 'common' as a potential subdirectory if language_code is generic or not applicable for some utility docs
            # Or using language_code directly if utility docs are language-specific under templates/<lang>/
            # For this subtask, we'll use the direct language_code from the template.
            # If a template has 'common' as language_code, it should be in templates/common/
            # If it has 'fr', it should be in templates/fr/
            # The problem statement implies utility docs might be in templates/utility/fr or templates/utility/common
            # This needs clarification. For now, let's assume templates_dir/language_code/base_file_name is the structure.
            # If 'utility' is a fixed subfolder, the path construction needs adjustment.
            # Based on "templates/utility/fr/" example, 'utility' seems like a sub-path within templates_dir
            # Let's assume for now that 'language_code' in DB for utility might be 'utility/fr' or 'utility/common'
            # OR that 'base_file_name' itself contains the 'utility/' prefix.
            # For simplicity, this code will assume templates_dir / template_language_code / base_file_name.
            # If 'utility' is a hardcoded part of the path for this category, it needs to be inserted.
            # The current template system does not have a concept of subdirectories within a language folder based on category.
            # Let's stick to the existing convention: templates_dir/language_code/base_file_name
            # If 'Document Utilitaires' are truly global, they might have a special lang_code like 'common' or 'all'.

            full_path = os.path.join(templates_dir, lang_code, base_file_name)
            if not os.path.exists(full_path):
                # Try a 'utility' subdirectory as a fallback, if that's the convention for these files
                # This is an assumption based on the example "templates/utility/fr/"
                alt_path = os.path.join(templates_dir, "utility", lang_code, base_file_name)
                if os.path.exists(alt_path):
                    full_path = alt_path
                else:
                    # Mark item as not selectable or indicate error
                    name_item.setForeground(QColor("red"))
                    name_item.setToolTip(self.tr("Fichier non trouvé: {0}").format(full_path))
                    chk_item.setFlags(chk_item.flags() & ~Qt.ItemIsEnabled) # Disable checkbox
                    full_path = None # Ensure it's not added if not found

            if full_path:
                 name_item.setData(Qt.UserRole, full_path)


    def accept_selection(self):
        self.selected_files = []
        for row in range(self.doc_table_widget.rowCount()):
            chk_item = self.doc_table_widget.item(row, 0)
            if chk_item and chk_item.checkState() == Qt.Checked:
                name_item = self.doc_table_widget.item(row, 1)
                if name_item:
                    file_path = name_item.data(Qt.UserRole)
                    if file_path and os.path.exists(file_path): # Check again before adding
                        self.selected_files.append(file_path)
                    elif file_path: # Path was stored but file now missing
                        QMessageBox.warning(self, self.tr("Fichier Manquant"), self.tr("Le fichier {0} n'a pas pu être trouvé au moment de la sélection.").format(os.path.basename(file_path)))
        self.accept()

    def get_selected_files(self):
        return self.selected_files

# [end of dialogs.py]<|MERGE_RESOLUTION|>--- conflicted
+++ resolved
@@ -2489,11 +2489,8 @@
         form_layout.addRow(self.tr("Code Langue:"), self.language_code_combo)
 
         self.note_content_edit = QTextEdit()
-<<<<<<< HEAD
-        self.note_content_edit.setPlaceholderText(self.tr("Saisissez le contenu de la note ici..."))
-=======
+
         self.note_content_edit.setPlaceholderText(self.tr("Saisissez le contenu de la note ici. Chaque ligne sera affichée comme un élément d'une liste numérotée."))
->>>>>>> 428ab11e
         self.note_content_edit.setMinimumHeight(100)
         form_layout.addRow(self.tr("Contenu de la Note:"), self.note_content_edit)
 
