--- conflicted
+++ resolved
@@ -30,10 +30,7 @@
 
 import db as db_manager # Keep for now
 from db.cruds.clients_crud import clients_crud_instance
-<<<<<<< HEAD
-# Removed: from db.cruds.templates_crud import templates_crud_instance
-=======
->>>>>>> 4d26ad11
+
 from db.cruds.template_categories_crud import get_all_template_categories
 # templates_crud functions get_distinct_template_languages, get_distinct_template_types, get_filtered_templates
 # are likely class methods on templates_crud_instance or static methods.
@@ -42,7 +39,6 @@
 # Let's check if they are used directly by db_manager or need to be instance calls.
 # Upon review, get_distinct_template_languages, get_distinct_template_types, get_filtered_templates
 # are module-level in templates_crud.py, so direct import is fine.
-<<<<<<< HEAD
 from db.cruds.templates_crud import (
     get_distinct_template_languages,
     get_distinct_template_types,
@@ -50,9 +46,7 @@
     get_templates_by_type, # Added for SendEmailDialog
     get_template_by_id # Added for SendEmailDialog (replaces db_manager.get_template_details_by_id)
 )
-=======
-from db.cruds.templates_crud import get_distinct_template_languages, get_distinct_template_types, get_filtered_templates, get_templates_by_type
->>>>>>> 4d26ad11
+
 from company_management import CompanyTabWidget
 from excel_editor import ExcelEditor
 from html_editor import HtmlEditor
@@ -2233,18 +2227,7 @@
             all_templates_for_lang = []
             for template_type in self.email_template_types:
                 # Corrected function call: get_templates_by_type
-<<<<<<< HEAD
-                # templates = db_manager.get_templates_by_type(
-                #     template_type=template_type,
-                #     language_code=language_code
-                # )
-                # Corrected to use directly imported function:
-=======
-                # templates = db_manager.get_templates_by_type( # Original line
-                #     template_type=template_type,
-                #     language_code=language_code
-                # )
->>>>>>> 4d26ad11
+
                 templates = get_templates_by_type(
                     template_type=template_type,
                     language_code=language_code
