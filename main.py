# -*- coding: utf-8 -*-
import sys
import os
import logging # For main.py's own logging needs, and for translator parts if setup_logging isn't called first

# Core PyQt5 imports for application execution
from PyQt5.QtWidgets import QApplication
from PyQt5.QtCore import QLocale, QLibraryInfo, QTranslator, Qt
from PyQt5.QtGui import QFont

# Imports from project structure
from app_setup import (
    APP_ROOT_DIR, CONFIG,
    setup_logging, load_stylesheet_global, initialize_default_templates
)
from utils import is_first_launch, mark_initial_setup_complete
<<<<<<< HEAD
# Import InitialSetupDialog and PromptCompanyInfoDialog
from initial_setup_dialog import InitialSetupDialog, PromptCompanyInfoDialog
from PyQt5.QtWidgets import QDialog # Required for QDialog.Accepted check
# Import specific db functions needed
import db as db_manager
from db import get_all_companies, add_company # Specific imports for company check

=======
from initial_setup_dialog import InitialSetupDialog # Import the new dialog
from PyQt5.QtWidgets import QDialog # Required for QDialog.Accepted check
import db as db_manager # For db initialization
>>>>>>> 1e26b9b6
from main_window import DocumentManager # The main application window

# Initialize the central database using db_manager.
# This should be called once, early in the application startup,
# before any operations that might require the database.
# Placing it under `if __name__ == "__main__":` ensures it runs when script is executed directly.
# And before the main function that might use it.
if __name__ == "__main__" or not hasattr(db_manager, '_initialized_main_app_main_py'):
    # Using a unique attribute to avoid conflict if db_manager is imported and checked elsewhere
    db_manager.initialize_database()
    if __name__ != "__main__": # For import scenarios (e.g. testing)
        db_manager._initialized_main_app_main_py = True


def main():
    # 1. Configure logging as the very first step.
    setup_logging()
    logging.info("Application starting...")

    # 2. Initialize Database (already done outside main for direct script execution,
    #    but if main could be called from elsewhere without the above block, ensure it's done)
    #    However, the current structure with the top-level if __name__ == "__main__" handles this.

    # 3. Set High DPI Scaling Attributes
    if hasattr(Qt, 'AA_EnableHighDpiScaling'):
        QApplication.setAttribute(Qt.AA_EnableHighDpiScaling, True)
    if hasattr(Qt, 'AA_UseHighDpiPixmaps'):
        QApplication.setAttribute(Qt.AA_UseHighDpiPixmaps, True)

    # 4. Create QApplication Instance
    app = QApplication(sys.argv)

    # 5. Set Application Name and Style
    app.setApplicationName("ClientDocManager")
    app.setStyle("Fusion") # Or any other style like "Windows", "GTK+"

    # 6. Set Default Font
    default_font = QFont("Segoe UI", 9)  # Default for Windows
    if sys.platform != "win32":  # Basic platform check for font
        default_font = QFont("Arial", 10) # Or "Helvetica", "DejaVu Sans" etc. for other platforms
    app.setFont(default_font)

    # 7. Load Global Stylesheet
    # load_stylesheet_global is imported from app_setup
    load_stylesheet_global(app) 
    
    # Apply the basic QSS stylesheet (this was the one previously embedded)
    # This can be moved to style.qss and loaded by load_stylesheet_global if preferred.
    app.setStyleSheet("""
        QWidget {}
        QPushButton {
            padding: 6px 12px; border: 1px solid #cccccc; border-radius: 4px;
            background-color: #f8f9fa; min-width: 80px;
        }
        QPushButton:hover { background-color: #e9ecef; border-color: #adb5bd; }
        QPushButton:pressed { background-color: #dee2e6; border-color: #adb5bd; }
        QPushButton:disabled { background-color: #e9ecef; color: #6c757d; border-color: #ced4da; }
        QPushButton#primaryButton, QPushButton[primary="true"] {
            background-color: #007bff; color: white; border-color: #007bff;
        }
        QPushButton#primaryButton:hover, QPushButton[primary="true"]:hover {
            background-color: #0069d9; border-color: #0062cc;
        }
        QPushButton#primaryButton:pressed, QPushButton[primary="true"]:pressed {
            background-color: #005cbf; border-color: #005cbf;
        }
        QPushButton#dangerButton, QPushButton[danger="true"] {
            background-color: #dc3545; color: white; border-color: #dc3545;
        }
        QPushButton#dangerButton:hover, QPushButton[danger="true"]:hover {
            background-color: #c82333; border-color: #bd2130;
        }
        QPushButton#dangerButton:pressed, QPushButton[danger="true"]:pressed {
            background-color: #b21f2d; border-color: #b21f2d;
        }
        QLineEdit, QTextEdit, QSpinBox, QDoubleSpinBox, QComboBox {
            padding: 5px; border: 1px solid #ced4da; border-radius: 4px;
        }
        QLineEdit:focus, QTextEdit:focus, QSpinBox:focus, QDoubleSpinBox:focus, QComboBox:focus {
            border-color: #80bdff;
        }
        QGroupBox {
            font-weight: bold; border: 1px solid #ced4da; border-radius: 4px;
            margin-top: 10px; padding: 10px;
        }
        QGroupBox::title {
            subcontrol-origin: margin; subcontrol-position: top left;
            padding: 0 3px 0 3px; left: 10px; background-color: transparent;
        }
        QTabWidget::pane { border-top: 1px solid #ced4da; padding: 10px; }
        QTabBar::tab {
            padding: 8px 15px; border: 1px solid #ced4da; border-bottom: none;
            border-top-left-radius: 4px; border-top-right-radius: 4px;
            background-color: #e9ecef; margin-right: 2px;
        }
        QTabBar::tab:selected { background-color: #ffffff; border-color: #ced4da; }
        QTabBar::tab:hover:!selected { background-color: #f8f9fa; }
        QTableWidget {
            border: 1px solid #dee2e6; gridline-color: #dee2e6;
            alternate-background-color: #f8f9fa;
        }
        QHeaderView::section {
            background-color: #e9ecef; padding: 4px; border: 1px solid #dee2e6;
            font-weight: bold;
        }
        QListWidget { border: 1px solid #ced4da; border-radius: 4px; }
        QListWidget::item { padding: 5px; }
        QListWidget::item:alternate { background-color: #f8f9fa; }
        QListWidget::item:hover { background-color: #e9ecef; }
        QListWidget::item:selected { background-color: #007bff; /* color: white; */ }
    """) # The # color: white; part for QListWidget::item:selected was commented out in original.

    # 8. Setup Translations
    language_code = CONFIG.get("language", QLocale.system().name().split('_')[0])
    
    translator = QTranslator()
    translation_path_app = os.path.join(APP_ROOT_DIR, "translations", f"app_{language_code}.qm")
    if translator.load(translation_path_app):
        app.installTranslator(translator)
        logging.info(f"Loaded custom translation for {language_code} from {translation_path_app}")
    else:
        logging.warning(f"Failed to load custom translation for {language_code} from {translation_path_app}")

    qt_translator = QTranslator()
    # Use QLibraryInfo.location(QLibraryInfo.TranslationsPath) for Qt base translations
    qt_translation_path_base = QLibraryInfo.location(QLibraryInfo.TranslationsPath)
    if qt_translator.load(QLocale(language_code), "qtbase", "_", qt_translation_path_base):
        app.installTranslator(qt_translator)
        logging.info(f"Loaded Qt base translations for {language_code} from {qt_translation_path_base}")
    else:
        logging.warning(f"Failed to load Qt base translations for {language_code} from {qt_translation_path_base}")

    # 9. Initialize Default Templates (after DB and CONFIG are ready)
    # initialize_default_templates is imported from app_setup
    initialize_default_templates(CONFIG, APP_ROOT_DIR)

<<<<<<< HEAD
    # --- Company Existence Check ---
    # This check runs before the "first_launch" specific dialog for sellers/techs.
    # It ensures there's at least one company (ours) in the DB.
    try:
        companies = get_all_companies()
        if not companies:
            logging.info("No companies found in the database. Prompting for initial company setup.")
            prompt_dialog = PromptCompanyInfoDialog()
            dialog_result = prompt_dialog.exec_()

            if dialog_result == QDialog.Accepted:
                if prompt_dialog.use_default_company:
                    logging.info("User opted to use a default company.")
                    default_company_data = {
                        "company_name": "My Business", # Translatable string could be used here
                        "address": "Not specified",
                        "is_default": True,
                        "logo_path": None, # No logo for this quick setup
                        "payment_info": "",
                        "other_info": "Default company created on initial setup."
                    }
                    new_company_id = add_company(default_company_data)
                    if new_company_id:
                        logging.info(f"Default company 'My Business' added with ID: {new_company_id}.")
                        # Mark initial setup as complete here if this is the ONLY setup step needed
                        # when starting from a completely empty state.
                        # However, the full InitialSetupDialog might still be relevant for other settings.
                        # For now, this just ensures a company exists.
                    else:
                        logging.error("Failed to add default company.")
                        # Critical error, perhaps exit? For now, log and continue.
                else: # User entered data
                    user_company_data = prompt_dialog.get_company_data()
                    if user_company_data and user_company_data['company_name']:
                        company_to_add = {
                            "company_name": user_company_data['company_name'],
                            "address": user_company_data.get('address', ''),
                            "is_default": True,
                            "logo_path": None, # No logo in this simplified dialog
                            "payment_info": "", # Not collected in this dialog
                            "other_info": "Company created via initial prompt."
                        }
                        new_company_id = add_company(company_to_add)
                        if new_company_id:
                            logging.info(f"User-defined company '{company_to_add['company_name']}' added with ID: {new_company_id}.")
                        else:
                            logging.error(f"Failed to add user-defined company: {company_to_add['company_name']}.")
                            # Critical error, perhaps exit?
                    else:
                        # This case should ideally be prevented by dialog validation, but as a fallback:
                        logging.warning("Save and Continue was chosen, but company name was empty. No company added.")
            else: # Dialog was cancelled
                logging.warning("User cancelled initial company prompt. Application might not function as expected without a company.")
                # Optionally, sys.exit(app.exec_()) or app.quit() if company is critical
    except Exception as e:
        logging.critical(f"Error during initial company check: {e}. Application may not function correctly.", exc_info=True)
        # Depending on severity, could show a QMessageBox to the user and exit.


    # Check for first launch (for other setup like users, etc.)
=======
    # Check for first launch
>>>>>>> 1e26b9b6
    # Ensure CONFIG is loaded and paths are available before calling this
    # Default paths for templates and clients can be obtained from CONFIG or app_setup constants
    # For consistency, let's use what load_config in utils would expect if creating a new config
    # However, at this stage, CONFIG should already be loaded by app_setup.
    default_templates_dir = os.path.join(APP_ROOT_DIR, "templates") # A sensible default
    default_clients_dir = os.path.join(APP_ROOT_DIR, "clients") # A sensible default
    if 'templates_dir' in CONFIG: # Prefer path from loaded config if available
        default_templates_dir = CONFIG['templates_dir']
    if 'clients_dir' in CONFIG: # Prefer path from loaded config if available
        default_clients_dir = CONFIG['clients_dir']

    if is_first_launch(APP_ROOT_DIR, default_templates_dir, default_clients_dir):
        logging.info("This is the first launch. Running initial setup dialog.")
        initial_setup_dialog = InitialSetupDialog()
        result = initial_setup_dialog.exec_()

        if result == QDialog.Accepted:
            logging.info("Initial setup dialog completed and accepted.")
            mark_initial_setup_complete(APP_ROOT_DIR, default_templates_dir, default_clients_dir)
            logging.info("Initial setup marked as complete in config.")
        else:
            logging.warning("Initial setup dialog was cancelled or closed. Application may not have all necessary configurations.")
            # Decide on behavior: exit, or proceed with limited functionality.
            # For now, we'll log and let it proceed.
            # QApplication.quit() # Or sys.exit(1) if cancellation is critical

    # 10. Create and Show Main Window
    # DocumentManager is imported from main_window
    # APP_ROOT_DIR is imported from app_setup
    main_window = DocumentManager(APP_ROOT_DIR) 
    main_window.show()
    logging.info("Main window shown. Application is running.")

    # 11. Execute Application
    sys.exit(app.exec_())

if __name__ == "__main__":
    main()<|MERGE_RESOLUTION|>--- conflicted
+++ resolved
@@ -14,7 +14,6 @@
     setup_logging, load_stylesheet_global, initialize_default_templates
 )
 from utils import is_first_launch, mark_initial_setup_complete
-<<<<<<< HEAD
 # Import InitialSetupDialog and PromptCompanyInfoDialog
 from initial_setup_dialog import InitialSetupDialog, PromptCompanyInfoDialog
 from PyQt5.QtWidgets import QDialog # Required for QDialog.Accepted check
@@ -22,11 +21,10 @@
 import db as db_manager
 from db import get_all_companies, add_company # Specific imports for company check
 
-=======
+
 from initial_setup_dialog import InitialSetupDialog # Import the new dialog
 from PyQt5.QtWidgets import QDialog # Required for QDialog.Accepted check
 import db as db_manager # For db initialization
->>>>>>> 1e26b9b6
 from main_window import DocumentManager # The main application window
 
 # Initialize the central database using db_manager.
@@ -163,7 +161,6 @@
     # initialize_default_templates is imported from app_setup
     initialize_default_templates(CONFIG, APP_ROOT_DIR)
 
-<<<<<<< HEAD
     # --- Company Existence Check ---
     # This check runs before the "first_launch" specific dialog for sellers/techs.
     # It ensures there's at least one company (ours) in the DB.
@@ -224,9 +221,7 @@
 
 
     # Check for first launch (for other setup like users, etc.)
-=======
     # Check for first launch
->>>>>>> 1e26b9b6
     # Ensure CONFIG is loaded and paths are available before calling this
     # Default paths for templates and clients can be obtained from CONFIG or app_setup constants
     # For consistency, let's use what load_config in utils would expect if creating a new config
