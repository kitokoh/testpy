# -*- coding: utf-8 -*-
import sys
import os
import logging # For main.py's own logging needs, and for translator parts if setup_logging isn't called first

# Core PyQt5 imports for application execution
from PyQt5.QtWidgets import QApplication
from PyQt5.QtCore import QLocale, QLibraryInfo, QTranslator, Qt
from PyQt5.QtGui import QFont

# Imports from project structure
from app_setup import (
    APP_ROOT_DIR, CONFIG,
    setup_logging, load_stylesheet_global, initialize_default_templates
)
from utils import is_first_launch, mark_initial_setup_complete
# Import InitialSetupDialog and PromptCompanyInfoDialog
from initial_setup_dialog import InitialSetupDialog, PromptCompanyInfoDialog
from PyQt5.QtWidgets import QDialog # Required for QDialog.Accepted check
# Import specific db functions needed
import db as db_manager
from db import get_all_companies, add_company # Specific imports for company check
from auth.login_window import LoginWindow # Added for authentication
from PyQt5.QtWidgets import QDialog # Required for QDialog.Accepted check (already present, but good to note)


from initial_setup_dialog import InitialSetupDialog # Import the new dialog
# import db as db_manager # For db initialization - already imported above
from main_window import DocumentManager # The main application window

import datetime # Added for session timeout
from PyQt5.QtCore import QSettings # Added for Remember Me

# Global variables for session information
CURRENT_SESSION_TOKEN = None
CURRENT_USER_ROLE = None
CURRENT_USER_ID = None
SESSION_START_TIME = None
# Initialize from CONFIG, providing a default if key is missing
SESSION_TIMEOUT_SECONDS = CONFIG.get("session_timeout_minutes", 30) * 60

# Initialize the central database using db_manager.
# This should be called once, early in the application startup,
# before any operations that might require the database.
# Placing it under `if __name__ == "__main__":` ensures it runs when script is executed directly.
# And before the main function that might use it.
if __name__ == "__main__" or not hasattr(db_manager, '_initialized_main_app_main_py'):
    # Using a unique attribute to avoid conflict if db_manager is imported and checked elsewhere
    db_manager.initialize_database()
    if __name__ != "__main__": # For import scenarios (e.g. testing)
        db_manager._initialized_main_app_main_py = True

def expire_session():
    global CURRENT_SESSION_TOKEN, CURRENT_USER_ROLE, CURRENT_USER_ID, SESSION_START_TIME
    CURRENT_SESSION_TOKEN = None
    CURRENT_USER_ROLE = None
    CURRENT_USER_ID = None
    SESSION_START_TIME = None
    logging.info("Session expired and token/user info cleared.")
    # In a real app, this would likely trigger a re-login UI flow.

def check_session_timeout() -> bool:
    """Checks if the current session has timed out. Returns True if timed out, False otherwise."""
    global CURRENT_SESSION_TOKEN, SESSION_START_TIME, SESSION_TIMEOUT_SECONDS
    if CURRENT_SESSION_TOKEN is None or SESSION_START_TIME is None:
        # No active session or session already marked as expired
        return False # Not "timed out now", but "no valid session"

    elapsed_time = datetime.datetime.now() - SESSION_START_TIME
    if elapsed_time.total_seconds() > SESSION_TIMEOUT_SECONDS:
        logging.info(f"Session timed out. Elapsed: {elapsed_time.total_seconds()}s, Timeout: {SESSION_TIMEOUT_SECONDS}s")
        expire_session()
        return True # Session has timed out
    return False # Session is still valid

def main():
    global CURRENT_SESSION_TOKEN, CURRENT_USER_ROLE, CURRENT_USER_ID, SESSION_START_TIME
    # 1. Configure logging as the very first step.
    setup_logging()
    logging.info("Application starting...")
    # Log the configured session timeout value
    logging.info(f"Session timeout is set to: {SESSION_TIMEOUT_SECONDS // 60} minutes ({SESSION_TIMEOUT_SECONDS} seconds).")

    # 2. Initialize Database (already done outside main for direct script execution,
    #    but if main could be called from elsewhere without the above block, ensure it's done)
    #    However, the current structure with the top-level if __name__ == "__main__" handles this.

    # 3. Set High DPI Scaling Attributes
    if hasattr(Qt, 'AA_EnableHighDpiScaling'):
        QApplication.setAttribute(Qt.AA_EnableHighDpiScaling, True)
    if hasattr(Qt, 'AA_UseHighDpiPixmaps'):
        QApplication.setAttribute(Qt.AA_UseHighDpiPixmaps, True)

    # 4. Create QApplication Instance
    app = QApplication(sys.argv)

    # 5. Set Application Name and Style
    app.setApplicationName("ClientDocManager")
    app.setOrganizationName("SaadiyaManagement") # Added for QSettings consistency
    app.setStyle("Fusion") # Or any other style like "Windows", "GTK+"

    # 6. Set Default Font
    default_font = QFont("Segoe UI", 9)  # Default for Windows
    if sys.platform != "win32":  # Basic platform check for font
        default_font = QFont("Arial", 10) # Or "Helvetica", "DejaVu Sans" etc. for other platforms
    app.setFont(default_font)

    # 7. Load Global Stylesheet
    # load_stylesheet_global is imported from app_setup
    load_stylesheet_global(app) 
    
    # Apply the basic QSS stylesheet (this was the one previously embedded)
    # This can be moved to style.qss and loaded by load_stylesheet_global if preferred.
    app.setStyleSheet("""
        QWidget {}
        QPushButton {
            padding: 6px 12px; border: 1px solid #cccccc; border-radius: 4px;
        background-color: #f8f9fa; min-width: 80px;
        }
        QPushButton:hover { background-color: #e9ecef; border-color: #adb5bd; }
        QPushButton:pressed { background-color: #dee2e6; border-color: #adb5bd; }
        QPushButton:disabled { background-color: #e9ecef; color: #6c757d; border-color: #ced4da; }
        QPushButton#primaryButton, QPushButton[primary="true"] {
            background-color: #007bff; color: white; border-color: #007bff;
        }
        QPushButton#primaryButton:hover, QPushButton[primary="true"]:hover {
            background-color: #0069d9; border-color: #0062cc;
        }
        QPushButton#primaryButton:pressed, QPushButton[primary="true"]:pressed {
            background-color: #005cbf; border-color: #005cbf;
        }
        QPushButton#dangerButton, QPushButton[danger="true"] {
            background-color: #dc3545; color: white; border-color: #dc3545;
        }
        QPushButton#dangerButton:hover, QPushButton[danger="true"]:hover {
            background-color: #c82333; border-color: #bd2130;
        }
        QPushButton#dangerButton:pressed, QPushButton[danger="true"]:pressed {
            background-color: #b21f2d; border-color: #b21f2d;
        }
        QLineEdit, QTextEdit, QSpinBox, QDoubleSpinBox, QComboBox {
            padding: 5px; border: 1px solid #ced4da; border-radius: 4px;
        }
        QLineEdit:focus, QTextEdit:focus, QSpinBox:focus, QDoubleSpinBox:focus, QComboBox:focus {
            border-color: #80bdff;
        }
        QGroupBox {
            font-weight: bold; border: 1px solid #ced4da; border-radius: 4px;
            margin-top: 10px; padding: 10px;
        }
        QGroupBox::title {
            subcontrol-origin: margin; subcontrol-position: top left;
            padding: 0 3px 0 3px; left: 10px; background-color: transparent;
        }
        QTabWidget::pane { border-top: 1px solid #ced4da; padding: 10px; }
        QTabBar::tab {
            padding: 8px 15px; border: 1px solid #ced4da; border-bottom: none;
            border-top-left-radius: 4px; border-top-right-radius: 4px;
            background-color: #e9ecef; margin-right: 2px;
        }
        QTabBar::tab:selected { background-color: #ffffff; border-color: #ced4da; }
        QTabBar::tab:hover:!selected { background-color: #f8f9fa; }
        QTableWidget {
            border: 1px solid #dee2e6; gridline-color: #dee2e6;
            alternate-background-color: #f8f9fa;
        }
        QHeaderView::section {
            background-color: #e9ecef; padding: 4px; border: 1px solid #dee2e6;
            font-weight: bold;
        }
        QListWidget { border: 1px solid #ced4da; border-radius: 4px; }
        QListWidget::item { padding: 5px; }
        QListWidget::item:alternate { background-color: #f8f9fa; }
        QListWidget::item:hover { background-color: #e9ecef; }
        QListWidget::item:selected { background-color: #007bff; /* color: white; */ }
    # """) # The # color: white; part for QListWidget::item:selected was commented out in original.

    # 8. Setup Translations
    language_code = CONFIG.get("language", QLocale.system().name().split('_')[0])
    
    translator = QTranslator()
    translation_path_app = os.path.join(APP_ROOT_DIR, "translations", f"app_{language_code}.qm")
    if translator.load(translation_path_app):
        app.installTranslator(translator)
        logging.info(f"Loaded custom translation for {language_code} from {translation_path_app}")
    else:
        logging.warning(f"Failed to load custom translation for {language_code} from {translation_path_app}")

    qt_translator = QTranslator()
    # Use QLibraryInfo.location(QLibraryInfo.TranslationsPath) for Qt base translations
    qt_translation_path_base = QLibraryInfo.location(QLibraryInfo.TranslationsPath)
    if qt_translator.load(QLocale(language_code), "qtbase", "_", qt_translation_path_base):
        app.installTranslator(qt_translator)
        logging.info(f"Loaded Qt base translations for {language_code} from {qt_translation_path_base}")
    else:
        logging.warning(f"Failed to load Qt base translations for {language_code} from {qt_translation_path_base}")

    # 9. Initialize Default Templates (after DB and CONFIG are ready)
    # initialize_default_templates is imported from app_setup
    initialize_default_templates(CONFIG, APP_ROOT_DIR)

    # --- Company Existence Check ---
    # This check runs before the "first_launch" specific dialog for sellers/techs.
    # It ensures there's at least one company (ours) in the DB.
    try:
        companies = get_all_companies()
        if not companies:
            logging.info("No companies found in the database. Prompting for initial company setup.")
            prompt_dialog = PromptCompanyInfoDialog()
            dialog_result = prompt_dialog.exec_()

            if dialog_result == QDialog.Accepted:
                if prompt_dialog.use_default_company:
                    logging.info("User opted to use a default company.")
                    default_company_data = {
                        "company_name": "My Business", # Translatable string could be used here
                        "address": "Not specified",
                        "is_default": True,
                        "logo_path": None, # No logo for this quick setup
                        "payment_info": "",
                        "other_info": "Default company created on initial setup."
                    }
                    new_company_id = add_company(default_company_data)
                    if new_company_id:
                        logging.info(f"Default company 'My Business' added with ID: {new_company_id}.")
                        # Mark initial setup as complete here if this is the ONLY setup step needed
                        # when starting from a completely empty state.
                        # However, the full InitialSetupDialog might still be relevant for other settings.
                        # For now, this just ensures a company exists.
                    else:
                        logging.error("Failed to add default company.")
                        # Critical error, perhaps exit? For now, log and continue.
                else: # User entered data
                    user_company_data = prompt_dialog.get_company_data()
                    if user_company_data and user_company_data['company_name']:
                        company_to_add = {
                            "company_name": user_company_data['company_name'],
                            "address": user_company_data.get('address', ''),
                            "is_default": True,
                            "logo_path": None, # No logo in this simplified dialog
                            "payment_info": "", # Not collected in this dialog
                            "other_info": "Company created via initial prompt."
                        }
                        new_company_id = add_company(company_to_add)
                        if new_company_id:
                            logging.info(f"User-defined company '{company_to_add['company_name']}' added with ID: {new_company_id}.")
                        else:
                            logging.error(f"Failed to add user-defined company: {company_to_add['company_name']}.")
                            # Critical error, perhaps exit?
                    else:
                        # This case should ideally be prevented by dialog validation, but as a fallback:
                        logging.warning("Save and Continue was chosen, but company name was empty. No company added.")
            else: # Dialog was cancelled
                logging.warning("User cancelled initial company prompt. Application might not function as expected without a company.")
                # Optionally, sys.exit(app.exec_()) or app.quit() if company is critical
    except Exception as e:
        logging.critical(f"Error during initial company check: {e}. Application may not function correctly.", exc_info=True)
        # Depending on severity, could show a QMessageBox to the user and exit.


    # Check for first launch (for other setup like users, etc.)
    # Check for first launch
    # Ensure CONFIG is loaded and paths are available before calling this
    # Default paths for templates and clients can be obtained from CONFIG or app_setup constants
    # For consistency, let's use what load_config in utils would expect if creating a new config
    # However, at this stage, CONFIG should already be loaded by app_setup.
    default_templates_dir = os.path.join(APP_ROOT_DIR, "templates") # A sensible default
    default_clients_dir = os.path.join(APP_ROOT_DIR, "clients") # A sensible default
    if 'templates_dir' in CONFIG: # Prefer path from loaded config if available
        default_templates_dir = CONFIG['templates_dir']
    if 'clients_dir' in CONFIG: # Prefer path from loaded config if available
        default_clients_dir = CONFIG['clients_dir']

    if is_first_launch(APP_ROOT_DIR, default_templates_dir, default_clients_dir):
        logging.info("This is the first launch. Running initial setup dialog.")
        initial_setup_dialog = InitialSetupDialog()
        result = initial_setup_dialog.exec_()

        if result == QDialog.Accepted:
            logging.info("Initial setup dialog completed and accepted.")
            mark_initial_setup_complete(APP_ROOT_DIR, default_templates_dir, default_clients_dir)
            logging.info("Initial setup marked as complete in config.")
        else:
            logging.warning("Initial setup dialog was cancelled or closed. Application may not have all necessary configurations.")
            # Decide on behavior: exit, or proceed with limited functionality.
            # For now, we'll log and let it proceed.
            # QApplication.quit() # Or sys.exit(1) if cancellation is critical

    # 10. Authentication Flow
    settings = QSettings()
    remember_me_active = settings.value("auth/remember_me_active", False, type=bool)
    proceed_to_main_app = False

    if remember_me_active:
        logging.info("Found active 'Remember Me' flag.")
        stored_token = settings.value("auth/session_token", None)
        stored_user_id = settings.value("auth/user_id", None)
        stored_username = settings.value("auth/username", "Unknown") # Default for logging
        stored_user_role = settings.value("auth/user_role", None)

        if stored_token and stored_user_id and stored_user_role:
            logging.info(f"Attempting to restore session for user: {stored_username} (ID: {stored_user_id}) with stored token.")

            global CURRENT_SESSION_TOKEN, CURRENT_USER_ID, CURRENT_USER_ROLE, SESSION_START_TIME
            CURRENT_SESSION_TOKEN = stored_token
            CURRENT_USER_ID = stored_user_id
            CURRENT_USER_ROLE = stored_user_role
            SESSION_START_TIME = datetime.datetime.now() # Reset session timer

            logging.info(f"Session restored for user: {stored_username}, Role: {CURRENT_USER_ROLE}. Token: {CURRENT_SESSION_TOKEN}")
            logging.info(f"Session (restored) started at: {SESSION_START_TIME}")
            proceed_to_main_app = True
        else:
            logging.warning("Found 'Remember Me' flag but token or user details are missing. Clearing invalid 'Remember Me' data.")
            settings.setValue("auth/remember_me_active", False)
            settings.remove("auth/session_token")
            settings.remove("auth/user_id")
            settings.remove("auth/username")
            settings.remove("auth/user_role")
    else:
        logging.info("'Remember Me' is not active.")

    if not proceed_to_main_app:
        logging.info("Proceeding to show LoginWindow.")
        login_dialog = LoginWindow()
        login_result = login_dialog.exec_()

        if login_result == QDialog.Accepted:
            session_token = login_dialog.get_session_token()
            logged_in_user = login_dialog.get_current_user()

            # global CURRENT_SESSION_TOKEN, CURRENT_USER_ROLE, CURRENT_USER_ID, SESSION_START_TIME # Already global
            CURRENT_SESSION_TOKEN = session_token # These are assigned again here for clarity
            if logged_in_user:
                CURRENT_USER_ROLE = logged_in_user.get('role')
                CURRENT_USER_ID = logged_in_user.get('user_id')
                SESSION_START_TIME = datetime.datetime.now()
                logging.info(f"Login successful. User: {logged_in_user.get('username')}, Role: {CURRENT_USER_ROLE}, Token: {CURRENT_SESSION_TOKEN}, Session started: {SESSION_START_TIME}")
            else: # Should not happen if dialog.accept() is called correctly
                logging.error("Login reported successful by dialog, but no user data retrieved. Exiting.")
                sys.exit(1)
            proceed_to_main_app = True # Mark to proceed
        else:
            logging.info("Login failed or cancelled by user. Exiting application.")
            sys.exit()

    if proceed_to_main_app:
        main_window = DocumentManager(APP_ROOT_DIR)
        main_window.show()
        logging.info("Main window shown. Application is running.")
        sys.exit(app.exec_())
    else:
        # This path should ideally not be reached if logic is correct,
        # as either proceed_to_main_app is true or sys.exit() was called.
        logging.error("Fatal error in authentication flow. Application cannot start.")
        sys.exit(1)
<<<<<<< HEAD
=======
    login_dialog = LoginWindow() # Create LoginWindow instance
    login_result = login_dialog.exec_() # Show login dialog modally

    if login_result == QDialog.Accepted:
        session_token = login_dialog.get_session_token()
        logged_in_user = login_dialog.get_current_user()

        CURRENT_SESSION_TOKEN = session_token
        if logged_in_user:
            CURRENT_USER_ROLE = logged_in_user.get('role')
            CURRENT_USER_ID = logged_in_user.get('user_id')
            # Set session start time
            SESSION_START_TIME = datetime.datetime.now()
            logging.info(f"Login successful. User: {logged_in_user.get('username')}, Role: {CURRENT_USER_ROLE}, Token: {CURRENT_SESSION_TOKEN}, Session started: {SESSION_START_TIME}")
        else:
            logging.error("Login reported successful, but no user data retrieved. Exiting.")
            sys.exit(1)

        # 11. Create and Show Main Window (only after successful login)
        # DocumentManager is imported from main_window
        # APP_ROOT_DIR is imported from app_setup
        main_window = DocumentManager(APP_ROOT_DIR) # Pass user_id and role if needed by DocumentManager
        main_window.show()
        logging.info("Main window shown. Application is running.")

        # 12. Execute Application
        sys.exit(app.exec_())
    else:
        logging.info("Login failed or cancelled. Exiting application.")
        sys.exit() # Exit if login is not successful
>>>>>>> 1c51e42c


if __name__ == "__main__":
    main()<|MERGE_RESOLUTION|>--- conflicted
+++ resolved
@@ -354,8 +354,7 @@
         # as either proceed_to_main_app is true or sys.exit() was called.
         logging.error("Fatal error in authentication flow. Application cannot start.")
         sys.exit(1)
-<<<<<<< HEAD
-=======
+
     login_dialog = LoginWindow() # Create LoginWindow instance
     login_result = login_dialog.exec_() # Show login dialog modally
 
@@ -386,7 +385,6 @@
     else:
         logging.info("Login failed or cancelled. Exiting application.")
         sys.exit() # Exit if login is not successful
->>>>>>> 1c51e42c
 
 
 if __name__ == "__main__":
