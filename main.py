# -*- coding: utf-8 -*-
import sys
import os
import json
# import sqlite3 # Replaced by db_manager
import db as db_manager
from db import DATABASE_NAME as CENTRAL_DATABASE_NAME
import pandas as pd
import shutil
import smtplib
from email.mime.multipart import MIMEMultipart
from email.mime.text import MIMEText
from email.mime.application import MIMEApplication
from datetime import datetime, timedelta
from PyQt5.QtWidgets import (
    QApplication, QMainWindow, QWidget, QVBoxLayout, QHBoxLayout,
    QPushButton, QLabel, QLineEdit, QTextEdit, QListWidget,
    QFileDialog, QMessageBox, QDialog, QFormLayout, QComboBox,
    QDialogButtonBox, QTableWidget, QTableWidgetItem,
    QAbstractItemView, QHeaderView, QInputDialog, QSplitter,
    QCompleter, QTabWidget, QAction, QMenu, QToolBar, QGroupBox,
    QCheckBox, QDateEdit, QSpinBox, QStackedWidget, QListWidgetItem,
    QStyledItemDelegate, QStyle, QStyleOptionViewItem, QGridLayout, QTextEdit # Added QTextEdit
)
from PyQt5.QtGui import QIcon, QDesktopServices, QFont, QColor, QBrush, QPixmap
from PyQt5.QtCore import Qt, QUrl, QStandardPaths, QSettings, QDir, QDate, QTimer
from PyPDF2 import PdfWriter, PdfReader, PdfMerger
from reportlab.pdfgen import canvas
import io
from PyQt5.QtWidgets import QDoubleSpinBox
from PyQt5.QtCore import QTranslator, QLocale, QLibraryInfo, QCoreApplication # Added for translations
from excel_editor import ExcelEditor
from html_editor import HtmlEditor # Added import for HtmlEditor
from PyQt5.QtWidgets import QBoxLayout
from pagedegrde import generate_cover_page_logic, APP_CONFIG as PAGEDEGRDE_APP_CONFIG # For cover page
from docx import Document # Added for .docx support
from datetime import datetime # Ensure datetime is explicitly imported if not already for populate_docx_template
from projectManagement import MainDashboard as ProjectManagementDashboard # Added for integration

import sqlite3

# --- Configuration & Database ---
CONFIG_DIR_NAME = "ClientDocumentManager"
CONFIG_FILE_NAME = "config.json"
DATABASE_NAME = CENTRAL_DATABASE_NAME # Use the central DB name
TEMPLATES_SUBDIR = "templates"
CLIENTS_SUBDIR = "clients"
SPEC_TECH_TEMPLATE_NAME = "specification_technique_template.xlsx"
PROFORMA_TEMPLATE_NAME = "proforma_template.xlsx"
CONTRAT_VENTE_TEMPLATE_NAME = "contrat_vente_template.xlsx"
PACKING_LISTE_TEMPLATE_NAME = "packing_liste_template.xlsx"

if getattr(sys, 'frozen', False):
    APP_ROOT_DIR = sys._MEIPASS
else:
    APP_ROOT_DIR = os.path.dirname(os.path.abspath(__file__))

DEFAULT_TEMPLATES_DIR = os.path.join(APP_ROOT_DIR, TEMPLATES_SUBDIR)
DEFAULT_CLIENTS_DIR = os.path.join(APP_ROOT_DIR, CLIENTS_SUBDIR)

def get_config_dir():
    config_dir_path = os.path.join(
        QStandardPaths.writableLocation(QStandardPaths.AppConfigLocation), 
        CONFIG_DIR_NAME
    )
    os.makedirs(config_dir_path, exist_ok=True)
    return config_dir_path

def get_config_file_path():
    return os.path.join(get_config_dir(), CONFIG_FILE_NAME)

# init_database() function (and its call) is removed.
# DATABASE_NAME is now set from CENTRAL_DATABASE_NAME (imported from db.py) at the top.

# Initialize the central database using db_manager
# This should be called once, early in the application startup.
if __name__ == "__main__" or not hasattr(db_manager, '_initialized_main_app'): # Ensure it runs once for the app
    db_manager.initialize_database()
    if __name__ != "__main__": # Avoid setting attribute during test runs if module is imported
        # Use a unique attribute name to avoid conflict if db_manager is imported elsewhere too
        db_manager._initialized_main_app = True

def load_config():
    config_path = get_config_file_path()
    if os.path.exists(config_path):
        try:
            with open(config_path, "r", encoding="utf-8") as f:
                return json.load(f)
        except (IOError, json.JSONDecodeError) as e:
            print(f"Error loading config: {e}. Using defaults.")
    
    return {
        "templates_dir": DEFAULT_TEMPLATES_DIR,
        "clients_dir": DEFAULT_CLIENTS_DIR,
        "language": "fr",
        "smtp_server": "",
        "smtp_port": 587,
        "smtp_user": "",
        "smtp_password": "",
        "default_reminder_days": 30
    }

def save_config(config_data):
    try:
        config_path = get_config_file_path()
        with open(config_path, "w", encoding="utf-8") as f:
            json.dump(config_data, f, indent=4, ensure_ascii=False)
    except IOError as e:
        QMessageBox.warning(None, QCoreApplication.translate("main", "Erreur de Configuration"), QCoreApplication.translate("main", "Impossible d'enregistrer la configuration: {0}").format(e))

CONFIG = load_config()

os.makedirs(CONFIG["templates_dir"], exist_ok=True)
os.makedirs(CONFIG["clients_dir"], exist_ok=True)
os.makedirs(os.path.join(APP_ROOT_DIR, "translations"), exist_ok=True) # Create translations directory

class ContactDialog(QDialog):
    def __init__(self, client_id=None, contact_data=None, parent=None):
        super().__init__(parent)
        self.client_id = client_id
        self.contact_data = contact_data or {}
        self.setWindowTitle(self.tr("Gestion des Contacts") if not contact_data else self.tr("Modifier Contact"))
        self.setWindowTitle(self.tr("Gestion des Modèles"))
        self.setMinimumSize(600, 400)
        self.setup_ui()
        
    def setup_ui(self):
        layout = QFormLayout(self)
        
        self.name_input = QLineEdit(self.contact_data.get("name", ""))
        layout.addRow(self.tr("Nom complet:"), self.name_input)
        
        self.email_input = QLineEdit(self.contact_data.get("email", ""))
        layout.addRow(self.tr("Email:"), self.email_input)
        
        self.phone_input = QLineEdit(self.contact_data.get("phone", ""))
        layout.addRow(self.tr("Téléphone:"), self.phone_input)
        
        self.position_input = QLineEdit(self.contact_data.get("position", ""))
        layout.addRow(self.tr("Poste:"), self.position_input)
        
        self.primary_check = QCheckBox(self.tr("Contact principal"))
        self.primary_check.setChecked(bool(self.contact_data.get("is_primary", 0)))
        layout.addRow(self.primary_check)
        
        button_box = QDialogButtonBox(QDialogButtonBox.Ok | QDialogButtonBox.Cancel)
        button_box.button(QDialogButtonBox.Ok).setText(self.tr("OK"))
        button_box.button(QDialogButtonBox.Cancel).setText(self.tr("Annuler"))
        button_box.accepted.connect(self.accept)
        button_box.rejected.connect(self.reject)
        layout.addRow(button_box)
        
    def get_data(self):
        return {
            "name": self.name_input.text().strip(),
            "email": self.email_input.text().strip(),
            "phone": self.phone_input.text().strip(),
            "position": self.position_input.text().strip(),
            "is_primary": 1 if self.primary_check.isChecked() else 0
        }

class TemplateDialog(QDialog):
    def __init__(self, parent=None):
        super().__init__(parent)
        self.setWindowTitle("Gestion des Modèles")
        self.setMinimumSize(800, 500) # Increased size to accommodate preview
        self.setup_ui()
        
    def setup_ui(self):
        main_hbox_layout = QHBoxLayout(self) # Main layout is now QHBoxLayout

        # Left side (list and buttons)
        left_vbox_layout = QVBoxLayout()
        left_vbox_layout.setSpacing(10) # Add some spacing for the left panel elements
        
        self.template_list = QListWidget()
        self.template_list.itemDoubleClicked.connect(self.edit_template)
        font = self.template_list.font()
        font.setPointSize(font.pointSize() + 1) # Increase font size slightly
        self.template_list.setFont(font)
        left_vbox_layout.addWidget(self.template_list)
        
        btn_layout = QHBoxLayout() # Button layout for underneath the list
        btn_layout.setSpacing(10) # Add spacing between buttons
        self.add_btn = QPushButton(self.tr("Ajouter Modèle"))
        self.add_btn.setIcon(QIcon.fromTheme("list-add"))
        self.add_btn.clicked.connect(self.add_template)
        btn_layout.addWidget(self.add_btn)
        
        self.edit_btn = QPushButton(self.tr("Modifier"))
        self.edit_btn.setIcon(QIcon.fromTheme("document-edit"))
        self.edit_btn.clicked.connect(self.edit_template)
        btn_layout.addWidget(self.edit_btn)
        
        self.delete_btn = QPushButton(self.tr("Supprimer"))
        self.delete_btn.setIcon(QIcon.fromTheme("edit-delete"))
        self.delete_btn.clicked.connect(self.delete_template)
        btn_layout.addWidget(self.delete_btn)
        
        self.default_btn = QPushButton(self.tr("Définir par Défaut"))
        self.default_btn.setIcon(QIcon.fromTheme("emblem-default"))
        self.default_btn.clicked.connect(self.set_default_template)
        btn_layout.addWidget(self.default_btn)
        
        left_vbox_layout.addLayout(btn_layout) # Add button layout to the left vertical layout
        main_hbox_layout.addLayout(left_vbox_layout, 1) # Add left layout to main HBox, stretch factor 1

        # Right side (preview area)
        self.preview_area = QTextEdit()
        self.preview_area.setReadOnly(True)
        self.preview_area.setPlaceholderText(self.tr("Sélectionnez un modèle pour afficher un aperçu."))
        self.preview_area.setStyleSheet("""
            QTextEdit {
                border: 1px solid #cccccc;
                background-color: #f9f9f9;
            }
        """)
        main_hbox_layout.addWidget(self.preview_area, 2) # Add preview area to main HBox, stretch factor 2

        # Set overall dialog layout margins
        main_hbox_layout.setContentsMargins(10, 10, 10, 10) # Add some margins around the dialog content

        self.load_templates()
        self.template_list.itemClicked.connect(self.show_template_preview) # Connect itemClicked for preview
        
    def show_template_preview(self, item):
        if not item:
            self.preview_area.clear() # This should make placeholder text reappear
            # self.preview_area.setPlaceholderText(self.tr("Sélectionnez un modèle pour afficher un aperçu.")) # Explicitly set if clear() doesn't restore it
            return

        template_id = item.data(Qt.UserRole)
        conn = None
        try:
            conn = sqlite3.connect(DATABASE_NAME)
            cursor = conn.cursor()
            # Use base_file_name and language_code as per table structure, aliasing language_code to language for consistency with other methods if needed
            cursor.execute("SELECT base_file_name, language_code FROM Templates WHERE template_id = ?", (template_id,))
            result = cursor.fetchone()

            if result:
                base_file_name, language_code = result
                template_file_path = os.path.join(CONFIG["templates_dir"], language_code, base_file_name)

                self.preview_area.clear()
                if os.path.exists(template_file_path):
                    _, file_extension = os.path.splitext(template_file_path)
                    file_extension = file_extension.lower()

                    if file_extension == ".xlsx":
                        try:
                            df = pd.read_excel(template_file_path, sheet_name=0) # Read first sheet
<<<<<<< HEAD
                            # PREPEND CSS for basic styling
                            html_content = f"""
                            <style>
                                table {{ border-collapse: collapse; width: 95%; font-family: Arial, sans-serif; margin: 10px; }} /* Adjusted width and added margin */
                                th, td {{ border: 1px solid #cccccc; padding: 6px; text-align: left; }} /* Reduced padding slightly */
                                th {{ background-color: #e0e0e0; font-weight: bold; }} /* Slightly darker header, bold text */
                                td {{ text-align: right; }} /* Default text-align right for cells */
                                tr:nth-child(even) {{ background-color: #f9f9f9; }}
                                tr:hover {{ background-color: #e6f7ff; }} /* Add a hover effect for rows */
                            </style>
                            {df.to_html(escape=False, index=False, border=0)}
                            """ # border=0 for df.to_html because CSS handles it
                            self.preview_area.setHtml(html_content)
=======
                            self.preview_area.setPlainText(df.to_string())
>>>>>>> bb4f0d7a
                        except Exception as e:
                            self.preview_area.setPlainText(self.tr("Erreur de lecture du fichier Excel:\n{0}").format(str(e)))
                    elif file_extension == ".docx":
                        try:
                            doc = Document(template_file_path)
                            full_text = []
                            for para in doc.paragraphs:
                                full_text.append(para.text)
                            self.preview_area.setPlainText("\n".join(full_text))
                        except Exception as e:
                            self.preview_area.setPlainText(self.tr("Erreur de lecture du fichier Word:\n{0}").format(str(e)))
                    elif file_extension == ".html":
                        try:
                            with open(template_file_path, "r", encoding="utf-8") as f:
                                self.preview_area.setPlainText(f.read())
                        except Exception as e:
                            self.preview_area.setPlainText(self.tr("Erreur de lecture du fichier HTML:\n{0}").format(str(e)))
                    else:
                        self.preview_area.setPlainText(self.tr("Aperçu non disponible pour ce type de fichier."))
                else:
                    self.preview_area.setPlainText(self.tr("Fichier modèle introuvable."))
            else:
                self.preview_area.setPlainText(self.tr("Détails du modèle non trouvés dans la base de données."))

        except sqlite3.Error as e_db:
            self.preview_area.setPlainText(self.tr("Erreur DB lors de la récupération des détails du modèle:\n{0}").format(str(e_db)))
        except Exception as e_general: # Catch any other unexpected errors
            self.preview_area.setPlainText(self.tr("Une erreur inattendue est survenue:\n{0}").format(str(e_general)))
        finally:
            if conn:
                conn.close()

    # def update_preview(self, current_item, previous_item): # Original currentItemChanged connection
    #     if not current_item:
    #         self.preview_area.clear()
    #         return
    #     template_id = current_item.data(Qt.UserRole)
    #     # TODO: Fetch template content based on ID and display it (Handled by show_template_preview now)
    #     # This will likely involve reading the template file
    #     # For now, just showing the ID as placeholder
    #     # self.preview_area.setText(f"Preview for Template ID: {template_id}\n\n(Content loading not yet implemented)")
    #     self.show_template_preview(current_item) # Call the new method if using currentItemChanged

    def load_templates(self):
        self.template_list.clear()
        self.preview_area.clear()
        self.preview_area.setPlaceholderText(self.tr("Sélectionnez un modèle pour afficher un aperçu.")) # Ensure placeholder is set
        conn = None
        try:
            conn = sqlite3.connect(DATABASE_NAME)
            cursor = conn.cursor()
            cursor.execute("SELECT template_id, template_name, language_code as language, is_default_for_type_lang as is_default FROM Templates ORDER BY template_name, language_code")
            for row in cursor.fetchall():
                item_text = f"{row[1]} ({row[2]})"
                if row[3]:
                    item_text += f" [{self.tr('Défaut')}]"
                item = QListWidgetItem(item_text)
                item.setData(Qt.UserRole, row[0]) 
                self.template_list.addItem(item)
        except sqlite3.Error as e:
            QMessageBox.warning(self, self.tr("Erreur DB"), self.tr("Erreur de chargement des modèles:\n{0}").format(str(e)))
        finally:
            if conn: conn.close()
            
    def add_template(self):
        file_path, _ = QFileDialog.getOpenFileName(
            self,
            self.tr("Sélectionner un modèle"),
            CONFIG["templates_dir"],
            self.tr("Fichiers Modèles (*.xlsx *.docx *.html);;Fichiers Excel (*.xlsx);;Documents Word (*.docx);;Documents HTML (*.html);;Tous les fichiers (*)")
        )
        if not file_path: return
            
        name, ok = QInputDialog.getText(self, self.tr("Nom du Modèle"), self.tr("Entrez un nom pour ce modèle:"))
        if not ok or not name.strip(): return
            
        languages = ["fr", "en", "ar", "tr", "pt"]
        lang, ok = QInputDialog.getItem(self, self.tr("Langue du Modèle"), self.tr("Sélectionnez la langue:"), languages, 0, False)
        if not ok: return
            
        target_dir = os.path.join(CONFIG["templates_dir"], lang)
        os.makedirs(target_dir, exist_ok=True)
        base_file_name = os.path.basename(file_path) 
        target_path = os.path.join(target_dir, base_file_name) 

        # Determine template_type based on file extension
        file_ext = os.path.splitext(base_file_name)[1].lower()
        template_type_for_db = "document_other" # Default
        if file_ext == ".xlsx":
            template_type_for_db = "document_excel"
        elif file_ext == ".docx":
            template_type_for_db = "document_word"
        elif file_ext == ".html":
            template_type_for_db = "document_html"

        template_metadata = {
            'template_name': name.strip(), # This is the user-provided name for the template
            'template_type': template_type_for_db,
            'language_code': lang,
            'base_file_name': base_file_name, # The actual file name
            'description': f"Modèle {name.strip()} en {lang} ({base_file_name})", # Basic description
            'category': "Utilisateur", # Category for user-added templates
            'is_default_for_type_lang': False # User-added templates are not default by default
            # 'raw_template_file_data': None, # Not storing file content in DB for this path
            # 'created_by_user_id': None # Add if user system is integrated here
        }

        try:
            # First, copy the file
            shutil.copy(file_path, target_path)

            # Then, add metadata to database via db_manager
            new_template_id = db_manager.add_template(template_metadata)

            if new_template_id:
                self.load_templates() # Refresh list
                QMessageBox.information(self, self.tr("Succès"), self.tr("Modèle ajouté avec succès."))
            else:
                # db_manager.add_template would print its own errors or return None on failure.
                # If new_template_id is None, it means there was an issue (e.g., unique constraint).
                # The db.py function might need adjustment to differentiate between "already exists" and "other error".
                # For now, assume if it's None, it's an error the user should know about.
                # If file was copied but DB entry failed, consider removing the copied file.
                if os.path.exists(target_path): # Check if file was copied before potential DB error
                     is_error_because_exists = False
                     # Check if a template with the same name, type, and language already exists
                     # This requires a way to query templates, e.g., get_templates_by_type_lang_name
                     # For simplicity, we'll assume add_template failing with None means either unique constraint or other DB error.
                     # A more robust check would be:
                     # existing_templates = db_manager.get_templates_by_type(template_type_for_db, language_code=lang)
                     # if existing_templates:
                     #    for tpl in existing_templates:
                     #        if tpl.get('template_name') == name.strip(): # and other unique fields if necessary
                     #            is_error_because_exists = True
                     #            break
                     # A direct check for unique constraint violation in db_manager.add_template would be better.
                     # For now, providing a generic message or trying to infer.
                     # A simple check: if a template with this name+type+lang exists, it's likely a unique conflict.

                     # Simplified check:
                     # This is not ideal as it re-queries. db_manager.add_template should ideally signal this.
                     # For now, we'll assume if add_template returns None, it's an issue.
                     # The user will get a generic DB error. A more specific "already exists" would need db.add_template to provide more info.
                     QMessageBox.critical(self, self.tr("Erreur DB"), self.tr("Erreur lors de l'enregistrement du modèle dans la base de données. Un modèle avec des attributs similaires (nom, type, langue) existe peut-être déjà, ou une autre erreur de base de données s'est produite."))
                     # Consider removing the copied file if DB entry failed:
                     # os.remove(target_path)
                else: # File copy itself might have failed before DB
                    QMessageBox.critical(self, self.tr("Erreur Fichier"), self.tr("Erreur lors de la copie du fichier modèle."))

        except Exception as e: # Catch errors from shutil.copy or other unexpected issues
            QMessageBox.critical(self, self.tr("Erreur"), self.tr("Erreur lors de l'ajout du modèle (fichier ou DB):\n{0}").format(str(e)))
            
    def edit_template(self): 
        item = self.template_list.currentItem()
        if not item: return
        template_id = item.data(Qt.UserRole)
        conn = None
        try:
            conn = sqlite3.connect(DATABASE_NAME)
            cursor = conn.cursor()
            cursor.execute("SELECT file_name, language FROM Templates WHERE template_id = ?", (template_id,))
            result = cursor.fetchone()
            if result:
                # Assuming result[1] is language folder and result[0] is filename
                # The path construction was: os.path.join(CONFIG["templates_dir"], result[1], result[0])
                # This seems incorrect if result[1] is language and result[0] is filename.
                # It should be: os.path.join(CONFIG["templates_dir"], result[1], result[0])
                # Let's verify the database schema or how it's populated.
                # From add_template: target_path = os.path.join(target_dir, base_file_name)
                # target_dir = os.path.join(CONFIG["templates_dir"], lang)
                # So, file_name in DB is just base_file_name. Language is separate.
                # Path should be os.path.join(CONFIG["templates_dir"], result[1] (language), result[0] (file_name))
                # The original code seems to have result[1] as language and result[0] as file_name.
                # This was an error in my reasoning, the original code `os.path.join(CONFIG["templates_dir"], result[1], result[0])`
                # is likely correct if result[1] is the language subfolder and result[0] is the filename.
                # However, the select statement is `SELECT file_name, language ...`
                # So result[0] is file_name, result[1] is language.
                # The path should be os.path.join(CONFIG["templates_dir"], result[1], result[0])
                template_file_path = os.path.join(CONFIG["templates_dir"], result[1], result[0])
                QDesktopServices.openUrl(QUrl.fromLocalFile(template_file_path))
        except sqlite3.Error as e:
            QMessageBox.warning(self, self.tr("Erreur DB"), self.tr("Erreur d'accès au modèle:\n{str(e)}"))
        finally:
            if conn: conn.close()
            
    def delete_template(self):
        item = self.template_list.currentItem()
        if not item: return
        template_id = item.data(Qt.UserRole)
        reply = QMessageBox.question(
            self,
            self.tr("Confirmer Suppression"),
            self.tr("Êtes-vous sûr de vouloir supprimer ce modèle ?"),
            QMessageBox.Yes | QMessageBox.No,
            QMessageBox.No
        )
        if reply == QMessageBox.Yes:
            conn = None
            try:
                conn = sqlite3.connect(DATABASE_NAME)
                cursor = conn.cursor()
                cursor.execute("SELECT file_name, language FROM Templates WHERE template_id = ?", (template_id,))
                result = cursor.fetchone()
                cursor.execute("DELETE FROM Templates WHERE template_id = ?", (template_id,))
                conn.commit()
                if result:
                    file_path_to_delete = os.path.join(CONFIG["templates_dir"], result[1], result[0]) # lang, filename
                    if os.path.exists(file_path_to_delete): os.remove(file_path_to_delete)
                self.load_templates()
                QMessageBox.information(self, self.tr("Succès"), self.tr("Modèle supprimé avec succès."))
            except Exception as e: 
                QMessageBox.critical(self, self.tr("Erreur"), self.tr("Erreur de suppression du modèle:\n{str(e)}"))
            finally:
                if conn: conn.close()
                
    def set_default_template(self):
        item = self.template_list.currentItem()
        if not item: return
        template_id = item.data(Qt.UserRole)
        conn = None
        try:
            conn = sqlite3.connect(DATABASE_NAME)
            cursor = conn.cursor()
            cursor.execute("SELECT template_name FROM Templates WHERE template_id = ?", (template_id,))
            name_result = cursor.fetchone()
            if not name_result: return
            base_name = name_result[0] 
            
            # This logic might need to be more nuanced if "is_default" is per type AND language
            # For now, it sets default for all templates with the same base_name, effectively making one variant (lang) default.
            # The db.add_default_template_if_not_exists sets is_default_for_type_lang = True,
            # so this function should probably update is_default_for_type_lang.
            # The original table was Templates(name, file_name, language, is_default)
            # The new table is Templates(template_name, template_type, language_code, is_default_for_type_lang, ...)
            # The intent is likely: "For this template's name and type, set this language variant as the default."
            # This needs refinement if we have template_type in play.
            # For now, matching original logic on name, but using new column names.
            cursor.execute("UPDATE Templates SET is_default_for_type_lang = 0 WHERE template_name = ?", (base_name,))
            cursor.execute("UPDATE Templates SET is_default_for_type_lang = 1 WHERE template_id = ?", (template_id,))
            conn.commit()
            self.load_templates()
            QMessageBox.information(self, self.tr("Succès"), self.tr("Modèle défini comme modèle par défaut pour sa catégorie et langue."))
        except sqlite3.Error as e:
            QMessageBox.critical(self, self.tr("Erreur DB"), self.tr("Erreur de mise à jour du modèle:\n{str(e)}"))
        finally:
            if conn: conn.close()

class ProductDialog(QDialog):
    def __init__(self, client_id, product_data=None, parent=None):
        super().__init__(parent)
        self.client_id = client_id
        self.product_data = product_data or {}
        self.setWindowTitle(self.tr("Ajouter Produit") if not self.product_data else self.tr("Modifier Produit"))
        self.setup_ui()

    def setup_ui(self):
        layout = QFormLayout(self)

        self.name_input = QLineEdit(self.product_data.get("name", ""))
        layout.addRow(self.tr("Nom du Produit:"), self.name_input)

        self.description_input = QTextEdit(self.product_data.get("description", ""))
        self.description_input.setFixedHeight(80)
        layout.addRow(self.tr("Description:"), self.description_input)

        self.quantity_input = QDoubleSpinBox()
        self.quantity_input.setRange(0, 1000000)
        self.quantity_input.setValue(self.product_data.get("quantity", 0))
        self.quantity_input.valueChanged.connect(self.update_total_price)
        layout.addRow(self.tr("Quantité:"), self.quantity_input)

        self.unit_price_input = QDoubleSpinBox()
        self.unit_price_input.setRange(0, 10000000)
        self.unit_price_input.setPrefix("€ ") # Currency might need localization if app supports multiple currencies
        self.unit_price_input.setValue(self.product_data.get("unit_price", 0))
        self.unit_price_input.valueChanged.connect(self.update_total_price)
        layout.addRow(self.tr("Prix Unitaire:"), self.unit_price_input)
        
        total_price_title_label = QLabel(self.tr("Prix Total:"))
        self.total_price_label = QLabel("€ 0.00") # Currency might need localization
        self.total_price_label.setStyleSheet("font-weight: bold;")
        layout.addRow(total_price_title_label, self.total_price_label)

        if self.product_data:
            self.update_total_price()

        button_box = QDialogButtonBox(QDialogButtonBox.Ok | QDialogButtonBox.Cancel)
        button_box.button(QDialogButtonBox.Ok).setText(self.tr("OK"))
        button_box.button(QDialogButtonBox.Cancel).setText(self.tr("Annuler"))
        button_box.accepted.connect(self.accept)
        button_box.rejected.connect(self.reject)
        layout.addRow(button_box)

    def update_total_price(self):
        quantity = self.quantity_input.value()
        unit_price = self.unit_price_input.value()
        total = quantity * unit_price
        self.total_price_label.setText(f"€ {total:.2f}")

    def get_data(self):
        return {
            "client_id": self.client_id,
            "name": self.name_input.text().strip(),
            "description": self.description_input.toPlainText().strip(),
            "quantity": self.quantity_input.value(),
            "unit_price": self.unit_price_input.value(),
            "total_price": self.quantity_input.value() * self.unit_price_input.value()
        }

class CreateDocumentDialog(QDialog):
    def __init__(self, client_info, config, parent=None):
        super().__init__(parent)
        self.client_info = client_info
        self.config = config
        self.setWindowTitle(self.tr("Créer des Documents"))
        self.setMinimumSize(600, 400)
        self.setup_ui()
        
    def setup_ui(self):
        layout = QVBoxLayout(self)
        
        # Langue sélection
        lang_layout = QHBoxLayout()
        lang_layout.addWidget(QLabel(self.tr("Langue:")))
        self.lang_combo = QComboBox()
        # Assuming selected_languages are codes like "fr", "ar". If they are full names, this needs adjustment.
        self.lang_combo.addItems(self.client_info.get("selected_languages", ["fr"]))
        lang_layout.addWidget(self.lang_combo)
        layout.addLayout(lang_layout)
        
        # Liste des templates
        self.templates_list = QListWidget()
        self.templates_list.setSelectionMode(QListWidget.MultiSelection)
        layout.addWidget(QLabel(self.tr("Sélectionnez les documents à créer:")))
        layout.addWidget(self.templates_list)
        
        self.load_templates()
        
        # Boutons
        btn_layout = QHBoxLayout()
        create_btn = QPushButton(self.tr("Créer Documents"))
        create_btn.setIcon(QIcon.fromTheme("document-new"))
        create_btn.clicked.connect(self.create_documents)
        btn_layout.addWidget(create_btn)
        
        cancel_btn = QPushButton(self.tr("Annuler"))
        cancel_btn.setIcon(QIcon.fromTheme("dialog-cancel"))
        cancel_btn.clicked.connect(self.reject)
        btn_layout.addWidget(cancel_btn)
        
        layout.addLayout(btn_layout)
        
    def load_templates(self):
        self.templates_list.clear()
        # conn = None # Old sqlite3
        try:
            # conn = sqlite3.connect(DATABASE_NAME) # Old sqlite3
            # cursor = conn.cursor() # Old sqlite3
            # cursor.execute("SELECT name, language, file_name FROM Templates ORDER BY name, language") # Old SQL
            # for name, lang, file_name_db in cursor.fetchall(): # Old iteration

            # New logic using db_manager
            # Fetches templates that have a base_file_name, suitable for document generation.
            all_file_templates = db_manager.get_all_file_based_templates()
            if all_file_templates is None: all_file_templates = []

            for template_dict in all_file_templates:
                name = template_dict.get('template_name', 'N/A')
                lang = template_dict.get('language_code', 'N/A')
                base_file_name = template_dict.get('base_file_name', 'N/A')

                item_text = f"{name} ({lang}) - {base_file_name}"
                item = QListWidgetItem(item_text)
                # Store the necessary info for when the document is created
                item.setData(Qt.UserRole, (name, lang, base_file_name))
                self.templates_list.addItem(item)

        except Exception as e: # Catch generic db_manager errors or other issues
            QMessageBox.warning(self, self.tr("Erreur DB"), self.tr("Erreur de chargement des modèles:\n{0}").format(str(e)))
        # finally:
            # if conn: conn.close() # Old sqlite3
            
    def create_documents(self):
        selected_items = self.templates_list.selectedItems()
        if not selected_items:
            QMessageBox.warning(self, self.tr("Aucun document sélectionné"), self.tr("Veuillez sélectionner au moins un document à créer."))
            return
            
        lang = self.lang_combo.currentText() # This gives the language code directly if items are codes
        target_dir = os.path.join(self.client_info["base_folder_path"], lang)
        os.makedirs(target_dir, exist_ok=True)
        
        created_files = []
        
        for item in selected_items:
            db_template_name, db_template_lang, actual_template_filename = item.data(Qt.UserRole)
            
            if not actual_template_filename:
                print(f"Warning: No actual_template_filename for template '{db_template_name}' ({db_template_lang}). Skipping.")
                QMessageBox.warning(self, self.tr("Erreur Modèle"), self.tr("Nom de fichier manquant pour le modèle '{0}'. Impossible de créer.").format(db_template_name))
                continue

            template_file_found_abs = os.path.join(self.config["templates_dir"], db_template_lang, actual_template_filename)

            if os.path.exists(template_file_found_abs):
                target_path = os.path.join(target_dir, actual_template_filename)
                shutil.copy(template_file_found_abs, target_path)

                if target_path.lower().endswith(".docx"):
                    try:
                        populate_docx_template(target_path, self.client_info)
                        print(f"Populated DOCX: {target_path}")
                    except Exception as e_pop:
                        print(f"Error populating DOCX template {target_path}: {e_pop}")
                        QMessageBox.warning(self, self.tr("Erreur DOCX"), self.tr("Impossible de populer le modèle Word '{0}':\n{1}").format(os.path.basename(target_path), e_pop))
                elif target_path.lower().endswith(".html"):
                    try:
                        with open(target_path, 'r', encoding='utf-8') as f:
                            template_content = f.read()
                        populated_content = HtmlEditor.populate_html_content(template_content, self.client_info)
                        with open(target_path, 'w', encoding='utf-8') as f:
                            f.write(populated_content)
                        print(f"Populated HTML: {target_path}")
                    except Exception as e_html_pop:
                        print(f"Error populating HTML template {target_path}: {e_html_pop}")
                        QMessageBox.warning(self, self.tr("Erreur HTML"), self.tr("Impossible de populer le modèle HTML '{0}':\n{1}").format(os.path.basename(target_path), e_html_pop))

                created_files.append(target_path)
            else:
                print(f"Warning: Template file '{actual_template_filename}' for '{db_template_name}' ({db_template_lang}) not found at {template_file_found_abs}.")
                QMessageBox.warning(self, self.tr("Erreur Modèle"), self.tr("Fichier modèle '{0}' introuvable pour '{1}'.").format(actual_template_filename, db_template_name))

        if created_files:
            QMessageBox.information(self, self.tr("Documents créés"), self.tr("{0} documents ont été créés avec succès.").format(len(created_files)))
            self.accept()
        else:
            QMessageBox.warning(self, self.tr("Erreur"), self.tr("Aucun document n'a pu être créé."))

class CompilePdfDialog(QDialog):
    def __init__(self, client_info, parent=None):
        super().__init__(parent)
        self.client_info = client_info
        self.setWindowTitle(self.tr("Compiler des PDF"))
        self.setMinimumSize(700, 500)
        self.setup_ui()
        
    def setup_ui(self):
        layout = QVBoxLayout(self)
        
        layout.addWidget(QLabel(self.tr("Sélectionnez les PDF à compiler:")))
        self.pdf_list = QTableWidget()
        self.pdf_list.setColumnCount(4)
        self.pdf_list.setHorizontalHeaderLabels([
            self.tr("Sélection"), self.tr("Nom du fichier"),
            self.tr("Chemin"), self.tr("Pages (ex: 1-3,5)")
        ])
        self.pdf_list.horizontalHeader().setSectionResizeMode(1, QHeaderView.Stretch)
        self.pdf_list.setSelectionBehavior(QAbstractItemView.SelectRows)
        layout.addWidget(self.pdf_list)
        
        btn_layout = QHBoxLayout()
        add_btn = QPushButton(self.tr("Ajouter PDF"))
        add_btn.setIcon(QIcon.fromTheme("list-add"))
        add_btn.clicked.connect(self.add_pdf)
        btn_layout.addWidget(add_btn)
        
        remove_btn = QPushButton(self.tr("Supprimer"))
        remove_btn.setIcon(QIcon.fromTheme("edit-delete"))
        remove_btn.clicked.connect(self.remove_selected)
        btn_layout.addWidget(remove_btn)
        
        move_up_btn = QPushButton(self.tr("Monter"))
        move_up_btn.setIcon(QIcon.fromTheme("go-up"))
        move_up_btn.clicked.connect(self.move_up)
        btn_layout.addWidget(move_up_btn)
        
        move_down_btn = QPushButton(self.tr("Descendre"))
        move_down_btn.setIcon(QIcon.fromTheme("go-down"))
        move_down_btn.clicked.connect(self.move_down)
        btn_layout.addWidget(move_down_btn)
        
        layout.addLayout(btn_layout)
        
        options_layout = QHBoxLayout()
        options_layout.addWidget(QLabel(self.tr("Nom du fichier compilé:")))
        self.output_name = QLineEdit(f"{self.tr('compilation')}_{datetime.now().strftime('%Y%m%d_%H%M')}.pdf")
        options_layout.addWidget(self.output_name)
        layout.addLayout(options_layout)
        
        action_layout = QHBoxLayout()
        compile_btn = QPushButton(self.tr("Compiler PDF"))
        compile_btn.setIcon(QIcon.fromTheme("document-export"))
        compile_btn.setStyleSheet("background-color: #27ae60; color: white; font-weight: bold;")
        compile_btn.clicked.connect(self.compile_pdf)
        action_layout.addWidget(compile_btn)
        
        cancel_btn = QPushButton(self.tr("Annuler"))
        cancel_btn.setIcon(QIcon.fromTheme("dialog-cancel"))
        cancel_btn.clicked.connect(self.reject)
        action_layout.addWidget(cancel_btn)
        
        layout.addLayout(action_layout)
        
        self.load_existing_pdfs()
        
    def load_existing_pdfs(self):
        client_dir = self.client_info["base_folder_path"]
        pdf_files = []
        
        for root, dirs, files in os.walk(client_dir):
            for file in files:
                if file.lower().endswith('.pdf'):
                    pdf_files.append(os.path.join(root, file))
        
        self.pdf_list.setRowCount(len(pdf_files))
        
        for i, file_path in enumerate(pdf_files):
            chk = QCheckBox()
            chk.setChecked(True)
            self.pdf_list.setCellWidget(i, 0, chk)
            self.pdf_list.setItem(i, 1, QTableWidgetItem(os.path.basename(file_path)))
            self.pdf_list.setItem(i, 2, QTableWidgetItem(file_path))
            pages_edit = QLineEdit("all") # "all" might be better to not translate, or handle translation if it's user input for logic
            pages_edit.setPlaceholderText(self.tr("all ou 1-3,5"))
            self.pdf_list.setCellWidget(i, 3, pages_edit)
    
    def add_pdf(self):
        file_paths, _ = QFileDialog.getOpenFileNames(self, self.tr("Sélectionner des PDF"), "", self.tr("Fichiers PDF (*.pdf)"))
        if not file_paths:
            return
            
        current_row_count = self.pdf_list.rowCount()
        self.pdf_list.setRowCount(current_row_count + len(file_paths))
        
        for i, file_path in enumerate(file_paths):
            row = current_row_count + i
            chk = QCheckBox()
            chk.setChecked(True)
            self.pdf_list.setCellWidget(row, 0, chk)
            self.pdf_list.setItem(row, 1, QTableWidgetItem(os.path.basename(file_path)))
            self.pdf_list.setItem(row, 2, QTableWidgetItem(file_path))
            pages_edit = QLineEdit("all")
            pages_edit.setPlaceholderText(self.tr("all ou 1-3,5"))
            self.pdf_list.setCellWidget(row, 3, pages_edit)
    
    def remove_selected(self):
        selected_rows = set(index.row() for index in self.pdf_list.selectedIndexes())
        for row in sorted(selected_rows, reverse=True):
            self.pdf_list.removeRow(row)
    
    def move_up(self):
        current_row = self.pdf_list.currentRow()
        if current_row > 0:
            self.swap_rows(current_row, current_row - 1)
            self.pdf_list.setCurrentCell(current_row - 1, 0)
    
    def move_down(self):
        current_row = self.pdf_list.currentRow()
        if current_row < self.pdf_list.rowCount() - 1:
            self.swap_rows(current_row, current_row + 1)
            self.pdf_list.setCurrentCell(current_row + 1, 0)
    
    def swap_rows(self, row1, row2):
        for col in range(self.pdf_list.columnCount()):
            item1 = self.pdf_list.takeItem(row1, col)
            item2 = self.pdf_list.takeItem(row2, col)
            
            self.pdf_list.setItem(row1, col, item2)
            self.pdf_list.setItem(row2, col, item1)
            
        # Swap des widgets
        widget1 = self.pdf_list.cellWidget(row1, 0)
        widget3 = self.pdf_list.cellWidget(row1, 3)
        widget2 = self.pdf_list.cellWidget(row2, 0)
        widget4 = self.pdf_list.cellWidget(row2, 3)
        
        self.pdf_list.setCellWidget(row1, 0, widget2)
        self.pdf_list.setCellWidget(row1, 3, widget4)
        self.pdf_list.setCellWidget(row2, 0, widget1)
        self.pdf_list.setCellWidget(row2, 3, widget3)
    
    def compile_pdf(self):
        merger = PdfMerger()
        output_name = self.output_name.text().strip()
        if not output_name:
            QMessageBox.warning(self, self.tr("Nom manquant"), self.tr("Veuillez spécifier un nom de fichier pour la compilation."))
            return
            
        if not output_name.lower().endswith('.pdf'):
            output_name += '.pdf'
            
        output_path = os.path.join(self.client_info["base_folder_path"], output_name)
        
        cover_path = self.create_cover_page()
        if cover_path:
            merger.append(cover_path)
        
        for row in range(self.pdf_list.rowCount()):
            chk = self.pdf_list.cellWidget(row, 0)
            if chk and chk.isChecked():
                file_path = self.pdf_list.item(row, 2).text()
                pages_spec = self.pdf_list.cellWidget(row, 3).text().strip()
                
                try:
                    if pages_spec.lower() == "all" or not pages_spec: # "all" might not need translation if it's a keyword for logic
                        merger.append(file_path)
                    else:
                        pages = []
                        for part in pages_spec.split(','):
                            if '-' in part:
                                start, end = part.split('-')
                                pages.extend(range(int(start), int(end)+1)) # Assuming page numbers are universal
                            else:
                                pages.append(int(part))
                        merger.append(file_path, pages=[p-1 for p in pages]) # PyPDF2 pages are 0-indexed
                except Exception as e:
                    QMessageBox.warning(self, self.tr("Erreur"), self.tr("Erreur lors de l'ajout de {0}:\n{1}").format(os.path.basename(file_path), str(e)))
        
        try:
            with open(output_path, 'wb') as f:
                merger.write(f)
            
            if cover_path and os.path.exists(cover_path):
                os.remove(cover_path)
                
            QMessageBox.information(self, self.tr("Compilation réussie"), self.tr("Le PDF compilé a été sauvegardé dans:\n{0}").format(output_path))
            
            self.offer_download_or_email(output_path)
            self.accept()
        except Exception as e:
            QMessageBox.critical(self, self.tr("Erreur"), self.tr("Erreur lors de la compilation du PDF:\n{0}").format(str(e)))
    
    def create_cover_page(self):
        # Many strings here are for PDF content, might need careful consideration if they should be app-translatable
        # or document-language specific. For now, assuming they are part of the document's content language.
        # If some are UI-related (e.g. default author if not found), they could be tr().
        config_dict = {
            'title': self.tr("Compilation de Documents - Projet: {0}").format(self.client_info.get('project_identifier', self.tr('N/A'))),
            'subtitle': self.tr("Client: {0}").format(self.client_info.get('client_name', self.tr('N/A'))),
            'author': self.client_info.get('company_name', PAGEDEGRDE_APP_CONFIG.get('default_institution', self.tr('Votre Entreprise'))),
            'institution': "",
            'department': "",
            'doc_type': self.tr("Compilation de Documents"),
            'date': datetime.now().strftime('%d/%m/%Y %H:%M'), # Date format might need localization
            'version': "1.0",

            'font_name': PAGEDEGRDE_APP_CONFIG.get('default_font', 'Helvetica'),
            'font_size_title': 20,
            'font_size_subtitle': 16,
            'font_size_author': 10,
            'text_color': PAGEDEGRDE_APP_CONFIG.get('default_text_color', '#000000'),

            'template_style': 'Moderne',
            'show_horizontal_line': True,
            'line_y_position_mm': 140,

            'logo_data': None,
            'logo_width_mm': 40,
            'logo_height_mm': 40,
            'logo_x_mm': 25,
            'logo_y_mm': 297 - 25 - 40,

            'margin_top': 25,
            'margin_bottom': 25,
            'margin_left': 20,
            'margin_right': 20,

            'footer_text': self.tr("Document compilé le {0}").format(datetime.now().strftime('%d/%m/%Y')) # Date format
        }

        logo_path = os.path.join(APP_ROOT_DIR, "logo.png")
        if os.path.exists(logo_path):
            try:
                with open(logo_path, "rb") as f_logo:
                    config_dict['logo_data'] = f_logo.read()
            except Exception as e_logo:
                print(self.tr("Erreur chargement logo.png: {0}").format(e_logo))

        try:
            pdf_bytes = generate_cover_page_logic(config_dict)
            base_temp_dir = self.client_info.get("base_folder_path", QDir.tempPath())
            temp_cover_filename = f"cover_page_generated_{datetime.now().strftime('%Y%m%d%H%M%S%f')}.pdf" # Filename not user-facing
            temp_cover_path = os.path.join(base_temp_dir, temp_cover_filename)

            with open(temp_cover_path, "wb") as f:
                f.write(pdf_bytes)
            return temp_cover_path

        except Exception as e:
            print(self.tr("Erreur lors de la génération de la page de garde via pagedegrde: {0}").format(e))
            QMessageBox.warning(self, self.tr("Erreur Page de Garde"), self.tr("Impossible de générer la page de garde personnalisée: {0}").format(e))
            return None

    def offer_download_or_email(self, pdf_path):
        msg_box = QMessageBox(self)
        msg_box.setWindowTitle(self.tr("Compilation réussie"))
        msg_box.setText(self.tr("Le PDF compilé a été sauvegardé dans:\n{0}").format(pdf_path))
        
        download_btn = msg_box.addButton(self.tr("Télécharger"), QMessageBox.ActionRole)
        email_btn = msg_box.addButton(self.tr("Envoyer par email"), QMessageBox.ActionRole)
        close_btn = msg_box.addButton(self.tr("Fermer"), QMessageBox.RejectRole) # Standard button, might be translated by Qt
        
        msg_box.exec_()
        
        if msg_box.clickedButton() == download_btn:
            QDesktopServices.openUrl(QUrl.fromLocalFile(pdf_path))
        elif msg_box.clickedButton() == email_btn:
            self.send_email(pdf_path)
    
    def send_email(self, pdf_path):
        primary_email = None
        # conn = None # Old sqlite3
        try:
            # conn = sqlite3.connect(DATABASE_NAME) # Old sqlite3
            # cursor = conn.cursor() # Old sqlite3
            # cursor.execute("SELECT email FROM Contacts WHERE client_id = ? AND is_primary = 1",
            #               (self.client_info["client_id"],)) # Old: client_id was on Contacts table
            # result = cursor.fetchone() # Old sqlite3
            # if result: # Old sqlite3
            #     primary_email = result[0] # Old sqlite3

            # New logic using db_manager
            # self.client_info["client_id"] should be the client_uuid
            client_uuid = self.client_info.get("client_id")
            if client_uuid:
                contacts_for_client = db_manager.get_contacts_for_client(client_uuid)
                if contacts_for_client:
                    for contact in contacts_for_client:
                        if contact.get('is_primary_for_client'): # This field comes from ClientContacts join
                            primary_email = contact.get('email')
                            break # Found primary, no need to check further

        except Exception as e: # Catch generic db_manager or other errors
            print(self.tr("Erreur DB recherche email: {0}").format(str(e)))
        # finally:
            # if conn: conn.close() # Old sqlite3
        
        email, ok = QInputDialog.getText(
            self, 
            self.tr("Envoyer par email"),
            self.tr("Adresse email du destinataire:"),
            text=primary_email or ""
        )
        
        if not ok or not email.strip():
            return
            
        config = load_config()
        if not config.get("smtp_server") or not config.get("smtp_user"):
            QMessageBox.warning(self, self.tr("Configuration manquante"), self.tr("Veuillez configurer les paramètres SMTP dans les paramètres de l'application."))
            return
            
        msg = MIMEMultipart()
        msg['From'] = config["smtp_user"]
        msg['To'] = email
        # Subject and body content are email content, not UI, so direct tr() might be too simple.
        # These might need a more complex templating system if they need to be multilingual based on recipient preference.
        # For now, translating as if it's for the user sending the email.
        msg['Subject'] = self.tr("Documents compilés - {0}").format(self.client_info['client_name'])
        
        body = self.tr("Bonjour,\n\nVeuillez trouver ci-joint les documents compilés pour le projet {0}.\n\nCordialement,\nVotre équipe").format(self.client_info['project_identifier'])
        msg.attach(MIMEText(body, 'plain'))
        
        with open(pdf_path, 'rb') as f:
            part = MIMEApplication(f.read(), Name=os.path.basename(pdf_path))
        part['Content-Disposition'] = f'attachment; filename="{os.path.basename(pdf_path)}"'
        msg.attach(part)
        
        try:
            server = smtplib.SMTP(config["smtp_server"], config.get("smtp_port", 587))
            if config.get("smtp_port", 587) == 587:
                server.starttls()
            server.login(config["smtp_user"], config["smtp_password"])
            server.send_message(msg)
            server.quit()
            QMessageBox.information(self, self.tr("Email envoyé"), self.tr("Le document a été envoyé avec succès."))
        except Exception as e:
            QMessageBox.critical(self, self.tr("Erreur d'envoi"), self.tr("Erreur lors de l'envoi de l'email:\n{0}").format(str(e)))

class ClientWidget(QWidget):
    def __init__(self, client_info, config, parent=None): 
        super().__init__(parent)
        self.client_info = client_info
        self.config = config 
        self.setup_ui()
        
    def setup_ui(self):
        layout = QVBoxLayout(self)
        layout.setContentsMargins(15, 15, 15, 15)
        layout.setSpacing(15)
        
        header = QLabel(f"<h2>{self.client_info['client_name']}</h2>") # Client name is data, not UI text
        header.setStyleSheet("color: #2c3e50;") 
        layout.addWidget(header)
        
        action_layout = QHBoxLayout()
        
        self.create_docs_btn = QPushButton(self.tr("Créer Documents"))
        self.create_docs_btn.setIcon(QIcon.fromTheme("document-new"))
        self.create_docs_btn.setStyleSheet("background-color: #3498db; color: white;")
        self.create_docs_btn.clicked.connect(self.open_create_docs_dialog)
        action_layout.addWidget(self.create_docs_btn)
        
        self.compile_pdf_btn = QPushButton(self.tr("Compiler PDF"))
        self.compile_pdf_btn.setIcon(QIcon.fromTheme("document-export"))
        self.compile_pdf_btn.setStyleSheet("background-color: #27ae60; color: white;")
        self.compile_pdf_btn.clicked.connect(self.open_compile_pdf_dialog)
        action_layout.addWidget(self.compile_pdf_btn)
        
        layout.addLayout(action_layout)
        
        status_layout = QHBoxLayout()
        status_label = QLabel(self.tr("Statut:"))
        status_layout.addWidget(status_label)
        self.status_combo = QComboBox()
        self.load_statuses() # Statuses themselves are data, but "En cours" default might need thought
        self.status_combo.setCurrentText(self.client_info.get("status", self.tr("En cours"))) # Default status
        self.status_combo.currentTextChanged.connect(self.update_client_status)
        status_layout.addWidget(self.status_combo)
        layout.addLayout(status_layout)
        
        details_layout = QFormLayout()
        details_layout.setLabelAlignment(Qt.AlignRight)
        # Labels are UI text, values are data
        details_data = [
            (self.tr("ID Projet:"), self.client_info.get("project_identifier", self.tr("N/A"))),
            (self.tr("Pays:"), self.client_info.get("country", self.tr("N/A"))),
            (self.tr("Ville:"), self.client_info.get("city", self.tr("N/A"))),
            (self.tr("Besoin Principal:"), self.client_info.get("need", self.tr("N/A"))),
            (self.tr("Prix Final:"), f"{self.client_info.get('price', 0)} €"), # Currency format
            (self.tr("Date Création:"), self.client_info.get("creation_date", self.tr("N/A"))),
            (self.tr("Chemin Dossier:"), f"<a href='file:///{self.client_info['base_folder_path']}'>{self.client_info['base_folder_path']}</a>")
        ]
        for label_text, value_text in details_data:
            label_widget = QLabel(label_text)
            value_widget = QLabel(value_text)
            value_widget.setOpenExternalLinks(True)
            value_widget.setTextInteractionFlags(Qt.TextBrowserInteraction)
            details_layout.addRow(label_widget, value_widget)
        layout.addLayout(details_layout)
        
        notes_group = QGroupBox(self.tr("Notes"))
        notes_layout = QVBoxLayout(notes_group)
        self.notes_edit = QTextEdit(self.client_info.get("notes", ""))
        self.notes_edit.setPlaceholderText(self.tr("Ajoutez des notes sur ce client..."))
        self.notes_edit.textChanged.connect(self.save_client_notes) 
        notes_layout.addWidget(self.notes_edit)
        layout.addWidget(notes_group)
        
        self.tab_widget = QTabWidget()
        
        docs_tab = QWidget()
        docs_layout = QVBoxLayout(docs_tab)
        
        self.doc_table = QTableWidget()
        self.doc_table.setColumnCount(5)
        self.doc_table.setHorizontalHeaderLabels([
            self.tr("Nom"), self.tr("Type"), self.tr("Langue"),
            self.tr("Date"), self.tr("Actions")
        ])
        self.doc_table.horizontalHeader().setSectionResizeMode(QHeaderView.Stretch)
        self.doc_table.setSelectionBehavior(QAbstractItemView.SelectRows)
        self.doc_table.setEditTriggers(QAbstractItemView.NoEditTriggers)
        docs_layout.addWidget(self.doc_table)
        
        doc_btn_layout = QHBoxLayout()
        
        refresh_btn = QPushButton(self.tr("Actualiser"))
        refresh_btn.setIcon(QIcon.fromTheme("view-refresh"))
        refresh_btn.clicked.connect(self.populate_doc_table)
        doc_btn_layout.addWidget(refresh_btn)
        
        open_btn = QPushButton(self.tr("Ouvrir"))
        open_btn.setIcon(QIcon.fromTheme("document-open"))
        open_btn.clicked.connect(self.open_selected_doc)
        doc_btn_layout.addWidget(open_btn)
        
        delete_btn = QPushButton(self.tr("Supprimer"))
        delete_btn.setIcon(QIcon.fromTheme("edit-delete"))
        delete_btn.clicked.connect(self.delete_selected_doc)
        doc_btn_layout.addWidget(delete_btn)
        
        docs_layout.addLayout(doc_btn_layout)
        self.tab_widget.addTab(docs_tab, self.tr("Documents"))
        
        contacts_tab = QWidget()
        contacts_layout = QVBoxLayout(contacts_tab)
        self.contacts_list = QListWidget()
        self.contacts_list.setAlternatingRowColors(True)
        self.contacts_list.itemDoubleClicked.connect(self.edit_contact)
        contacts_layout.addWidget(self.contacts_list)
        
        contacts_btn_layout = QHBoxLayout()
        self.add_contact_btn = QPushButton(self.tr("Ajouter Contact"))
        self.add_contact_btn.setIcon(QIcon.fromTheme("contact-new"))
        self.add_contact_btn.clicked.connect(self.add_contact)
        contacts_btn_layout.addWidget(self.add_contact_btn)
        
        self.edit_contact_btn = QPushButton(self.tr("Modifier Contact"))
        self.edit_contact_btn.setIcon(QIcon.fromTheme("document-edit"))
        self.edit_contact_btn.clicked.connect(self.edit_contact)
        contacts_btn_layout.addWidget(self.edit_contact_btn)
        
        self.remove_contact_btn = QPushButton(self.tr("Supprimer Contact"))
        self.remove_contact_btn.setIcon(QIcon.fromTheme("edit-delete"))
        self.remove_contact_btn.clicked.connect(self.remove_contact)
        contacts_btn_layout.addWidget(self.remove_contact_btn)
        
        contacts_layout.addLayout(contacts_btn_layout)
        self.tab_widget.addTab(contacts_tab, self.tr("Contacts"))

        products_tab = QWidget()
        products_layout = QVBoxLayout(products_tab)
        self.products_table = QTableWidget()
        self.products_table.setColumnCount(6) # Adjusted for ID
        self.products_table.setHorizontalHeaderLabels([
            self.tr("ID"), self.tr("Nom Produit"), self.tr("Description"),
            self.tr("Qté"), self.tr("Prix Unitaire"), self.tr("Prix Total")
        ])
        self.products_table.setEditTriggers(QAbstractItemView.NoEditTriggers)
        self.products_table.setSelectionBehavior(QAbstractItemView.SelectRows)
        self.products_table.horizontalHeader().setSectionResizeMode(QHeaderView.Stretch)
        self.products_table.hideColumn(0) # Hide ID column by default
        products_layout.addWidget(self.products_table)
        
        products_btn_layout = QHBoxLayout()
        self.add_product_btn = QPushButton(self.tr("Ajouter Produit"))
        self.add_product_btn.setIcon(QIcon.fromTheme("list-add"))
        self.add_product_btn.clicked.connect(self.add_product)
        products_btn_layout.addWidget(self.add_product_btn)
        
        self.edit_product_btn = QPushButton(self.tr("Modifier Produit"))
        self.edit_product_btn.setIcon(QIcon.fromTheme("document-edit"))
        self.edit_product_btn.clicked.connect(self.edit_product)
        products_btn_layout.addWidget(self.edit_product_btn)
        
        self.remove_product_btn = QPushButton(self.tr("Supprimer Produit"))
        self.remove_product_btn.setIcon(QIcon.fromTheme("edit-delete"))
        self.remove_product_btn.clicked.connect(self.remove_product)
        products_btn_layout.addWidget(self.remove_product_btn)
        
        products_layout.addLayout(products_btn_layout)
        self.tab_widget.addTab(products_tab, self.tr("Produits"))
        
        layout.addWidget(self.tab_widget)
        
        self.populate_doc_table()
        self.load_contacts()
        self.load_products()

    def load_statuses(self):
        conn = None
        try:
            conn = sqlite3.connect(DATABASE_NAME)
            cursor = conn.cursor()
            cursor.execute("SELECT status_name FROM StatusSettings")
            for status_row in cursor.fetchall(): 
                # Potentially translate status_row[0] if they are meant to be translated in UI
                # For now, assuming status names from DB are either keys or already in target language
                self.status_combo.addItem(status_row[0])
        except sqlite3.Error as e:
            QMessageBox.warning(self, self.tr("Erreur DB"), self.tr("Erreur de chargement des statuts:\n{0}").format(str(e)))
        finally:
            if conn: conn.close()
            
    def update_client_status(self, status_text): 
        try:
            status_setting = db_manager.get_status_setting_by_name(status_text, 'Client')
            if status_setting and status_setting.get('status_id') is not None:
                status_id_to_set = status_setting['status_id']
                client_id_to_update = self.client_info["client_id"]

                if db_manager.update_client(client_id_to_update, {'status_id': status_id_to_set}):
                    self.client_info["status"] = status_text # Keep display name
                    self.client_info["status_id"] = status_id_to_set # Update the id in the local map
                    # Find the item in the main list and update its UserRole for the delegate
                    # This part is tricky as ClientWidget doesn't have direct access to DocumentManager.client_list_widget
                    # For now, we'll rely on a full refresh from DocumentManager if the list display needs immediate color change,
                    # or accept that the color might only update on next full load/filter.
                    # Consider emitting a signal if immediate update of list widget item is needed.
                    print(f"Client {client_id_to_update} status_id updated to {status_id_to_set} ({status_text})")
                else:
                    QMessageBox.warning(self, self.tr("Erreur DB"), self.tr("Échec de la mise à jour du statut du client dans la DB."))
            else:
                QMessageBox.warning(self, self.tr("Erreur Configuration"), self.tr("Statut '{0}' non trouvé ou invalide. Impossible de mettre à jour.").format(status_text))
        except Exception as e:
            QMessageBox.critical(self, self.tr("Erreur Inattendue"), self.tr("Erreur de mise à jour du statut:\n{0}").format(str(e)))
            
    def save_client_notes(self): 
        notes = self.notes_edit.toPlainText()
        conn = None
        try:
            conn = sqlite3.connect(DATABASE_NAME)
            cursor = conn.cursor()
            cursor.execute("UPDATE Clients SET notes = ? WHERE client_id = ?", (notes, self.client_info["client_id"]))
            conn.commit()
            self.client_info["notes"] = notes 
        except sqlite3.Error as e:
            QMessageBox.warning(self, self.tr("Erreur DB"), self.tr("Erreur de sauvegarde des notes:\n{0}").format(str(e)))
        finally:
            if conn: conn.close()
            
    def populate_doc_table(self):
        self.doc_table.setRowCount(0)
        client_path = self.client_info["base_folder_path"] 
        if not os.path.exists(client_path):
            return
            
        row = 0
        for lang in self.client_info.get("selected_languages", ["fr"]):
            lang_dir = os.path.join(client_path, lang)
            if not os.path.exists(lang_dir):
                continue
                
            for file_name in os.listdir(lang_dir):
                if file_name.endswith(('.xlsx', '.pdf', '.docx', '.html')):
                    file_path = os.path.join(lang_dir, file_name)
                    name_item = QTableWidgetItem(file_name)
                    name_item.setData(Qt.UserRole, file_path)

                    file_type_str = ""
                    if file_name.lower().endswith('.xlsx'):
                        file_type_str = self.tr("Excel")
                    elif file_name.lower().endswith('.docx'):
                        file_type_str = self.tr("Word")
                    elif file_name.lower().endswith('.html'):
                        file_type_str = self.tr("HTML")
                    else:
                        file_type_str = self.tr("PDF")
                    mod_time = datetime.fromtimestamp(os.path.getmtime(file_path)).strftime('%Y-%m-%d %H:%M') # Date format maybe locale specific
                    
                    self.doc_table.insertRow(row)
                    self.doc_table.setItem(row, 0, name_item)
                    self.doc_table.setItem(row, 1, QTableWidgetItem(file_type_str))
                    self.doc_table.setItem(row, 2, QTableWidgetItem(lang)) # lang code, not UI text
                    self.doc_table.setItem(row, 3, QTableWidgetItem(mod_time))
                    
                    action_widget = QWidget()
                    action_layout = QHBoxLayout(action_widget)
                    action_layout.setContentsMargins(0, 0, 0, 0)
                    
                    open_btn_i = QPushButton()
                    open_btn_i.setIcon(QIcon.fromTheme("document-open"))
                    open_btn_i.setToolTip(self.tr("Ouvrir"))
                    open_btn_i.setFixedSize(30, 30)
                    open_btn_i.clicked.connect(lambda _, p=file_path: self.open_document(p))
                    action_layout.addWidget(open_btn_i)
                    
                    if file_name.endswith('.xlsx') or file_name.endswith('.html'): # Allow edit for HTML too
                        edit_btn_i = QPushButton()
                        edit_btn_i.setIcon(QIcon.fromTheme("document-edit"))
                        edit_btn_i.setToolTip(self.tr("Éditer"))
                        edit_btn_i.setFixedSize(30, 30)
                        # For Excel, open_document handles ExcelEditor. For HTML, it handles HtmlEditor.
                        edit_btn_i.clicked.connect(lambda _, p=file_path: self.open_document(p))
                        action_layout.addWidget(edit_btn_i)
                    
                    delete_btn_i = QPushButton()
                    delete_btn_i.setIcon(QIcon.fromTheme("edit-delete"))
                    delete_btn_i.setToolTip(self.tr("Supprimer"))
                    delete_btn_i.setFixedSize(30, 30)
                    delete_btn_i.clicked.connect(lambda _, p=file_path: self.delete_document(p))
                    action_layout.addWidget(delete_btn_i)
                    
                    self.doc_table.setCellWidget(row, 4, action_widget)
                    row += 1

    def open_create_docs_dialog(self):
        dialog = CreateDocumentDialog(self.client_info, self.config, self)
        if dialog.exec_() == QDialog.Accepted:
            self.populate_doc_table()
            
    def open_compile_pdf_dialog(self):
        dialog = CompilePdfDialog(self.client_info, self)
        dialog.exec_()
            
    def open_selected_doc(self):
        selected_row = self.doc_table.currentRow()
        if selected_row >= 0:
            file_path_item = self.doc_table.item(selected_row, 0) # Name item stores path in UserRole
            if file_path_item:
                file_path = file_path_item.data(Qt.UserRole)
                if file_path and os.path.exists(file_path):
                    self.open_document(file_path)
                
    def delete_selected_doc(self):
        selected_row = self.doc_table.currentRow()
        if selected_row >= 0:
            file_path_item = self.doc_table.item(selected_row, 0) # Name item stores path
            if file_path_item:
                file_path = file_path_item.data(Qt.UserRole)
                if file_path and os.path.exists(file_path):
                    self.delete_document(file_path)
                
    def open_document(self, file_path):
        if os.path.exists(file_path):
            try:
                # Data passed to editors is data, not UI text.
                editor_client_data = {
                    "Nom du client": self.client_info.get("client_name", ""),
                    "Besoin": self.client_info.get("need", ""),
                    "price": self.client_info.get("price", 0),
                    "project_identifier": self.client_info.get("project_identifier", ""),
                    "company_name": self.client_info.get("company_name", ""),
                    "country": self.client_info.get("country", ""),
                    "city": self.client_info.get("city", ""),
                }
                if file_path.lower().endswith('.xlsx'):
                    editor = ExcelEditor(file_path, parent=self)
                    editor.exec_()
                    self.populate_doc_table()
                elif file_path.lower().endswith('.html'):
                    html_editor_dialog = HtmlEditor(file_path, client_data=editor_client_data, parent=self)
                    html_editor_dialog.exec_()
                    self.populate_doc_table()
                elif file_path.lower().endswith(('.docx', '.pdf')):
                    QDesktopServices.openUrl(QUrl.fromLocalFile(file_path))
                else:
                    QDesktopServices.openUrl(QUrl.fromLocalFile(file_path))
            except Exception as e:
                QMessageBox.warning(self, self.tr("Erreur Ouverture Fichier"), self.tr("Impossible d'ouvrir le fichier:\n{0}").format(str(e)))
        else:
            QMessageBox.warning(self, self.tr("Fichier Introuvable"), self.tr("Le fichier n'existe plus."))
            self.populate_doc_table()
            
    def delete_document(self, file_path):
        if not os.path.exists(file_path):
            return
            
        reply = QMessageBox.question(
            self, 
            self.tr("Confirmer la suppression"),
            self.tr("Êtes-vous sûr de vouloir supprimer le fichier {0} ?").format(os.path.basename(file_path)),
            QMessageBox.Yes | QMessageBox.No,
            QMessageBox.No
        )
        
        if reply == QMessageBox.Yes:
            try:
                os.remove(file_path)
                self.populate_doc_table()
                QMessageBox.information(self, self.tr("Fichier supprimé"), self.tr("Le fichier a été supprimé avec succès."))
            except Exception as e:
                QMessageBox.warning(self, self.tr("Erreur"), self.tr("Impossible de supprimer le fichier:\n{0}").format(str(e)))
    
    def load_contacts(self):
        self.contacts_list.clear()
        client_uuid = self.client_info.get("client_id")
        if not client_uuid: return

        try:
            # db_manager.get_contacts_for_client returns list of dicts with contact details
            # and ClientContacts fields like is_primary_for_client, client_contact_id
            contacts = db_manager.get_contacts_for_client(client_uuid)
            if contacts is None: contacts = []

            for contact in contacts:
                contact_text = f"{contact.get('name', 'N/A')}"
                if contact.get('phone'): contact_text += f" ({contact.get('phone')})"
                if contact.get('is_primary_for_client'): contact_text += f" [{self.tr('Principal')}]"

                item = QListWidgetItem(contact_text)
                # Store both contact_id (from Contacts table) and client_contact_id (from ClientContacts link table)
                item.setData(Qt.UserRole, {'contact_id': contact.get('contact_id'),
                                           'client_contact_id': contact.get('client_contact_id'),
                                           'is_primary': contact.get('is_primary_for_client')})
                self.contacts_list.addItem(item)
        except Exception as e:
            QMessageBox.warning(self, self.tr("Erreur DB"), self.tr("Erreur de chargement des contacts:\n{0}").format(str(e)))
            
    def add_contact(self):
        client_uuid = self.client_info.get("client_id")
        if not client_uuid: return

        dialog = ContactDialog(client_uuid, parent=self) # Pass client_id for context if needed by dialog
        if dialog.exec_() == QDialog.Accepted:
            contact_form_data = dialog.get_data() # name, email, phone, position, is_primary

            try:
                # Step 1: Add or get existing contact from global Contacts table
                # Check if contact with this email already exists
                existing_contact = db_manager.get_contact_by_email(contact_form_data['email'])
                contact_id_to_link = None

                if existing_contact:
                    contact_id_to_link = existing_contact['contact_id']
                    # Optionally, update existing contact's details if they differ (name, phone, position)
                    update_data = {k: v for k, v in contact_form_data.items() if k in ['name', 'phone', 'position'] and v != existing_contact.get(k)}
                    if update_data : db_manager.update_contact(contact_id_to_link, update_data)
                else:
                    new_contact_id = db_manager.add_contact({
                        'name': contact_form_data['name'], 'email': contact_form_data['email'],
                        'phone': contact_form_data['phone'], 'position': contact_form_data['position']
                    })
                    if new_contact_id:
                        contact_id_to_link = new_contact_id
                    else:
                        QMessageBox.critical(self, self.tr("Erreur DB"), self.tr("Impossible de créer le nouveau contact global."))
                        return

                # Step 2: Link contact to client in ClientContacts
                if contact_id_to_link:
                    if contact_form_data['is_primary']:
                        # Unset other primary contacts for this client
                        client_contacts = db_manager.get_contacts_for_client(client_uuid)
                        if client_contacts:
                            for cc in client_contacts:
                                if cc['is_primary_for_client']:
                                    db_manager.update_client_contact_link(cc['client_contact_id'], {'is_primary_for_client': False})

                    link_id = db_manager.link_contact_to_client(
                        client_uuid, contact_id_to_link,
                        is_primary=contact_form_data['is_primary']
                    )
                    if link_id:
                        self.load_contacts()
                    else:
                        QMessageBox.critical(self, self.tr("Erreur DB"), self.tr("Impossible de lier le contact au client. Le lien existe peut-être déjà."))
            except Exception as e:
                QMessageBox.critical(self, self.tr("Erreur DB"), self.tr("Erreur d'ajout du contact:\n{0}").format(str(e)))
                
    def edit_contact(self):
        item = self.contacts_list.currentItem()
        if not item: return

        item_data = item.data(Qt.UserRole)
        contact_id = item_data.get('contact_id')
        client_contact_id = item_data.get('client_contact_id') # ID of the link
        # is_currently_primary = item_data.get('is_primary')

        client_uuid = self.client_info.get("client_id")
        if not contact_id or not client_uuid: return

        try:
            contact_details = db_manager.get_contact_by_id(contact_id)
            if contact_details:
                # Need to also fetch is_primary status for this specific client-contact link
                current_link_info = None
                client_contacts_for_client = db_manager.get_contacts_for_client(client_uuid)
                if client_contacts_for_client:
                    for cc_link in client_contacts_for_client:
                        if cc_link['contact_id'] == contact_id:
                            current_link_info = cc_link
                            break

                is_primary_for_this_client = current_link_info['is_primary_for_client'] if current_link_info else False

                dialog_data = {
                    "name": contact_details.get('name'), "email": contact_details.get('email'),
                    "phone": contact_details.get('phone'), "position": contact_details.get('position'),
                    "is_primary": is_primary_for_this_client
                }

                dialog = ContactDialog(client_uuid, dialog_data, parent=self)
                if dialog.exec_() == QDialog.Accepted:
                    new_form_data = dialog.get_data()

                    # Update global contact details
                    db_manager.update_contact(contact_id, {
                        'name': new_form_data['name'], 'email': new_form_data['email'],
                        'phone': new_form_data['phone'], 'position': new_form_data['position']
                    })

                    # Update is_primary status for this client link
                    if new_form_data['is_primary'] and not is_primary_for_this_client:
                        # Unset other primary contacts for this client
                        if client_contacts_for_client: # re-fetch or use from above
                            for cc in client_contacts_for_client:
                                if cc['contact_id'] != contact_id and cc['is_primary_for_client']:
                                    db_manager.update_client_contact_link(cc['client_contact_id'], {'is_primary_for_client': False})
                        db_manager.update_client_contact_link(client_contact_id, {'is_primary_for_client': True})
                    elif not new_form_data['is_primary'] and is_primary_for_this_client:
                        db_manager.update_client_contact_link(client_contact_id, {'is_primary_for_client': False})

                    self.load_contacts()
        except Exception as e:
            QMessageBox.critical(self, self.tr("Erreur DB"), self.tr("Erreur de modification du contact:\n{0}").format(str(e)))
            
    def remove_contact(self): # This should unlink contact from client. Optionally delete global contact if not linked elsewhere.
        item = self.contacts_list.currentItem()
        if not item: return

        item_data = item.data(Qt.UserRole)
        contact_id = item_data.get('contact_id')
        client_contact_id = item_data.get('client_contact_id')
        client_uuid = self.client_info.get("client_id")

        if not client_contact_id or not client_uuid or not contact_id: return

        contact_name = db_manager.get_contact_by_id(contact_id)['name'] if db_manager.get_contact_by_id(contact_id) else "Inconnu"

        reply = QMessageBox.question(self, self.tr("Confirmer Suppression Lien"),
                                     self.tr("Êtes-vous sûr de vouloir supprimer le lien vers ce contact ({0}) pour ce client ?\nLe contact global ne sera pas supprimé.").format(contact_name),
                                     QMessageBox.Yes | QMessageBox.No, QMessageBox.No)
        if reply == QMessageBox.Yes:
            try:
                unlinked = db_manager.unlink_contact_from_client(client_uuid, contact_id) # Uses client_id and contact_id
                if unlinked:
                    self.load_contacts()
                else:
                    QMessageBox.critical(self, self.tr("Erreur DB"), self.tr("Erreur de suppression du lien contact-client."))
            except Exception as e:
                QMessageBox.critical(self, self.tr("Erreur DB"), self.tr("Erreur de suppression du lien contact:\n{0}").format(str(e)))
                
    def add_product(self):
        client_uuid = self.client_info.get("client_id")
        if not client_uuid: return

        # ProductDialog collects name, desc, qty, unit_price.
        # These will be used to first find/create a global product, then link it.
        dialog = ProductDialog(client_uuid, parent=self)
        if dialog.exec_() == QDialog.Accepted:
            form_data = dialog.get_data() # Contains name, description, quantity, unit_price

            try:
                # Step 1: Find or Create Global Product
                # For simplicity, we'll assume product_name is unique for finding.
                # A more robust solution might involve a product selection dialog from global products.
                global_product = db_manager.get_product_by_name(form_data['name']) # Needs get_product_by_name
                global_product_id = None

                if global_product:
                    global_product_id = global_product['product_id']
                    # Optionally update global product's description or base_unit_price if form_data differs significantly
                    # For now, we use the existing global product's base price if no override.
                else:
                    new_global_product_id = db_manager.add_product({
                        'product_name': form_data['name'],
                        'description': form_data['description'],
                        'base_unit_price': form_data['unit_price'] # Use dialog unit_price as base if new
                        # 'category', 'unit_of_measure' could be added to ProductDialog if needed
                    })
                    if new_global_product_id:
                        global_product_id = new_global_product_id
                    else:
                        QMessageBox.critical(self, self.tr("Erreur DB"), self.tr("Impossible de créer le produit global."))
                        return

                # Step 2: Link Product to Client (via ClientProjectProducts, project_id=None for client-general)
                if global_product_id:
                    link_data = {
                        'client_id': client_uuid,
                        'project_id': None, # Assuming client-level product for now
                        'product_id': global_product_id,
                        'quantity': form_data['quantity'],
                        # unit_price_override will be form_data['unit_price'] if it's different from global base, else None
                        'unit_price_override': form_data['unit_price']
                                              if not global_product or form_data['unit_price'] != global_product.get('base_unit_price')
                                              else None
                    }
                    # add_product_to_client_or_project calculates total_price
                    cpp_id = db_manager.add_product_to_client_or_project(link_data)
                    if cpp_id:
                        self.load_products()
                    else:
                        QMessageBox.critical(self, self.tr("Erreur DB"), self.tr("Impossible de lier le produit au client."))
            except Exception as e:
                QMessageBox.critical(self, self.tr("Erreur DB"), self.tr("Erreur d'ajout du produit:\n{0}").format(str(e)))

    def edit_product(self):
        selected_row = self.products_table.currentRow()
        if selected_row < 0: return
        
        # Assuming the hidden ID column (0) stores client_project_product_id
        cpp_id_item = self.products_table.item(selected_row, 0)
        if not cpp_id_item: return
        client_project_product_id = cpp_id_item.data(Qt.UserRole) # This ID is for ClientProjectProducts table

        client_uuid = self.client_info.get("client_id")

        try:
            # Fetch the current linked product details (quantity, price_override)
            # get_products_for_client_or_project returns a list, we need the specific one by cpp_id
            # This requires a new function: db_manager.get_client_project_product_by_id(cpp_id)
            linked_product_details = db_manager.get_client_project_product_by_id(client_project_product_id)

            if linked_product_details:
                # ProductDialog expects 'name', 'description', 'quantity', 'unit_price'
                # 'name' and 'description' come from the global Product table (joined in linked_product_details)
                # 'quantity' comes from ClientProjectProducts
                # 'unit_price' for dialog should be the effective price (override or base)
                effective_unit_price = linked_product_details.get('unit_price_override', linked_product_details.get('base_unit_price'))

                dialog_data = {
                    "name": linked_product_details.get('product_name', ''), # From joined Products table
                    "description": linked_product_details.get('product_description', ''), # From joined Products table
                    "quantity": linked_product_details.get('quantity', 0),
                    "unit_price": effective_unit_price
                }

                dialog = ProductDialog(client_uuid, dialog_data, parent=self)
                if dialog.exec_() == QDialog.Accepted:
                    form_data = dialog.get_data()

                    update_link_data = {
                        'quantity': form_data['quantity'],
                        'unit_price_override': form_data['unit_price']
                                              if form_data['unit_price'] != linked_product_details.get('base_unit_price')
                                              else None
                        # total_price_calculated will be handled by db_manager.update_client_project_product
                    }
                    # Note: If product name/description from dialog differs, it implies editing the global product.
                    # This might need db_manager.update_product(linked_product_details['product_id'], {...})
                    # For now, focusing on quantity/price_override for the link.
                    if form_data['name'] != linked_product_details.get('product_name') or \
                       form_data['description'] != linked_product_details.get('product_description'):
                        db_manager.update_product(linked_product_details['product_id'], {
                            'product_name': form_data['name'],
                            'description': form_data['description']
                            # Base price update could also be considered here if dialog unit_price is meant to update it
                        })


                    if db_manager.update_client_project_product(client_project_product_id, update_link_data):
                        self.load_products()
                    else:
                        QMessageBox.critical(self, self.tr("Erreur DB"), self.tr("Échec de la mise à jour du produit lié."))
            else:
                QMessageBox.warning(self, self.tr("Erreur"), self.tr("Détails du produit lié introuvables."))
        except Exception as e:
            QMessageBox.critical(self, self.tr("Erreur DB"), self.tr("Erreur de modification du produit:\n{0}").format(str(e)))

    def remove_product(self):
        selected_row = self.products_table.currentRow()
        if selected_row < 0: return
        
        cpp_id_item = self.products_table.item(selected_row, 0)
        if not cpp_id_item: return
        client_project_product_id = cpp_id_item.data(Qt.UserRole) # This is client_project_product_id

        product_name_item = self.products_table.item(selected_row, 1)
        product_name = product_name_item.text() if product_name_item else self.tr("Inconnu")
        
        reply = QMessageBox.question(
            self, 
            self.tr("Confirmer Suppression"),
            self.tr("Êtes-vous sûr de vouloir supprimer le produit '{0}' de ce client/projet?").format(product_name),
            QMessageBox.Yes | QMessageBox.No, QMessageBox.No
        )
        
        if reply == QMessageBox.Yes:
            try:
                if db_manager.remove_product_from_client_or_project(client_project_product_id):
                    self.load_products()
                else:
                    QMessageBox.critical(self, self.tr("Erreur DB"), self.tr("Erreur de suppression du produit lié."))
            except Exception as e:
                QMessageBox.critical(self, self.tr("Erreur DB"), self.tr("Erreur de suppression du produit lié:\n{0}").format(str(e)))

    def load_products(self):
        self.products_table.setRowCount(0)
        client_uuid = self.client_info.get("client_id")
        if not client_uuid: return

        try:
            # Get products linked to this client (project_id=None for client-general products)
            # This returns a list of dicts, with joined info from Products table
            linked_products = db_manager.get_products_for_client_or_project(client_uuid, project_id=None)
            if linked_products is None: linked_products = []
            
            for row_idx, prod_link_data in enumerate(linked_products):
                self.products_table.insertRow(row_idx)
                
                # Store client_project_product_id for edit/delete
                id_item = QTableWidgetItem(str(prod_link_data.get('client_project_product_id')))
                id_item.setData(Qt.UserRole, prod_link_data.get('client_project_product_id'))
                self.products_table.setItem(row_idx, 0, id_item)
                
                self.products_table.setItem(row_idx, 1, QTableWidgetItem(prod_link_data.get('product_name', 'N/A')))
                self.products_table.setItem(row_idx, 2, QTableWidgetItem(prod_link_data.get('product_description', '')))
                
                qty_item = QTableWidgetItem(str(prod_link_data.get('quantity', 0)))
                qty_item.setTextAlignment(Qt.AlignRight | Qt.AlignVCenter)
                self.products_table.setItem(row_idx, 3, qty_item)
                
                effective_unit_price = prod_link_data.get('unit_price_override', prod_link_data.get('base_unit_price', 0.0))
                unit_price_item = QTableWidgetItem(f"€ {effective_unit_price:.2f}")
                unit_price_item.setTextAlignment(Qt.AlignRight | Qt.AlignVCenter)
                self.products_table.setItem(row_idx, 4, unit_price_item)
                
                total_price_item = QTableWidgetItem(f"€ {prod_link_data.get('total_price_calculated', 0.0):.2f}")
                total_price_item.setTextAlignment(Qt.AlignRight | Qt.AlignVCenter)
                self.products_table.setItem(row_idx, 5, total_price_item)
                
            self.products_table.resizeColumnsToContents()
            
        except Exception as e:
            QMessageBox.warning(self, self.tr("Erreur DB"), self.tr("Erreur de chargement des produits:\n{0}").format(str(e)))

# --- DOCX Population Logic ---
def populate_docx_template(docx_path, client_data):
    """
    Populates a .docx template with client data using placeholders.
    Placeholders should be in the format {{PLACEHOLDER_NAME}}.
    """
    try:
        document = Document(docx_path)

        placeholders = {
            "{{CLIENT_NAME}}": client_data.get('client_name', ''),
            "{{PROJECT_ID}}": client_data.get('project_identifier', ''),
            "{{COMPANY_NAME}}": client_data.get('company_name', ''),
            "{{NEED}}": client_data.get('need', ''),
            "{{COUNTRY}}": client_data.get('country', ''),
            "{{CITY}}": client_data.get('city', ''),
            "{{PRICE}}": str(client_data.get('price', 0)),
            "{{DATE}}": datetime.now().strftime('%Y-%m-%d'),
            # Add more placeholders as needed for other client_info fields:
            "{{STATUS}}": client_data.get('status', ''),
            "{{SELECTED_LANGUAGES}}": ", ".join(client_data.get('selected_languages', [])),
            "{{NOTES}}": client_data.get('notes', ''),
            "{{CREATION_DATE}}": client_data.get('creation_date', ''),
            "{{CATEGORY}}": client_data.get('category', ''),
            "{{PRIMARY_CONTACT_NAME}}": "", # Needs logic to fetch primary contact
        }

        # Placeholder for primary contact details - requires DB lookup or richer client_data
        # This is a simplified example; a real version might fetch primary contact name, email, phone
        # For now, we'll leave it to be manually filled or expanded later.

        # Replace in paragraphs
        for para in document.paragraphs:
            for key, value in placeholders.items():
                if key in para.text:
                    # Basic text replacement.
                    # This is a simplified version. For complex documents with formatting within placeholders,
                    # a run-by-run replacement is needed.
                    new_text = para.text.replace(key, value)
                    if para.text != new_text:
                         para.text = new_text # Assign back if changed

        # Replace in tables
        for table in document.tables:
            for row in table.rows:
                for cell in row.cells:
                    for para in cell.paragraphs:
                        for key, value in placeholders.items():
                            if key in para.text:
                                new_text = para.text.replace(key, value)
                                if para.text != new_text:
                                    para.text = new_text

        # Consider headers/footers if necessary (more complex)
        # for section in document.sections:
        #     for header_footer_type in [section.header, section.footer, section.first_page_header, section.first_page_footer]:
        #         if header_footer_type:
        #             for para in header_footer_type.paragraphs:
        #                 # ... replacement logic ...
        #             for table in header_footer_type.tables:
        #                 # ... replacement logic ...

        document.save(docx_path)
        print(f"DOCX template populated: {docx_path}")

    except Exception as e:
        print(f"Error populating DOCX template {docx_path}: {e}")
        # Re-raise or handle more gracefully depending on desired behavior
        raise


class StatisticsWidget(QWidget):
    def __init__(self, parent=None):
        super().__init__(parent)
        self.setup_ui()
        
    def setup_ui(self):
        layout = QHBoxLayout(self); layout.setContentsMargins(10, 5, 10, 5)
        # Titles are UI text, values are data
        stat_items_data = [ 
            (self.tr("Clients Totaux"), "total_label", "0", None),
            (self.tr("Valeur Totale"), "value_label", "0 €", None), # Currency format
            (self.tr("Projets en Cours"), "ongoing_label", "0", None),
            (self.tr("Projets Urgents"), "urgent_label", "0", "color: #e74c3c;")
        ]
        for title, attr_name, default_text, style in stat_items_data: 
            group = QGroupBox(title); group_layout = QVBoxLayout(group) 
            label = QLabel(default_text) # Default text is data-like here (a number)
            label.setFont(QFont("Arial", 16, QFont.Bold)); label.setAlignment(Qt.AlignCenter)
            if style: label.setStyleSheet(style)
            setattr(self, attr_name, label) 
            group_layout.addWidget(label); layout.addWidget(group)
        
    def update_stats(self):
        # conn = None # Old sqlite3 connection
        try:
            # conn = sqlite3.connect(DATABASE_NAME) # Old sqlite3 connection
            # cursor = conn.cursor() # Old sqlite3 connection
            
            all_clients = db_manager.get_all_clients()
            if all_clients is None: all_clients = []

            total_clients = len(all_clients)
            self.total_label.setText(str(total_clients))
            
            total_val = sum(c.get('price', 0) for c in all_clients if c.get('price') is not None)
            self.value_label.setText(f"{total_val:,.2f} €")
            
            status_en_cours_obj = db_manager.get_status_setting_by_name('En cours', 'Client')
            status_en_cours_id = status_en_cours_obj['status_id'] if status_en_cours_obj else None

            status_urgent_obj = db_manager.get_status_setting_by_name('Urgent', 'Client')
            status_urgent_id = status_urgent_obj['status_id'] if status_urgent_obj else None

            ongoing_count = 0
            if status_en_cours_id is not None:
                ongoing_count = sum(1 for c in all_clients if c.get('status_id') == status_en_cours_id)
            self.ongoing_label.setText(str(ongoing_count))
            
            urgent_count = 0
            if status_urgent_id is not None:
                urgent_count = sum(1 for c in all_clients if c.get('status_id') == status_urgent_id)
            self.urgent_label.setText(str(urgent_count))

            # Old SQL queries:
            # cursor.execute("SELECT COUNT(*) FROM Clients"); total_clients = cursor.fetchone()[0]
            # cursor.execute("SELECT SUM(price) FROM Clients"); total_val = cursor.fetchone()[0] or 0
            # cursor.execute("SELECT COUNT(*) FROM Clients WHERE status = 'En cours'"); ongoing_count = cursor.fetchone()[0]
            # cursor.execute("SELECT COUNT(*) FROM Clients WHERE status = 'Urgent'"); urgent_count = cursor.fetchone()[0]

        except Exception as e: # Catch generic db_manager errors or other issues
            print(f"Erreur de mise à jour des statistiques: {str(e)}")
        # finally:
            # if conn: conn.close() # Old sqlite3 connection

class StatusDelegate(QStyledItemDelegate):
    def paint(self, painter, option, index):
        status_name_for_delegate = index.data(Qt.UserRole) # This is the status name (text)
        bg_color_hex = "#95a5a6" # Default color

        if status_name_for_delegate:
            try:
                # Assuming status_type is 'Client' for this delegate context,
                # as this delegate is used in the client list.
                status_setting = db_manager.get_status_setting_by_name(status_name_for_delegate, 'Client')
                if status_setting and status_setting.get('color_hex'):
                    bg_color_hex = status_setting['color_hex']
            except Exception as e:
                print(f"Error fetching status color for delegate: {e}")
                # Keep default color if error
        
        painter.save()
        painter.fillRect(option.rect, QColor(bg_color_hex))
        
        bg_qcolor = QColor(bg_color_hex)
        text_qcolor = QColor(Qt.black) 
        if bg_qcolor.lightnessF() < 0.5: 
            text_qcolor = QColor(Qt.white)
        painter.setPen(text_qcolor)

        text_rect = option.rect.adjusted(5, 0, -5, 0) 
        painter.drawText(text_rect, Qt.AlignVCenter | Qt.AlignLeft, index.data(Qt.DisplayRole)) 
        painter.restore()

class DocumentManager(QMainWindow):
    def __init__(self):
        super().__init__()
        self.setWindowTitle(self.tr("Gestionnaire de Documents Client")); self.setGeometry(100, 100, 1200, 800)
        self.setWindowIcon(QIcon.fromTheme("folder-documents"))
        
        self.config = CONFIG 
        self.clients_data_map = {} 
        # self.project_management_widget_instance = None # Placeholder for PM widget
        # No longer just a placeholder, will be instantiated after setup_ui_main
        
        self.setup_ui_main() # This now sets up the QStackedWidget and documents_page_widget

        # Instantiate ProjectManagementDashboard here so it's ready
        # Passing None for current_user. main.py will need its own auth to pass a real user.
        self.project_management_widget_instance = ProjectManagementDashboard(parent=self, current_user=None)
        self.main_area_stack.addWidget(self.project_management_widget_instance)

        # Set initial view to documents
        self.main_area_stack.setCurrentWidget(self.documents_page_widget)

        self.create_actions_main() 
        self.create_menus_main() 
        self.load_clients_from_db()
        self.stats_widget.update_stats() 
        
        self.check_timer = QTimer(self)
        self.check_timer.timeout.connect(self.check_old_clients_routine) 
        self.check_timer.start(3600000) # Interval in ms, not user-facing text
        
    def setup_ui_main(self): 
        central_widget = QWidget(); self.setCentralWidget(central_widget)
        main_layout = QVBoxLayout(central_widget); main_layout.setContentsMargins(10,10,10,10); main_layout.setSpacing(10)
        
        self.stats_widget = StatisticsWidget(); main_layout.addWidget(self.stats_widget)

        # Create QStackedWidget for main content area
        self.main_area_stack = QStackedWidget()
        main_layout.addWidget(self.main_area_stack)

        # Original content page (documents view)
        self.documents_page_widget = QWidget()
        content_layout = QHBoxLayout(self.documents_page_widget) # This QHBoxLayout is now for the documents page
        
        left_panel = QWidget(); left_layout = QVBoxLayout(left_panel); left_layout.setContentsMargins(5,5,5,5)
        filter_search_layout = QHBoxLayout() 
        self.status_filter_combo = QComboBox(); self.status_filter_combo.addItem(self.tr("Tous les statuts"))
        self.load_statuses_into_filter_combo() # Loads data, check if any default items need tr
        self.status_filter_combo.currentIndexChanged.connect(self.filter_client_list_display) 
        filter_search_layout.addWidget(QLabel(self.tr("Filtrer par statut:")))
        filter_search_layout.addWidget(self.status_filter_combo)
        self.search_input_field = QLineEdit(); self.search_input_field.setPlaceholderText(self.tr("Rechercher client..."))
        self.search_input_field.textChanged.connect(self.filter_client_list_display) 
        filter_search_layout.addWidget(self.search_input_field); left_layout.addLayout(filter_search_layout)
        
        self.client_list_widget = QListWidget(); self.client_list_widget.setAlternatingRowColors(True) 
        self.client_list_widget.setItemDelegate(StatusDelegate(self.client_list_widget))
        self.client_list_widget.itemClicked.connect(self.handle_client_list_click) 
        self.client_list_widget.setContextMenuPolicy(Qt.CustomContextMenu)
        self.client_list_widget.customContextMenuRequested.connect(self.show_client_context_menu)
        left_layout.addWidget(self.client_list_widget)
        
        form_group_box = QGroupBox(self.tr("Ajouter un Nouveau Client")); form_vbox_layout = QVBoxLayout(form_group_box)
        creation_form_layout = QFormLayout(); creation_form_layout.setLabelAlignment(Qt.AlignRight) 
        
        self.client_name_input = QLineEdit(); self.client_name_input.setPlaceholderText(self.tr("Nom du client"))
        creation_form_layout.addRow(self.tr("Nom Client:"), self.client_name_input)
        self.company_name_input = QLineEdit(); self.company_name_input.setPlaceholderText(self.tr("Nom entreprise (optionnel)"))
        creation_form_layout.addRow(self.tr("Nom Entreprise:"), self.company_name_input)
        self.client_need_input = QLineEdit(); self.client_need_input.setPlaceholderText(self.tr("Besoin principal du client"))
        creation_form_layout.addRow(self.tr("Besoin Client:"), self.client_need_input)
        
        country_hbox_layout = QHBoxLayout(); self.country_select_combo = QComboBox() 
        self.country_select_combo.setEditable(True); self.country_select_combo.setInsertPolicy(QComboBox.NoInsert)
        self.country_select_combo.completer().setCompletionMode(QCompleter.PopupCompletion)
        self.country_select_combo.completer().setFilterMode(Qt.MatchContains)
        self.country_select_combo.currentTextChanged.connect(self.load_cities_for_country) 
        country_hbox_layout.addWidget(self.country_select_combo)
        self.add_country_button = QPushButton("+"); self.add_country_button.setFixedSize(30,30) 
        self.add_country_button.setToolTip(self.tr("Ajouter un nouveau pays"))
        self.add_country_button.clicked.connect(self.add_new_country_dialog) 
        country_hbox_layout.addWidget(self.add_country_button); creation_form_layout.addRow(self.tr("Pays Client:"), country_hbox_layout)
        
        city_hbox_layout = QHBoxLayout(); self.city_select_combo = QComboBox() 
        self.city_select_combo.setEditable(True); self.city_select_combo.setInsertPolicy(QComboBox.NoInsert)
        self.city_select_combo.completer().setCompletionMode(QCompleter.PopupCompletion)
        self.city_select_combo.completer().setFilterMode(Qt.MatchContains)
        city_hbox_layout.addWidget(self.city_select_combo)
        self.add_city_button = QPushButton("+"); self.add_city_button.setFixedSize(30,30) 
        self.add_city_button.setToolTip(self.tr("Ajouter une nouvelle ville"))
        self.add_city_button.clicked.connect(self.add_new_city_dialog) 
        city_hbox_layout.addWidget(self.add_city_button); creation_form_layout.addRow(self.tr("Ville Client:"), city_hbox_layout)
        
        self.project_id_input_field = QLineEdit(); self.project_id_input_field.setPlaceholderText(self.tr("Identifiant unique du projet"))
        creation_form_layout.addRow(self.tr("ID Projet:"), self.project_id_input_field)
        self.final_price_input = QDoubleSpinBox(); self.final_price_input.setPrefix("€ ") 
        self.final_price_input.setRange(0, 10000000); self.final_price_input.setValue(0)
        creation_form_layout.addRow(self.tr("Prix Final:"), self.final_price_input)
        self.language_select_combo = QComboBox() 
        self.language_select_combo.addItems([self.tr("Français uniquement (fr)"), self.tr("Arabe uniquement (ar)"), self.tr("Turc uniquement (tr)"), self.tr("Toutes les langues (fr, ar, tr)")])
        creation_form_layout.addRow(self.tr("Langues:"), self.language_select_combo)
        self.create_client_button = QPushButton(self.tr("Créer Client")); self.create_client_button.setIcon(QIcon.fromTheme("list-add"))
        self.create_client_button.setStyleSheet("QPushButton { background-color: #27ae60; color: white; font-weight: bold; padding: 10px; border-radius: 5px; } QPushButton:hover { background-color: #2ecc71; }")
        self.create_client_button.clicked.connect(self.execute_create_client) 
        creation_form_layout.addRow(self.create_client_button)
        form_vbox_layout.addLayout(creation_form_layout); left_layout.addWidget(form_group_box)
        content_layout.addWidget(left_panel, 1)
        
        self.client_tabs_widget = QTabWidget(); self.client_tabs_widget.setTabsClosable(True) 
        self.client_tabs_widget.tabCloseRequested.connect(self.close_client_tab) 
        content_layout.addWidget(self.client_tabs_widget, 2)

        self.main_area_stack.addWidget(self.documents_page_widget) # Add original content as first page
        # PM widget instantiated in __init__ and added to stack there

        self.load_countries_into_combo() 
        
    def create_actions_main(self): 
        self.settings_action = QAction(self.tr("Paramètres"), self); self.settings_action.triggered.connect(self.open_settings_dialog)
        self.template_action = QAction(self.tr("Gérer les Modèles"), self); self.template_action.triggered.connect(self.open_template_manager_dialog)
        self.status_action = QAction(self.tr("Gérer les Statuts"), self); self.status_action.triggered.connect(self.open_status_manager_dialog)
        self.exit_action = QAction(self.tr("Quitter"), self); self.exit_action.setShortcut("Ctrl+Q"); self.exit_action.triggered.connect(self.close)
        
        # Action for Project Management
        self.project_management_action = QAction(QIcon.fromTheme("preferences-system"), self.tr("Gestion de Projet"), self) # Added icon
        self.project_management_action.triggered.connect(self.show_project_management_view)

        # Action to go back to Documents view (optional, but good for navigation)
        self.documents_view_action = QAction(QIcon.fromTheme("folder-documents"), self.tr("Gestion Documents"), self)
        self.documents_view_action.triggered.connect(self.show_documents_view)

    def create_menus_main(self): 
        menu_bar = self.menuBar()

        file_menu = menu_bar.addMenu(self.tr("Fichier"))
        file_menu.addAction(self.settings_action); file_menu.addAction(self.template_action); file_menu.addAction(self.status_action)
        file_menu.addSeparator(); file_menu.addAction(self.exit_action)

        # Modules Menu
        modules_menu = menu_bar.addMenu(self.tr("Modules"))
        modules_menu.addAction(self.documents_view_action) # Action to switch to Documents
        modules_menu.addAction(self.project_management_action) # Action to switch to Project Management

        help_menu = menu_bar.addMenu(self.tr("Aide"))
        about_action = QAction(self.tr("À propos"), self); about_action.triggered.connect(self.show_about_dialog)
        help_menu.addAction(about_action)

    def show_project_management_view(self):
        # Instantiate on first click if not already done, or could be done in __init__
        # if self.project_management_widget_instance is None: # Instance is now created in __init__
            # Passing None for current_user as main.py doesn't have its own login currently
            # self.project_management_widget_instance = ProjectManagementDashboard(parent=self, current_user=None)
            # self.main_area_stack.addWidget(self.project_management_widget_instance)

        self.main_area_stack.setCurrentWidget(self.project_management_widget_instance)

    def show_documents_view(self): # Method to switch back to the document view
        self.main_area_stack.setCurrentWidget(self.documents_page_widget)
        
    def show_about_dialog(self): 
        QMessageBox.about(self, self.tr("À propos"), self.tr("<b>Gestionnaire de Documents Client</b><br><br>Version 4.0<br>Application de gestion de documents clients avec templates Excel.<br><br>Développé par Saadiya Management (Concept)"))
        
    def load_countries_into_combo(self):
        self.country_select_combo.clear()
        try:
            countries = db_manager.get_all_countries()
            if countries is None: countries = []
            for country_dict in countries:
                self.country_select_combo.addItem(country_dict['country_name'], country_dict.get('country_id')) # Store ID
        except Exception as e: # More generic exception catch
            QMessageBox.warning(self, self.tr("Erreur DB"), self.tr("Erreur de chargement des pays:\n{0}").format(str(e)))
            
    def load_cities_for_country(self, country_name_str): # country_name_str is the displayed text
        self.city_select_combo.clear()
        if not country_name_str:
            return

        selected_country_id = self.country_select_combo.currentData() # Get ID from combo item's data

        if selected_country_id is None: # Fallback if ID not found (e.g. user typed custom country)
            # Try to get country by name if ID is not available (e.g., user typed a new country name)
            country_obj_by_name = db_manager.get_country_by_name(country_name_str)
            if country_obj_by_name:
                selected_country_id = country_obj_by_name['country_id']
            else:
                # If country_name_str is from an editable combo box and not in DB, do nothing.
                return

        try:
            cities = db_manager.get_all_cities(country_id=selected_country_id)
            if cities is None: cities = []
            for city_dict in cities:
                self.city_select_combo.addItem(city_dict['city_name'], city_dict.get('city_id')) # Store ID
        except Exception as e: # More generic exception catch
            QMessageBox.warning(self, self.tr("Erreur DB"), self.tr("Erreur de chargement des villes:\n{0}").format(str(e)))
            
    def add_new_country_dialog(self):
        country_text, ok = QInputDialog.getText(self, self.tr("Nouveau Pays"), self.tr("Entrez le nom du nouveau pays:"))
        if ok and country_text.strip():
            try:
                country_name_to_add = country_text.strip()
                # db_manager.add_country returns the country_id (int) or None
                returned_country_id = db_manager.add_country({'country_name': country_name_to_add})

                if returned_country_id is not None:
                    # Country was successfully added or already existed and its ID was returned.
                    self.load_countries_into_combo() # Refresh the combo box
                    # Find the country by text to select it.
                    # The combo box items store country_id in UserRole, but findText works on display text.
                    index = self.country_select_combo.findText(country_name_to_add)
                    if index >= 0:
                        self.country_select_combo.setCurrentIndex(index)
                    # Check if the country was pre-existing by trying to get it by name again
                    # This is a bit redundant as add_country now handles the "already exists" case by returning its ID.
                    # We can simplify the user message.
                    # If we reach here, it means add_country gave us an ID.
                    # We don't need to explicitly show "Pays Existant" unless add_country itself printed it.
                    # The main goal is that the combo is updated and the correct item is selected.
                else:
                    # This case means db_manager.add_country returned None, indicating an unexpected error.
                    QMessageBox.critical(self, self.tr("Erreur DB"), self.tr("Erreur d'ajout du pays. La fonction add_country a retourné None. Vérifiez les logs."))

            except Exception as e: # Catch any other unexpected exceptions during the process
                QMessageBox.critical(self, self.tr("Erreur Inattendue"), self.tr("Une erreur inattendue est survenue lors de l'ajout du pays:\n{0}").format(str(e)))
                
    def add_new_city_dialog(self):
        current_country_name = self.country_select_combo.currentText()
        current_country_id = self.country_select_combo.currentData()

        if not current_country_id:
            QMessageBox.warning(self, self.tr("Pays Requis"), self.tr("Veuillez d'abord sélectionner un pays valide.")); return

        city_text, ok = QInputDialog.getText(self, self.tr("Nouvelle Ville"), self.tr("Entrez le nom de la nouvelle ville pour {0}:").format(current_country_name))
        if ok and city_text.strip():
            try:
                city_name_to_add = city_text.strip()
                city_data = {'country_id': current_country_id, 'city_name': city_name_to_add}

                returned_city_id = db_manager.add_city(city_data)

                if returned_city_id is not None:
                    # City was successfully added or already existed and its ID was returned.
                    self.load_cities_for_country(current_country_name) # Refresh the city combo for the current country
                    index = self.city_select_combo.findText(city_name_to_add)
                    if index >= 0:
                        self.city_select_combo.setCurrentIndex(index)
                    # No need for an explicit "Ville Existante" message here,
                    # as db.add_city now handles returning the ID of an existing city or a new one.
                    # If an ID is returned, the operation was successful from the main.py perspective.
                else:
                    # This means db_manager.add_city returned None, indicating an issue like missing country_id/city_name or a DB error.
                    # The db.add_city function itself prints specific errors for missing fields.
                    QMessageBox.critical(self, self.tr("Erreur DB"), self.tr("Erreur d'ajout de la ville. La fonction add_city a retourné None. Vérifiez les logs."))

            except Exception as e: # Catch any other unexpected exceptions
                QMessageBox.critical(self, self.tr("Erreur Inattendue"), self.tr("Une erreur inattendue est survenue lors de l'ajout de la ville:\n{0}").format(str(e)))
                
    def generate_new_client_id(self):
        # This function is no longer used to generate primary client IDs as db_manager.add_client handles UUID generation.
        # It can be removed or repurposed if a different kind of human-readable ID is needed elsewhere.
        # For now, it's effectively dead code if client_id is always the UUID.
        return f"LEGACY_ID_FORMAT_UNUSED_{int(datetime.now().timestamp())}"
                
    def execute_create_client(self): 
        client_name_val = self.client_name_input.text().strip() 
        company_name_val = self.company_name_input.text().strip()
        need_val = self.client_need_input.text().strip()

        country_id_val = self.country_select_combo.currentData() # This is country_id (int)
        country_name_for_folder = self.country_select_combo.currentText().strip() # For folder name consistency
        city_id_val = self.city_select_combo.currentData() # This is city_id (int)

        project_identifier_val = self.project_id_input_field.text().strip() # This is the TEXT project_identifier
        price_val = self.final_price_input.value()
        lang_option_text = self.language_select_combo.currentText()
        
        if not client_name_val or not country_id_val or not project_identifier_val:
            QMessageBox.warning(self, self.tr("Champs Requis"), self.tr("Nom client, Pays et ID Projet sont obligatoires.")); return
            
        lang_map_from_display = {
            self.tr("Français uniquement (fr)"): ["fr"], self.tr("Arabe uniquement (ar)"): ["ar"],
            self.tr("Turc uniquement (tr)"): ["tr"], self.tr("Toutes les langues (fr, ar, tr)"): ["fr", "ar", "tr"]
        }
        selected_langs_list = lang_map_from_display.get(lang_option_text, ["fr"])
        
        folder_name_str = f"{client_name_val}_{country_name_for_folder}_{project_identifier_val}".replace(" ", "_").replace("/", "-")
        base_folder_full_path = os.path.join(self.config["clients_dir"], folder_name_str) 
        
        # Check for existing folder path (which should be unique due to DB constraint on default_base_folder_path)
        if os.path.exists(base_folder_full_path):
            # It's possible the folder exists but the DB entry doesn't, or vice-versa if there was a past issue.
            # The DB check for unique default_base_folder_path in add_client is the more critical one.
            QMessageBox.warning(self, self.tr("Dossier Existant"),
                                self.tr("Un dossier client avec un chemin similaire existe déjà. Veuillez vérifier les détails ou choisir un ID Projet différent."))
            return

        # Determine default status_id for new clients
        default_status_name = "En cours" # Or fetch from a config/default setting
        status_setting_obj = db_manager.get_status_setting_by_name(default_status_name, 'Client')
        if not status_setting_obj or not status_setting_obj.get('status_id'):
            QMessageBox.critical(self, self.tr("Erreur Configuration"),
                                 self.tr("Statut par défaut '{0}' non trouvé pour les clients. Veuillez configurer les statuts.").format(default_status_name))
            return
        default_status_id = status_setting_obj['status_id']

        # Prepare data for db_manager.add_client
        client_data_for_db = {
            'client_name': client_name_val,
            'company_name': company_name_val if company_name_val else None,
            'primary_need_description': need_val,
            'project_identifier': project_identifier_val, # This is the TEXT field
            'country_id': country_id_val,
            'city_id': city_id_val if city_id_val else None,
            'default_base_folder_path': base_folder_full_path,
            'selected_languages': ",".join(selected_langs_list), # Stored as comma-separated string
            'price': price_val,
            'status_id': default_status_id,
            'category': 'Standard', # Default category or could be a form field
            'notes': '', # Default empty notes
            # 'created_by_user_id': self.get_current_user_id(), # TODO: Implement user tracking if available
        }

        actual_new_client_id = None # This will be the UUID returned by add_client
        new_project_id_central_db = None # This will be the UUID returned by add_project

        try:
            actual_new_client_id = db_manager.add_client(client_data_for_db)
            if not actual_new_client_id:
                # db_manager.add_client should ideally raise specific exceptions or return error codes
                # For now, assume unique constraint on project_identifier or default_base_folder_path failed
                QMessageBox.critical(self, self.tr("Erreur DB"),
                                     self.tr("Impossible de créer le client. L'ID de projet ou le chemin du dossier existe peut-être déjà, ou autre erreur de contrainte DB."))
                return

            # Create client directory structure
            os.makedirs(base_folder_full_path, exist_ok=True)
            for lang_code in selected_langs_list:
                os.makedirs(os.path.join(base_folder_full_path, lang_code), exist_ok=True)

            # --- Create associated project and tasks in the central database (app_data.db) ---
            project_status_planning_obj = db_manager.get_status_setting_by_name("Planning", "Project")
            project_status_id_for_pm = project_status_planning_obj['status_id'] if project_status_planning_obj else None

            if not project_status_id_for_pm:
                 QMessageBox.warning(self, self.tr("Erreur Configuration Projet"),
                                     self.tr("Statut de projet par défaut 'Planning' non trouvé. Le projet ne sera pas créé avec un statut initial."))

            project_data_for_db = {
                'client_id': actual_new_client_id, # Link to the newly created client
                'project_name': f"Projet pour {client_name_val}", # Default project name
                'description': f"Projet pour client: {client_name_val}. Besoin initial: {need_val}",
                'start_date': datetime.now().strftime("%Y-%m-%d"),
                'deadline_date': (datetime.now() + timedelta(days=60)).strftime("%Y-%m-%d"), # Default deadline
                'budget': 0.0, # Default budget
                'status_id': project_status_id_for_pm, # Can be None if not found
                'priority': 1 # Default priority (e.g., 0=Low, 1=Medium, 2=High)
                # 'manager_team_member_id': self.get_current_user_id(), # TODO: Assign project manager if applicable
            }
            new_project_id_central_db = db_manager.add_project(project_data_for_db)

            if new_project_id_central_db:
                QMessageBox.information(self, self.tr("Projet Créé (Central DB)"),
                                        self.tr("Un projet associé a été créé dans la base de données centrale pour {0}.").format(client_name_val))

                # Add standard tasks for the new project
                task_status_todo_obj = db_manager.get_status_setting_by_name("To Do", "Task")
                task_status_id_for_todo = task_status_todo_obj['status_id'] if task_status_todo_obj else None

                if not task_status_id_for_todo:
                    QMessageBox.warning(self, self.tr("Erreur Configuration Tâche"),
                                        self.tr("Statut de tâche par défaut 'To Do' non trouvé. Les tâches standard ne seront pas créées avec un statut initial."))

                standard_tasks = [
                    {"name": "Initial Client Consultation & Needs Assessment", "description": "Understand client requirements, objectives, target markets, and budget.", "priority_val": 2, "deadline_days": 3},
                    {"name": "Market Research & Analysis", "description": "Research target international markets, including competition, regulations, and cultural nuances.", "priority_val": 1, "deadline_days": 7},
                    # ... (add other standard tasks as before) ...
                    {"name": "Post-Sales Follow-up & Support", "description": "Follow up with the client after delivery.", "priority_val": 1, "deadline_days": 60}
                ]

                for task_item in standard_tasks:
                    task_deadline = (datetime.now() + timedelta(days=task_item["deadline_days"])).strftime("%Y-%m-%d")
                    db_manager.add_task({
                        'project_id': new_project_id_central_db,
                        'task_name': task_item["name"],
                        'description': task_item["description"],
                        'status_id': task_status_id_for_todo, # Can be None
                        'priority': task_item["priority_val"],
                        'due_date': task_deadline
                        # 'assignee_team_member_id': None, # TODO: Assign tasks if logic exists
                    })
                QMessageBox.information(self, self.tr("Tâches Créées (Central DB)"),
                                        self.tr("Des tâches standard ont été ajoutées au projet pour {0}.").format(client_name_val))
            else:
                QMessageBox.warning(self, self.tr("Erreur DB Projet"),
                                    self.tr("Le client a été créé, mais la création du projet associé dans la base de données centrale a échoué."))

            # --- Update UI ---
            # Reload client from DB to get all fields correctly for the UI map, including generated UUID and timestamps
            client_dict_from_db = db_manager.get_client_by_id(actual_new_client_id)
            if client_dict_from_db:
                # Fetch related names for UI display (Country, City, Status)
                country_obj = db_manager.get_country_by_id(client_dict_from_db.get('country_id')) if client_dict_from_db.get('country_id') else None
                city_obj = db_manager.get_city_by_id(client_dict_from_db.get('city_id')) if client_dict_from_db.get('city_id') else None
                status_obj = db_manager.get_status_setting_by_id(client_dict_from_db.get('status_id')) if client_dict_from_db.get('status_id') else None

                ui_map_data = {
                    "client_id": client_dict_from_db.get('client_id'), # UUID
                    "client_name": client_dict_from_db.get('client_name'),
                    "company_name": client_dict_from_db.get('company_name'),
                    "need": client_dict_from_db.get('primary_need_description'),
                    "country": country_obj['country_name'] if country_obj else "N/A",
                    "country_id": client_dict_from_db.get('country_id'),
                    "city": city_obj['city_name'] if city_obj else "N/A",
                    "city_id": client_dict_from_db.get('city_id'),
                    "project_identifier": client_dict_from_db.get('project_identifier'), # The text ID
                    "base_folder_path": client_dict_from_db.get('default_base_folder_path'),
                    "selected_languages": client_dict_from_db.get('selected_languages','').split(',') if client_dict_from_db.get('selected_languages') else [],
                    "price": client_dict_from_db.get('price'),
                    "notes": client_dict_from_db.get('notes'),
                    "status": status_obj['status_name'] if status_obj else "N/A",
                    "status_id": client_dict_from_db.get('status_id'),
                    "creation_date": client_dict_from_db.get('created_at','').split("T")[0] if client_dict_from_db.get('created_at') else "N/A", # Format date part
                    "category": client_dict_from_db.get('category')
                }
                self.clients_data_map[actual_new_client_id] = ui_map_data
                self.add_client_to_list_widget(ui_map_data) # Update client list display
            
            # Clear input fields
            self.client_name_input.clear(); self.company_name_input.clear(); self.client_need_input.clear()
            self.project_id_input_field.clear(); self.final_price_input.setValue(0)
            # Optionally reset country/city/language combos to default
            
            QMessageBox.information(self, self.tr("Client Créé"),
                                    self.tr("Client {0} créé avec succès (ID Interne: {1}).").format(client_name_val, actual_new_client_id))
            self.open_client_tab_by_id(actual_new_client_id) # Open the new client's tab
            self.stats_widget.update_stats() # Refresh statistics

        except OSError as e_os:
            QMessageBox.critical(self, self.tr("Erreur Dossier"), self.tr("Erreur de création du dossier client:\n{0}").format(str(e_os)))
            # Rollback: If client was added to DB but folder creation failed, delete client from DB
            if actual_new_client_id:
                 db_manager.delete_client(actual_new_client_id) # This will also cascade-delete related Project and Tasks if FKs are set up correctly
                 QMessageBox.information(self, self.tr("Rollback"), self.tr("Le client a été retiré de la base de données suite à l'erreur de création de dossier."))
        except Exception as e_db: # Catch other potential errors from db_manager calls or logic
            QMessageBox.critical(self, self.tr("Erreur Inattendue"), self.tr("Une erreur s'est produite lors de la création du client, du projet ou des tâches:\n{0}").format(str(e_db)))
            # Rollback: If client or project was added before a subsequent error
            if new_project_id_central_db and db_manager.get_project_by_id(new_project_id_central_db):
                db_manager.delete_project(new_project_id_central_db) # Cascade delete tasks
            if actual_new_client_id and db_manager.get_client_by_id(actual_new_client_id):
                 db_manager.delete_client(actual_new_client_id)
                 QMessageBox.information(self, self.tr("Rollback"), self.tr("Le client et le projet associé (si créé) ont été retirés de la base de données suite à l'erreur."))
            
    def load_clients_from_db(self):
        self.clients_data_map.clear()
        self.client_list_widget.clear()
        try:
            all_clients_dicts = db_manager.get_all_clients()
            if all_clients_dicts is None: all_clients_dicts = []

            all_clients_dicts.sort(key=lambda c: c.get('client_name', ''))

            for client_data in all_clients_dicts:
                country_name = "N/A"
                if client_data.get('country_id'):
                    country_obj = db_manager.get_country_by_id(client_data['country_id'])
                    if country_obj: country_name = country_obj['country_name']

                city_name = "N/A"
                if client_data.get('city_id'):
                    city_obj = db_manager.get_city_by_id(client_data['city_id'])
                    if city_obj: city_name = city_obj['city_name']

                status_name = "N/A"
                status_id_val = client_data.get('status_id')
                if status_id_val:
                    status_obj = db_manager.get_status_setting_by_id(status_id_val)
                    if status_obj: status_name = status_obj['status_name']

                adapted_client_dict = {
                    "client_id": client_data.get('client_id'),
                    "client_name": client_data.get('client_name'),
                    "company_name": client_data.get('company_name'),
                    "need": client_data.get('primary_need_description'),
                    "country": country_name,
                    "country_id": client_data.get('country_id'),
                    "city": city_name,
                    "city_id": client_data.get('city_id'),
                    "project_identifier": client_data.get('project_identifier'),
                    "base_folder_path": client_data.get('default_base_folder_path'),
                    "selected_languages": client_data.get('selected_languages', '').split(',') if client_data.get('selected_languages') else ['fr'],
                    "price": client_data.get('price', 0),
                    "notes": client_data.get('notes'),
                    "status": status_name,
                    "status_id": status_id_val,
                    "creation_date": client_data.get('created_at', '').split('T')[0] if client_data.get('created_at') else "N/A",
                    "category": client_data.get('category', 'Standard')
                }
                self.clients_data_map[adapted_client_dict["client_id"]] = adapted_client_dict
                self.add_client_to_list_widget(adapted_client_dict)
        except Exception as e:
            QMessageBox.critical(self, self.tr("Erreur DB"), self.tr("Erreur de chargement des clients:\n{0}").format(str(e)))
            
    def add_client_to_list_widget(self, client_dict_data): 
        item = QListWidgetItem(client_dict_data["client_name"])
        item.setData(Qt.UserRole, client_dict_data.get("status", "N/A"))  # Status name for StatusDelegate
        item.setData(Qt.UserRole + 1, client_dict_data["client_id"]) 
        self.client_list_widget.addItem(item)
            
    def filter_client_list_display(self): 
        search_term = self.search_input_field.text().lower() 
        selected_status_id = self.status_filter_combo.currentData() # This will be status_id or None

        self.client_list_widget.clear()
        for client_id_key, client_data_val in self.clients_data_map.items(): 
            if selected_status_id is not None:
                if client_data_val.get("status_id") != selected_status_id:
                    continue

            if search_term and not (search_term in client_data_val.get("client_name","").lower() or \
                                   search_term in client_data_val.get("project_identifier","").lower() or \
                                   search_term in client_data_val.get("company_name","").lower()): 
                continue
            self.add_client_to_list_widget(client_data_val)
            
    def load_statuses_into_filter_combo(self): 
        current_selection_data = self.status_filter_combo.currentData()
        self.status_filter_combo.clear()
        self.status_filter_combo.addItem(self.tr("Tous les statuts"), None) # UserData for "All" is None
        try:
            # Only load 'Client' type statuses for this combo
            client_statuses = db_manager.get_all_status_settings(status_type='Client')
            if client_statuses is None: client_statuses = []
            for status_dict in client_statuses:
                self.status_filter_combo.addItem(status_dict['status_name'], status_dict.get('status_id'))

            index = self.status_filter_combo.findData(current_selection_data)
            if index != -1:
                self.status_filter_combo.setCurrentIndex(index)
            # If not found by ID (e.g. "Tous les statuts" was selected), it defaults to index 0 ("Tous les statuts")

        except Exception as e: # More generic error catch
            print(self.tr("Erreur chargement statuts pour filtre: {0}").format(str(e)))
            
    def handle_client_list_click(self, item): 
        client_id_val = item.data(Qt.UserRole + 1) 
        if client_id_val: self.open_client_tab_by_id(client_id_val)
        
    def open_client_tab_by_id(self, client_id_to_open): 
        client_data_to_show = self.clients_data_map.get(client_id_to_open) 
        if not client_data_to_show: return

        for i in range(self.client_tabs_widget.count()):
            tab_widget_ref = self.client_tabs_widget.widget(i) 
            if hasattr(tab_widget_ref, 'client_info') and tab_widget_ref.client_info["client_id"] == client_id_to_open:
                self.client_tabs_widget.setCurrentIndex(i); return
                
        client_detail_widget = ClientWidget(client_data_to_show, self.config, self) 
        tab_idx = self.client_tabs_widget.addTab(client_detail_widget, client_data_to_show["client_name"]) 
        self.client_tabs_widget.setCurrentIndex(tab_idx)
            
    def close_client_tab(self, index): 
        widget_to_close = self.client_tabs_widget.widget(index) 
        if widget_to_close: widget_to_close.deleteLater()
        self.client_tabs_widget.removeTab(index)
        
    def show_client_context_menu(self, pos):
        list_item = self.client_list_widget.itemAt(pos) 
        if not list_item: return
        client_id_val = list_item.data(Qt.UserRole + 1) 
        client_name_val = self.clients_data_map[client_id_val]["client_name"] if client_id_val in self.clients_data_map else self.tr("N/A")

        menu = QMenu()
        open_action = menu.addAction(self.tr("Ouvrir Fiche Client")); open_action.triggered.connect(lambda: self.open_client_tab_by_id(client_id_val))
        open_folder_action = menu.addAction(self.tr("Ouvrir Dossier Client")); open_folder_action.triggered.connect(lambda: self.open_client_folder_fs(client_id_val))
        menu.addSeparator()
        archive_action = menu.addAction(self.tr("Archiver Client")); archive_action.triggered.connect(lambda: self.set_client_status_archived(client_id_val))
        delete_action = menu.addAction(self.tr("Supprimer Client")); delete_action.triggered.connect(lambda: self.delete_client_permanently(client_id_val))
        menu.exec_(self.client_list_widget.mapToGlobal(pos))
        
    def open_client_folder_fs(self, client_id_val): 
        if client_id_val in self.clients_data_map:
            QDesktopServices.openUrl(QUrl.fromLocalFile(self.clients_data_map[client_id_val]["base_folder_path"]))
            
    def set_client_status_archived(self, client_id_val): 
        if client_id_val not in self.clients_data_map: return
        # conn = None # Old sqlite3
        try:
            # conn = sqlite3.connect(DATABASE_NAME) # Old sqlite3
            # cursor = conn.cursor() # Old sqlite3
            # cursor.execute("UPDATE Clients SET status = 'Archivé' WHERE client_id = ?", (client_id_val,)) # Old sqlite3
            # conn.commit() # Old sqlite3

            status_archived_obj = db_manager.get_status_setting_by_name('Archivé', 'Client')
            if not status_archived_obj:
                QMessageBox.critical(self, self.tr("Erreur Configuration"),
                                     self.tr("Statut 'Archivé' non trouvé. Veuillez configurer les statuts."))
                return

            archived_status_id = status_archived_obj['status_id']
            updated = db_manager.update_client(client_id_val, {'status_id': archived_status_id})

            if updated:
                self.clients_data_map[client_id_val]["status"] = "Archivé" # Keep UI display name consistent
                self.clients_data_map[client_id_val]["status_id"] = archived_status_id # Update status_id in local map
                self.filter_client_list_display()
                for i in range(self.client_tabs_widget.count()):
                    tab_w = self.client_tabs_widget.widget(i)
                    if hasattr(tab_w, 'client_info') and tab_w.client_info["client_id"] == client_id_val:
                        tab_w.status_combo.setCurrentText("Archivé")
                        break
                self.stats_widget.update_stats()
                QMessageBox.information(self, self.tr("Client Archivé"),
                                        self.tr("Le client '{0}' a été archivé.").format(self.clients_data_map[client_id_val]['client_name']))
            else:
                QMessageBox.critical(self, self.tr("Erreur DB"),
                                     self.tr("Erreur d'archivage du client. Vérifiez les logs."))

        except Exception as e: # Catch generic db_manager errors or other issues
            QMessageBox.critical(self, self.tr("Erreur DB"), self.tr("Erreur d'archivage du client:\n{0}").format(str(e)))
        # finally:
            # if conn: conn.close() # Old sqlite3
            
    def delete_client_permanently(self, client_id_val): 
        if client_id_val not in self.clients_data_map: return
        client_name_val = self.clients_data_map[client_id_val]['client_name']
        client_folder_path = self.clients_data_map[client_id_val]["base_folder_path"]

        reply = QMessageBox.question(
            self,
            self.tr("Confirmer Suppression"),
            self.tr("Supprimer '{0}'?\nCeci supprimera le client de la base de données (les contacts liés seront détachés mais pas supprimés globalement) et son dossier de fichiers (si possible).\nCette action est irréversible.").format(client_name_val),
            QMessageBox.Yes | QMessageBox.No,
            QMessageBox.No
        )
        if reply == QMessageBox.Yes:
            # conn = None # Old sqlite3
            try:
                # conn = sqlite3.connect(DATABASE_NAME) # Old sqlite3
                # cursor = conn.cursor() # Old sqlite3
                # cursor.execute("DELETE FROM Clients WHERE client_id = ?", (client_id_val,)) # Old sqlite3
                # cursor.execute("DELETE FROM Contacts WHERE client_id = ?", (client_id_val,)) # Old, and incorrect schema assumption
                # conn.commit() # Old sqlite3

                deleted_from_db = db_manager.delete_client(client_id_val)
                
                if deleted_from_db:
                    if os.path.exists(client_folder_path):
                        shutil.rmtree(client_folder_path, ignore_errors=True)

                    del self.clients_data_map[client_id_val]
                    self.filter_client_list_display()
                    for i in range(self.client_tabs_widget.count()):
                        if hasattr(self.client_tabs_widget.widget(i), 'client_info') and \
                           self.client_tabs_widget.widget(i).client_info["client_id"] == client_id_val:
                            self.close_client_tab(i); break
                    self.stats_widget.update_stats()
                    QMessageBox.information(self, self.tr("Client Supprimé"),
                                            self.tr("Client '{0}' supprimé avec succès.").format(client_name_val))
                else:
                    QMessageBox.critical(self, self.tr("Erreur DB"),
                                         self.tr("Erreur lors de la suppression du client de la base de données. Le dossier n'a pas été supprimé."))

            # except sqlite3.Error as e: QMessageBox.critical(self, "Erreur DB", f"Erreur DB suppression client:\n{str(e)}") # Old sqlite3 error
            except OSError as e_os:
                QMessageBox.critical(self, self.tr("Erreur Dossier"),
                                     self.tr("Le client a été supprimé de la base de données, mais une erreur est survenue lors de la suppression de son dossier:\n{0}").format(str(e_os)))
                # Update UI anyway as DB deletion was successful before OS error
                del self.clients_data_map[client_id_val]
                self.filter_client_list_display()
                for i in range(self.client_tabs_widget.count()):
                    if hasattr(self.client_tabs_widget.widget(i), 'client_info') and \
                       self.client_tabs_widget.widget(i).client_info["client_id"] == client_id_val:
                        self.close_client_tab(i); break
                self.stats_widget.update_stats()
            except Exception as e_db: # Catch generic db_manager errors or other issues
                 QMessageBox.critical(self, self.tr("Erreur DB"),
                                      self.tr("Erreur lors de la suppression du client:\n{0}").format(str(e_db)))
            # finally:
                # if conn: conn.close() # Old sqlite3
                
    def check_old_clients_routine(self): 
        # conn = None # Old sqlite3
        try:
            # conn = sqlite3.connect(DATABASE_NAME) # Old sqlite3
            # cursor = conn.cursor() # Old sqlite3
            reminder_days_val = self.config.get("default_reminder_days", 30) 

            # Fetch status IDs for 'Archivé' and 'Complété'
            s_archived_obj = db_manager.get_status_setting_by_name('Archivé', 'Client')
            s_archived_id = s_archived_obj['status_id'] if s_archived_obj else -1 # Use an invalid ID if not found to avoid matching None

            s_complete_obj = db_manager.get_status_setting_by_name('Complété', 'Client')
            s_complete_id = s_complete_obj['status_id'] if s_complete_obj else -2 # Use another invalid ID

            all_clients = db_manager.get_all_clients()
            if all_clients is None: all_clients = []

            old_clients_to_notify = []
            cutoff_date = datetime.now() - timedelta(days=reminder_days_val)

            for client in all_clients:
                if client.get('status_id') not in [s_archived_id, s_complete_id]:
                    creation_date_str = client.get('created_at') # Format 'YYYY-MM-DDTHH:MM:SS.ffffffZ' or similar
                    if creation_date_str:
                        try:
                            # Attempt to parse with common ISO formats, handling potential 'Z'
                            if 'T' in creation_date_str and '.' in creation_date_str: # More precise format
                                client_creation_date = datetime.fromisoformat(creation_date_str.split('.')[0]) # Remove microseconds for simplicity
                            elif 'T' in creation_date_str: # Format like 'YYYY-MM-DDTHH:MM:SS'
                                 client_creation_date = datetime.fromisoformat(creation_date_str.replace('Z', ''))
                            else: # Simpler date format like 'YYYY-MM-DD'
                                client_creation_date = datetime.strptime(creation_date_str, "%Y-%m-%d")

                            if client_creation_date <= cutoff_date:
                                old_clients_to_notify.append({
                                    'client_id': client.get('client_id'),
                                    'client_name': client.get('client_name'),
                                    'creation_date_str': client_creation_date.strftime("%Y-%m-%d") # For display
                                })
                        except ValueError as ve:
                            print(f"Could not parse creation_date '{creation_date_str}' for client {client.get('client_id')}: {ve}")
                            continue # Skip this client if date is unparseable

            # Old SQL query:
            # cursor.execute(f"SELECT client_id, client_name, creation_date FROM Clients WHERE status NOT IN ('Archivé', 'Complété') AND date(creation_date) <= date('now', '-{reminder_days_val} days')")
            # old_clients_list = cursor.fetchall()

            if old_clients_to_notify:
                client_names_str = "\n".join([f"- {c['client_name']} (créé le {c['creation_date_str']})" for c in old_clients_to_notify])
                reply = QMessageBox.question(
                    self,
                    self.tr("Clients Anciens Actifs"),
                    self.tr("Les clients suivants sont actifs depuis plus de {0} jours:\n{1}\n\nVoulez-vous les archiver?").format(reminder_days_val, client_names_str),
                    QMessageBox.Yes | QMessageBox.No,
                    QMessageBox.No
                )
                if reply == QMessageBox.Yes:
                    for c_info in old_clients_to_notify:
                        self.set_client_status_archived(c_info['client_id']) # This method now uses db_manager

        except Exception as e: # Catch generic db_manager or other errors
            print(f"Erreur vérification clients anciens: {str(e)}")
        # finally:
            # if conn: conn.close() # Old sqlite3
            
    def open_settings_dialog(self): 
        dialog = SettingsDialog(self.config, self)
        if dialog.exec_() == QDialog.Accepted:
            new_conf = dialog.get_config() 
            self.config.update(new_conf)
            save_config(self.config) 
            os.makedirs(self.config["templates_dir"], exist_ok=True) 
            os.makedirs(self.config["clients_dir"], exist_ok=True)
            QMessageBox.information(self, "Paramètres Sauvegardés", "Nouveaux paramètres enregistrés.")
            
    def open_template_manager_dialog(self): TemplateDialog(self).exec_() 
        
    def open_status_manager_dialog(self): 
        QMessageBox.information(self, "Gestion des Statuts", "Fonctionnalité de gestion des statuts personnalisés à implémenter (e.g., via un nouveau QDialog).")
            
    def closeEvent(self, event): 
        save_config(self.config) 
        super().closeEvent(event)

class SettingsDialog(QDialog):
    def __init__(self, current_config, parent=None): 
        super().__init__(parent)
        self.setWindowTitle(self.tr("Paramètres de l'Application")); self.setMinimumSize(500, 400)
        self.current_config_data = current_config 
        self.setup_ui_settings() 
        
    def setup_ui_settings(self): 
        layout = QVBoxLayout(self); tabs_widget = QTabWidget(); layout.addWidget(tabs_widget) 
        
        general_tab_widget = QWidget(); general_form_layout = QFormLayout(general_tab_widget) 
        self.templates_dir_input = QLineEdit(self.current_config_data["templates_dir"]) 
        templates_browse_btn = QPushButton(self.tr("Parcourir...")); templates_browse_btn.clicked.connect(lambda: self.browse_directory_for_input(self.templates_dir_input, self.tr("Sélectionner dossier modèles")))
        templates_dir_layout = QHBoxLayout(); templates_dir_layout.addWidget(self.templates_dir_input); templates_dir_layout.addWidget(templates_browse_btn) 
        general_form_layout.addRow(self.tr("Dossier des Modèles:"), templates_dir_layout)
        
        self.clients_dir_input = QLineEdit(self.current_config_data["clients_dir"]) 
        clients_browse_btn = QPushButton(self.tr("Parcourir...")); clients_browse_btn.clicked.connect(lambda: self.browse_directory_for_input(self.clients_dir_input, self.tr("Sélectionner dossier clients")))
        clients_dir_layout = QHBoxLayout(); clients_dir_layout.addWidget(self.clients_dir_input); clients_dir_layout.addWidget(clients_browse_btn) 
        general_form_layout.addRow(self.tr("Dossier des Clients:"), clients_dir_layout)

        self.interface_lang_combo = QComboBox()
        # Supported languages: French, English, Arabic, Turkish, Portuguese
        self.lang_display_to_code = {
            self.tr("Français (fr)"): "fr",
            self.tr("English (en)"): "en",
            self.tr("العربية (ar)"): "ar",
            self.tr("Türkçe (tr)"): "tr",
            self.tr("Português (pt)"): "pt"
        }
        self.interface_lang_combo.addItems(list(self.lang_display_to_code.keys()))

        current_lang_code = self.current_config_data.get("language", "fr") # Default to 'fr' if not set
        
        # Find the display text for the current language code to set the combo box
        # This creates a reverse mapping from code to display text for initial setting
        code_to_display_text = {code: display for display, code in self.lang_display_to_code.items()}

        current_display_text = code_to_display_text.get(current_lang_code)
        if current_display_text:
            self.interface_lang_combo.setCurrentText(current_display_text)
        else:
            # Fallback if current_lang_code from config isn't in our map (e.g. old config value)
            # Set to French display text by default
            french_display_text = code_to_display_text.get("fr", list(self.lang_display_to_code.keys())[0]) # Get "Français (fr)" or first item
            self.interface_lang_combo.setCurrentText(french_display_text)

        general_form_layout.addRow(self.tr("Langue Interface (redémarrage requis):"), self.interface_lang_combo)
        
        self.reminder_days_spinbox = QSpinBox(); self.reminder_days_spinbox.setRange(1, 365) 
        self.reminder_days_spinbox.setValue(self.current_config_data.get("default_reminder_days", 30))
        general_form_layout.addRow(self.tr("Jours avant rappel client ancien:"), self.reminder_days_spinbox)
        tabs_widget.addTab(general_tab_widget, self.tr("Général"))
        
        email_tab_widget = QWidget(); email_form_layout = QFormLayout(email_tab_widget) 
        self.smtp_server_input_field = QLineEdit(self.current_config_data.get("smtp_server", "")) 
        email_form_layout.addRow(self.tr("Serveur SMTP:"), self.smtp_server_input_field)
        self.smtp_port_spinbox = QSpinBox(); self.smtp_port_spinbox.setRange(1, 65535) 
        self.smtp_port_spinbox.setValue(self.current_config_data.get("smtp_port", 587))
        email_form_layout.addRow(self.tr("Port SMTP:"), self.smtp_port_spinbox)
        self.smtp_user_input_field = QLineEdit(self.current_config_data.get("smtp_user", "")) 
        email_form_layout.addRow(self.tr("Utilisateur SMTP:"), self.smtp_user_input_field)
        self.smtp_pass_input_field = QLineEdit(self.current_config_data.get("smtp_password", "")) 
        self.smtp_pass_input_field.setEchoMode(QLineEdit.Password)
        email_form_layout.addRow(self.tr("Mot de passe SMTP:"), self.smtp_pass_input_field)
        tabs_widget.addTab(email_tab_widget, self.tr("Email"))
        
        dialog_button_box = QDialogButtonBox(QDialogButtonBox.Ok | QDialogButtonBox.Cancel)
        dialog_button_box.button(QDialogButtonBox.Ok).setText(self.tr("OK"))
        dialog_button_box.button(QDialogButtonBox.Cancel).setText(self.tr("Annuler"))
        dialog_button_box.accepted.connect(self.accept); dialog_button_box.rejected.connect(self.reject)
        layout.addWidget(dialog_button_box)
        
    def browse_directory_for_input(self, line_edit_target, dialog_title):
        dir_path = QFileDialog.getExistingDirectory(self, dialog_title, line_edit_target.text())
        if dir_path: line_edit_target.setText(dir_path)
            
    def get_config(self):
        # Get the current display text from combo box and map it back to language code
        selected_lang_display_text = self.interface_lang_combo.currentText()
        language_code = self.lang_display_to_code.get(selected_lang_display_text, "fr") # Default to fr if something goes wrong
        return {
            "templates_dir": self.templates_dir_input.text(), "clients_dir": self.clients_dir_input.text(),
            "language": language_code,
            "default_reminder_days": self.reminder_days_spinbox.value(),
            "smtp_server": self.smtp_server_input_field.text(), "smtp_port": self.smtp_port_spinbox.value(),
            "smtp_user": self.smtp_user_input_field.text(), "smtp_password": self.smtp_pass_input_field.text()
        }

def main():
    if hasattr(Qt, 'AA_EnableHighDpiScaling'): QApplication.setAttribute(Qt.AA_EnableHighDpiScaling, True)
    if hasattr(Qt, 'AA_UseHighDpiPixmaps'): QApplication.setAttribute(Qt.AA_UseHighDpiPixmaps, True)

    # Determine language for translations
    language_code = CONFIG.get("language", QLocale.system().name().split('_')[0]) # Default to system or 'en' if system locale is odd

    app = QApplication(sys.argv)
    app.setApplicationName("ClientDocManager")
    app.setStyle("Fusion")

    # Setup translations
    translator = QTranslator()
    translation_path = os.path.join(APP_ROOT_DIR, "translations", f"app_{language_code}.qm")
    if translator.load(translation_path):
        app.installTranslator(translator)
    else:
        print(f"Failed to load custom translation for {language_code} from {translation_path}")
        # Fallback or load default internal strings if needed

    qt_translator = QTranslator()
    qt_translation_path = QLibraryInfo.location(QLibraryInfo.TranslationsPath)
    if qt_translator.load(QLocale(language_code), "qtbase", "_", qt_translation_path):
        app.installTranslator(qt_translator)
    else:
        print(f"Failed to load Qt base translations for {language_code} from {qt_translation_path}")

    # Create new template directories and copy French templates
    TARGET_LANGS_TO_POPULATE = ["en", "pt"] # Only populate these new ones
    SOURCE_LANG_DIR_CODE = "fr"
    base_templates_dir = CONFIG["templates_dir"]
    source_lang_full_path = os.path.join(base_templates_dir, SOURCE_LANG_DIR_CODE)

    if os.path.exists(source_lang_full_path):
        for target_lang_code in TARGET_LANGS_TO_POPULATE:
            target_lang_dir_path = os.path.join(base_templates_dir, target_lang_code)
            os.makedirs(target_lang_dir_path, exist_ok=True)

            for filename in os.listdir(source_lang_full_path):
                source_file = os.path.join(source_lang_full_path, filename)
                destination_file = os.path.join(target_lang_dir_path, filename)
                if os.path.isfile(source_file): # Ensure it's a file
                    # Copy only if the destination file doesn't already exist for these specific target languages
                    # For 'ar' and 'tr', we assume they might have been populated by previous logic or manually
                    if not os.path.exists(destination_file):
                        try:
                            shutil.copy2(source_file, destination_file)
                            print(f"Copied '{filename}' to '{target_lang_code}' directory.")
                        except Exception as e:
                            print(f"Error copying '{filename}' to '{target_lang_code}': {e}")
    else:
        print(f"Source French template directory '{source_lang_full_path}' does not exist. Cannot copy templates.")


    templates_root_dir = CONFIG["templates_dir"]
    # Update default_langs to include all supported languages for initial template check/creation
    # The original default_langs was ["fr", "ar", "tr"]. Now it should be all languages supported by TemplateDialog.
    # This part ensures that if any default Excel/Word templates are missing for *any* language dir, they are created.
    # This might be redundant if the copying above already populates "en" and "pt" and if "ar", "tr" are expected to be handled.
    # However, this ensures that at least the basic structure (empty files or from default_templates_data) exists.
    all_supported_template_langs = ["fr", "en", "ar", "tr", "pt"]
    
    default_templates_data = {
        SPEC_TECH_TEMPLATE_NAME: pd.DataFrame({'Section': ["Info Client", "Détails Tech"], 'Champ': ["Nom:", "Exigence:"], 'Valeur': ["{NOM_CLIENT}", ""]}),
        PROFORMA_TEMPLATE_NAME: pd.DataFrame({'Article': ["Produit A"], 'Qté': [1], 'PU': [10.0], 'Total': [10.0]}),
        CONTRAT_VENTE_TEMPLATE_NAME: pd.DataFrame({'Clause': ["Objet"], 'Description': ["Vente de ..."]}),
        PACKING_LISTE_TEMPLATE_NAME: pd.DataFrame({'Colis': [1], 'Contenu': ["Marchandise X"], 'Poids': [5.0]})
    }

    for lang_code in all_supported_template_langs:
        lang_specific_dir = os.path.join(templates_root_dir, lang_code)
        os.makedirs(lang_specific_dir, exist_ok=True)
        for template_file_name, df_content in default_templates_data.items(): 
            template_full_path = os.path.join(lang_specific_dir, template_file_name) 
            created_file_on_disk = False
            if not os.path.exists(template_full_path):
                try:
                    df_content.to_excel(template_full_path, index=False)
                    print(f"Created default template file: {template_full_path}")
                    created_file_on_disk = True
                except Exception as e:
                    print(f"Erreur création template file {template_file_name} pour {lang_code}: {str(e)}")

            # Regardless of whether it was just created or already existed, try to register in DB
            # Determine template name and type from filename for registration
            template_name_for_db = "Unknown Template"
            if template_file_name == SPEC_TECH_TEMPLATE_NAME:
                template_name_for_db = "Spécification Technique (Défaut)"
            elif template_file_name == PROFORMA_TEMPLATE_NAME:
                template_name_for_db = "Proforma (Défaut)"
            elif template_file_name == CONTRAT_VENTE_TEMPLATE_NAME:
                template_name_for_db = "Contrat de Vente (Défaut)"
            elif template_file_name == PACKING_LISTE_TEMPLATE_NAME:
                template_name_for_db = "Packing Liste (Défaut)"

            template_metadata = {
                'template_name': template_name_for_db,
                'template_type': 'document_excel', # Assuming all these defaults are Excel
                'language_code': lang_code,
                'base_file_name': template_file_name,
                'description': f"Modèle Excel par défaut pour {template_name_for_db} en {lang_code}.",
                'category': "Général",
                'is_default_for_type_lang': True
            }
            db_template_id = db_manager.add_default_template_if_not_exists(template_metadata)
            if db_template_id:
                if created_file_on_disk:
                    print(f"Successfully registered new default template '{template_name_for_db}' ({lang_code}) in DB with ID: {db_template_id}")
                # else: # File already existed, but ensure it's in DB
                    # print(f"Ensured default template '{template_name_for_db}' ({lang_code}) is registered in DB with ID: {db_template_id}")
            # else: # Error during DB registration
                # print(f"Failed to register default template '{template_name_for_db}' ({lang_code}) in DB.")
    
    main_window = DocumentManager() 
    main_window.show()
    sys.exit(app.exec_())

if __name__ == "__main__":
    main()<|MERGE_RESOLUTION|>--- conflicted
+++ resolved
@@ -250,7 +250,6 @@
                     if file_extension == ".xlsx":
                         try:
                             df = pd.read_excel(template_file_path, sheet_name=0) # Read first sheet
-<<<<<<< HEAD
                             # PREPEND CSS for basic styling
                             html_content = f"""
                             <style>
@@ -264,9 +263,6 @@
                             {df.to_html(escape=False, index=False, border=0)}
                             """ # border=0 for df.to_html because CSS handles it
                             self.preview_area.setHtml(html_content)
-=======
-                            self.preview_area.setPlainText(df.to_string())
->>>>>>> bb4f0d7a
                         except Exception as e:
                             self.preview_area.setPlainText(self.tr("Erreur de lecture du fichier Excel:\n{0}").format(str(e)))
                     elif file_extension == ".docx":
