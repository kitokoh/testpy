# -*- coding: utf-8 -*-
import sys
import os
import logging # For main.py's own logging needs, and for translator parts if setup_logging isn't called first

# Core PyQt5 imports for application execution
from PyQt5.QtWidgets import QApplication
from PyQt5.QtCore import QLocale, QLibraryInfo, QTranslator, Qt
from PyQt5.QtGui import QFont

# Imports from project structure
from app_setup import (
    APP_ROOT_DIR, CONFIG,
    setup_logging, load_stylesheet_global, initialize_default_templates
)
from utils import is_first_launch, mark_initial_setup_complete
# Import InitialSetupDialog and PromptCompanyInfoDialog
from initial_setup_dialog import InitialSetupDialog, PromptCompanyInfoDialog
from PyQt5.QtWidgets import QDialog, QMessageBox # Required for QDialog.Accepted check and messages
# Import specific db functions needed
import db as db_manager
from db import get_all_companies, add_company # Specific imports for company check
from auth.login_window import LoginWindow # Added for authentication
from PyQt5.QtWidgets import QDialog # Required for QDialog.Accepted check (already present, but good to note)


from initial_setup_dialog import InitialSetupDialog # Import the new dialog
# import db as db_manager # For db initialization - already imported above
from main_window import DocumentManager # The main application window

# Initialize the central database using db_manager.
# This should be called once, early in the application startup,
# before any operations that might require the database.
# Placing it under `if __name__ == "__main__":` ensures it runs when script is executed directly.
# And before the main function that might use it.
if __name__ == "__main__" or not hasattr(db_manager, '_initialized_main_app_main_py'):
    # Using a unique attribute to avoid conflict if db_manager is imported and checked elsewhere
    db_manager.initialize_database()
    if __name__ != "__main__": # For import scenarios (e.g. testing)
        db_manager._initialized_main_app_main_py = True


def main():
    # 1. Configure logging as the very first step.
    setup_logging()
    logging.info("Application starting...")

    # 2. Initialize Database (already done outside main for direct script execution,
    #    but if main could be called from elsewhere without the above block, ensure it's done)
    #    However, the current structure with the top-level if __name__ == "__main__" handles this.

    # 3. Set High DPI Scaling Attributes
    if hasattr(Qt, 'AA_EnableHighDpiScaling'):
        QApplication.setAttribute(Qt.AA_EnableHighDpiScaling, True)
    if hasattr(Qt, 'AA_UseHighDpiPixmaps'):
        QApplication.setAttribute(Qt.AA_UseHighDpiPixmaps, True)

    # 4. Create QApplication Instance
    app = QApplication(sys.argv)

    # 5. Set Application Name and Style
    app.setApplicationName("ClientDocManager")
    app.setStyle("Fusion") # Or any other style like "Windows", "GTK+"

    # 6. Set Default Font
    default_font = QFont("Segoe UI", 9)  # Default for Windows
    if sys.platform != "win32":  # Basic platform check for font
        default_font = QFont("Arial", 10) # Or "Helvetica", "DejaVu Sans" etc. for other platforms
    app.setFont(default_font)

    # 7. Load Global Stylesheet
    # load_stylesheet_global is imported from app_setup
    load_stylesheet_global(app) 
    
    # Apply the basic QSS stylesheet (this was the one previously embedded)
    # This can be moved to style.qss and loaded by load_stylesheet_global if preferred.
    app.setStyleSheet("""
        QWidget {}
        QPushButton {
            padding: 6px 12px; border: 1px solid #cccccc; border-radius: 4px;
            background-color: #f8f9fa; min-width: 80px;
        }
        QPushButton:hover { background-color: #e9ecef; border-color: #adb5bd; }
        QPushButton:pressed { background-color: #dee2e6; border-color: #adb5bd; }
        QPushButton:disabled { background-color: #e9ecef; color: #6c757d; border-color: #ced4da; }
        QPushButton#primaryButton, QPushButton[primary="true"] {
            background-color: #007bff; color: white; border-color: #007bff;
        }
        QPushButton#primaryButton:hover, QPushButton[primary="true"]:hover {
            background-color: #0069d9; border-color: #0062cc;
        }
        QPushButton#primaryButton:pressed, QPushButton[primary="true"]:pressed {
            background-color: #005cbf; border-color: #005cbf;
        }
        QPushButton#dangerButton, QPushButton[danger="true"] {
            background-color: #dc3545; color: white; border-color: #dc3545;
        }
        QPushButton#dangerButton:hover, QPushButton[danger="true"]:hover {
            background-color: #c82333; border-color: #bd2130;
        }
        QPushButton#dangerButton:pressed, QPushButton[danger="true"]:pressed {
            background-color: #b21f2d; border-color: #b21f2d;
        }
        QLineEdit, QTextEdit, QSpinBox, QDoubleSpinBox, QComboBox {
            padding: 5px; border: 1px solid #ced4da; border-radius: 4px;
        }
        QLineEdit:focus, QTextEdit:focus, QSpinBox:focus, QDoubleSpinBox:focus, QComboBox:focus {
            border-color: #80bdff;
        }
        QGroupBox {
            font-weight: bold; border: 1px solid #ced4da; border-radius: 4px;
            margin-top: 10px; padding: 10px;
        }
        QGroupBox::title {
            subcontrol-origin: margin; subcontrol-position: top left;
            padding: 0 3px 0 3px; left: 10px; background-color: transparent;
        }
        QTabWidget::pane { border-top: 1px solid #ced4da; padding: 10px; }
        QTabBar::tab {
            padding: 8px 15px; border: 1px solid #ced4da; border-bottom: none;
            border-top-left-radius: 4px; border-top-right-radius: 4px;
            background-color: #e9ecef; margin-right: 2px;
        }
        QTabBar::tab:selected { background-color: #ffffff; border-color: #ced4da; }
        QTabBar::tab:hover:!selected { background-color: #f8f9fa; }
        QTableWidget {
            border: 1px solid #dee2e6; gridline-color: #dee2e6;
            alternate-background-color: #f8f9fa;
        }
        QHeaderView::section {
            background-color: #e9ecef; padding: 4px; border: 1px solid #dee2e6;
            font-weight: bold;
        }
        QListWidget { border: 1px solid #ced4da; border-radius: 4px; }
        QListWidget::item { padding: 5px; }
        QListWidget::item:alternate { background-color: #f8f9fa; }
        QListWidget::item:hover { background-color: #e9ecef; }
        QListWidget::item:selected { background-color: #007bff; /* color: white; */ }
    """) # The # color: white; part for QListWidget::item:selected was commented out in original.

    # 8. Setup Translations
    language_code = CONFIG.get("language", QLocale.system().name().split('_')[0])
    
    translator = QTranslator()
    translation_path_app = os.path.join(APP_ROOT_DIR, "translations", f"app_{language_code}.qm")
    if translator.load(translation_path_app):
        app.installTranslator(translator)
        logging.info(f"Loaded custom translation for {language_code} from {translation_path_app}")
    else:
        logging.warning(f"Failed to load custom translation for {language_code} from {translation_path_app}")

    qt_translator = QTranslator()
    # Use QLibraryInfo.location(QLibraryInfo.TranslationsPath) for Qt base translations
    qt_translation_path_base = QLibraryInfo.location(QLibraryInfo.TranslationsPath)
    if qt_translator.load(QLocale(language_code), "qtbase", "_", qt_translation_path_base):
        app.installTranslator(qt_translator)
        logging.info(f"Loaded Qt base translations for {language_code} from {qt_translation_path_base}")
    else:
        logging.warning(f"Failed to load Qt base translations for {language_code} from {qt_translation_path_base}")

    # 9. Initialize Default Templates (after DB and CONFIG are ready)
    # initialize_default_templates is imported from app_setup
    initialize_default_templates(CONFIG, APP_ROOT_DIR)

    # --- Company Existence Check ---
    # This check runs before the "first_launch" specific dialog for sellers/techs.
    # It ensures there's at least one company (ours) in the DB.
    # try:
    #     companies = get_all_companies()
    #     if not companies:
    #         logging.info("No companies found in the database. Prompting for initial company setup.")
    #         prompt_dialog = PromptCompanyInfoDialog()
    #         dialog_result = prompt_dialog.exec_()
    #
    #         if dialog_result == QDialog.Accepted:
    #             if prompt_dialog.use_default_company:
    #                 logging.info("User opted to use a default company.")
    #                 default_company_data = {
    #                     "company_name": "My Business", # Translatable string could be used here
    #                     "address": "Not specified",
    #                     "is_default": True,
    #                     "logo_path": None, # No logo for this quick setup
    #                     "payment_info": "",
    #                     "other_info": "Default company created on initial setup."
    #                 }
    #                 new_company_id = add_company(default_company_data)
    #                 if new_company_id:
    #                     logging.info(f"Default company 'My Business' added with ID: {new_company_id}.")
    #                     # Mark initial setup as complete here if this is the ONLY setup step needed
    #                     # when starting from a completely empty state.
    #                     # However, the full InitialSetupDialog might still be relevant for other settings.
    #                     # For now, this just ensures a company exists.
    #                 else:
    #                     logging.error("Failed to add default company.")
    #                     # Critical error, perhaps exit? For now, log and continue.
    #             else: # User entered data
    #                 user_company_data = prompt_dialog.get_company_data()
    #                 if user_company_data and user_company_data['company_name']:
    #                     company_to_add = {
    #                         "company_name": user_company_data['company_name'],
    #                         "address": user_company_data.get('address', ''),
    #                         "is_default": True,
    #                         "logo_path": None, # No logo in this simplified dialog
    #                         "payment_info": "", # Not collected in this dialog
    #                         "other_info": "Company created via initial prompt."
    #                     }
    #                     new_company_id = add_company(company_to_add)
    #                     if new_company_id:
    #                         logging.info(f"User-defined company '{company_to_add['company_name']}' added with ID: {new_company_id}.")
    #                     else:
    #                         logging.error(f"Failed to add user-defined company: {company_to_add['company_name']}.")
    #                         # Critical error, perhaps exit?
    #                 else:
    #                     # This case should ideally be prevented by dialog validation, but as a fallback:
    #                     logging.warning("Save and Continue was chosen, but company name was empty. No company added.")
    #         else: # Dialog was cancelled
    #             logging.warning("User cancelled initial company prompt. Application might not function as expected without a company.")
    #             # Optionally, sys.exit(app.exec_()) or app.quit() if company is critical
    # except Exception as e:
    #     logging.critical(f"Error during initial company check: {e}. Application may not function correctly.", exc_info=True)
    #     # Depending on severity, could show a QMessageBox to the user and exit.

    # --- New Initial Setup Logic based on Company Existence ---
    try:
        companies = db_manager.get_all_companies()
        if not companies:
            logging.info("No companies found in the database. Running InitialSetupDialog.")
            initial_setup_dialog = InitialSetupDialog()
            result = initial_setup_dialog.exec_()

            if result == QDialog.Accepted:
                logging.info("InitialSetupDialog completed and accepted.")
                # Mark setup as complete (optional, as company existence is the primary check now)
                # If you have a specific flag for initial setup that's different from just having companies,
                # you might want to set it here. For now, successful dialog completion is enough.
            else:
                logging.warning("InitialSetupDialog was cancelled or closed. Application requires initial setup to continue.")
                QMessageBox.critical(None, "Setup Incomplete", "Initial application setup was not completed. The application will now exit.")
                sys.exit(1) # Exit if setup is cancelled
        else:
            logging.info("Existing companies found. Skipping InitialSetupDialog.")
    except Exception as e:
        logging.critical(f"Critical error during initial company check or setup dialog: {e}", exc_info=True)
        QMessageBox.critical(None, "Application Error", f"A critical error occurred during application startup: {e}\nThe application will now exit.")
        sys.exit(1) # Exit on any exception during this critical phase


    # Check for first launch (for other setup like users, etc.)
    # Check for first launch
    # Ensure CONFIG is loaded and paths are available before calling this
    # Default paths for templates and clients can be obtained from CONFIG or app_setup constants
    # For consistency, let's use what load_config in utils would expect if creating a new config
    # However, at this stage, CONFIG should already be loaded by app_setup.
    # default_templates_dir = os.path.join(APP_ROOT_DIR, "templates") # A sensible default
    # default_clients_dir = os.path.join(APP_ROOT_DIR, "clients") # A sensible default
    # if 'templates_dir' in CONFIG: # Prefer path from loaded config if available
    #     default_templates_dir = CONFIG['templates_dir']
    # if 'clients_dir' in CONFIG: # Prefer path from loaded config if available
    #     default_clients_dir = CONFIG['clients_dir']
    #
    # if is_first_launch(APP_ROOT_DIR, default_templates_dir, default_clients_dir):
    #     logging.info("This is the first launch. Running initial setup dialog.")
    #     initial_setup_dialog = InitialSetupDialog()
    #     result = initial_setup_dialog.exec_()
    #
    #     if result == QDialog.Accepted:
    #         logging.info("Initial setup dialog completed and accepted.")
    #         mark_initial_setup_complete(APP_ROOT_DIR, default_templates_dir, default_clients_dir)
    #         logging.info("Initial setup marked as complete in config.")
    #     else:
    #         logging.warning("Initial setup dialog was cancelled or closed. Application may not have all necessary configurations.")
    #         # Decide on behavior: exit, or proceed with limited functionality.
    #         # For now, we'll log and let it proceed.
    #         # QApplication.quit() # Or sys.exit(1) if cancellation is critical
<<<<<<< HEAD
=======

    # 10. Authentication Flow
    login_dialog = LoginWindow() # Create LoginWindow instance
    login_result = login_dialog.exec_() # Show login dialog modally

    if login_result == QDialog.Accepted:
        logging.info("Login successful. Proceeding to main application.")
        # 11. Create and Show Main Window (only after successful login)
        # DocumentManager is imported from main_window
        # APP_ROOT_DIR is imported from app_setup
        main_window = DocumentManager(APP_ROOT_DIR)
        main_window.show()
        logging.info("Main window shown. Application is running.")
>>>>>>> 0c16f173

    # 10. Authentication Flow
    login_dialog = LoginWindow() # Create LoginWindow instance
    login_result = login_dialog.exec_() # Show login dialog modally

    if login_result == QDialog.Accepted:
        logging.info("Login successful. Proceeding to main application.")
        # 11. Create and Show Main Window (only after successful login)
        # DocumentManager is imported from main_window
        # APP_ROOT_DIR is imported from app_setup
        main_window = DocumentManager(APP_ROOT_DIR)
        main_window.show()
        logging.info("Main window shown. Application is running.")

        # 12. Execute Application
        sys.exit(app.exec_())
    else:
        logging.info("Login failed or cancelled. Exiting application.")
        sys.exit() # Exit if login is not successful


if __name__ == "__main__":
    main()<|MERGE_RESOLUTION|>--- conflicted
+++ resolved
@@ -272,8 +272,6 @@
     #         # Decide on behavior: exit, or proceed with limited functionality.
     #         # For now, we'll log and let it proceed.
     #         # QApplication.quit() # Or sys.exit(1) if cancellation is critical
-<<<<<<< HEAD
-=======
 
     # 10. Authentication Flow
     login_dialog = LoginWindow() # Create LoginWindow instance
@@ -287,7 +285,6 @@
         main_window = DocumentManager(APP_ROOT_DIR)
         main_window.show()
         logging.info("Main window shown. Application is running.")
->>>>>>> 0c16f173
 
     # 10. Authentication Flow
     login_dialog = LoginWindow() # Create LoginWindow instance
