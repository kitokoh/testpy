# -*- coding: utf-8 -*-
import sys
import os
import json
# import sqlite3 # Replaced by db_manager
import db as db_manager
from db import DATABASE_NAME as CENTRAL_DATABASE_NAME
import pandas as pd
import shutil
import smtplib
from email.mime.multipart import MIMEMultipart
from email.mime.text import MIMEText
from email.mime.application import MIMEApplication
from datetime import datetime, timedelta
from PyQt5.QtWidgets import (
    QApplication, QMainWindow, QWidget, QVBoxLayout, QHBoxLayout,
    QPushButton, QLabel, QLineEdit, QTextEdit, QListWidget,
    QFileDialog, QMessageBox, QDialog, QFormLayout, QComboBox,
    QDialogButtonBox, QTableWidget, QTableWidgetItem,
    QAbstractItemView, QHeaderView, QInputDialog, QSplitter,
    QCompleter, QTabWidget, QAction, QMenu, QToolBar, QGroupBox,
    QCheckBox, QDateEdit, QSpinBox, QStackedWidget, QListWidgetItem,
    QStyledItemDelegate, QStyle, QStyleOptionViewItem, QGridLayout
)
from PyQt5.QtGui import QIcon, QDesktopServices, QFont, QColor, QBrush, QPixmap
from PyQt5.QtCore import Qt, QUrl, QStandardPaths, QSettings, QDir, QDate, QTimer
from PyPDF2 import PdfWriter, PdfReader, PdfMerger
from reportlab.pdfgen import canvas
import io
from PyQt5.QtWidgets import QDoubleSpinBox
from PyQt5.QtCore import QTranslator, QLocale, QLibraryInfo, QCoreApplication # Added for translations
from excel_editor import ExcelEditor
from html_editor import HtmlEditor # Added import for HtmlEditor
from PyQt5.QtWidgets import QBoxLayout
from pagedegrde import generate_cover_page_logic, APP_CONFIG as PAGEDEGRDE_APP_CONFIG # For cover page
from docx import Document # Added for .docx support
from datetime import datetime # Ensure datetime is explicitly imported if not already for populate_docx_template
from projectManagement import MainDashboard as ProjectManagementDashboard # Added for integration
import sqlite3

# --- Configuration & Database ---
CONFIG_DIR_NAME = "ClientDocumentManager"
CONFIG_FILE_NAME = "config.json"
DATABASE_NAME = CENTRAL_DATABASE_NAME # Use the central DB name
TEMPLATES_SUBDIR = "templates"
CLIENTS_SUBDIR = "clients"
SPEC_TECH_TEMPLATE_NAME = "specification_technique_template.xlsx"
PROFORMA_TEMPLATE_NAME = "proforma_template.xlsx"
CONTRAT_VENTE_TEMPLATE_NAME = "contrat_vente_template.xlsx"
PACKING_LISTE_TEMPLATE_NAME = "packing_liste_template.xlsx"

if getattr(sys, 'frozen', False):
    APP_ROOT_DIR = sys._MEIPASS
else:
    APP_ROOT_DIR = os.path.dirname(os.path.abspath(__file__))

DEFAULT_TEMPLATES_DIR = os.path.join(APP_ROOT_DIR, TEMPLATES_SUBDIR)
DEFAULT_CLIENTS_DIR = os.path.join(APP_ROOT_DIR, CLIENTS_SUBDIR)

def get_config_dir():
    config_dir_path = os.path.join(
        QStandardPaths.writableLocation(QStandardPaths.AppConfigLocation), 
        CONFIG_DIR_NAME
    )
    os.makedirs(config_dir_path, exist_ok=True)
    return config_dir_path

def get_config_file_path():
    return os.path.join(get_config_dir(), CONFIG_FILE_NAME)

# init_database() function (and its call) is removed.
# DATABASE_NAME is now set from CENTRAL_DATABASE_NAME (imported from db.py) at the top.

# Initialize the central database using db_manager
# This should be called once, early in the application startup.
if __name__ == "__main__" or not hasattr(db_manager, '_initialized_main_app'): # Ensure it runs once for the app
    db_manager.initialize_database()
    if __name__ != "__main__": # Avoid setting attribute during test runs if module is imported
        # Use a unique attribute name to avoid conflict if db_manager is imported elsewhere too
        db_manager._initialized_main_app = True

def load_config():
    config_path = get_config_file_path()
    if os.path.exists(config_path):
        try:
            with open(config_path, "r", encoding="utf-8") as f:
                return json.load(f)
        except (IOError, json.JSONDecodeError) as e:
            print(f"Error loading config: {e}. Using defaults.")
    
    return {
        "templates_dir": DEFAULT_TEMPLATES_DIR,
        "clients_dir": DEFAULT_CLIENTS_DIR,
        "language": "fr",
        "smtp_server": "",
        "smtp_port": 587,
        "smtp_user": "",
        "smtp_password": "",
        "default_reminder_days": 30
    }

def save_config(config_data):
    try:
        config_path = get_config_file_path()
        with open(config_path, "w", encoding="utf-8") as f:
            json.dump(config_data, f, indent=4, ensure_ascii=False)
    except IOError as e:
        QMessageBox.warning(None, QCoreApplication.translate("main", "Erreur de Configuration"), QCoreApplication.translate("main", "Impossible d'enregistrer la configuration: {0}").format(e))

CONFIG = load_config()

os.makedirs(CONFIG["templates_dir"], exist_ok=True)
os.makedirs(CONFIG["clients_dir"], exist_ok=True)
os.makedirs(os.path.join(APP_ROOT_DIR, "translations"), exist_ok=True) # Create translations directory

class ContactDialog(QDialog):
    def __init__(self, client_id=None, contact_data=None, parent=None):
        super().__init__(parent)
        self.client_id = client_id
        self.contact_data = contact_data or {}
        self.setWindowTitle(self.tr("Gestion des Contacts") if not contact_data else self.tr("Modifier Contact"))
        self.setWindowTitle(self.tr("Gestion des Modèles"))
        self.setMinimumSize(600, 400)
        self.setup_ui()
        
    def setup_ui(self):
        layout = QFormLayout(self)
        
        self.name_input = QLineEdit(self.contact_data.get("name", ""))
        layout.addRow(self.tr("Nom complet:"), self.name_input)
        
        self.email_input = QLineEdit(self.contact_data.get("email", ""))
        layout.addRow(self.tr("Email:"), self.email_input)
        
        self.phone_input = QLineEdit(self.contact_data.get("phone", ""))
        layout.addRow(self.tr("Téléphone:"), self.phone_input)
        
        self.position_input = QLineEdit(self.contact_data.get("position", ""))
        layout.addRow(self.tr("Poste:"), self.position_input)
        
        self.primary_check = QCheckBox(self.tr("Contact principal"))
        self.primary_check.setChecked(bool(self.contact_data.get("is_primary", 0)))
        layout.addRow(self.primary_check)
        
        button_box = QDialogButtonBox(QDialogButtonBox.Ok | QDialogButtonBox.Cancel)
        button_box.button(QDialogButtonBox.Ok).setText(self.tr("OK"))
        button_box.button(QDialogButtonBox.Cancel).setText(self.tr("Annuler"))
        button_box.accepted.connect(self.accept)
        button_box.rejected.connect(self.reject)
        layout.addRow(button_box)
        
    def get_data(self):
        return {
            "name": self.name_input.text().strip(),
            "email": self.email_input.text().strip(),
            "phone": self.phone_input.text().strip(),
            "position": self.position_input.text().strip(),
            "is_primary": 1 if self.primary_check.isChecked() else 0
        }

class TemplateDialog(QDialog):
    def __init__(self, parent=None):
        super().__init__(parent)
        self.setWindowTitle("Gestion des Modèles")
        self.setMinimumSize(600, 400)
        self.setup_ui()
        
    def setup_ui(self):
        layout = QVBoxLayout(self)
        
        self.template_list = QListWidget()
        self.template_list.itemDoubleClicked.connect(self.edit_template)
        layout.addWidget(self.template_list)
        
        btn_layout = QHBoxLayout()
        self.add_btn = QPushButton(self.tr("Ajouter Modèle"))
        self.add_btn.setIcon(QIcon.fromTheme("list-add"))
        self.add_btn.clicked.connect(self.add_template)
        btn_layout.addWidget(self.add_btn)
        
        self.edit_btn = QPushButton(self.tr("Modifier"))
        self.edit_btn.setIcon(QIcon.fromTheme("document-edit"))
        self.edit_btn.clicked.connect(self.edit_template)
        btn_layout.addWidget(self.edit_btn)
        
        self.delete_btn = QPushButton(self.tr("Supprimer"))
        self.delete_btn.setIcon(QIcon.fromTheme("edit-delete"))
        self.delete_btn.clicked.connect(self.delete_template)
        btn_layout.addWidget(self.delete_btn)
        
        self.default_btn = QPushButton(self.tr("Définir par Défaut"))
        self.default_btn.setIcon(QIcon.fromTheme("emblem-default"))
        self.default_btn.clicked.connect(self.set_default_template)
        btn_layout.addWidget(self.default_btn)
        
        layout.addLayout(btn_layout)
        self.load_templates()
        
    def load_templates(self):
        self.template_list.clear()
        conn = None
        try:
            conn = sqlite3.connect(DATABASE_NAME)
            cursor = conn.cursor()
            cursor.execute("SELECT template_id, template_name, language_code as language, is_default_for_type_lang as is_default FROM Templates ORDER BY template_name, language_code")
            for row in cursor.fetchall():
                item_text = f"{row[1]} ({row[2]})"
                if row[3]:
                    item_text += f" [{self.tr('Défaut')}]"
                item = QListWidgetItem(item_text)
                item.setData(Qt.UserRole, row[0]) 
                self.template_list.addItem(item)
        except sqlite3.Error as e:
            QMessageBox.warning(self, self.tr("Erreur DB"), self.tr("Erreur de chargement des modèles:\n{0}").format(str(e)))
        finally:
            if conn: conn.close()
            
    def add_template(self):
        file_path, _ = QFileDialog.getOpenFileName(
            self,
            self.tr("Sélectionner un modèle"),
            CONFIG["templates_dir"],
            self.tr("Fichiers Modèles (*.xlsx *.docx *.html);;Fichiers Excel (*.xlsx);;Documents Word (*.docx);;Documents HTML (*.html);;Tous les fichiers (*)")
        )
        if not file_path: return
            
        name, ok = QInputDialog.getText(self, self.tr("Nom du Modèle"), self.tr("Entrez un nom pour ce modèle:"))
        if not ok or not name.strip(): return
            
        languages = ["fr", "en", "ar", "tr", "pt"]
        lang, ok = QInputDialog.getItem(self, self.tr("Langue du Modèle"), self.tr("Sélectionnez la langue:"), languages, 0, False)
        if not ok: return
            
        target_dir = os.path.join(CONFIG["templates_dir"], lang)
        os.makedirs(target_dir, exist_ok=True)
        base_file_name = os.path.basename(file_path) 
        target_path = os.path.join(target_dir, base_file_name) 

        # Determine template_type based on file extension
        file_ext = os.path.splitext(base_file_name)[1].lower()
        template_type_for_db = "document_other" # Default
        if file_ext == ".xlsx":
            template_type_for_db = "document_excel"
        elif file_ext == ".docx":
            template_type_for_db = "document_word"
        elif file_ext == ".html":
            template_type_for_db = "document_html"

        template_metadata = {
            'template_name': name.strip(), # This is the user-provided name for the template
            'template_type': template_type_for_db,
            'language_code': lang,
            'base_file_name': base_file_name, # The actual file name
            'description': f"Modèle {name.strip()} en {lang} ({base_file_name})", # Basic description
            'category': "Utilisateur", # Category for user-added templates
            'is_default_for_type_lang': False # User-added templates are not default by default
            # 'raw_template_file_data': None, # Not storing file content in DB for this path
            # 'created_by_user_id': None # Add if user system is integrated here
        }

        try:
            # First, copy the file
            shutil.copy(file_path, target_path)
<<<<<<< HEAD

            # Then, add metadata to database via db_manager
            new_template_id = db_manager.add_template(template_metadata)

            if new_template_id:
                self.load_templates() # Refresh list
                QMessageBox.information(self, self.tr("Succès"), self.tr("Modèle ajouté avec succès."))
            else:
                # db_manager.add_template would print its own errors or return None on failure.
                # If new_template_id is None, it means there was an issue (e.g., unique constraint).
                # The db.py function might need adjustment to differentiate between "already exists" and "other error".
                # For now, assume if it's None, it's an error the user should know about.
                # If file was copied but DB entry failed, consider removing the copied file.
                if os.path.exists(target_path): # Check if file was copied before potential DB error
                     is_error_because_exists = False
                     # Check if a template with the same name, type, and language already exists
                     # This requires a way to query templates, e.g., get_templates_by_type_lang_name
                     # For simplicity, we'll assume add_template failing with None means either unique constraint or other DB error.
                     # A more robust check would be:
                     # existing_templates = db_manager.get_templates_by_type(template_type_for_db, language_code=lang)
                     # if existing_templates:
                     #    for tpl in existing_templates:
                     #        if tpl.get('template_name') == name.strip(): # and other unique fields if necessary
                     #            is_error_because_exists = True
                     #            break
                     # A direct check for unique constraint violation in db_manager.add_template would be better.
                     # For now, providing a generic message or trying to infer.
                     # A simple check: if a template with this name+type+lang exists, it's likely a unique conflict.

                     # Simplified check:
                     # This is not ideal as it re-queries. db_manager.add_template should ideally signal this.
                     # For now, we'll assume if add_template returns None, it's an issue.
                     # The user will get a generic DB error. A more specific "already exists" would need db.add_template to provide more info.
                     QMessageBox.critical(self, self.tr("Erreur DB"), self.tr("Erreur lors de l'enregistrement du modèle dans la base de données. Un modèle avec des attributs similaires (nom, type, langue) existe peut-être déjà, ou une autre erreur de base de données s'est produite."))
                     # Consider removing the copied file if DB entry failed:
                     # os.remove(target_path)
                else: # File copy itself might have failed before DB
                    QMessageBox.critical(self, self.tr("Erreur Fichier"), self.tr("Erreur lors de la copie du fichier modèle."))

        except Exception as e: # Catch errors from shutil.copy or other unexpected issues
            QMessageBox.critical(self, self.tr("Erreur"), self.tr("Erreur lors de l'ajout du modèle (fichier ou DB):\n{0}").format(str(e)))
=======
            conn = sqlite3.connect(DATABASE_NAME)
            cursor = conn.cursor()
            cursor.execute(
                "INSERT INTO Templates (name, file_name, language, is_default) VALUES (?, ?, ?, 0)",
                (name.strip(), base_file_name, lang) 
            )
            conn.commit()
            self.load_templates()
            QMessageBox.information(self, self.tr("Succès"), self.tr("Modèle ajouté avec succès."))
        except Exception as e:
            QMessageBox.critical(self, self.tr("Erreur"), self.tr("Erreur lors de l'ajout du modèle:\n{0}").format(str(e)))
        finally:
            if conn: conn.close()
>>>>>>> 8b76d3e8
            
    def edit_template(self): 
        item = self.template_list.currentItem()
        if not item: return
        template_id = item.data(Qt.UserRole)
        conn = None
        try:
            conn = sqlite3.connect(DATABASE_NAME)
            cursor = conn.cursor()
            cursor.execute("SELECT file_name, language FROM Templates WHERE template_id = ?", (template_id,))
            result = cursor.fetchone()
            if result:
                # Assuming result[1] is language folder and result[0] is filename
                # The path construction was: os.path.join(CONFIG["templates_dir"], result[1], result[0])
                # This seems incorrect if result[1] is language and result[0] is filename.
                # It should be: os.path.join(CONFIG["templates_dir"], result[1], result[0])
                # Let's verify the database schema or how it's populated.
                # From add_template: target_path = os.path.join(target_dir, base_file_name)
                # target_dir = os.path.join(CONFIG["templates_dir"], lang)
                # So, file_name in DB is just base_file_name. Language is separate.
                # Path should be os.path.join(CONFIG["templates_dir"], result[1] (language), result[0] (file_name))
                # The original code seems to have result[1] as language and result[0] as file_name.
                # This was an error in my reasoning, the original code `os.path.join(CONFIG["templates_dir"], result[1], result[0])`
                # is likely correct if result[1] is the language subfolder and result[0] is the filename.
                # However, the select statement is `SELECT file_name, language ...`
                # So result[0] is file_name, result[1] is language.
                # The path should be os.path.join(CONFIG["templates_dir"], result[1], result[0])
                template_file_path = os.path.join(CONFIG["templates_dir"], result[1], result[0])
                QDesktopServices.openUrl(QUrl.fromLocalFile(template_file_path))
        except sqlite3.Error as e:
            QMessageBox.warning(self, self.tr("Erreur DB"), self.tr("Erreur d'accès au modèle:\n{str(e)}"))
        finally:
            if conn: conn.close()
            
    def delete_template(self):
        item = self.template_list.currentItem()
        if not item: return
        template_id = item.data(Qt.UserRole)
        reply = QMessageBox.question(
            self,
            self.tr("Confirmer Suppression"),
            self.tr("Êtes-vous sûr de vouloir supprimer ce modèle ?"),
            QMessageBox.Yes | QMessageBox.No,
            QMessageBox.No
        )
        if reply == QMessageBox.Yes:
            conn = None
            try:
                conn = sqlite3.connect(DATABASE_NAME)
                cursor = conn.cursor()
                cursor.execute("SELECT file_name, language FROM Templates WHERE template_id = ?", (template_id,))
                result = cursor.fetchone()
                cursor.execute("DELETE FROM Templates WHERE template_id = ?", (template_id,))
                conn.commit()
                if result:
                    file_path_to_delete = os.path.join(CONFIG["templates_dir"], result[1], result[0]) # lang, filename
                    if os.path.exists(file_path_to_delete): os.remove(file_path_to_delete)
                self.load_templates()
                QMessageBox.information(self, self.tr("Succès"), self.tr("Modèle supprimé avec succès."))
            except Exception as e: 
                QMessageBox.critical(self, self.tr("Erreur"), self.tr("Erreur de suppression du modèle:\n{str(e)}"))
            finally:
                if conn: conn.close()
                
    def set_default_template(self):
        item = self.template_list.currentItem()
        if not item: return
        template_id = item.data(Qt.UserRole)
        conn = None
        try:
            conn = sqlite3.connect(DATABASE_NAME)
            cursor = conn.cursor()
            cursor.execute("SELECT template_name FROM Templates WHERE template_id = ?", (template_id,))
            name_result = cursor.fetchone()
            if not name_result: return
            base_name = name_result[0] 
            
            # This logic might need to be more nuanced if "is_default" is per type AND language
            # For now, it sets default for all templates with the same base_name, effectively making one variant (lang) default.
            # The db.add_default_template_if_not_exists sets is_default_for_type_lang = True,
            # so this function should probably update is_default_for_type_lang.
            # The original table was Templates(name, file_name, language, is_default)
            # The new table is Templates(template_name, template_type, language_code, is_default_for_type_lang, ...)
            # The intent is likely: "For this template's name and type, set this language variant as the default."
            # This needs refinement if we have template_type in play.
            # For now, matching original logic on name, but using new column names.
            cursor.execute("UPDATE Templates SET is_default_for_type_lang = 0 WHERE template_name = ?", (base_name,))
            cursor.execute("UPDATE Templates SET is_default_for_type_lang = 1 WHERE template_id = ?", (template_id,))
            conn.commit()
            self.load_templates()
            QMessageBox.information(self, self.tr("Succès"), self.tr("Modèle défini comme modèle par défaut pour sa catégorie et langue."))
        except sqlite3.Error as e:
            QMessageBox.critical(self, self.tr("Erreur DB"), self.tr("Erreur de mise à jour du modèle:\n{str(e)}"))
        finally:
            if conn: conn.close()

class ProductDialog(QDialog):
    def __init__(self, client_id, product_data=None, parent=None):
        super().__init__(parent)
        self.client_id = client_id
        self.product_data = product_data or {}
        self.setWindowTitle(self.tr("Ajouter Produit") if not self.product_data else self.tr("Modifier Produit"))
        self.setup_ui()

    def setup_ui(self):
        layout = QFormLayout(self)

        self.name_input = QLineEdit(self.product_data.get("name", ""))
        layout.addRow(self.tr("Nom du Produit:"), self.name_input)

        self.description_input = QTextEdit(self.product_data.get("description", ""))
        self.description_input.setFixedHeight(80)
        layout.addRow(self.tr("Description:"), self.description_input)

        self.quantity_input = QDoubleSpinBox()
        self.quantity_input.setRange(0, 1000000)
        self.quantity_input.setValue(self.product_data.get("quantity", 0))
        self.quantity_input.valueChanged.connect(self.update_total_price)
        layout.addRow(self.tr("Quantité:"), self.quantity_input)

        self.unit_price_input = QDoubleSpinBox()
        self.unit_price_input.setRange(0, 10000000)
        self.unit_price_input.setPrefix("€ ") # Currency might need localization if app supports multiple currencies
        self.unit_price_input.setValue(self.product_data.get("unit_price", 0))
        self.unit_price_input.valueChanged.connect(self.update_total_price)
        layout.addRow(self.tr("Prix Unitaire:"), self.unit_price_input)
        
        total_price_title_label = QLabel(self.tr("Prix Total:"))
        self.total_price_label = QLabel("€ 0.00") # Currency might need localization
        self.total_price_label.setStyleSheet("font-weight: bold;")
        layout.addRow(total_price_title_label, self.total_price_label)

        if self.product_data:
            self.update_total_price()

        button_box = QDialogButtonBox(QDialogButtonBox.Ok | QDialogButtonBox.Cancel)
        button_box.button(QDialogButtonBox.Ok).setText(self.tr("OK"))
        button_box.button(QDialogButtonBox.Cancel).setText(self.tr("Annuler"))
        button_box.accepted.connect(self.accept)
        button_box.rejected.connect(self.reject)
        layout.addRow(button_box)

    def update_total_price(self):
        quantity = self.quantity_input.value()
        unit_price = self.unit_price_input.value()
        total = quantity * unit_price
        self.total_price_label.setText(f"€ {total:.2f}")

    def get_data(self):
        return {
            "client_id": self.client_id,
            "name": self.name_input.text().strip(),
            "description": self.description_input.toPlainText().strip(),
            "quantity": self.quantity_input.value(),
            "unit_price": self.unit_price_input.value(),
            "total_price": self.quantity_input.value() * self.unit_price_input.value()
        }

class CreateDocumentDialog(QDialog):
    def __init__(self, client_info, config, parent=None):
        super().__init__(parent)
        self.client_info = client_info
        self.config = config
        self.setWindowTitle(self.tr("Créer des Documents"))
        self.setMinimumSize(600, 400)
        self.setup_ui()
        
    def setup_ui(self):
        layout = QVBoxLayout(self)
        
        # Langue sélection
        lang_layout = QHBoxLayout()
        lang_layout.addWidget(QLabel(self.tr("Langue:")))
        self.lang_combo = QComboBox()
        # Assuming selected_languages are codes like "fr", "ar". If they are full names, this needs adjustment.
        self.lang_combo.addItems(self.client_info.get("selected_languages", ["fr"]))
        lang_layout.addWidget(self.lang_combo)
        layout.addLayout(lang_layout)
        
        # Liste des templates
        self.templates_list = QListWidget()
        self.templates_list.setSelectionMode(QListWidget.MultiSelection)
        layout.addWidget(QLabel(self.tr("Sélectionnez les documents à créer:")))
        layout.addWidget(self.templates_list)
        
        self.load_templates()
        
        # Boutons
        btn_layout = QHBoxLayout()
        create_btn = QPushButton(self.tr("Créer Documents"))
        create_btn.setIcon(QIcon.fromTheme("document-new"))
        create_btn.clicked.connect(self.create_documents)
        btn_layout.addWidget(create_btn)
        
        cancel_btn = QPushButton(self.tr("Annuler"))
        cancel_btn.setIcon(QIcon.fromTheme("dialog-cancel"))
        cancel_btn.clicked.connect(self.reject)
        btn_layout.addWidget(cancel_btn)
        
        layout.addLayout(btn_layout)
        
    def load_templates(self):
        self.templates_list.clear()
        # conn = None # Old sqlite3
        try:
            # conn = sqlite3.connect(DATABASE_NAME) # Old sqlite3
            # cursor = conn.cursor() # Old sqlite3
            # cursor.execute("SELECT name, language, file_name FROM Templates ORDER BY name, language") # Old SQL
            # for name, lang, file_name_db in cursor.fetchall(): # Old iteration

            # New logic using db_manager
            # Fetches templates that have a base_file_name, suitable for document generation.
            all_file_templates = db_manager.get_all_file_based_templates()
            if all_file_templates is None: all_file_templates = []

            for template_dict in all_file_templates:
                name = template_dict.get('template_name', 'N/A')
                lang = template_dict.get('language_code', 'N/A')
                base_file_name = template_dict.get('base_file_name', 'N/A')

                item_text = f"{name} ({lang}) - {base_file_name}"
                item = QListWidgetItem(item_text)
                # Store the necessary info for when the document is created
                item.setData(Qt.UserRole, (name, lang, base_file_name))
                self.templates_list.addItem(item)

        except Exception as e: # Catch generic db_manager errors or other issues
            QMessageBox.warning(self, self.tr("Erreur DB"), self.tr("Erreur de chargement des modèles:\n{0}").format(str(e)))
        # finally:
            # if conn: conn.close() # Old sqlite3
            
    def create_documents(self):
        selected_items = self.templates_list.selectedItems()
        if not selected_items:
            QMessageBox.warning(self, self.tr("Aucun document sélectionné"), self.tr("Veuillez sélectionner au moins un document à créer."))
            return
            
        lang = self.lang_combo.currentText() # This gives the language code directly if items are codes
        target_dir = os.path.join(self.client_info["base_folder_path"], lang)
        os.makedirs(target_dir, exist_ok=True)
        
        created_files = []
        
        for item in selected_items:
            db_template_name, db_template_lang, actual_template_filename = item.data(Qt.UserRole)
            
            if not actual_template_filename:
                print(f"Warning: No actual_template_filename for template '{db_template_name}' ({db_template_lang}). Skipping.")
                QMessageBox.warning(self, self.tr("Erreur Modèle"), self.tr("Nom de fichier manquant pour le modèle '{0}'. Impossible de créer.").format(db_template_name))
                continue

            template_file_found_abs = os.path.join(self.config["templates_dir"], db_template_lang, actual_template_filename)

            if os.path.exists(template_file_found_abs):
                target_path = os.path.join(target_dir, actual_template_filename)
                shutil.copy(template_file_found_abs, target_path)

                if target_path.lower().endswith(".docx"):
                    try:
                        populate_docx_template(target_path, self.client_info)
                        print(f"Populated DOCX: {target_path}")
                    except Exception as e_pop:
                        print(f"Error populating DOCX template {target_path}: {e_pop}")
                        QMessageBox.warning(self, self.tr("Erreur DOCX"), self.tr("Impossible de populer le modèle Word '{0}':\n{1}").format(os.path.basename(target_path), e_pop))
                elif target_path.lower().endswith(".html"):
                    try:
                        with open(target_path, 'r', encoding='utf-8') as f:
                            template_content = f.read()
                        populated_content = HtmlEditor.populate_html_content(template_content, self.client_info)
                        with open(target_path, 'w', encoding='utf-8') as f:
                            f.write(populated_content)
                        print(f"Populated HTML: {target_path}")
                    except Exception as e_html_pop:
                        print(f"Error populating HTML template {target_path}: {e_html_pop}")
                        QMessageBox.warning(self, self.tr("Erreur HTML"), self.tr("Impossible de populer le modèle HTML '{0}':\n{1}").format(os.path.basename(target_path), e_html_pop))

                created_files.append(target_path)
            else:
                print(f"Warning: Template file '{actual_template_filename}' for '{db_template_name}' ({db_template_lang}) not found at {template_file_found_abs}.")
                QMessageBox.warning(self, self.tr("Erreur Modèle"), self.tr("Fichier modèle '{0}' introuvable pour '{1}'.").format(actual_template_filename, db_template_name))

        if created_files:
            QMessageBox.information(self, self.tr("Documents créés"), self.tr("{0} documents ont été créés avec succès.").format(len(created_files)))
            self.accept()
        else:
            QMessageBox.warning(self, self.tr("Erreur"), self.tr("Aucun document n'a pu être créé."))

class CompilePdfDialog(QDialog):
    def __init__(self, client_info, parent=None):
        super().__init__(parent)
        self.client_info = client_info
        self.setWindowTitle(self.tr("Compiler des PDF"))
        self.setMinimumSize(700, 500)
        self.setup_ui()
        
    def setup_ui(self):
        layout = QVBoxLayout(self)
        
        layout.addWidget(QLabel(self.tr("Sélectionnez les PDF à compiler:")))
        self.pdf_list = QTableWidget()
        self.pdf_list.setColumnCount(4)
        self.pdf_list.setHorizontalHeaderLabels([
            self.tr("Sélection"), self.tr("Nom du fichier"),
            self.tr("Chemin"), self.tr("Pages (ex: 1-3,5)")
        ])
        self.pdf_list.horizontalHeader().setSectionResizeMode(1, QHeaderView.Stretch)
        self.pdf_list.setSelectionBehavior(QAbstractItemView.SelectRows)
        layout.addWidget(self.pdf_list)
        
        btn_layout = QHBoxLayout()
        add_btn = QPushButton(self.tr("Ajouter PDF"))
        add_btn.setIcon(QIcon.fromTheme("list-add"))
        add_btn.clicked.connect(self.add_pdf)
        btn_layout.addWidget(add_btn)
        
        remove_btn = QPushButton(self.tr("Supprimer"))
        remove_btn.setIcon(QIcon.fromTheme("edit-delete"))
        remove_btn.clicked.connect(self.remove_selected)
        btn_layout.addWidget(remove_btn)
        
        move_up_btn = QPushButton(self.tr("Monter"))
        move_up_btn.setIcon(QIcon.fromTheme("go-up"))
        move_up_btn.clicked.connect(self.move_up)
        btn_layout.addWidget(move_up_btn)
        
        move_down_btn = QPushButton(self.tr("Descendre"))
        move_down_btn.setIcon(QIcon.fromTheme("go-down"))
        move_down_btn.clicked.connect(self.move_down)
        btn_layout.addWidget(move_down_btn)
        
        layout.addLayout(btn_layout)
        
        options_layout = QHBoxLayout()
        options_layout.addWidget(QLabel(self.tr("Nom du fichier compilé:")))
        self.output_name = QLineEdit(f"{self.tr('compilation')}_{datetime.now().strftime('%Y%m%d_%H%M')}.pdf")
        options_layout.addWidget(self.output_name)
        layout.addLayout(options_layout)
        
        action_layout = QHBoxLayout()
        compile_btn = QPushButton(self.tr("Compiler PDF"))
        compile_btn.setIcon(QIcon.fromTheme("document-export"))
        compile_btn.setStyleSheet("background-color: #27ae60; color: white; font-weight: bold;")
        compile_btn.clicked.connect(self.compile_pdf)
        action_layout.addWidget(compile_btn)
        
        cancel_btn = QPushButton(self.tr("Annuler"))
        cancel_btn.setIcon(QIcon.fromTheme("dialog-cancel"))
        cancel_btn.clicked.connect(self.reject)
        action_layout.addWidget(cancel_btn)
        
        layout.addLayout(action_layout)
        
        self.load_existing_pdfs()
        
    def load_existing_pdfs(self):
        client_dir = self.client_info["base_folder_path"]
        pdf_files = []
        
        for root, dirs, files in os.walk(client_dir):
            for file in files:
                if file.lower().endswith('.pdf'):
                    pdf_files.append(os.path.join(root, file))
        
        self.pdf_list.setRowCount(len(pdf_files))
        
        for i, file_path in enumerate(pdf_files):
            chk = QCheckBox()
            chk.setChecked(True)
            self.pdf_list.setCellWidget(i, 0, chk)
            self.pdf_list.setItem(i, 1, QTableWidgetItem(os.path.basename(file_path)))
            self.pdf_list.setItem(i, 2, QTableWidgetItem(file_path))
            pages_edit = QLineEdit("all") # "all" might be better to not translate, or handle translation if it's user input for logic
            pages_edit.setPlaceholderText(self.tr("all ou 1-3,5"))
            self.pdf_list.setCellWidget(i, 3, pages_edit)
    
    def add_pdf(self):
        file_paths, _ = QFileDialog.getOpenFileNames(self, self.tr("Sélectionner des PDF"), "", self.tr("Fichiers PDF (*.pdf)"))
        if not file_paths:
            return
            
        current_row_count = self.pdf_list.rowCount()
        self.pdf_list.setRowCount(current_row_count + len(file_paths))
        
        for i, file_path in enumerate(file_paths):
            row = current_row_count + i
            chk = QCheckBox()
            chk.setChecked(True)
            self.pdf_list.setCellWidget(row, 0, chk)
            self.pdf_list.setItem(row, 1, QTableWidgetItem(os.path.basename(file_path)))
            self.pdf_list.setItem(row, 2, QTableWidgetItem(file_path))
            pages_edit = QLineEdit("all")
            pages_edit.setPlaceholderText(self.tr("all ou 1-3,5"))
            self.pdf_list.setCellWidget(row, 3, pages_edit)
    
    def remove_selected(self):
        selected_rows = set(index.row() for index in self.pdf_list.selectedIndexes())
        for row in sorted(selected_rows, reverse=True):
            self.pdf_list.removeRow(row)
    
    def move_up(self):
        current_row = self.pdf_list.currentRow()
        if current_row > 0:
            self.swap_rows(current_row, current_row - 1)
            self.pdf_list.setCurrentCell(current_row - 1, 0)
    
    def move_down(self):
        current_row = self.pdf_list.currentRow()
        if current_row < self.pdf_list.rowCount() - 1:
            self.swap_rows(current_row, current_row + 1)
            self.pdf_list.setCurrentCell(current_row + 1, 0)
    
    def swap_rows(self, row1, row2):
        for col in range(self.pdf_list.columnCount()):
            item1 = self.pdf_list.takeItem(row1, col)
            item2 = self.pdf_list.takeItem(row2, col)
            
            self.pdf_list.setItem(row1, col, item2)
            self.pdf_list.setItem(row2, col, item1)
            
        # Swap des widgets
        widget1 = self.pdf_list.cellWidget(row1, 0)
        widget3 = self.pdf_list.cellWidget(row1, 3)
        widget2 = self.pdf_list.cellWidget(row2, 0)
        widget4 = self.pdf_list.cellWidget(row2, 3)
        
        self.pdf_list.setCellWidget(row1, 0, widget2)
        self.pdf_list.setCellWidget(row1, 3, widget4)
        self.pdf_list.setCellWidget(row2, 0, widget1)
        self.pdf_list.setCellWidget(row2, 3, widget3)
    
    def compile_pdf(self):
        merger = PdfMerger()
        output_name = self.output_name.text().strip()
        if not output_name:
            QMessageBox.warning(self, self.tr("Nom manquant"), self.tr("Veuillez spécifier un nom de fichier pour la compilation."))
            return
            
        if not output_name.lower().endswith('.pdf'):
            output_name += '.pdf'
            
        output_path = os.path.join(self.client_info["base_folder_path"], output_name)
        
        cover_path = self.create_cover_page()
        if cover_path:
            merger.append(cover_path)
        
        for row in range(self.pdf_list.rowCount()):
            chk = self.pdf_list.cellWidget(row, 0)
            if chk and chk.isChecked():
                file_path = self.pdf_list.item(row, 2).text()
                pages_spec = self.pdf_list.cellWidget(row, 3).text().strip()
                
                try:
                    if pages_spec.lower() == "all" or not pages_spec: # "all" might not need translation if it's a keyword for logic
                        merger.append(file_path)
                    else:
                        pages = []
                        for part in pages_spec.split(','):
                            if '-' in part:
                                start, end = part.split('-')
                                pages.extend(range(int(start), int(end)+1)) # Assuming page numbers are universal
                            else:
                                pages.append(int(part))
                        merger.append(file_path, pages=[p-1 for p in pages]) # PyPDF2 pages are 0-indexed
                except Exception as e:
                    QMessageBox.warning(self, self.tr("Erreur"), self.tr("Erreur lors de l'ajout de {0}:\n{1}").format(os.path.basename(file_path), str(e)))
        
        try:
            with open(output_path, 'wb') as f:
                merger.write(f)
            
            if cover_path and os.path.exists(cover_path):
                os.remove(cover_path)
                
            QMessageBox.information(self, self.tr("Compilation réussie"), self.tr("Le PDF compilé a été sauvegardé dans:\n{0}").format(output_path))
            
            self.offer_download_or_email(output_path)
            self.accept()
        except Exception as e:
            QMessageBox.critical(self, self.tr("Erreur"), self.tr("Erreur lors de la compilation du PDF:\n{0}").format(str(e)))
    
    def create_cover_page(self):
        # Many strings here are for PDF content, might need careful consideration if they should be app-translatable
        # or document-language specific. For now, assuming they are part of the document's content language.
        # If some are UI-related (e.g. default author if not found), they could be tr().
        config_dict = {
            'title': self.tr("Compilation de Documents - Projet: {0}").format(self.client_info.get('project_identifier', self.tr('N/A'))),
            'subtitle': self.tr("Client: {0}").format(self.client_info.get('client_name', self.tr('N/A'))),
            'author': self.client_info.get('company_name', PAGEDEGRDE_APP_CONFIG.get('default_institution', self.tr('Votre Entreprise'))),
            'institution': "",
            'department': "",
            'doc_type': self.tr("Compilation de Documents"),
            'date': datetime.now().strftime('%d/%m/%Y %H:%M'), # Date format might need localization
            'version': "1.0",

            'font_name': PAGEDEGRDE_APP_CONFIG.get('default_font', 'Helvetica'),
            'font_size_title': 20,
            'font_size_subtitle': 16,
            'font_size_author': 10,
            'text_color': PAGEDEGRDE_APP_CONFIG.get('default_text_color', '#000000'),

            'template_style': 'Moderne',
            'show_horizontal_line': True,
            'line_y_position_mm': 140,

            'logo_data': None,
            'logo_width_mm': 40,
            'logo_height_mm': 40,
            'logo_x_mm': 25,
            'logo_y_mm': 297 - 25 - 40,

            'margin_top': 25,
            'margin_bottom': 25,
            'margin_left': 20,
            'margin_right': 20,

            'footer_text': self.tr("Document compilé le {0}").format(datetime.now().strftime('%d/%m/%Y')) # Date format
        }

        logo_path = os.path.join(APP_ROOT_DIR, "logo.png")
        if os.path.exists(logo_path):
            try:
                with open(logo_path, "rb") as f_logo:
                    config_dict['logo_data'] = f_logo.read()
            except Exception as e_logo:
                print(self.tr("Erreur chargement logo.png: {0}").format(e_logo))

        try:
            pdf_bytes = generate_cover_page_logic(config_dict)
            base_temp_dir = self.client_info.get("base_folder_path", QDir.tempPath())
            temp_cover_filename = f"cover_page_generated_{datetime.now().strftime('%Y%m%d%H%M%S%f')}.pdf" # Filename not user-facing
            temp_cover_path = os.path.join(base_temp_dir, temp_cover_filename)

            with open(temp_cover_path, "wb") as f:
                f.write(pdf_bytes)
            return temp_cover_path

        except Exception as e:
            print(self.tr("Erreur lors de la génération de la page de garde via pagedegrde: {0}").format(e))
            QMessageBox.warning(self, self.tr("Erreur Page de Garde"), self.tr("Impossible de générer la page de garde personnalisée: {0}").format(e))
            return None

    def offer_download_or_email(self, pdf_path):
        msg_box = QMessageBox(self)
        msg_box.setWindowTitle(self.tr("Compilation réussie"))
        msg_box.setText(self.tr("Le PDF compilé a été sauvegardé dans:\n{0}").format(pdf_path))
        
        download_btn = msg_box.addButton(self.tr("Télécharger"), QMessageBox.ActionRole)
        email_btn = msg_box.addButton(self.tr("Envoyer par email"), QMessageBox.ActionRole)
        close_btn = msg_box.addButton(self.tr("Fermer"), QMessageBox.RejectRole) # Standard button, might be translated by Qt
        
        msg_box.exec_()
        
        if msg_box.clickedButton() == download_btn:
            QDesktopServices.openUrl(QUrl.fromLocalFile(pdf_path))
        elif msg_box.clickedButton() == email_btn:
            self.send_email(pdf_path)
    
    def send_email(self, pdf_path):
        primary_email = None
        # conn = None # Old sqlite3
        try:
            # conn = sqlite3.connect(DATABASE_NAME) # Old sqlite3
            # cursor = conn.cursor() # Old sqlite3
            # cursor.execute("SELECT email FROM Contacts WHERE client_id = ? AND is_primary = 1",
            #               (self.client_info["client_id"],)) # Old: client_id was on Contacts table
            # result = cursor.fetchone() # Old sqlite3
            # if result: # Old sqlite3
            #     primary_email = result[0] # Old sqlite3

            # New logic using db_manager
            # self.client_info["client_id"] should be the client_uuid
            client_uuid = self.client_info.get("client_id")
            if client_uuid:
                contacts_for_client = db_manager.get_contacts_for_client(client_uuid)
                if contacts_for_client:
                    for contact in contacts_for_client:
                        if contact.get('is_primary_for_client'): # This field comes from ClientContacts join
                            primary_email = contact.get('email')
                            break # Found primary, no need to check further

        except Exception as e: # Catch generic db_manager or other errors
            print(self.tr("Erreur DB recherche email: {0}").format(str(e)))
        # finally:
            # if conn: conn.close() # Old sqlite3
        
        email, ok = QInputDialog.getText(
            self, 
            self.tr("Envoyer par email"),
            self.tr("Adresse email du destinataire:"),
            text=primary_email or ""
        )
        
        if not ok or not email.strip():
            return
            
        config = load_config()
        if not config.get("smtp_server") or not config.get("smtp_user"):
            QMessageBox.warning(self, self.tr("Configuration manquante"), self.tr("Veuillez configurer les paramètres SMTP dans les paramètres de l'application."))
            return
            
        msg = MIMEMultipart()
        msg['From'] = config["smtp_user"]
        msg['To'] = email
        # Subject and body content are email content, not UI, so direct tr() might be too simple.
        # These might need a more complex templating system if they need to be multilingual based on recipient preference.
        # For now, translating as if it's for the user sending the email.
        msg['Subject'] = self.tr("Documents compilés - {0}").format(self.client_info['client_name'])
        
        body = self.tr("Bonjour,\n\nVeuillez trouver ci-joint les documents compilés pour le projet {0}.\n\nCordialement,\nVotre équipe").format(self.client_info['project_identifier'])
        msg.attach(MIMEText(body, 'plain'))
        
        with open(pdf_path, 'rb') as f:
            part = MIMEApplication(f.read(), Name=os.path.basename(pdf_path))
        part['Content-Disposition'] = f'attachment; filename="{os.path.basename(pdf_path)}"'
        msg.attach(part)
        
        try:
            server = smtplib.SMTP(config["smtp_server"], config.get("smtp_port", 587))
            if config.get("smtp_port", 587) == 587:
                server.starttls()
            server.login(config["smtp_user"], config["smtp_password"])
            server.send_message(msg)
            server.quit()
            QMessageBox.information(self, self.tr("Email envoyé"), self.tr("Le document a été envoyé avec succès."))
        except Exception as e:
            QMessageBox.critical(self, self.tr("Erreur d'envoi"), self.tr("Erreur lors de l'envoi de l'email:\n{0}").format(str(e)))

class ClientWidget(QWidget):
    def __init__(self, client_info, config, parent=None): 
        super().__init__(parent)
        self.client_info = client_info
        self.config = config 
        self.setup_ui()
        
    def setup_ui(self):
        layout = QVBoxLayout(self)
        layout.setContentsMargins(15, 15, 15, 15)
        layout.setSpacing(15)
        
        header = QLabel(f"<h2>{self.client_info['client_name']}</h2>") # Client name is data, not UI text
        header.setStyleSheet("color: #2c3e50;") 
        layout.addWidget(header)
        
        action_layout = QHBoxLayout()
        
        self.create_docs_btn = QPushButton(self.tr("Créer Documents"))
        self.create_docs_btn.setIcon(QIcon.fromTheme("document-new"))
        self.create_docs_btn.setStyleSheet("background-color: #3498db; color: white;")
        self.create_docs_btn.clicked.connect(self.open_create_docs_dialog)
        action_layout.addWidget(self.create_docs_btn)
        
        self.compile_pdf_btn = QPushButton(self.tr("Compiler PDF"))
        self.compile_pdf_btn.setIcon(QIcon.fromTheme("document-export"))
        self.compile_pdf_btn.setStyleSheet("background-color: #27ae60; color: white;")
        self.compile_pdf_btn.clicked.connect(self.open_compile_pdf_dialog)
        action_layout.addWidget(self.compile_pdf_btn)
        
        layout.addLayout(action_layout)
        
        status_layout = QHBoxLayout()
        status_label = QLabel(self.tr("Statut:"))
        status_layout.addWidget(status_label)
        self.status_combo = QComboBox()
        self.load_statuses() # Statuses themselves are data, but "En cours" default might need thought
        self.status_combo.setCurrentText(self.client_info.get("status", self.tr("En cours"))) # Default status
        self.status_combo.currentTextChanged.connect(self.update_client_status)
        status_layout.addWidget(self.status_combo)
        layout.addLayout(status_layout)
        
        details_layout = QFormLayout()
        details_layout.setLabelAlignment(Qt.AlignRight)
        # Labels are UI text, values are data
        details_data = [
            (self.tr("ID Projet:"), self.client_info.get("project_identifier", self.tr("N/A"))),
            (self.tr("Pays:"), self.client_info.get("country", self.tr("N/A"))),
            (self.tr("Ville:"), self.client_info.get("city", self.tr("N/A"))),
            (self.tr("Besoin Principal:"), self.client_info.get("need", self.tr("N/A"))),
            (self.tr("Prix Final:"), f"{self.client_info.get('price', 0)} €"), # Currency format
            (self.tr("Date Création:"), self.client_info.get("creation_date", self.tr("N/A"))),
            (self.tr("Chemin Dossier:"), f"<a href='file:///{self.client_info['base_folder_path']}'>{self.client_info['base_folder_path']}</a>")
        ]
        for label_text, value_text in details_data:
            label_widget = QLabel(label_text)
            value_widget = QLabel(value_text)
            value_widget.setOpenExternalLinks(True)
            value_widget.setTextInteractionFlags(Qt.TextBrowserInteraction)
            details_layout.addRow(label_widget, value_widget)
        layout.addLayout(details_layout)
        
        notes_group = QGroupBox(self.tr("Notes"))
        notes_layout = QVBoxLayout(notes_group)
        self.notes_edit = QTextEdit(self.client_info.get("notes", ""))
        self.notes_edit.setPlaceholderText(self.tr("Ajoutez des notes sur ce client..."))
        self.notes_edit.textChanged.connect(self.save_client_notes) 
        notes_layout.addWidget(self.notes_edit)
        layout.addWidget(notes_group)
        
        self.tab_widget = QTabWidget()
        
        docs_tab = QWidget()
        docs_layout = QVBoxLayout(docs_tab)
        
        self.doc_table = QTableWidget()
        self.doc_table.setColumnCount(5)
        self.doc_table.setHorizontalHeaderLabels([
            self.tr("Nom"), self.tr("Type"), self.tr("Langue"),
            self.tr("Date"), self.tr("Actions")
        ])
        self.doc_table.horizontalHeader().setSectionResizeMode(QHeaderView.Stretch)
        self.doc_table.setSelectionBehavior(QAbstractItemView.SelectRows)
        self.doc_table.setEditTriggers(QAbstractItemView.NoEditTriggers)
        docs_layout.addWidget(self.doc_table)
        
        doc_btn_layout = QHBoxLayout()
        
        refresh_btn = QPushButton(self.tr("Actualiser"))
        refresh_btn.setIcon(QIcon.fromTheme("view-refresh"))
        refresh_btn.clicked.connect(self.populate_doc_table)
        doc_btn_layout.addWidget(refresh_btn)
        
        open_btn = QPushButton(self.tr("Ouvrir"))
        open_btn.setIcon(QIcon.fromTheme("document-open"))
        open_btn.clicked.connect(self.open_selected_doc)
        doc_btn_layout.addWidget(open_btn)
        
        delete_btn = QPushButton(self.tr("Supprimer"))
        delete_btn.setIcon(QIcon.fromTheme("edit-delete"))
        delete_btn.clicked.connect(self.delete_selected_doc)
        doc_btn_layout.addWidget(delete_btn)
        
        docs_layout.addLayout(doc_btn_layout)
        self.tab_widget.addTab(docs_tab, self.tr("Documents"))
        
        contacts_tab = QWidget()
        contacts_layout = QVBoxLayout(contacts_tab)
        self.contacts_list = QListWidget()
        self.contacts_list.setAlternatingRowColors(True)
        self.contacts_list.itemDoubleClicked.connect(self.edit_contact)
        contacts_layout.addWidget(self.contacts_list)
        
        contacts_btn_layout = QHBoxLayout()
        self.add_contact_btn = QPushButton(self.tr("Ajouter Contact"))
        self.add_contact_btn.setIcon(QIcon.fromTheme("contact-new"))
        self.add_contact_btn.clicked.connect(self.add_contact)
        contacts_btn_layout.addWidget(self.add_contact_btn)
        
        self.edit_contact_btn = QPushButton(self.tr("Modifier Contact"))
        self.edit_contact_btn.setIcon(QIcon.fromTheme("document-edit"))
        self.edit_contact_btn.clicked.connect(self.edit_contact)
        contacts_btn_layout.addWidget(self.edit_contact_btn)
        
        self.remove_contact_btn = QPushButton(self.tr("Supprimer Contact"))
        self.remove_contact_btn.setIcon(QIcon.fromTheme("edit-delete"))
        self.remove_contact_btn.clicked.connect(self.remove_contact)
        contacts_btn_layout.addWidget(self.remove_contact_btn)
        
        contacts_layout.addLayout(contacts_btn_layout)
        self.tab_widget.addTab(contacts_tab, self.tr("Contacts"))

        products_tab = QWidget()
        products_layout = QVBoxLayout(products_tab)
        self.products_table = QTableWidget()
        self.products_table.setColumnCount(6) # Adjusted for ID
        self.products_table.setHorizontalHeaderLabels([
            self.tr("ID"), self.tr("Nom Produit"), self.tr("Description"),
            self.tr("Qté"), self.tr("Prix Unitaire"), self.tr("Prix Total")
        ])
        self.products_table.setEditTriggers(QAbstractItemView.NoEditTriggers)
        self.products_table.setSelectionBehavior(QAbstractItemView.SelectRows)
        self.products_table.horizontalHeader().setSectionResizeMode(QHeaderView.Stretch)
        self.products_table.hideColumn(0) # Hide ID column by default
        products_layout.addWidget(self.products_table)
        
        products_btn_layout = QHBoxLayout()
        self.add_product_btn = QPushButton(self.tr("Ajouter Produit"))
        self.add_product_btn.setIcon(QIcon.fromTheme("list-add"))
        self.add_product_btn.clicked.connect(self.add_product)
        products_btn_layout.addWidget(self.add_product_btn)
        
        self.edit_product_btn = QPushButton(self.tr("Modifier Produit"))
        self.edit_product_btn.setIcon(QIcon.fromTheme("document-edit"))
        self.edit_product_btn.clicked.connect(self.edit_product)
        products_btn_layout.addWidget(self.edit_product_btn)
        
        self.remove_product_btn = QPushButton(self.tr("Supprimer Produit"))
        self.remove_product_btn.setIcon(QIcon.fromTheme("edit-delete"))
        self.remove_product_btn.clicked.connect(self.remove_product)
        products_btn_layout.addWidget(self.remove_product_btn)
        
        products_layout.addLayout(products_btn_layout)
        self.tab_widget.addTab(products_tab, self.tr("Produits"))
        
        layout.addWidget(self.tab_widget)
        
        self.populate_doc_table()
        self.load_contacts()
        self.load_products()

    def load_statuses(self):
        conn = None
        try:
            conn = sqlite3.connect(DATABASE_NAME)
            cursor = conn.cursor()
            cursor.execute("SELECT status_name FROM StatusSettings")
            for status_row in cursor.fetchall(): 
                # Potentially translate status_row[0] if they are meant to be translated in UI
                # For now, assuming status names from DB are either keys or already in target language
                self.status_combo.addItem(status_row[0])
        except sqlite3.Error as e:
            QMessageBox.warning(self, self.tr("Erreur DB"), self.tr("Erreur de chargement des statuts:\n{0}").format(str(e)))
        finally:
            if conn: conn.close()
            
    def update_client_status(self, status_text): 
        try:
            status_setting = db_manager.get_status_setting_by_name(status_text, 'Client')
            if status_setting and status_setting.get('status_id') is not None:
                status_id_to_set = status_setting['status_id']
                client_id_to_update = self.client_info["client_id"]

                if db_manager.update_client(client_id_to_update, {'status_id': status_id_to_set}):
                    self.client_info["status"] = status_text # Keep display name
                    self.client_info["status_id"] = status_id_to_set # Update the id in the local map
                    # Find the item in the main list and update its UserRole for the delegate
                    # This part is tricky as ClientWidget doesn't have direct access to DocumentManager.client_list_widget
                    # For now, we'll rely on a full refresh from DocumentManager if the list display needs immediate color change,
                    # or accept that the color might only update on next full load/filter.
                    # Consider emitting a signal if immediate update of list widget item is needed.
                    print(f"Client {client_id_to_update} status_id updated to {status_id_to_set} ({status_text})")
                else:
                    QMessageBox.warning(self, self.tr("Erreur DB"), self.tr("Échec de la mise à jour du statut du client dans la DB."))
            else:
                QMessageBox.warning(self, self.tr("Erreur Configuration"), self.tr("Statut '{0}' non trouvé ou invalide. Impossible de mettre à jour.").format(status_text))
        except Exception as e:
            QMessageBox.critical(self, self.tr("Erreur Inattendue"), self.tr("Erreur de mise à jour du statut:\n{0}").format(str(e)))
            
    def save_client_notes(self): 
        notes = self.notes_edit.toPlainText()
        conn = None
        try:
            conn = sqlite3.connect(DATABASE_NAME)
            cursor = conn.cursor()
            cursor.execute("UPDATE Clients SET notes = ? WHERE client_id = ?", (notes, self.client_info["client_id"]))
            conn.commit()
            self.client_info["notes"] = notes 
        except sqlite3.Error as e:
            QMessageBox.warning(self, self.tr("Erreur DB"), self.tr("Erreur de sauvegarde des notes:\n{0}").format(str(e)))
        finally:
            if conn: conn.close()
            
    def populate_doc_table(self):
        self.doc_table.setRowCount(0)
        client_path = self.client_info["base_folder_path"] 
        if not os.path.exists(client_path):
            return
            
        row = 0
        for lang in self.client_info.get("selected_languages", ["fr"]):
            lang_dir = os.path.join(client_path, lang)
            if not os.path.exists(lang_dir):
                continue
                
            for file_name in os.listdir(lang_dir):
                if file_name.endswith(('.xlsx', '.pdf', '.docx', '.html')):
                    file_path = os.path.join(lang_dir, file_name)
                    name_item = QTableWidgetItem(file_name)
                    name_item.setData(Qt.UserRole, file_path)

                    file_type_str = ""
                    if file_name.lower().endswith('.xlsx'):
                        file_type_str = self.tr("Excel")
                    elif file_name.lower().endswith('.docx'):
                        file_type_str = self.tr("Word")
                    elif file_name.lower().endswith('.html'):
                        file_type_str = self.tr("HTML")
                    else:
                        file_type_str = self.tr("PDF")
                    mod_time = datetime.fromtimestamp(os.path.getmtime(file_path)).strftime('%Y-%m-%d %H:%M') # Date format maybe locale specific
                    
                    self.doc_table.insertRow(row)
                    self.doc_table.setItem(row, 0, name_item)
                    self.doc_table.setItem(row, 1, QTableWidgetItem(file_type_str))
                    self.doc_table.setItem(row, 2, QTableWidgetItem(lang)) # lang code, not UI text
                    self.doc_table.setItem(row, 3, QTableWidgetItem(mod_time))
                    
                    action_widget = QWidget()
                    action_layout = QHBoxLayout(action_widget)
                    action_layout.setContentsMargins(0, 0, 0, 0)
                    
                    open_btn_i = QPushButton()
                    open_btn_i.setIcon(QIcon.fromTheme("document-open"))
                    open_btn_i.setToolTip(self.tr("Ouvrir"))
                    open_btn_i.setFixedSize(30, 30)
                    open_btn_i.clicked.connect(lambda _, p=file_path: self.open_document(p))
                    action_layout.addWidget(open_btn_i)
                    
                    if file_name.endswith('.xlsx') or file_name.endswith('.html'): # Allow edit for HTML too
                        edit_btn_i = QPushButton()
                        edit_btn_i.setIcon(QIcon.fromTheme("document-edit"))
                        edit_btn_i.setToolTip(self.tr("Éditer"))
                        edit_btn_i.setFixedSize(30, 30)
                        # For Excel, open_document handles ExcelEditor. For HTML, it handles HtmlEditor.
                        edit_btn_i.clicked.connect(lambda _, p=file_path: self.open_document(p))
                        action_layout.addWidget(edit_btn_i)
                    
                    delete_btn_i = QPushButton()
                    delete_btn_i.setIcon(QIcon.fromTheme("edit-delete"))
                    delete_btn_i.setToolTip(self.tr("Supprimer"))
                    delete_btn_i.setFixedSize(30, 30)
                    delete_btn_i.clicked.connect(lambda _, p=file_path: self.delete_document(p))
                    action_layout.addWidget(delete_btn_i)
                    
                    self.doc_table.setCellWidget(row, 4, action_widget)
                    row += 1

    def open_create_docs_dialog(self):
        dialog = CreateDocumentDialog(self.client_info, self.config, self)
        if dialog.exec_() == QDialog.Accepted:
            self.populate_doc_table()
            
    def open_compile_pdf_dialog(self):
        dialog = CompilePdfDialog(self.client_info, self)
        dialog.exec_()
            
    def open_selected_doc(self):
        selected_row = self.doc_table.currentRow()
        if selected_row >= 0:
            file_path_item = self.doc_table.item(selected_row, 0) # Name item stores path in UserRole
            if file_path_item:
                file_path = file_path_item.data(Qt.UserRole)
                if file_path and os.path.exists(file_path):
                    self.open_document(file_path)
                
    def delete_selected_doc(self):
        selected_row = self.doc_table.currentRow()
        if selected_row >= 0:
            file_path_item = self.doc_table.item(selected_row, 0) # Name item stores path
            if file_path_item:
                file_path = file_path_item.data(Qt.UserRole)
                if file_path and os.path.exists(file_path):
                    self.delete_document(file_path)
                
    def open_document(self, file_path):
        if os.path.exists(file_path):
            try:
                # Data passed to editors is data, not UI text.
                editor_client_data = {
                    "Nom du client": self.client_info.get("client_name", ""),
                    "Besoin": self.client_info.get("need", ""),
                    "price": self.client_info.get("price", 0),
                    "project_identifier": self.client_info.get("project_identifier", ""),
                    "company_name": self.client_info.get("company_name", ""),
                    "country": self.client_info.get("country", ""),
                    "city": self.client_info.get("city", ""),
                }
                if file_path.lower().endswith('.xlsx'):
                    editor = ExcelEditor(file_path, parent=self)
                    editor.exec_()
                    self.populate_doc_table()
                elif file_path.lower().endswith('.html'):
                    html_editor_dialog = HtmlEditor(file_path, client_data=editor_client_data, parent=self)
                    html_editor_dialog.exec_()
                    self.populate_doc_table()
                elif file_path.lower().endswith(('.docx', '.pdf')):
                    QDesktopServices.openUrl(QUrl.fromLocalFile(file_path))
                else:
                    QDesktopServices.openUrl(QUrl.fromLocalFile(file_path))
            except Exception as e:
                QMessageBox.warning(self, self.tr("Erreur Ouverture Fichier"), self.tr("Impossible d'ouvrir le fichier:\n{0}").format(str(e)))
        else:
            QMessageBox.warning(self, self.tr("Fichier Introuvable"), self.tr("Le fichier n'existe plus."))
            self.populate_doc_table()
            
    def delete_document(self, file_path):
        if not os.path.exists(file_path):
            return
            
        reply = QMessageBox.question(
            self, 
            self.tr("Confirmer la suppression"),
            self.tr("Êtes-vous sûr de vouloir supprimer le fichier {0} ?").format(os.path.basename(file_path)),
            QMessageBox.Yes | QMessageBox.No,
            QMessageBox.No
        )
        
        if reply == QMessageBox.Yes:
            try:
                os.remove(file_path)
                self.populate_doc_table()
                QMessageBox.information(self, self.tr("Fichier supprimé"), self.tr("Le fichier a été supprimé avec succès."))
            except Exception as e:
                QMessageBox.warning(self, self.tr("Erreur"), self.tr("Impossible de supprimer le fichier:\n{0}").format(str(e)))
    
    def load_contacts(self):
        self.contacts_list.clear()
        client_uuid = self.client_info.get("client_id")
        if not client_uuid: return

        try:
            # db_manager.get_contacts_for_client returns list of dicts with contact details
            # and ClientContacts fields like is_primary_for_client, client_contact_id
            contacts = db_manager.get_contacts_for_client(client_uuid)
            if contacts is None: contacts = []

            for contact in contacts:
                contact_text = f"{contact.get('name', 'N/A')}"
                if contact.get('phone'): contact_text += f" ({contact.get('phone')})"
                if contact.get('is_primary_for_client'): contact_text += f" [{self.tr('Principal')}]"

                item = QListWidgetItem(contact_text)
                # Store both contact_id (from Contacts table) and client_contact_id (from ClientContacts link table)
                item.setData(Qt.UserRole, {'contact_id': contact.get('contact_id'),
                                           'client_contact_id': contact.get('client_contact_id'),
                                           'is_primary': contact.get('is_primary_for_client')})
                self.contacts_list.addItem(item)
        except Exception as e:
            QMessageBox.warning(self, self.tr("Erreur DB"), self.tr("Erreur de chargement des contacts:\n{0}").format(str(e)))
            
    def add_contact(self):
        client_uuid = self.client_info.get("client_id")
        if not client_uuid: return

        dialog = ContactDialog(client_uuid, parent=self) # Pass client_id for context if needed by dialog
        if dialog.exec_() == QDialog.Accepted:
            contact_form_data = dialog.get_data() # name, email, phone, position, is_primary

            try:
                # Step 1: Add or get existing contact from global Contacts table
                # Check if contact with this email already exists
                existing_contact = db_manager.get_contact_by_email(contact_form_data['email'])
                contact_id_to_link = None

                if existing_contact:
                    contact_id_to_link = existing_contact['contact_id']
                    # Optionally, update existing contact's details if they differ (name, phone, position)
                    update_data = {k: v for k, v in contact_form_data.items() if k in ['name', 'phone', 'position'] and v != existing_contact.get(k)}
                    if update_data : db_manager.update_contact(contact_id_to_link, update_data)
                else:
                    new_contact_id = db_manager.add_contact({
                        'name': contact_form_data['name'], 'email': contact_form_data['email'],
                        'phone': contact_form_data['phone'], 'position': contact_form_data['position']
                    })
                    if new_contact_id:
                        contact_id_to_link = new_contact_id
                    else:
                        QMessageBox.critical(self, self.tr("Erreur DB"), self.tr("Impossible de créer le nouveau contact global."))
                        return

                # Step 2: Link contact to client in ClientContacts
                if contact_id_to_link:
                    if contact_form_data['is_primary']:
                        # Unset other primary contacts for this client
                        client_contacts = db_manager.get_contacts_for_client(client_uuid)
                        if client_contacts:
                            for cc in client_contacts:
                                if cc['is_primary_for_client']:
                                    db_manager.update_client_contact_link(cc['client_contact_id'], {'is_primary_for_client': False})

                    link_id = db_manager.link_contact_to_client(
                        client_uuid, contact_id_to_link,
                        is_primary=contact_form_data['is_primary']
                    )
                    if link_id:
                        self.load_contacts()
                    else:
                        QMessageBox.critical(self, self.tr("Erreur DB"), self.tr("Impossible de lier le contact au client. Le lien existe peut-être déjà."))
            except Exception as e:
                QMessageBox.critical(self, self.tr("Erreur DB"), self.tr("Erreur d'ajout du contact:\n{0}").format(str(e)))
                
    def edit_contact(self):
        item = self.contacts_list.currentItem()
        if not item: return

        item_data = item.data(Qt.UserRole)
        contact_id = item_data.get('contact_id')
        client_contact_id = item_data.get('client_contact_id') # ID of the link
        # is_currently_primary = item_data.get('is_primary')

        client_uuid = self.client_info.get("client_id")
        if not contact_id or not client_uuid: return

        try:
            contact_details = db_manager.get_contact_by_id(contact_id)
            if contact_details:
                # Need to also fetch is_primary status for this specific client-contact link
                current_link_info = None
                client_contacts_for_client = db_manager.get_contacts_for_client(client_uuid)
                if client_contacts_for_client:
                    for cc_link in client_contacts_for_client:
                        if cc_link['contact_id'] == contact_id:
                            current_link_info = cc_link
                            break

                is_primary_for_this_client = current_link_info['is_primary_for_client'] if current_link_info else False

                dialog_data = {
                    "name": contact_details.get('name'), "email": contact_details.get('email'),
                    "phone": contact_details.get('phone'), "position": contact_details.get('position'),
                    "is_primary": is_primary_for_this_client
                }

                dialog = ContactDialog(client_uuid, dialog_data, parent=self)
                if dialog.exec_() == QDialog.Accepted:
                    new_form_data = dialog.get_data()

                    # Update global contact details
                    db_manager.update_contact(contact_id, {
                        'name': new_form_data['name'], 'email': new_form_data['email'],
                        'phone': new_form_data['phone'], 'position': new_form_data['position']
                    })

                    # Update is_primary status for this client link
                    if new_form_data['is_primary'] and not is_primary_for_this_client:
                        # Unset other primary contacts for this client
                        if client_contacts_for_client: # re-fetch or use from above
                            for cc in client_contacts_for_client:
                                if cc['contact_id'] != contact_id and cc['is_primary_for_client']:
                                    db_manager.update_client_contact_link(cc['client_contact_id'], {'is_primary_for_client': False})
                        db_manager.update_client_contact_link(client_contact_id, {'is_primary_for_client': True})
                    elif not new_form_data['is_primary'] and is_primary_for_this_client:
                        db_manager.update_client_contact_link(client_contact_id, {'is_primary_for_client': False})

                    self.load_contacts()
        except Exception as e:
            QMessageBox.critical(self, self.tr("Erreur DB"), self.tr("Erreur de modification du contact:\n{0}").format(str(e)))
            
    def remove_contact(self): # This should unlink contact from client. Optionally delete global contact if not linked elsewhere.
        item = self.contacts_list.currentItem()
        if not item: return

        item_data = item.data(Qt.UserRole)
        contact_id = item_data.get('contact_id')
        client_contact_id = item_data.get('client_contact_id')
        client_uuid = self.client_info.get("client_id")

        if not client_contact_id or not client_uuid or not contact_id: return

        contact_name = db_manager.get_contact_by_id(contact_id)['name'] if db_manager.get_contact_by_id(contact_id) else "Inconnu"

        reply = QMessageBox.question(self, self.tr("Confirmer Suppression Lien"),
                                     self.tr("Êtes-vous sûr de vouloir supprimer le lien vers ce contact ({0}) pour ce client ?\nLe contact global ne sera pas supprimé.").format(contact_name),
                                     QMessageBox.Yes | QMessageBox.No, QMessageBox.No)
        if reply == QMessageBox.Yes:
            try:
                unlinked = db_manager.unlink_contact_from_client(client_uuid, contact_id) # Uses client_id and contact_id
                if unlinked:
                    self.load_contacts()
                else:
                    QMessageBox.critical(self, self.tr("Erreur DB"), self.tr("Erreur de suppression du lien contact-client."))
            except Exception as e:
                QMessageBox.critical(self, self.tr("Erreur DB"), self.tr("Erreur de suppression du lien contact:\n{0}").format(str(e)))
                
    def add_product(self):
        client_uuid = self.client_info.get("client_id")
        if not client_uuid: return

        # ProductDialog collects name, desc, qty, unit_price.
        # These will be used to first find/create a global product, then link it.
        dialog = ProductDialog(client_uuid, parent=self)
        if dialog.exec_() == QDialog.Accepted:
            form_data = dialog.get_data() # Contains name, description, quantity, unit_price

            try:
                # Step 1: Find or Create Global Product
                # For simplicity, we'll assume product_name is unique for finding.
                # A more robust solution might involve a product selection dialog from global products.
                global_product = db_manager.get_product_by_name(form_data['name']) # Needs get_product_by_name
                global_product_id = None

                if global_product:
                    global_product_id = global_product['product_id']
                    # Optionally update global product's description or base_unit_price if form_data differs significantly
                    # For now, we use the existing global product's base price if no override.
                else:
                    new_global_product_id = db_manager.add_product({
                        'product_name': form_data['name'],
                        'description': form_data['description'],
                        'base_unit_price': form_data['unit_price'] # Use dialog unit_price as base if new
                        # 'category', 'unit_of_measure' could be added to ProductDialog if needed
                    })
                    if new_global_product_id:
                        global_product_id = new_global_product_id
                    else:
                        QMessageBox.critical(self, self.tr("Erreur DB"), self.tr("Impossible de créer le produit global."))
                        return

                # Step 2: Link Product to Client (via ClientProjectProducts, project_id=None for client-general)
                if global_product_id:
                    link_data = {
                        'client_id': client_uuid,
                        'project_id': None, # Assuming client-level product for now
                        'product_id': global_product_id,
                        'quantity': form_data['quantity'],
                        # unit_price_override will be form_data['unit_price'] if it's different from global base, else None
                        'unit_price_override': form_data['unit_price']
                                              if not global_product or form_data['unit_price'] != global_product.get('base_unit_price')
                                              else None
                    }
                    # add_product_to_client_or_project calculates total_price
                    cpp_id = db_manager.add_product_to_client_or_project(link_data)
                    if cpp_id:
                        self.load_products()
                    else:
                        QMessageBox.critical(self, self.tr("Erreur DB"), self.tr("Impossible de lier le produit au client."))
            except Exception as e:
                QMessageBox.critical(self, self.tr("Erreur DB"), self.tr("Erreur d'ajout du produit:\n{0}").format(str(e)))

    def edit_product(self):
        selected_row = self.products_table.currentRow()
        if selected_row < 0: return
        
        # Assuming the hidden ID column (0) stores client_project_product_id
        cpp_id_item = self.products_table.item(selected_row, 0)
        if not cpp_id_item: return
        client_project_product_id = cpp_id_item.data(Qt.UserRole) # This ID is for ClientProjectProducts table

        client_uuid = self.client_info.get("client_id")

        try:
            # Fetch the current linked product details (quantity, price_override)
            # get_products_for_client_or_project returns a list, we need the specific one by cpp_id
            # This requires a new function: db_manager.get_client_project_product_by_id(cpp_id)
            linked_product_details = db_manager.get_client_project_product_by_id(client_project_product_id)

            if linked_product_details:
                # ProductDialog expects 'name', 'description', 'quantity', 'unit_price'
                # 'name' and 'description' come from the global Product table (joined in linked_product_details)
                # 'quantity' comes from ClientProjectProducts
                # 'unit_price' for dialog should be the effective price (override or base)
                effective_unit_price = linked_product_details.get('unit_price_override', linked_product_details.get('base_unit_price'))

                dialog_data = {
                    "name": linked_product_details.get('product_name', ''), # From joined Products table
                    "description": linked_product_details.get('product_description', ''), # From joined Products table
                    "quantity": linked_product_details.get('quantity', 0),
                    "unit_price": effective_unit_price
                }

                dialog = ProductDialog(client_uuid, dialog_data, parent=self)
                if dialog.exec_() == QDialog.Accepted:
                    form_data = dialog.get_data()

                    update_link_data = {
                        'quantity': form_data['quantity'],
                        'unit_price_override': form_data['unit_price']
                                              if form_data['unit_price'] != linked_product_details.get('base_unit_price')
                                              else None
                        # total_price_calculated will be handled by db_manager.update_client_project_product
                    }
                    # Note: If product name/description from dialog differs, it implies editing the global product.
                    # This might need db_manager.update_product(linked_product_details['product_id'], {...})
                    # For now, focusing on quantity/price_override for the link.
                    if form_data['name'] != linked_product_details.get('product_name') or \
                       form_data['description'] != linked_product_details.get('product_description'):
                        db_manager.update_product(linked_product_details['product_id'], {
                            'product_name': form_data['name'],
                            'description': form_data['description']
                            # Base price update could also be considered here if dialog unit_price is meant to update it
                        })


                    if db_manager.update_client_project_product(client_project_product_id, update_link_data):
                        self.load_products()
                    else:
                        QMessageBox.critical(self, self.tr("Erreur DB"), self.tr("Échec de la mise à jour du produit lié."))
            else:
                QMessageBox.warning(self, self.tr("Erreur"), self.tr("Détails du produit lié introuvables."))
        except Exception as e:
            QMessageBox.critical(self, self.tr("Erreur DB"), self.tr("Erreur de modification du produit:\n{0}").format(str(e)))

    def remove_product(self):
        selected_row = self.products_table.currentRow()
        if selected_row < 0: return
        
        cpp_id_item = self.products_table.item(selected_row, 0)
        if not cpp_id_item: return
        client_project_product_id = cpp_id_item.data(Qt.UserRole) # This is client_project_product_id

        product_name_item = self.products_table.item(selected_row, 1)
        product_name = product_name_item.text() if product_name_item else self.tr("Inconnu")
        
        reply = QMessageBox.question(
            self, 
            self.tr("Confirmer Suppression"),
            self.tr("Êtes-vous sûr de vouloir supprimer le produit '{0}' de ce client/projet?").format(product_name),
            QMessageBox.Yes | QMessageBox.No, QMessageBox.No
        )
        
        if reply == QMessageBox.Yes:
            try:
                if db_manager.remove_product_from_client_or_project(client_project_product_id):
                    self.load_products()
                else:
                    QMessageBox.critical(self, self.tr("Erreur DB"), self.tr("Erreur de suppression du produit lié."))
            except Exception as e:
                QMessageBox.critical(self, self.tr("Erreur DB"), self.tr("Erreur de suppression du produit lié:\n{0}").format(str(e)))

    def load_products(self):
        self.products_table.setRowCount(0)
        client_uuid = self.client_info.get("client_id")
        if not client_uuid: return

        try:
            # Get products linked to this client (project_id=None for client-general products)
            # This returns a list of dicts, with joined info from Products table
            linked_products = db_manager.get_products_for_client_or_project(client_uuid, project_id=None)
            if linked_products is None: linked_products = []
            
            for row_idx, prod_link_data in enumerate(linked_products):
                self.products_table.insertRow(row_idx)
                
                # Store client_project_product_id for edit/delete
                id_item = QTableWidgetItem(str(prod_link_data.get('client_project_product_id')))
                id_item.setData(Qt.UserRole, prod_link_data.get('client_project_product_id'))
                self.products_table.setItem(row_idx, 0, id_item)
                
                self.products_table.setItem(row_idx, 1, QTableWidgetItem(prod_link_data.get('product_name', 'N/A')))
                self.products_table.setItem(row_idx, 2, QTableWidgetItem(prod_link_data.get('product_description', '')))
                
                qty_item = QTableWidgetItem(str(prod_link_data.get('quantity', 0)))
                qty_item.setTextAlignment(Qt.AlignRight | Qt.AlignVCenter)
                self.products_table.setItem(row_idx, 3, qty_item)
                
                effective_unit_price = prod_link_data.get('unit_price_override', prod_link_data.get('base_unit_price', 0.0))
                unit_price_item = QTableWidgetItem(f"€ {effective_unit_price:.2f}")
                unit_price_item.setTextAlignment(Qt.AlignRight | Qt.AlignVCenter)
                self.products_table.setItem(row_idx, 4, unit_price_item)
                
                total_price_item = QTableWidgetItem(f"€ {prod_link_data.get('total_price_calculated', 0.0):.2f}")
                total_price_item.setTextAlignment(Qt.AlignRight | Qt.AlignVCenter)
                self.products_table.setItem(row_idx, 5, total_price_item)
                
            self.products_table.resizeColumnsToContents()
            
        except Exception as e:
            QMessageBox.warning(self, self.tr("Erreur DB"), self.tr("Erreur de chargement des produits:\n{0}").format(str(e)))

# --- DOCX Population Logic ---
def populate_docx_template(docx_path, client_data):
    """
    Populates a .docx template with client data using placeholders.
    Placeholders should be in the format {{PLACEHOLDER_NAME}}.
    """
    try:
        document = Document(docx_path)

        placeholders = {
            "{{CLIENT_NAME}}": client_data.get('client_name', ''),
            "{{PROJECT_ID}}": client_data.get('project_identifier', ''),
            "{{COMPANY_NAME}}": client_data.get('company_name', ''),
            "{{NEED}}": client_data.get('need', ''),
            "{{COUNTRY}}": client_data.get('country', ''),
            "{{CITY}}": client_data.get('city', ''),
            "{{PRICE}}": str(client_data.get('price', 0)),
            "{{DATE}}": datetime.now().strftime('%Y-%m-%d'),
            # Add more placeholders as needed for other client_info fields:
            "{{STATUS}}": client_data.get('status', ''),
            "{{SELECTED_LANGUAGES}}": ", ".join(client_data.get('selected_languages', [])),
            "{{NOTES}}": client_data.get('notes', ''),
            "{{CREATION_DATE}}": client_data.get('creation_date', ''),
            "{{CATEGORY}}": client_data.get('category', ''),
            "{{PRIMARY_CONTACT_NAME}}": "", # Needs logic to fetch primary contact
        }

        # Placeholder for primary contact details - requires DB lookup or richer client_data
        # This is a simplified example; a real version might fetch primary contact name, email, phone
        # For now, we'll leave it to be manually filled or expanded later.

        # Replace in paragraphs
        for para in document.paragraphs:
            for key, value in placeholders.items():
                if key in para.text:
                    # Basic text replacement.
                    # This is a simplified version. For complex documents with formatting within placeholders,
                    # a run-by-run replacement is needed.
                    new_text = para.text.replace(key, value)
                    if para.text != new_text:
                         para.text = new_text # Assign back if changed

        # Replace in tables
        for table in document.tables:
            for row in table.rows:
                for cell in row.cells:
                    for para in cell.paragraphs:
                        for key, value in placeholders.items():
                            if key in para.text:
                                new_text = para.text.replace(key, value)
                                if para.text != new_text:
                                    para.text = new_text

        # Consider headers/footers if necessary (more complex)
        # for section in document.sections:
        #     for header_footer_type in [section.header, section.footer, section.first_page_header, section.first_page_footer]:
        #         if header_footer_type:
        #             for para in header_footer_type.paragraphs:
        #                 # ... replacement logic ...
        #             for table in header_footer_type.tables:
        #                 # ... replacement logic ...

        document.save(docx_path)
        print(f"DOCX template populated: {docx_path}")

    except Exception as e:
        print(f"Error populating DOCX template {docx_path}: {e}")
        # Re-raise or handle more gracefully depending on desired behavior
        raise


class StatisticsWidget(QWidget):
    def __init__(self, parent=None):
        super().__init__(parent)
        self.setup_ui()
        
    def setup_ui(self):
        layout = QHBoxLayout(self); layout.setContentsMargins(10, 5, 10, 5)
        # Titles are UI text, values are data
        stat_items_data = [ 
            (self.tr("Clients Totaux"), "total_label", "0", None),
            (self.tr("Valeur Totale"), "value_label", "0 €", None), # Currency format
            (self.tr("Projets en Cours"), "ongoing_label", "0", None),
            (self.tr("Projets Urgents"), "urgent_label", "0", "color: #e74c3c;")
        ]
        for title, attr_name, default_text, style in stat_items_data: 
            group = QGroupBox(title); group_layout = QVBoxLayout(group) 
            label = QLabel(default_text) # Default text is data-like here (a number)
            label.setFont(QFont("Arial", 16, QFont.Bold)); label.setAlignment(Qt.AlignCenter)
            if style: label.setStyleSheet(style)
            setattr(self, attr_name, label) 
            group_layout.addWidget(label); layout.addWidget(group)
        
    def update_stats(self):
        # conn = None # Old sqlite3 connection
        try:
            # conn = sqlite3.connect(DATABASE_NAME) # Old sqlite3 connection
            # cursor = conn.cursor() # Old sqlite3 connection
            
            all_clients = db_manager.get_all_clients()
            if all_clients is None: all_clients = []

            total_clients = len(all_clients)
            self.total_label.setText(str(total_clients))
            
            total_val = sum(c.get('price', 0) for c in all_clients if c.get('price') is not None)
            self.value_label.setText(f"{total_val:,.2f} €")
            
            status_en_cours_obj = db_manager.get_status_setting_by_name('En cours', 'Client')
            status_en_cours_id = status_en_cours_obj['status_id'] if status_en_cours_obj else None

            status_urgent_obj = db_manager.get_status_setting_by_name('Urgent', 'Client')
            status_urgent_id = status_urgent_obj['status_id'] if status_urgent_obj else None

            ongoing_count = 0
            if status_en_cours_id is not None:
                ongoing_count = sum(1 for c in all_clients if c.get('status_id') == status_en_cours_id)
            self.ongoing_label.setText(str(ongoing_count))
            
            urgent_count = 0
            if status_urgent_id is not None:
                urgent_count = sum(1 for c in all_clients if c.get('status_id') == status_urgent_id)
            self.urgent_label.setText(str(urgent_count))

            # Old SQL queries:
            # cursor.execute("SELECT COUNT(*) FROM Clients"); total_clients = cursor.fetchone()[0]
            # cursor.execute("SELECT SUM(price) FROM Clients"); total_val = cursor.fetchone()[0] or 0
            # cursor.execute("SELECT COUNT(*) FROM Clients WHERE status = 'En cours'"); ongoing_count = cursor.fetchone()[0]
            # cursor.execute("SELECT COUNT(*) FROM Clients WHERE status = 'Urgent'"); urgent_count = cursor.fetchone()[0]

        except Exception as e: # Catch generic db_manager errors or other issues
            print(f"Erreur de mise à jour des statistiques: {str(e)}")
        # finally:
            # if conn: conn.close() # Old sqlite3 connection

class StatusDelegate(QStyledItemDelegate):
    def paint(self, painter, option, index):
        status_name_for_delegate = index.data(Qt.UserRole) # This is the status name (text)
        bg_color_hex = "#95a5a6" # Default color

        if status_name_for_delegate:
            try:
                # Assuming status_type is 'Client' for this delegate context,
                # as this delegate is used in the client list.
                status_setting = db_manager.get_status_setting_by_name(status_name_for_delegate, 'Client')
                if status_setting and status_setting.get('color_hex'):
                    bg_color_hex = status_setting['color_hex']
            except Exception as e:
                print(f"Error fetching status color for delegate: {e}")
                # Keep default color if error
        
        painter.save()
        painter.fillRect(option.rect, QColor(bg_color_hex))
        
        bg_qcolor = QColor(bg_color_hex)
        text_qcolor = QColor(Qt.black) 
        if bg_qcolor.lightnessF() < 0.5: 
            text_qcolor = QColor(Qt.white)
        painter.setPen(text_qcolor)

        text_rect = option.rect.adjusted(5, 0, -5, 0) 
        painter.drawText(text_rect, Qt.AlignVCenter | Qt.AlignLeft, index.data(Qt.DisplayRole)) 
        painter.restore()

class DocumentManager(QMainWindow):
    def __init__(self):
        super().__init__()
        self.setWindowTitle(self.tr("Gestionnaire de Documents Client")); self.setGeometry(100, 100, 1200, 800)
        self.setWindowIcon(QIcon.fromTheme("folder-documents"))
        
        self.config = CONFIG 
        self.clients_data_map = {} 
        # self.project_management_widget_instance = None # Placeholder for PM widget
        # No longer just a placeholder, will be instantiated after setup_ui_main
        
        self.setup_ui_main() # This now sets up the QStackedWidget and documents_page_widget

        # Instantiate ProjectManagementDashboard here so it's ready
        # Passing None for current_user. main.py will need its own auth to pass a real user.
        self.project_management_widget_instance = ProjectManagementDashboard(parent=self, current_user=None)
        self.main_area_stack.addWidget(self.project_management_widget_instance)

        # Set initial view to documents
        self.main_area_stack.setCurrentWidget(self.documents_page_widget)

        self.create_actions_main() 
        self.create_menus_main() 
        self.load_clients_from_db()
        self.stats_widget.update_stats() 
        
        self.check_timer = QTimer(self)
        self.check_timer.timeout.connect(self.check_old_clients_routine) 
        self.check_timer.start(3600000) # Interval in ms, not user-facing text
        
    def setup_ui_main(self): 
        central_widget = QWidget(); self.setCentralWidget(central_widget)
        main_layout = QVBoxLayout(central_widget); main_layout.setContentsMargins(10,10,10,10); main_layout.setSpacing(10)
        
        self.stats_widget = StatisticsWidget(); main_layout.addWidget(self.stats_widget)

        # Create QStackedWidget for main content area
        self.main_area_stack = QStackedWidget()
        main_layout.addWidget(self.main_area_stack)

        # Original content page (documents view)
        self.documents_page_widget = QWidget()
        content_layout = QHBoxLayout(self.documents_page_widget) # This QHBoxLayout is now for the documents page
        
        left_panel = QWidget(); left_layout = QVBoxLayout(left_panel); left_layout.setContentsMargins(5,5,5,5)
        filter_search_layout = QHBoxLayout() 
        self.status_filter_combo = QComboBox(); self.status_filter_combo.addItem(self.tr("Tous les statuts"))
        self.load_statuses_into_filter_combo() # Loads data, check if any default items need tr
        self.status_filter_combo.currentIndexChanged.connect(self.filter_client_list_display) 
        filter_search_layout.addWidget(QLabel(self.tr("Filtrer par statut:")))
        filter_search_layout.addWidget(self.status_filter_combo)
        self.search_input_field = QLineEdit(); self.search_input_field.setPlaceholderText(self.tr("Rechercher client..."))
        self.search_input_field.textChanged.connect(self.filter_client_list_display) 
        filter_search_layout.addWidget(self.search_input_field); left_layout.addLayout(filter_search_layout)
        
        self.client_list_widget = QListWidget(); self.client_list_widget.setAlternatingRowColors(True) 
        self.client_list_widget.setItemDelegate(StatusDelegate(self.client_list_widget))
        self.client_list_widget.itemClicked.connect(self.handle_client_list_click) 
        self.client_list_widget.setContextMenuPolicy(Qt.CustomContextMenu)
        self.client_list_widget.customContextMenuRequested.connect(self.show_client_context_menu)
        left_layout.addWidget(self.client_list_widget)
        
        form_group_box = QGroupBox(self.tr("Ajouter un Nouveau Client")); form_vbox_layout = QVBoxLayout(form_group_box)
        creation_form_layout = QFormLayout(); creation_form_layout.setLabelAlignment(Qt.AlignRight) 
        
        self.client_name_input = QLineEdit(); self.client_name_input.setPlaceholderText(self.tr("Nom du client"))
        creation_form_layout.addRow(self.tr("Nom Client:"), self.client_name_input)
        self.company_name_input = QLineEdit(); self.company_name_input.setPlaceholderText(self.tr("Nom entreprise (optionnel)"))
        creation_form_layout.addRow(self.tr("Nom Entreprise:"), self.company_name_input)
        self.client_need_input = QLineEdit(); self.client_need_input.setPlaceholderText(self.tr("Besoin principal du client"))
        creation_form_layout.addRow(self.tr("Besoin Client:"), self.client_need_input)
        
        country_hbox_layout = QHBoxLayout(); self.country_select_combo = QComboBox() 
        self.country_select_combo.setEditable(True); self.country_select_combo.setInsertPolicy(QComboBox.NoInsert)
        self.country_select_combo.completer().setCompletionMode(QCompleter.PopupCompletion)
        self.country_select_combo.completer().setFilterMode(Qt.MatchContains)
        self.country_select_combo.currentTextChanged.connect(self.load_cities_for_country) 
        country_hbox_layout.addWidget(self.country_select_combo)
        self.add_country_button = QPushButton("+"); self.add_country_button.setFixedSize(30,30) 
        self.add_country_button.setToolTip(self.tr("Ajouter un nouveau pays"))
        self.add_country_button.clicked.connect(self.add_new_country_dialog) 
        country_hbox_layout.addWidget(self.add_country_button); creation_form_layout.addRow(self.tr("Pays Client:"), country_hbox_layout)
        
        city_hbox_layout = QHBoxLayout(); self.city_select_combo = QComboBox() 
        self.city_select_combo.setEditable(True); self.city_select_combo.setInsertPolicy(QComboBox.NoInsert)
        self.city_select_combo.completer().setCompletionMode(QCompleter.PopupCompletion)
        self.city_select_combo.completer().setFilterMode(Qt.MatchContains)
        city_hbox_layout.addWidget(self.city_select_combo)
        self.add_city_button = QPushButton("+"); self.add_city_button.setFixedSize(30,30) 
        self.add_city_button.setToolTip(self.tr("Ajouter une nouvelle ville"))
        self.add_city_button.clicked.connect(self.add_new_city_dialog) 
        city_hbox_layout.addWidget(self.add_city_button); creation_form_layout.addRow(self.tr("Ville Client:"), city_hbox_layout)
        
        self.project_id_input_field = QLineEdit(); self.project_id_input_field.setPlaceholderText(self.tr("Identifiant unique du projet"))
        creation_form_layout.addRow(self.tr("ID Projet:"), self.project_id_input_field)
        self.final_price_input = QDoubleSpinBox(); self.final_price_input.setPrefix("€ ") 
        self.final_price_input.setRange(0, 10000000); self.final_price_input.setValue(0)
        creation_form_layout.addRow(self.tr("Prix Final:"), self.final_price_input)
        self.language_select_combo = QComboBox() 
        self.language_select_combo.addItems([self.tr("Français uniquement (fr)"), self.tr("Arabe uniquement (ar)"), self.tr("Turc uniquement (tr)"), self.tr("Toutes les langues (fr, ar, tr)")])
        creation_form_layout.addRow(self.tr("Langues:"), self.language_select_combo)
        self.create_client_button = QPushButton(self.tr("Créer Client")); self.create_client_button.setIcon(QIcon.fromTheme("list-add"))
        self.create_client_button.setStyleSheet("QPushButton { background-color: #27ae60; color: white; font-weight: bold; padding: 10px; border-radius: 5px; } QPushButton:hover { background-color: #2ecc71; }")
        self.create_client_button.clicked.connect(self.execute_create_client) 
        creation_form_layout.addRow(self.create_client_button)
        form_vbox_layout.addLayout(creation_form_layout); left_layout.addWidget(form_group_box)
        content_layout.addWidget(left_panel, 1)
        
        self.client_tabs_widget = QTabWidget(); self.client_tabs_widget.setTabsClosable(True) 
        self.client_tabs_widget.tabCloseRequested.connect(self.close_client_tab) 
        content_layout.addWidget(self.client_tabs_widget, 2)

        self.main_area_stack.addWidget(self.documents_page_widget) # Add original content as first page
        # PM widget instantiated in __init__ and added to stack there

        self.load_countries_into_combo() 
        
    def create_actions_main(self): 
        self.settings_action = QAction(self.tr("Paramètres"), self); self.settings_action.triggered.connect(self.open_settings_dialog)
        self.template_action = QAction(self.tr("Gérer les Modèles"), self); self.template_action.triggered.connect(self.open_template_manager_dialog)
        self.status_action = QAction(self.tr("Gérer les Statuts"), self); self.status_action.triggered.connect(self.open_status_manager_dialog)
        self.exit_action = QAction(self.tr("Quitter"), self); self.exit_action.setShortcut("Ctrl+Q"); self.exit_action.triggered.connect(self.close)
        
        # Action for Project Management
        self.project_management_action = QAction(QIcon.fromTheme("preferences-system"), self.tr("Gestion de Projet"), self) # Added icon
        self.project_management_action.triggered.connect(self.show_project_management_view)

        # Action to go back to Documents view (optional, but good for navigation)
        self.documents_view_action = QAction(QIcon.fromTheme("folder-documents"), self.tr("Gestion Documents"), self)
        self.documents_view_action.triggered.connect(self.show_documents_view)

    def create_menus_main(self): 
        menu_bar = self.menuBar()

        file_menu = menu_bar.addMenu(self.tr("Fichier"))
        file_menu.addAction(self.settings_action); file_menu.addAction(self.template_action); file_menu.addAction(self.status_action)
        file_menu.addSeparator(); file_menu.addAction(self.exit_action)

        # Modules Menu
        modules_menu = menu_bar.addMenu(self.tr("Modules"))
        modules_menu.addAction(self.documents_view_action) # Action to switch to Documents
        modules_menu.addAction(self.project_management_action) # Action to switch to Project Management

        help_menu = menu_bar.addMenu(self.tr("Aide"))
        about_action = QAction(self.tr("À propos"), self); about_action.triggered.connect(self.show_about_dialog)
        help_menu.addAction(about_action)

    def show_project_management_view(self):
        # Instantiate on first click if not already done, or could be done in __init__
        # if self.project_management_widget_instance is None: # Instance is now created in __init__
            # Passing None for current_user as main.py doesn't have its own login currently
            # self.project_management_widget_instance = ProjectManagementDashboard(parent=self, current_user=None)
            # self.main_area_stack.addWidget(self.project_management_widget_instance)

        self.main_area_stack.setCurrentWidget(self.project_management_widget_instance)

    def show_documents_view(self): # Method to switch back to the document view
        self.main_area_stack.setCurrentWidget(self.documents_page_widget)
        
    def show_about_dialog(self): 
        QMessageBox.about(self, self.tr("À propos"), self.tr("<b>Gestionnaire de Documents Client</b><br><br>Version 4.0<br>Application de gestion de documents clients avec templates Excel.<br><br>Développé par Saadiya Management (Concept)"))
        
    def load_countries_into_combo(self):
        self.country_select_combo.clear()
        try:
            countries = db_manager.get_all_countries()
            if countries is None: countries = []
            for country_dict in countries:
                self.country_select_combo.addItem(country_dict['country_name'], country_dict.get('country_id')) # Store ID
        except Exception as e: # More generic exception catch
            QMessageBox.warning(self, self.tr("Erreur DB"), self.tr("Erreur de chargement des pays:\n{0}").format(str(e)))
            
    def load_cities_for_country(self, country_name_str): # country_name_str is the displayed text
        self.city_select_combo.clear()
        if not country_name_str:
            return

        selected_country_id = self.country_select_combo.currentData() # Get ID from combo item's data

        if selected_country_id is None: # Fallback if ID not found (e.g. user typed custom country)
            # Try to get country by name if ID is not available (e.g., user typed a new country name)
            country_obj_by_name = db_manager.get_country_by_name(country_name_str)
            if country_obj_by_name:
                selected_country_id = country_obj_by_name['country_id']
            else:
                # If country_name_str is from an editable combo box and not in DB, do nothing.
                return

        try:
            cities = db_manager.get_all_cities(country_id=selected_country_id)
            if cities is None: cities = []
            for city_dict in cities:
                self.city_select_combo.addItem(city_dict['city_name'], city_dict.get('city_id')) # Store ID
        except Exception as e: # More generic exception catch
            QMessageBox.warning(self, self.tr("Erreur DB"), self.tr("Erreur de chargement des villes:\n{0}").format(str(e)))
            
    def add_new_country_dialog(self):
        country_text, ok = QInputDialog.getText(self, self.tr("Nouveau Pays"), self.tr("Entrez le nom du nouveau pays:"))
        if ok and country_text.strip():
            try:
                country_name_to_add = country_text.strip()
                # db_manager.add_country returns the country_id (int) or None
                returned_country_id = db_manager.add_country({'country_name': country_name_to_add})

                if returned_country_id is not None:
                    # Country was successfully added or already existed and its ID was returned.
                    self.load_countries_into_combo() # Refresh the combo box
                    # Find the country by text to select it.
                    # The combo box items store country_id in UserRole, but findText works on display text.
                    index = self.country_select_combo.findText(country_name_to_add)
                    if index >= 0:
                        self.country_select_combo.setCurrentIndex(index)
                    # Check if the country was pre-existing by trying to get it by name again
                    # This is a bit redundant as add_country now handles the "already exists" case by returning its ID.
                    # We can simplify the user message.
                    # If we reach here, it means add_country gave us an ID.
                    # We don't need to explicitly show "Pays Existant" unless add_country itself printed it.
                    # The main goal is that the combo is updated and the correct item is selected.
                else:
                    # This case means db_manager.add_country returned None, indicating an unexpected error.
                    QMessageBox.critical(self, self.tr("Erreur DB"), self.tr("Erreur d'ajout du pays. La fonction add_country a retourné None. Vérifiez les logs."))

            except Exception as e: # Catch any other unexpected exceptions during the process
                QMessageBox.critical(self, self.tr("Erreur Inattendue"), self.tr("Une erreur inattendue est survenue lors de l'ajout du pays:\n{0}").format(str(e)))
                
    def add_new_city_dialog(self):
        current_country_name = self.country_select_combo.currentText()
        current_country_id = self.country_select_combo.currentData()

        if not current_country_id:
            QMessageBox.warning(self, self.tr("Pays Requis"), self.tr("Veuillez d'abord sélectionner un pays valide.")); return

        city_text, ok = QInputDialog.getText(self, self.tr("Nouvelle Ville"), self.tr("Entrez le nom de la nouvelle ville pour {0}:").format(current_country_name))
        if ok and city_text.strip():
            try:
                city_name_to_add = city_text.strip()
                city_data = {'country_id': current_country_id, 'city_name': city_name_to_add}

                returned_city_id = db_manager.add_city(city_data)

                if returned_city_id is not None:
                    # City was successfully added or already existed and its ID was returned.
                    self.load_cities_for_country(current_country_name) # Refresh the city combo for the current country
                    index = self.city_select_combo.findText(city_name_to_add)
                    if index >= 0:
                        self.city_select_combo.setCurrentIndex(index)
                    # No need for an explicit "Ville Existante" message here,
                    # as db.add_city now handles returning the ID of an existing city or a new one.
                    # If an ID is returned, the operation was successful from the main.py perspective.
                else:
                    # This means db_manager.add_city returned None, indicating an issue like missing country_id/city_name or a DB error.
                    # The db.add_city function itself prints specific errors for missing fields.
                    QMessageBox.critical(self, self.tr("Erreur DB"), self.tr("Erreur d'ajout de la ville. La fonction add_city a retourné None. Vérifiez les logs."))

            except Exception as e: # Catch any other unexpected exceptions
                QMessageBox.critical(self, self.tr("Erreur Inattendue"), self.tr("Une erreur inattendue est survenue lors de l'ajout de la ville:\n{0}").format(str(e)))
                
    def generate_new_client_id(self):
        # This function is no longer used to generate primary client IDs as db_manager.add_client handles UUID generation.
        # It can be removed or repurposed if a different kind of human-readable ID is needed elsewhere.
        # For now, it's effectively dead code if client_id is always the UUID.
        return f"LEGACY_ID_FORMAT_UNUSED_{int(datetime.now().timestamp())}"
                
    def execute_create_client(self): 
        client_name_val = self.client_name_input.text().strip() 
        company_name_val = self.company_name_input.text().strip()
        need_val = self.client_need_input.text().strip()

        country_id_val = self.country_select_combo.currentData() # This is country_id (int)
        country_name_for_folder = self.country_select_combo.currentText().strip() # For folder name consistency
        city_id_val = self.city_select_combo.currentData() # This is city_id (int)

        project_identifier_val = self.project_id_input_field.text().strip() # This is the TEXT project_identifier
        price_val = self.final_price_input.value()
        lang_option_text = self.language_select_combo.currentText()
        
        if not client_name_val or not country_id_val or not project_identifier_val:
            QMessageBox.warning(self, self.tr("Champs Requis"), self.tr("Nom client, Pays et ID Projet sont obligatoires.")); return
            
        lang_map_from_display = {
            self.tr("Français uniquement (fr)"): ["fr"], self.tr("Arabe uniquement (ar)"): ["ar"],
            self.tr("Turc uniquement (tr)"): ["tr"], self.tr("Toutes les langues (fr, ar, tr)"): ["fr", "ar", "tr"]
        }
        selected_langs_list = lang_map_from_display.get(lang_option_text, ["fr"])
        
        folder_name_str = f"{client_name_val}_{country_name_for_folder}_{project_identifier_val}".replace(" ", "_").replace("/", "-")
        base_folder_full_path = os.path.join(self.config["clients_dir"], folder_name_str) 
        
        # Check for existing folder path (which should be unique due to DB constraint on default_base_folder_path)
        if os.path.exists(base_folder_full_path):
            # It's possible the folder exists but the DB entry doesn't, or vice-versa if there was a past issue.
            # The DB check for unique default_base_folder_path in add_client is the more critical one.
            QMessageBox.warning(self, self.tr("Dossier Existant"),
                                self.tr("Un dossier client avec un chemin similaire existe déjà. Veuillez vérifier les détails ou choisir un ID Projet différent."))
            return

        # Determine default status_id for new clients
        default_status_name = "En cours" # Or fetch from a config/default setting
        status_setting_obj = db_manager.get_status_setting_by_name(default_status_name, 'Client')
        if not status_setting_obj or not status_setting_obj.get('status_id'):
            QMessageBox.critical(self, self.tr("Erreur Configuration"),
                                 self.tr("Statut par défaut '{0}' non trouvé pour les clients. Veuillez configurer les statuts.").format(default_status_name))
            return
        default_status_id = status_setting_obj['status_id']

        # Prepare data for db_manager.add_client
        client_data_for_db = {
            'client_name': client_name_val,
            'company_name': company_name_val if company_name_val else None,
            'primary_need_description': need_val,
            'project_identifier': project_identifier_val, # This is the TEXT field
            'country_id': country_id_val,
            'city_id': city_id_val if city_id_val else None,
            'default_base_folder_path': base_folder_full_path,
            'selected_languages': ",".join(selected_langs_list), # Stored as comma-separated string
            'price': price_val,
            'status_id': default_status_id,
            'category': 'Standard', # Default category or could be a form field
            'notes': '', # Default empty notes
            # 'created_by_user_id': self.get_current_user_id(), # TODO: Implement user tracking if available
        }

        actual_new_client_id = None # This will be the UUID returned by add_client
        new_project_id_central_db = None # This will be the UUID returned by add_project

        try:
            actual_new_client_id = db_manager.add_client(client_data_for_db)
            if not actual_new_client_id:
                # db_manager.add_client should ideally raise specific exceptions or return error codes
                # For now, assume unique constraint on project_identifier or default_base_folder_path failed
                QMessageBox.critical(self, self.tr("Erreur DB"),
                                     self.tr("Impossible de créer le client. L'ID de projet ou le chemin du dossier existe peut-être déjà, ou autre erreur de contrainte DB."))
                return

            # Create client directory structure
            os.makedirs(base_folder_full_path, exist_ok=True)
            for lang_code in selected_langs_list:
                os.makedirs(os.path.join(base_folder_full_path, lang_code), exist_ok=True)

            # --- Create associated project and tasks in the central database (app_data.db) ---
            project_status_planning_obj = db_manager.get_status_setting_by_name("Planning", "Project")
            project_status_id_for_pm = project_status_planning_obj['status_id'] if project_status_planning_obj else None

            if not project_status_id_for_pm:
                 QMessageBox.warning(self, self.tr("Erreur Configuration Projet"),
                                     self.tr("Statut de projet par défaut 'Planning' non trouvé. Le projet ne sera pas créé avec un statut initial."))

            project_data_for_db = {
                'client_id': actual_new_client_id, # Link to the newly created client
                'project_name': f"Projet pour {client_name_val}", # Default project name
                'description': f"Projet pour client: {client_name_val}. Besoin initial: {need_val}",
                'start_date': datetime.now().strftime("%Y-%m-%d"),
                'deadline_date': (datetime.now() + timedelta(days=60)).strftime("%Y-%m-%d"), # Default deadline
                'budget': 0.0, # Default budget
                'status_id': project_status_id_for_pm, # Can be None if not found
                'priority': 1 # Default priority (e.g., 0=Low, 1=Medium, 2=High)
                # 'manager_team_member_id': self.get_current_user_id(), # TODO: Assign project manager if applicable
            }
            new_project_id_central_db = db_manager.add_project(project_data_for_db)

            if new_project_id_central_db:
                QMessageBox.information(self, self.tr("Projet Créé (Central DB)"),
                                        self.tr("Un projet associé a été créé dans la base de données centrale pour {0}.").format(client_name_val))

                # Add standard tasks for the new project
                task_status_todo_obj = db_manager.get_status_setting_by_name("To Do", "Task")
                task_status_id_for_todo = task_status_todo_obj['status_id'] if task_status_todo_obj else None

                if not task_status_id_for_todo:
                    QMessageBox.warning(self, self.tr("Erreur Configuration Tâche"),
                                        self.tr("Statut de tâche par défaut 'To Do' non trouvé. Les tâches standard ne seront pas créées avec un statut initial."))

                standard_tasks = [
                    {"name": "Initial Client Consultation & Needs Assessment", "description": "Understand client requirements, objectives, target markets, and budget.", "priority_val": 2, "deadline_days": 3},
                    {"name": "Market Research & Analysis", "description": "Research target international markets, including competition, regulations, and cultural nuances.", "priority_val": 1, "deadline_days": 7},
                    # ... (add other standard tasks as before) ...
                    {"name": "Post-Sales Follow-up & Support", "description": "Follow up with the client after delivery.", "priority_val": 1, "deadline_days": 60}
                ]

                for task_item in standard_tasks:
                    task_deadline = (datetime.now() + timedelta(days=task_item["deadline_days"])).strftime("%Y-%m-%d")
                    db_manager.add_task({
                        'project_id': new_project_id_central_db,
                        'task_name': task_item["name"],
                        'description': task_item["description"],
                        'status_id': task_status_id_for_todo, # Can be None
                        'priority': task_item["priority_val"],
                        'due_date': task_deadline
                        # 'assignee_team_member_id': None, # TODO: Assign tasks if logic exists
                    })
                QMessageBox.information(self, self.tr("Tâches Créées (Central DB)"),
                                        self.tr("Des tâches standard ont été ajoutées au projet pour {0}.").format(client_name_val))
            else:
                QMessageBox.warning(self, self.tr("Erreur DB Projet"),
                                    self.tr("Le client a été créé, mais la création du projet associé dans la base de données centrale a échoué."))

            # --- Update UI ---
            # Reload client from DB to get all fields correctly for the UI map, including generated UUID and timestamps
            client_dict_from_db = db_manager.get_client_by_id(actual_new_client_id)
            if client_dict_from_db:
                # Fetch related names for UI display (Country, City, Status)
                country_obj = db_manager.get_country_by_id(client_dict_from_db.get('country_id')) if client_dict_from_db.get('country_id') else None
                city_obj = db_manager.get_city_by_id(client_dict_from_db.get('city_id')) if client_dict_from_db.get('city_id') else None
                status_obj = db_manager.get_status_setting_by_id(client_dict_from_db.get('status_id')) if client_dict_from_db.get('status_id') else None

                ui_map_data = {
                    "client_id": client_dict_from_db.get('client_id'), # UUID
                    "client_name": client_dict_from_db.get('client_name'),
                    "company_name": client_dict_from_db.get('company_name'),
                    "need": client_dict_from_db.get('primary_need_description'),
                    "country": country_obj['country_name'] if country_obj else "N/A",
                    "country_id": client_dict_from_db.get('country_id'),
                    "city": city_obj['city_name'] if city_obj else "N/A",
                    "city_id": client_dict_from_db.get('city_id'),
                    "project_identifier": client_dict_from_db.get('project_identifier'), # The text ID
                    "base_folder_path": client_dict_from_db.get('default_base_folder_path'),
                    "selected_languages": client_dict_from_db.get('selected_languages','').split(',') if client_dict_from_db.get('selected_languages') else [],
                    "price": client_dict_from_db.get('price'),
                    "notes": client_dict_from_db.get('notes'),
                    "status": status_obj['status_name'] if status_obj else "N/A",
                    "status_id": client_dict_from_db.get('status_id'),
                    "creation_date": client_dict_from_db.get('created_at','').split("T")[0] if client_dict_from_db.get('created_at') else "N/A", # Format date part
                    "category": client_dict_from_db.get('category')
                }
                self.clients_data_map[actual_new_client_id] = ui_map_data
                self.add_client_to_list_widget(ui_map_data) # Update client list display
            
            # Clear input fields
            self.client_name_input.clear(); self.company_name_input.clear(); self.client_need_input.clear()
            self.project_id_input_field.clear(); self.final_price_input.setValue(0)
            # Optionally reset country/city/language combos to default
            
            QMessageBox.information(self, self.tr("Client Créé"),
                                    self.tr("Client {0} créé avec succès (ID Interne: {1}).").format(client_name_val, actual_new_client_id))
            self.open_client_tab_by_id(actual_new_client_id) # Open the new client's tab
            self.stats_widget.update_stats() # Refresh statistics

        except OSError as e_os:
            QMessageBox.critical(self, self.tr("Erreur Dossier"), self.tr("Erreur de création du dossier client:\n{0}").format(str(e_os)))
            # Rollback: If client was added to DB but folder creation failed, delete client from DB
            if actual_new_client_id:
                 db_manager.delete_client(actual_new_client_id) # This will also cascade-delete related Project and Tasks if FKs are set up correctly
                 QMessageBox.information(self, self.tr("Rollback"), self.tr("Le client a été retiré de la base de données suite à l'erreur de création de dossier."))
        except Exception as e_db: # Catch other potential errors from db_manager calls or logic
            QMessageBox.critical(self, self.tr("Erreur Inattendue"), self.tr("Une erreur s'est produite lors de la création du client, du projet ou des tâches:\n{0}").format(str(e_db)))
            # Rollback: If client or project was added before a subsequent error
            if new_project_id_central_db and db_manager.get_project_by_id(new_project_id_central_db):
                db_manager.delete_project(new_project_id_central_db) # Cascade delete tasks
            if actual_new_client_id and db_manager.get_client_by_id(actual_new_client_id):
                 db_manager.delete_client(actual_new_client_id)
                 QMessageBox.information(self, self.tr("Rollback"), self.tr("Le client et le projet associé (si créé) ont été retirés de la base de données suite à l'erreur."))
            
    def load_clients_from_db(self):
        self.clients_data_map.clear()
        self.client_list_widget.clear()
        try:
            all_clients_dicts = db_manager.get_all_clients()
            if all_clients_dicts is None: all_clients_dicts = []

            all_clients_dicts.sort(key=lambda c: c.get('client_name', ''))

            for client_data in all_clients_dicts:
                country_name = "N/A"
                if client_data.get('country_id'):
                    country_obj = db_manager.get_country_by_id(client_data['country_id'])
                    if country_obj: country_name = country_obj['country_name']

                city_name = "N/A"
                if client_data.get('city_id'):
                    city_obj = db_manager.get_city_by_id(client_data['city_id'])
                    if city_obj: city_name = city_obj['city_name']

                status_name = "N/A"
                status_id_val = client_data.get('status_id')
                if status_id_val:
                    status_obj = db_manager.get_status_setting_by_id(status_id_val)
                    if status_obj: status_name = status_obj['status_name']

                adapted_client_dict = {
                    "client_id": client_data.get('client_id'),
                    "client_name": client_data.get('client_name'),
                    "company_name": client_data.get('company_name'),
                    "need": client_data.get('primary_need_description'),
                    "country": country_name,
                    "country_id": client_data.get('country_id'),
                    "city": city_name,
                    "city_id": client_data.get('city_id'),
                    "project_identifier": client_data.get('project_identifier'),
                    "base_folder_path": client_data.get('default_base_folder_path'),
                    "selected_languages": client_data.get('selected_languages', '').split(',') if client_data.get('selected_languages') else ['fr'],
                    "price": client_data.get('price', 0),
                    "notes": client_data.get('notes'),
                    "status": status_name,
                    "status_id": status_id_val,
                    "creation_date": client_data.get('created_at', '').split('T')[0] if client_data.get('created_at') else "N/A",
                    "category": client_data.get('category', 'Standard')
                }
                self.clients_data_map[adapted_client_dict["client_id"]] = adapted_client_dict
                self.add_client_to_list_widget(adapted_client_dict)
        except Exception as e:
            QMessageBox.critical(self, self.tr("Erreur DB"), self.tr("Erreur de chargement des clients:\n{0}").format(str(e)))
            
    def add_client_to_list_widget(self, client_dict_data): 
        item = QListWidgetItem(client_dict_data["client_name"])
        item.setData(Qt.UserRole, client_dict_data.get("status", "N/A"))  # Status name for StatusDelegate
        item.setData(Qt.UserRole + 1, client_dict_data["client_id"]) 
        self.client_list_widget.addItem(item)
            
    def filter_client_list_display(self): 
        search_term = self.search_input_field.text().lower() 
        selected_status_id = self.status_filter_combo.currentData() # This will be status_id or None

        self.client_list_widget.clear()
        for client_id_key, client_data_val in self.clients_data_map.items(): 
            if selected_status_id is not None:
                if client_data_val.get("status_id") != selected_status_id:
                    continue

            if search_term and not (search_term in client_data_val.get("client_name","").lower() or \
                                   search_term in client_data_val.get("project_identifier","").lower() or \
                                   search_term in client_data_val.get("company_name","").lower()): 
                continue
            self.add_client_to_list_widget(client_data_val)
            
    def load_statuses_into_filter_combo(self): 
        current_selection_data = self.status_filter_combo.currentData()
        self.status_filter_combo.clear()
        self.status_filter_combo.addItem(self.tr("Tous les statuts"), None) # UserData for "All" is None
        try:
            # Only load 'Client' type statuses for this combo
            client_statuses = db_manager.get_all_status_settings(status_type='Client')
            if client_statuses is None: client_statuses = []
            for status_dict in client_statuses:
                self.status_filter_combo.addItem(status_dict['status_name'], status_dict.get('status_id'))

            index = self.status_filter_combo.findData(current_selection_data)
            if index != -1:
                self.status_filter_combo.setCurrentIndex(index)
            # If not found by ID (e.g. "Tous les statuts" was selected), it defaults to index 0 ("Tous les statuts")

        except Exception as e: # More generic error catch
            print(self.tr("Erreur chargement statuts pour filtre: {0}").format(str(e)))
            
    def handle_client_list_click(self, item): 
        client_id_val = item.data(Qt.UserRole + 1) 
        if client_id_val: self.open_client_tab_by_id(client_id_val)
        
    def open_client_tab_by_id(self, client_id_to_open): 
        client_data_to_show = self.clients_data_map.get(client_id_to_open) 
        if not client_data_to_show: return

        for i in range(self.client_tabs_widget.count()):
            tab_widget_ref = self.client_tabs_widget.widget(i) 
            if hasattr(tab_widget_ref, 'client_info') and tab_widget_ref.client_info["client_id"] == client_id_to_open:
                self.client_tabs_widget.setCurrentIndex(i); return
                
        client_detail_widget = ClientWidget(client_data_to_show, self.config, self) 
        tab_idx = self.client_tabs_widget.addTab(client_detail_widget, client_data_to_show["client_name"]) 
        self.client_tabs_widget.setCurrentIndex(tab_idx)
            
    def close_client_tab(self, index): 
        widget_to_close = self.client_tabs_widget.widget(index) 
        if widget_to_close: widget_to_close.deleteLater()
        self.client_tabs_widget.removeTab(index)
        
    def show_client_context_menu(self, pos):
        list_item = self.client_list_widget.itemAt(pos) 
        if not list_item: return
        client_id_val = list_item.data(Qt.UserRole + 1) 
        client_name_val = self.clients_data_map[client_id_val]["client_name"] if client_id_val in self.clients_data_map else self.tr("N/A")

        menu = QMenu()
        open_action = menu.addAction(self.tr("Ouvrir Fiche Client")); open_action.triggered.connect(lambda: self.open_client_tab_by_id(client_id_val))
        open_folder_action = menu.addAction(self.tr("Ouvrir Dossier Client")); open_folder_action.triggered.connect(lambda: self.open_client_folder_fs(client_id_val))
        menu.addSeparator()
        archive_action = menu.addAction(self.tr("Archiver Client")); archive_action.triggered.connect(lambda: self.set_client_status_archived(client_id_val))
        delete_action = menu.addAction(self.tr("Supprimer Client")); delete_action.triggered.connect(lambda: self.delete_client_permanently(client_id_val))
        menu.exec_(self.client_list_widget.mapToGlobal(pos))
        
    def open_client_folder_fs(self, client_id_val): 
        if client_id_val in self.clients_data_map:
            QDesktopServices.openUrl(QUrl.fromLocalFile(self.clients_data_map[client_id_val]["base_folder_path"]))
            
    def set_client_status_archived(self, client_id_val): 
        if client_id_val not in self.clients_data_map: return
        # conn = None # Old sqlite3
        try:
            # conn = sqlite3.connect(DATABASE_NAME) # Old sqlite3
            # cursor = conn.cursor() # Old sqlite3
            # cursor.execute("UPDATE Clients SET status = 'Archivé' WHERE client_id = ?", (client_id_val,)) # Old sqlite3
            # conn.commit() # Old sqlite3

            status_archived_obj = db_manager.get_status_setting_by_name('Archivé', 'Client')
            if not status_archived_obj:
                QMessageBox.critical(self, self.tr("Erreur Configuration"),
                                     self.tr("Statut 'Archivé' non trouvé. Veuillez configurer les statuts."))
                return

            archived_status_id = status_archived_obj['status_id']
            updated = db_manager.update_client(client_id_val, {'status_id': archived_status_id})

            if updated:
                self.clients_data_map[client_id_val]["status"] = "Archivé" # Keep UI display name consistent
                self.clients_data_map[client_id_val]["status_id"] = archived_status_id # Update status_id in local map
                self.filter_client_list_display()
                for i in range(self.client_tabs_widget.count()):
                    tab_w = self.client_tabs_widget.widget(i)
                    if hasattr(tab_w, 'client_info') and tab_w.client_info["client_id"] == client_id_val:
                        tab_w.status_combo.setCurrentText("Archivé")
                        break
                self.stats_widget.update_stats()
                QMessageBox.information(self, self.tr("Client Archivé"),
                                        self.tr("Le client '{0}' a été archivé.").format(self.clients_data_map[client_id_val]['client_name']))
            else:
                QMessageBox.critical(self, self.tr("Erreur DB"),
                                     self.tr("Erreur d'archivage du client. Vérifiez les logs."))

        except Exception as e: # Catch generic db_manager errors or other issues
            QMessageBox.critical(self, self.tr("Erreur DB"), self.tr("Erreur d'archivage du client:\n{0}").format(str(e)))
        # finally:
            # if conn: conn.close() # Old sqlite3
            
    def delete_client_permanently(self, client_id_val): 
        if client_id_val not in self.clients_data_map: return
        client_name_val = self.clients_data_map[client_id_val]['client_name']
        client_folder_path = self.clients_data_map[client_id_val]["base_folder_path"]

        reply = QMessageBox.question(
            self,
            self.tr("Confirmer Suppression"),
            self.tr("Supprimer '{0}'?\nCeci supprimera le client de la base de données (les contacts liés seront détachés mais pas supprimés globalement) et son dossier de fichiers (si possible).\nCette action est irréversible.").format(client_name_val),
            QMessageBox.Yes | QMessageBox.No,
            QMessageBox.No
        )
        if reply == QMessageBox.Yes:
            # conn = None # Old sqlite3
            try:
                # conn = sqlite3.connect(DATABASE_NAME) # Old sqlite3
                # cursor = conn.cursor() # Old sqlite3
                # cursor.execute("DELETE FROM Clients WHERE client_id = ?", (client_id_val,)) # Old sqlite3
                # cursor.execute("DELETE FROM Contacts WHERE client_id = ?", (client_id_val,)) # Old, and incorrect schema assumption
                # conn.commit() # Old sqlite3

                deleted_from_db = db_manager.delete_client(client_id_val)
                
                if deleted_from_db:
                    if os.path.exists(client_folder_path):
                        shutil.rmtree(client_folder_path, ignore_errors=True)

                    del self.clients_data_map[client_id_val]
                    self.filter_client_list_display()
                    for i in range(self.client_tabs_widget.count()):
                        if hasattr(self.client_tabs_widget.widget(i), 'client_info') and \
                           self.client_tabs_widget.widget(i).client_info["client_id"] == client_id_val:
                            self.close_client_tab(i); break
                    self.stats_widget.update_stats()
                    QMessageBox.information(self, self.tr("Client Supprimé"),
                                            self.tr("Client '{0}' supprimé avec succès.").format(client_name_val))
                else:
                    QMessageBox.critical(self, self.tr("Erreur DB"),
                                         self.tr("Erreur lors de la suppression du client de la base de données. Le dossier n'a pas été supprimé."))

            # except sqlite3.Error as e: QMessageBox.critical(self, "Erreur DB", f"Erreur DB suppression client:\n{str(e)}") # Old sqlite3 error
            except OSError as e_os:
                QMessageBox.critical(self, self.tr("Erreur Dossier"),
                                     self.tr("Le client a été supprimé de la base de données, mais une erreur est survenue lors de la suppression de son dossier:\n{0}").format(str(e_os)))
                # Update UI anyway as DB deletion was successful before OS error
                del self.clients_data_map[client_id_val]
                self.filter_client_list_display()
                for i in range(self.client_tabs_widget.count()):
                    if hasattr(self.client_tabs_widget.widget(i), 'client_info') and \
                       self.client_tabs_widget.widget(i).client_info["client_id"] == client_id_val:
                        self.close_client_tab(i); break
                self.stats_widget.update_stats()
            except Exception as e_db: # Catch generic db_manager errors or other issues
                 QMessageBox.critical(self, self.tr("Erreur DB"),
                                      self.tr("Erreur lors de la suppression du client:\n{0}").format(str(e_db)))
            # finally:
                # if conn: conn.close() # Old sqlite3
                
    def check_old_clients_routine(self): 
        # conn = None # Old sqlite3
        try:
            # conn = sqlite3.connect(DATABASE_NAME) # Old sqlite3
            # cursor = conn.cursor() # Old sqlite3
            reminder_days_val = self.config.get("default_reminder_days", 30) 

            # Fetch status IDs for 'Archivé' and 'Complété'
            s_archived_obj = db_manager.get_status_setting_by_name('Archivé', 'Client')
            s_archived_id = s_archived_obj['status_id'] if s_archived_obj else -1 # Use an invalid ID if not found to avoid matching None

            s_complete_obj = db_manager.get_status_setting_by_name('Complété', 'Client')
            s_complete_id = s_complete_obj['status_id'] if s_complete_obj else -2 # Use another invalid ID

            all_clients = db_manager.get_all_clients()
            if all_clients is None: all_clients = []

            old_clients_to_notify = []
            cutoff_date = datetime.now() - timedelta(days=reminder_days_val)

            for client in all_clients:
                if client.get('status_id') not in [s_archived_id, s_complete_id]:
                    creation_date_str = client.get('created_at') # Format 'YYYY-MM-DDTHH:MM:SS.ffffffZ' or similar
                    if creation_date_str:
                        try:
                            # Attempt to parse with common ISO formats, handling potential 'Z'
                            if 'T' in creation_date_str and '.' in creation_date_str: # More precise format
                                client_creation_date = datetime.fromisoformat(creation_date_str.split('.')[0]) # Remove microseconds for simplicity
                            elif 'T' in creation_date_str: # Format like 'YYYY-MM-DDTHH:MM:SS'
                                 client_creation_date = datetime.fromisoformat(creation_date_str.replace('Z', ''))
                            else: # Simpler date format like 'YYYY-MM-DD'
                                client_creation_date = datetime.strptime(creation_date_str, "%Y-%m-%d")

                            if client_creation_date <= cutoff_date:
                                old_clients_to_notify.append({
                                    'client_id': client.get('client_id'),
                                    'client_name': client.get('client_name'),
                                    'creation_date_str': client_creation_date.strftime("%Y-%m-%d") # For display
                                })
                        except ValueError as ve:
                            print(f"Could not parse creation_date '{creation_date_str}' for client {client.get('client_id')}: {ve}")
                            continue # Skip this client if date is unparseable

            # Old SQL query:
            # cursor.execute(f"SELECT client_id, client_name, creation_date FROM Clients WHERE status NOT IN ('Archivé', 'Complété') AND date(creation_date) <= date('now', '-{reminder_days_val} days')")
            # old_clients_list = cursor.fetchall()

            if old_clients_to_notify:
                client_names_str = "\n".join([f"- {c['client_name']} (créé le {c['creation_date_str']})" for c in old_clients_to_notify])
                reply = QMessageBox.question(
                    self,
                    self.tr("Clients Anciens Actifs"),
                    self.tr("Les clients suivants sont actifs depuis plus de {0} jours:\n{1}\n\nVoulez-vous les archiver?").format(reminder_days_val, client_names_str),
                    QMessageBox.Yes | QMessageBox.No,
                    QMessageBox.No
                )
                if reply == QMessageBox.Yes:
                    for c_info in old_clients_to_notify:
                        self.set_client_status_archived(c_info['client_id']) # This method now uses db_manager

        except Exception as e: # Catch generic db_manager or other errors
            print(f"Erreur vérification clients anciens: {str(e)}")
        # finally:
            # if conn: conn.close() # Old sqlite3
            
    def open_settings_dialog(self): 
        dialog = SettingsDialog(self.config, self)
        if dialog.exec_() == QDialog.Accepted:
            new_conf = dialog.get_config() 
            self.config.update(new_conf)
            save_config(self.config) 
            os.makedirs(self.config["templates_dir"], exist_ok=True) 
            os.makedirs(self.config["clients_dir"], exist_ok=True)
            QMessageBox.information(self, "Paramètres Sauvegardés", "Nouveaux paramètres enregistrés.")
            
    def open_template_manager_dialog(self): TemplateDialog(self).exec_() 
        
    def open_status_manager_dialog(self): 
        QMessageBox.information(self, "Gestion des Statuts", "Fonctionnalité de gestion des statuts personnalisés à implémenter (e.g., via un nouveau QDialog).")
            
    def closeEvent(self, event): 
        save_config(self.config) 
        super().closeEvent(event)

class SettingsDialog(QDialog):
    def __init__(self, current_config, parent=None): 
        super().__init__(parent)
        self.setWindowTitle(self.tr("Paramètres de l'Application")); self.setMinimumSize(500, 400)
        self.current_config_data = current_config 
        self.setup_ui_settings() 
        
    def setup_ui_settings(self): 
        layout = QVBoxLayout(self); tabs_widget = QTabWidget(); layout.addWidget(tabs_widget) 
        
        general_tab_widget = QWidget(); general_form_layout = QFormLayout(general_tab_widget) 
        self.templates_dir_input = QLineEdit(self.current_config_data["templates_dir"]) 
        templates_browse_btn = QPushButton(self.tr("Parcourir...")); templates_browse_btn.clicked.connect(lambda: self.browse_directory_for_input(self.templates_dir_input, self.tr("Sélectionner dossier modèles")))
        templates_dir_layout = QHBoxLayout(); templates_dir_layout.addWidget(self.templates_dir_input); templates_dir_layout.addWidget(templates_browse_btn) 
        general_form_layout.addRow(self.tr("Dossier des Modèles:"), templates_dir_layout)
        
        self.clients_dir_input = QLineEdit(self.current_config_data["clients_dir"]) 
        clients_browse_btn = QPushButton(self.tr("Parcourir...")); clients_browse_btn.clicked.connect(lambda: self.browse_directory_for_input(self.clients_dir_input, self.tr("Sélectionner dossier clients")))
        clients_dir_layout = QHBoxLayout(); clients_dir_layout.addWidget(self.clients_dir_input); clients_dir_layout.addWidget(clients_browse_btn) 
        general_form_layout.addRow(self.tr("Dossier des Clients:"), clients_dir_layout)

        self.interface_lang_combo = QComboBox()
        # Supported languages: French, English, Arabic, Turkish, Portuguese
        self.lang_display_to_code = {
            self.tr("Français (fr)"): "fr",
            self.tr("English (en)"): "en",
            self.tr("العربية (ar)"): "ar",
            self.tr("Türkçe (tr)"): "tr",
            self.tr("Português (pt)"): "pt"
        }
        self.interface_lang_combo.addItems(list(self.lang_display_to_code.keys()))

        current_lang_code = self.current_config_data.get("language", "fr") # Default to 'fr' if not set
        
        # Find the display text for the current language code to set the combo box
        # This creates a reverse mapping from code to display text for initial setting
        code_to_display_text = {code: display for display, code in self.lang_display_to_code.items()}

        current_display_text = code_to_display_text.get(current_lang_code)
        if current_display_text:
            self.interface_lang_combo.setCurrentText(current_display_text)
        else:
            # Fallback if current_lang_code from config isn't in our map (e.g. old config value)
            # Set to French display text by default
            french_display_text = code_to_display_text.get("fr", list(self.lang_display_to_code.keys())[0]) # Get "Français (fr)" or first item
            self.interface_lang_combo.setCurrentText(french_display_text)

        general_form_layout.addRow(self.tr("Langue Interface (redémarrage requis):"), self.interface_lang_combo)
        
        self.reminder_days_spinbox = QSpinBox(); self.reminder_days_spinbox.setRange(1, 365) 
        self.reminder_days_spinbox.setValue(self.current_config_data.get("default_reminder_days", 30))
        general_form_layout.addRow(self.tr("Jours avant rappel client ancien:"), self.reminder_days_spinbox)
        tabs_widget.addTab(general_tab_widget, self.tr("Général"))
        
        email_tab_widget = QWidget(); email_form_layout = QFormLayout(email_tab_widget) 
        self.smtp_server_input_field = QLineEdit(self.current_config_data.get("smtp_server", "")) 
        email_form_layout.addRow(self.tr("Serveur SMTP:"), self.smtp_server_input_field)
        self.smtp_port_spinbox = QSpinBox(); self.smtp_port_spinbox.setRange(1, 65535) 
        self.smtp_port_spinbox.setValue(self.current_config_data.get("smtp_port", 587))
        email_form_layout.addRow(self.tr("Port SMTP:"), self.smtp_port_spinbox)
        self.smtp_user_input_field = QLineEdit(self.current_config_data.get("smtp_user", "")) 
        email_form_layout.addRow(self.tr("Utilisateur SMTP:"), self.smtp_user_input_field)
        self.smtp_pass_input_field = QLineEdit(self.current_config_data.get("smtp_password", "")) 
        self.smtp_pass_input_field.setEchoMode(QLineEdit.Password)
        email_form_layout.addRow(self.tr("Mot de passe SMTP:"), self.smtp_pass_input_field)
        tabs_widget.addTab(email_tab_widget, self.tr("Email"))
        
        dialog_button_box = QDialogButtonBox(QDialogButtonBox.Ok | QDialogButtonBox.Cancel)
        dialog_button_box.button(QDialogButtonBox.Ok).setText(self.tr("OK"))
        dialog_button_box.button(QDialogButtonBox.Cancel).setText(self.tr("Annuler"))
        dialog_button_box.accepted.connect(self.accept); dialog_button_box.rejected.connect(self.reject)
        layout.addWidget(dialog_button_box)
        
    def browse_directory_for_input(self, line_edit_target, dialog_title):
        dir_path = QFileDialog.getExistingDirectory(self, dialog_title, line_edit_target.text())
        if dir_path: line_edit_target.setText(dir_path)
            
    def get_config(self):
        # Get the current display text from combo box and map it back to language code
        selected_lang_display_text = self.interface_lang_combo.currentText()
        language_code = self.lang_display_to_code.get(selected_lang_display_text, "fr") # Default to fr if something goes wrong
        return {
            "templates_dir": self.templates_dir_input.text(), "clients_dir": self.clients_dir_input.text(),
            "language": language_code,
            "default_reminder_days": self.reminder_days_spinbox.value(),
            "smtp_server": self.smtp_server_input_field.text(), "smtp_port": self.smtp_port_spinbox.value(),
            "smtp_user": self.smtp_user_input_field.text(), "smtp_password": self.smtp_pass_input_field.text()
        }

def main():
    if hasattr(Qt, 'AA_EnableHighDpiScaling'): QApplication.setAttribute(Qt.AA_EnableHighDpiScaling, True)
    if hasattr(Qt, 'AA_UseHighDpiPixmaps'): QApplication.setAttribute(Qt.AA_UseHighDpiPixmaps, True)

    # Determine language for translations
    language_code = CONFIG.get("language", QLocale.system().name().split('_')[0]) # Default to system or 'en' if system locale is odd

    app = QApplication(sys.argv)
    app.setApplicationName("ClientDocManager")
    app.setStyle("Fusion")

    # Setup translations
    translator = QTranslator()
    translation_path = os.path.join(APP_ROOT_DIR, "translations", f"app_{language_code}.qm")
    if translator.load(translation_path):
        app.installTranslator(translator)
    else:
        print(f"Failed to load custom translation for {language_code} from {translation_path}")
        # Fallback or load default internal strings if needed

    qt_translator = QTranslator()
    qt_translation_path = QLibraryInfo.location(QLibraryInfo.TranslationsPath)
    if qt_translator.load(QLocale(language_code), "qtbase", "_", qt_translation_path):
        app.installTranslator(qt_translator)
    else:
        print(f"Failed to load Qt base translations for {language_code} from {qt_translation_path}")

    # Create new template directories and copy French templates
    TARGET_LANGS_TO_POPULATE = ["en", "pt"] # Only populate these new ones
    SOURCE_LANG_DIR_CODE = "fr"
    base_templates_dir = CONFIG["templates_dir"]
    source_lang_full_path = os.path.join(base_templates_dir, SOURCE_LANG_DIR_CODE)

    if os.path.exists(source_lang_full_path):
        for target_lang_code in TARGET_LANGS_TO_POPULATE:
            target_lang_dir_path = os.path.join(base_templates_dir, target_lang_code)
            os.makedirs(target_lang_dir_path, exist_ok=True)

            for filename in os.listdir(source_lang_full_path):
                source_file = os.path.join(source_lang_full_path, filename)
                destination_file = os.path.join(target_lang_dir_path, filename)
                if os.path.isfile(source_file): # Ensure it's a file
                    # Copy only if the destination file doesn't already exist for these specific target languages
                    # For 'ar' and 'tr', we assume they might have been populated by previous logic or manually
                    if not os.path.exists(destination_file):
                        try:
                            shutil.copy2(source_file, destination_file)
                            print(f"Copied '{filename}' to '{target_lang_code}' directory.")
                        except Exception as e:
                            print(f"Error copying '{filename}' to '{target_lang_code}': {e}")
    else:
        print(f"Source French template directory '{source_lang_full_path}' does not exist. Cannot copy templates.")


    templates_root_dir = CONFIG["templates_dir"]
    # Update default_langs to include all supported languages for initial template check/creation
    # The original default_langs was ["fr", "ar", "tr"]. Now it should be all languages supported by TemplateDialog.
    # This part ensures that if any default Excel/Word templates are missing for *any* language dir, they are created.
    # This might be redundant if the copying above already populates "en" and "pt" and if "ar", "tr" are expected to be handled.
    # However, this ensures that at least the basic structure (empty files or from default_templates_data) exists.
    all_supported_template_langs = ["fr", "en", "ar", "tr", "pt"]
    
    default_templates_data = {
        SPEC_TECH_TEMPLATE_NAME: pd.DataFrame({'Section': ["Info Client", "Détails Tech"], 'Champ': ["Nom:", "Exigence:"], 'Valeur': ["{NOM_CLIENT}", ""]}),
        PROFORMA_TEMPLATE_NAME: pd.DataFrame({'Article': ["Produit A"], 'Qté': [1], 'PU': [10.0], 'Total': [10.0]}),
        CONTRAT_VENTE_TEMPLATE_NAME: pd.DataFrame({'Clause': ["Objet"], 'Description': ["Vente de ..."]}),
        PACKING_LISTE_TEMPLATE_NAME: pd.DataFrame({'Colis': [1], 'Contenu': ["Marchandise X"], 'Poids': [5.0]})
    }

    for lang_code in all_supported_template_langs:
        lang_specific_dir = os.path.join(templates_root_dir, lang_code)
        os.makedirs(lang_specific_dir, exist_ok=True)
        for template_file_name, df_content in default_templates_data.items(): 
            template_full_path = os.path.join(lang_specific_dir, template_file_name) 
            created_file_on_disk = False
            if not os.path.exists(template_full_path):
                try:
                    df_content.to_excel(template_full_path, index=False)
                    print(f"Created default template file: {template_full_path}")
                    created_file_on_disk = True
                except Exception as e:
                    print(f"Erreur création template file {template_file_name} pour {lang_code}: {str(e)}")

            # Regardless of whether it was just created or already existed, try to register in DB
            # Determine template name and type from filename for registration
            template_name_for_db = "Unknown Template"
            if template_file_name == SPEC_TECH_TEMPLATE_NAME:
                template_name_for_db = "Spécification Technique (Défaut)"
            elif template_file_name == PROFORMA_TEMPLATE_NAME:
                template_name_for_db = "Proforma (Défaut)"
            elif template_file_name == CONTRAT_VENTE_TEMPLATE_NAME:
                template_name_for_db = "Contrat de Vente (Défaut)"
            elif template_file_name == PACKING_LISTE_TEMPLATE_NAME:
                template_name_for_db = "Packing Liste (Défaut)"

            template_metadata = {
                'template_name': template_name_for_db,
                'template_type': 'document_excel', # Assuming all these defaults are Excel
                'language_code': lang_code,
                'base_file_name': template_file_name,
                'description': f"Modèle Excel par défaut pour {template_name_for_db} en {lang_code}.",
                'category': "Général",
                'is_default_for_type_lang': True
            }
            db_template_id = db_manager.add_default_template_if_not_exists(template_metadata)
            if db_template_id:
                if created_file_on_disk:
                    print(f"Successfully registered new default template '{template_name_for_db}' ({lang_code}) in DB with ID: {db_template_id}")
                # else: # File already existed, but ensure it's in DB
                    # print(f"Ensured default template '{template_name_for_db}' ({lang_code}) is registered in DB with ID: {db_template_id}")
            # else: # Error during DB registration
                # print(f"Failed to register default template '{template_name_for_db}' ({lang_code}) in DB.")
    
    main_window = DocumentManager() 
    main_window.show()
    sys.exit(app.exec_())

if __name__ == "__main__":
    main()<|MERGE_RESOLUTION|>--- conflicted
+++ resolved
@@ -36,7 +36,6 @@
 from docx import Document # Added for .docx support
 from datetime import datetime # Ensure datetime is explicitly imported if not already for populate_docx_template
 from projectManagement import MainDashboard as ProjectManagementDashboard # Added for integration
-import sqlite3
 
 # --- Configuration & Database ---
 CONFIG_DIR_NAME = "ClientDocumentManager"
@@ -261,7 +260,6 @@
         try:
             # First, copy the file
             shutil.copy(file_path, target_path)
-<<<<<<< HEAD
 
             # Then, add metadata to database via db_manager
             new_template_id = db_manager.add_template(template_metadata)
@@ -303,21 +301,6 @@
 
         except Exception as e: # Catch errors from shutil.copy or other unexpected issues
             QMessageBox.critical(self, self.tr("Erreur"), self.tr("Erreur lors de l'ajout du modèle (fichier ou DB):\n{0}").format(str(e)))
-=======
-            conn = sqlite3.connect(DATABASE_NAME)
-            cursor = conn.cursor()
-            cursor.execute(
-                "INSERT INTO Templates (name, file_name, language, is_default) VALUES (?, ?, ?, 0)",
-                (name.strip(), base_file_name, lang) 
-            )
-            conn.commit()
-            self.load_templates()
-            QMessageBox.information(self, self.tr("Succès"), self.tr("Modèle ajouté avec succès."))
-        except Exception as e:
-            QMessageBox.critical(self, self.tr("Erreur"), self.tr("Erreur lors de l'ajout du modèle:\n{0}").format(str(e)))
-        finally:
-            if conn: conn.close()
->>>>>>> 8b76d3e8
             
     def edit_template(self): 
         item = self.template_list.currentItem()
