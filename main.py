--- conflicted
+++ resolved
@@ -3714,11 +3714,8 @@
             # else: # Error during DB registration
                 # print(f"Failed to register default template '{template_name_for_db}' ({lang_code}) in DB.")
 
-<<<<<<< HEAD
-=======
-
-
->>>>>>> f5367d16
+
+
     # HTML Templates Metadata and Registration
     DEFAULT_HTML_TEMPLATES_METADATA = [
         {
@@ -3760,41 +3757,6 @@
 
     html_template_languages = ["fr", "en", "ar", "tr", "pt"]
     # templates_root_dir is already defined above for Excel templates, can reuse
-<<<<<<< HEAD
-
-    print("\n--- Starting HTML Template Registration ---")
-    html_category_id = db_manager.add_template_category("Documents HTML", "Modèles de documents basés sur HTML.")
-    if html_category_id is None:
-        print("CRITICAL ERROR: Could not create or find the 'Documents HTML' category. HTML templates may not be added correctly.")
-        # Potentially exit or handle this error, for now, registration will likely fail if category_id is strictly needed by add_default_template_if_not_exists
-
-    for html_meta in DEFAULT_HTML_TEMPLATES_METADATA:
-        for lang_code in html_template_languages:
-            template_file_path = os.path.join(templates_root_dir, lang_code, html_meta['base_file_name'])
-
-            if os.path.exists(template_file_path):
-                db_template_name = f"{html_meta['display_name_fr']} ({lang_code.upper()})"
-
-                template_data_for_db = {
-                    'template_name': db_template_name,
-                    'template_type': html_meta['template_type'],
-                    'language_code': lang_code,
-                    'base_file_name': html_meta['base_file_name'],
-                    'description': html_meta['description_fr'],
-                    'category_name': html_meta['category_name'], # add_default_template_if_not_exists handles resolving this to category_id
-                    'is_default_for_type_lang': True if lang_code == 'fr' else False
-                }
-
-                template_id = db_manager.add_default_template_if_not_exists(template_data_for_db)
-                if template_id:
-                    print(f"SUCCESS: HTML Template '{db_template_name}' (Type: {html_meta['template_type']}, Lang: {lang_code}) processed. DB ID: {template_id}")
-                else:
-                    print(f"INFO: HTML Template '{db_template_name}' (Type: {html_meta['template_type']}, Lang: {lang_code}) processing complete (may already exist or error).")
-            else:
-                print(f"SKIP: HTML Template file not found at '{template_file_path}'. Cannot register.")
-    print("--- HTML Template Registration Finished ---")
-=======
->>>>>>> f5367d16
     
     print("\n--- Starting HTML Template Registration ---")
     html_category_id = db_manager.add_template_category("Documents HTML", "Modèles de documents basés sur HTML.")
@@ -3833,4 +3795,4 @@
     sys.exit(app.exec_())
 
 if __name__ == "__main__":
-    main_app_entry_point() # Corrected to call the actual function name+    main()