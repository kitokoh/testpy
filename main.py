# -*- coding: utf-8 -*-
import sys
import os
import logging # For main.py's own logging needs, and for translator parts if setup_logging isn't called first

# Core PyQt5 imports for application execution
from PyQt5.QtWidgets import QApplication
from PyQt5.QtCore import QLocale, QLibraryInfo, QTranslator, Qt
from PyQt5.QtGui import QFont

# Imports from project structure
from app_setup import (
    APP_ROOT_DIR, CONFIG,
    setup_logging, load_stylesheet_global, initialize_default_templates
)
from utils import is_first_launch, mark_initial_setup_complete
# Import InitialSetupDialog and PromptCompanyInfoDialog
from initial_setup_dialog import InitialSetupDialog, PromptCompanyInfoDialog
from PyQt5.QtWidgets import QDialog # Required for QDialog.Accepted check
# Import specific db functions needed
import db as db_manager
from db import get_all_companies, add_company # Specific imports for company check
from auth.login_window import LoginWindow # Added for authentication
from PyQt5.QtWidgets import QDialog # Required for QDialog.Accepted check (already present, but good to note)


from initial_setup_dialog import InitialSetupDialog # Import the new dialog
# import db as db_manager # For db initialization - already imported above
from main_window import DocumentManager # The main application window

import datetime # Added for session timeout
<<<<<<< HEAD
from PyQt5.QtCore import QSettings # Added for Remember Me
=======
>>>>>>> b66dcab9

# Global variables for session information
CURRENT_SESSION_TOKEN = None
CURRENT_USER_ROLE = None
CURRENT_USER_ID = None
SESSION_START_TIME = None
# Initialize from CONFIG, providing a default if key is missing
SESSION_TIMEOUT_SECONDS = CONFIG.get("session_timeout_minutes", 30) * 60

# Initialize the central database using db_manager.
# This should be called once, early in the application startup,
# before any operations that might require the database.
# Placing it under `if __name__ == "__main__":` ensures it runs when script is executed directly.
# And before the main function that might use it.
if __name__ == "__main__" or not hasattr(db_manager, '_initialized_main_app_main_py'):
    # Using a unique attribute to avoid conflict if db_manager is imported and checked elsewhere
    db_manager.initialize_database()
    if __name__ != "__main__": # For import scenarios (e.g. testing)
        db_manager._initialized_main_app_main_py = True

def expire_session():
    global CURRENT_SESSION_TOKEN, CURRENT_USER_ROLE, CURRENT_USER_ID, SESSION_START_TIME
    CURRENT_SESSION_TOKEN = None
    CURRENT_USER_ROLE = None
    CURRENT_USER_ID = None
    SESSION_START_TIME = None
    logging.info("Session expired and token/user info cleared.")
    # In a real app, this would likely trigger a re-login UI flow.

def check_session_timeout() -> bool:
    """Checks if the current session has timed out. Returns True if timed out, False otherwise."""
    global CURRENT_SESSION_TOKEN, SESSION_START_TIME, SESSION_TIMEOUT_SECONDS
    if CURRENT_SESSION_TOKEN is None or SESSION_START_TIME is None:
        # No active session or session already marked as expired
        return False # Not "timed out now", but "no valid session"

    elapsed_time = datetime.datetime.now() - SESSION_START_TIME
    if elapsed_time.total_seconds() > SESSION_TIMEOUT_SECONDS:
        logging.info(f"Session timed out. Elapsed: {elapsed_time.total_seconds()}s, Timeout: {SESSION_TIMEOUT_SECONDS}s")
        expire_session()
        return True # Session has timed out
    return False # Session is still valid

def main():
    # 1. Configure logging as the very first step.
    setup_logging()
    logging.info("Application starting...")
    # Log the configured session timeout value
    logging.info(f"Session timeout is set to: {SESSION_TIMEOUT_SECONDS // 60} minutes ({SESSION_TIMEOUT_SECONDS} seconds).")

    # 2. Initialize Database (already done outside main for direct script execution,
    #    but if main could be called from elsewhere without the above block, ensure it's done)
    #    However, the current structure with the top-level if __name__ == "__main__" handles this.

    # 3. Set High DPI Scaling Attributes
    if hasattr(Qt, 'AA_EnableHighDpiScaling'):
        QApplication.setAttribute(Qt.AA_EnableHighDpiScaling, True)
    if hasattr(Qt, 'AA_UseHighDpiPixmaps'):
        QApplication.setAttribute(Qt.AA_UseHighDpiPixmaps, True)

    # 4. Create QApplication Instance
    app = QApplication(sys.argv)

    # 5. Set Application Name and Style
    app.setApplicationName("ClientDocManager")
    app.setOrganizationName("SaadiyaManagement") # Added for QSettings consistency
    app.setStyle("Fusion") # Or any other style like "Windows", "GTK+"

    # 6. Set Default Font
    default_font = QFont("Segoe UI", 9)  # Default for Windows
    if sys.platform != "win32":  # Basic platform check for font
        default_font = QFont("Arial", 10) # Or "Helvetica", "DejaVu Sans" etc. for other platforms
    app.setFont(default_font)

    # 7. Load Global Stylesheet
    # load_stylesheet_global is imported from app_setup
    load_stylesheet_global(app) 
    
    # Apply the basic QSS stylesheet (this was the one previously embedded)
    # This can be moved to style.qss and loaded by load_stylesheet_global if preferred.
    app.setStyleSheet("""
        QWidget {}
        QPushButton {
            padding: 6px 12px; border: 1px solid #cccccc; border-radius: 4px;
        background-color: #f8f9fa; min-width: 80px;
        }
        QPushButton:hover { background-color: #e9ecef; border-color: #adb5bd; }
        QPushButton:pressed { background-color: #dee2e6; border-color: #adb5bd; }
        QPushButton:disabled { background-color: #e9ecef; color: #6c757d; border-color: #ced4da; }
        QPushButton#primaryButton, QPushButton[primary="true"] {
            background-color: #007bff; color: white; border-color: #007bff;
        }
        QPushButton#primaryButton:hover, QPushButton[primary="true"]:hover {
            background-color: #0069d9; border-color: #0062cc;
        }
        QPushButton#primaryButton:pressed, QPushButton[primary="true"]:pressed {
            background-color: #005cbf; border-color: #005cbf;
        }
        QPushButton#dangerButton, QPushButton[danger="true"] {
            background-color: #dc3545; color: white; border-color: #dc3545;
        }
        QPushButton#dangerButton:hover, QPushButton[danger="true"]:hover {
            background-color: #c82333; border-color: #bd2130;
        }
        QPushButton#dangerButton:pressed, QPushButton[danger="true"]:pressed {
            background-color: #b21f2d; border-color: #b21f2d;
        }
        QLineEdit, QTextEdit, QSpinBox, QDoubleSpinBox, QComboBox {
            padding: 5px; border: 1px solid #ced4da; border-radius: 4px;
        }
        QLineEdit:focus, QTextEdit:focus, QSpinBox:focus, QDoubleSpinBox:focus, QComboBox:focus {
            border-color: #80bdff;
        }
        QGroupBox {
            font-weight: bold; border: 1px solid #ced4da; border-radius: 4px;
            margin-top: 10px; padding: 10px;
        }
        QGroupBox::title {
            subcontrol-origin: margin; subcontrol-position: top left;
            padding: 0 3px 0 3px; left: 10px; background-color: transparent;
        }
        QTabWidget::pane { border-top: 1px solid #ced4da; padding: 10px; }
        QTabBar::tab {
            padding: 8px 15px; border: 1px solid #ced4da; border-bottom: none;
            border-top-left-radius: 4px; border-top-right-radius: 4px;
            background-color: #e9ecef; margin-right: 2px;
        }
        QTabBar::tab:selected { background-color: #ffffff; border-color: #ced4da; }
        QTabBar::tab:hover:!selected { background-color: #f8f9fa; }
        QTableWidget {
            border: 1px solid #dee2e6; gridline-color: #dee2e6;
            alternate-background-color: #f8f9fa;
        }
        QHeaderView::section {
            background-color: #e9ecef; padding: 4px; border: 1px solid #dee2e6;
            font-weight: bold;
        }
        QListWidget { border: 1px solid #ced4da; border-radius: 4px; }
        QListWidget::item { padding: 5px; }
        QListWidget::item:alternate { background-color: #f8f9fa; }
        QListWidget::item:hover { background-color: #e9ecef; }
        QListWidget::item:selected { background-color: #007bff; /* color: white; */ }
    # """) # The # color: white; part for QListWidget::item:selected was commented out in original.

    # 8. Setup Translations
    language_code = CONFIG.get("language", QLocale.system().name().split('_')[0])
    
    translator = QTranslator()
    translation_path_app = os.path.join(APP_ROOT_DIR, "translations", f"app_{language_code}.qm")
    if translator.load(translation_path_app):
        app.installTranslator(translator)
        logging.info(f"Loaded custom translation for {language_code} from {translation_path_app}")
    else:
        logging.warning(f"Failed to load custom translation for {language_code} from {translation_path_app}")

    qt_translator = QTranslator()
    # Use QLibraryInfo.location(QLibraryInfo.TranslationsPath) for Qt base translations
    qt_translation_path_base = QLibraryInfo.location(QLibraryInfo.TranslationsPath)
    if qt_translator.load(QLocale(language_code), "qtbase", "_", qt_translation_path_base):
        app.installTranslator(qt_translator)
        logging.info(f"Loaded Qt base translations for {language_code} from {qt_translation_path_base}")
    else:
        logging.warning(f"Failed to load Qt base translations for {language_code} from {qt_translation_path_base}")

    # 9. Initialize Default Templates (after DB and CONFIG are ready)
    # initialize_default_templates is imported from app_setup
    initialize_default_templates(CONFIG, APP_ROOT_DIR)

    # --- Company Existence Check ---
    # This check runs before the "first_launch" specific dialog for sellers/techs.
    # It ensures there's at least one company (ours) in the DB.
    try:
        companies = get_all_companies()
        if not companies:
            logging.info("No companies found in the database. Prompting for initial company setup.")
            prompt_dialog = PromptCompanyInfoDialog()
            dialog_result = prompt_dialog.exec_()

            if dialog_result == QDialog.Accepted:
                if prompt_dialog.use_default_company:
                    logging.info("User opted to use a default company.")
                    default_company_data = {
                        "company_name": "My Business", # Translatable string could be used here
                        "address": "Not specified",
                        "is_default": True,
                        "logo_path": None, # No logo for this quick setup
                        "payment_info": "",
                        "other_info": "Default company created on initial setup."
                    }
                    new_company_id = add_company(default_company_data)
                    if new_company_id:
                        logging.info(f"Default company 'My Business' added with ID: {new_company_id}.")
                        # Mark initial setup as complete here if this is the ONLY setup step needed
                        # when starting from a completely empty state.
                        # However, the full InitialSetupDialog might still be relevant for other settings.
                        # For now, this just ensures a company exists.
                    else:
                        logging.error("Failed to add default company.")
                        # Critical error, perhaps exit? For now, log and continue.
                else: # User entered data
                    user_company_data = prompt_dialog.get_company_data()
                    if user_company_data and user_company_data['company_name']:
                        company_to_add = {
                            "company_name": user_company_data['company_name'],
                            "address": user_company_data.get('address', ''),
                            "is_default": True,
                            "logo_path": None, # No logo in this simplified dialog
                            "payment_info": "", # Not collected in this dialog
                            "other_info": "Company created via initial prompt."
                        }
                        new_company_id = add_company(company_to_add)
                        if new_company_id:
                            logging.info(f"User-defined company '{company_to_add['company_name']}' added with ID: {new_company_id}.")
                        else:
                            logging.error(f"Failed to add user-defined company: {company_to_add['company_name']}.")
                            # Critical error, perhaps exit?
                    else:
                        # This case should ideally be prevented by dialog validation, but as a fallback:
                        logging.warning("Save and Continue was chosen, but company name was empty. No company added.")
            else: # Dialog was cancelled
                logging.warning("User cancelled initial company prompt. Application might not function as expected without a company.")
                # Optionally, sys.exit(app.exec_()) or app.quit() if company is critical
    except Exception as e:
        logging.critical(f"Error during initial company check: {e}. Application may not function correctly.", exc_info=True)
        # Depending on severity, could show a QMessageBox to the user and exit.


    # Check for first launch (for other setup like users, etc.)
    # Check for first launch
    # Ensure CONFIG is loaded and paths are available before calling this
    # Default paths for templates and clients can be obtained from CONFIG or app_setup constants
    # For consistency, let's use what load_config in utils would expect if creating a new config
    # However, at this stage, CONFIG should already be loaded by app_setup.
    default_templates_dir = os.path.join(APP_ROOT_DIR, "templates") # A sensible default
    default_clients_dir = os.path.join(APP_ROOT_DIR, "clients") # A sensible default
    if 'templates_dir' in CONFIG: # Prefer path from loaded config if available
        default_templates_dir = CONFIG['templates_dir']
    if 'clients_dir' in CONFIG: # Prefer path from loaded config if available
        default_clients_dir = CONFIG['clients_dir']

    if is_first_launch(APP_ROOT_DIR, default_templates_dir, default_clients_dir):
        logging.info("This is the first launch. Running initial setup dialog.")
        initial_setup_dialog = InitialSetupDialog()
        result = initial_setup_dialog.exec_()

        if result == QDialog.Accepted:
            logging.info("Initial setup dialog completed and accepted.")
            mark_initial_setup_complete(APP_ROOT_DIR, default_templates_dir, default_clients_dir)
            logging.info("Initial setup marked as complete in config.")
        else:
            logging.warning("Initial setup dialog was cancelled or closed. Application may not have all necessary configurations.")
            # Decide on behavior: exit, or proceed with limited functionality.
            # For now, we'll log and let it proceed.
            # QApplication.quit() # Or sys.exit(1) if cancellation is critical

    # 10. Authentication Flow
<<<<<<< HEAD
    settings = QSettings()
    remember_me_active = settings.value("auth/remember_me_active", False, type=bool)
    proceed_to_main_app = False

    if remember_me_active:
        logging.info("Found active 'Remember Me' flag.")
        stored_token = settings.value("auth/session_token", None)
        stored_user_id = settings.value("auth/user_id", None)
        stored_username = settings.value("auth/username", "Unknown") # Default for logging
        stored_user_role = settings.value("auth/user_role", None)

        if stored_token and stored_user_id and stored_user_role:
            logging.info(f"Attempting to restore session for user: {stored_username} (ID: {stored_user_id}) with stored token.")

            global CURRENT_SESSION_TOKEN, CURRENT_USER_ID, CURRENT_USER_ROLE, SESSION_START_TIME
            CURRENT_SESSION_TOKEN = stored_token
            CURRENT_USER_ID = stored_user_id
            CURRENT_USER_ROLE = stored_user_role
            SESSION_START_TIME = datetime.datetime.now() # Reset session timer

            logging.info(f"Session restored for user: {stored_username}, Role: {CURRENT_USER_ROLE}. Token: {CURRENT_SESSION_TOKEN}")
            logging.info(f"Session (restored) started at: {SESSION_START_TIME}")
            proceed_to_main_app = True
        else:
            logging.warning("Found 'Remember Me' flag but token or user details are missing. Clearing invalid 'Remember Me' data.")
            settings.setValue("auth/remember_me_active", False)
            settings.remove("auth/session_token")
            settings.remove("auth/user_id")
            settings.remove("auth/username")
            settings.remove("auth/user_role")
    else:
        logging.info("'Remember Me' is not active.")

    if not proceed_to_main_app:
        logging.info("Proceeding to show LoginWindow.")
        login_dialog = LoginWindow()
        login_result = login_dialog.exec_()

        if login_result == QDialog.Accepted:
            session_token = login_dialog.get_session_token()
            logged_in_user = login_dialog.get_current_user()

            # global CURRENT_SESSION_TOKEN, CURRENT_USER_ROLE, CURRENT_USER_ID, SESSION_START_TIME # Already global
            CURRENT_SESSION_TOKEN = session_token # These are assigned again here for clarity
            if logged_in_user:
                CURRENT_USER_ROLE = logged_in_user.get('role')
                CURRENT_USER_ID = logged_in_user.get('user_id')
                SESSION_START_TIME = datetime.datetime.now()
                logging.info(f"Login successful. User: {logged_in_user.get('username')}, Role: {CURRENT_USER_ROLE}, Token: {CURRENT_SESSION_TOKEN}, Session started: {SESSION_START_TIME}")
            else: # Should not happen if dialog.accept() is called correctly
                logging.error("Login reported successful by dialog, but no user data retrieved. Exiting.")
                sys.exit(1)
            proceed_to_main_app = True # Mark to proceed
        else:
            logging.info("Login failed or cancelled by user. Exiting application.")
            sys.exit()

    if proceed_to_main_app:
        main_window = DocumentManager(APP_ROOT_DIR)
        main_window.show()
        logging.info("Main window shown. Application is running.")
        sys.exit(app.exec_())
    else:
        # This path should ideally not be reached if logic is correct,
        # as either proceed_to_main_app is true or sys.exit() was called.
        logging.error("Fatal error in authentication flow. Application cannot start.")
        sys.exit(1)
=======
    login_dialog = LoginWindow() # Create LoginWindow instance
    login_result = login_dialog.exec_() # Show login dialog modally

    if login_result == QDialog.Accepted:
        session_token = login_dialog.get_session_token()
        logged_in_user = login_dialog.get_current_user()

        global CURRENT_SESSION_TOKEN, CURRENT_USER_ROLE, CURRENT_USER_ID
        CURRENT_SESSION_TOKEN = session_token
        if logged_in_user:
            CURRENT_USER_ROLE = logged_in_user.get('role')
            CURRENT_USER_ID = logged_in_user.get('user_id')
            # Set session start time
            global SESSION_START_TIME
            SESSION_START_TIME = datetime.datetime.now()
            logging.info(f"Login successful. User: {logged_in_user.get('username')}, Role: {CURRENT_USER_ROLE}, Token: {CURRENT_SESSION_TOKEN}, Session started: {SESSION_START_TIME}")
        else:
            logging.error("Login reported successful, but no user data retrieved. Exiting.")
            sys.exit(1)

        # 11. Create and Show Main Window (only after successful login)
        # DocumentManager is imported from main_window
        # APP_ROOT_DIR is imported from app_setup
        main_window = DocumentManager(APP_ROOT_DIR) # Pass user_id and role if needed by DocumentManager
        main_window.show()
        logging.info("Main window shown. Application is running.")

        # 12. Execute Application
        sys.exit(app.exec_())
    else:
        logging.info("Login failed or cancelled. Exiting application.")
        sys.exit() # Exit if login is not successful
>>>>>>> b66dcab9


if __name__ == "__main__":
    main()<|MERGE_RESOLUTION|>--- conflicted
+++ resolved
@@ -29,10 +29,7 @@
 from main_window import DocumentManager # The main application window
 
 import datetime # Added for session timeout
-<<<<<<< HEAD
 from PyQt5.QtCore import QSettings # Added for Remember Me
-=======
->>>>>>> b66dcab9
 
 # Global variables for session information
 CURRENT_SESSION_TOKEN = None
@@ -289,7 +286,6 @@
             # QApplication.quit() # Or sys.exit(1) if cancellation is critical
 
     # 10. Authentication Flow
-<<<<<<< HEAD
     settings = QSettings()
     remember_me_active = settings.value("auth/remember_me_active", False, type=bool)
     proceed_to_main_app = False
@@ -357,7 +353,6 @@
         # as either proceed_to_main_app is true or sys.exit() was called.
         logging.error("Fatal error in authentication flow. Application cannot start.")
         sys.exit(1)
-=======
     login_dialog = LoginWindow() # Create LoginWindow instance
     login_result = login_dialog.exec_() # Show login dialog modally
 
@@ -390,7 +385,6 @@
     else:
         logging.info("Login failed or cancelled. Exiting application.")
         sys.exit() # Exit if login is not successful
->>>>>>> b66dcab9
 
 
 if __name__ == "__main__":
