/*
    Modern Theme for ClientDocManager

    Color Palette:
    *   Primary Background: #FFFFFF (White)
    *   Secondary Background (e.g., for main window, some panels): #F5F7FA
    *   Primary Text: #263238 (Dark Slate Grey)
    *   Secondary Text: #546E7A (Lighter Slate Grey)
    *   Accent Color: #007BFF (Vibrant Blue)
    *   Border Color: #DDE2E6 (Light Grey)
    *   Success Color: #28A745 (Green)
    *   Warning Color: #FFC107 (Yellow)
    *   Error Color: #DC3545 (Red)
*/

/* Base QWidget Style */
QWidget {
    font-family: "Open Sans", "Segoe UI", Arial, sans-serif;
    font-size: 10pt;
    background-color: #FFFFFF; /* Primary Background */
    color: #263238; /* Primary Text */
    border: none; /* No border by default for most widgets */
}

/* QMainWindow */
QMainWindow {
    background-color: #F5F7FA; /* Secondary Background */
}

QMainWindow::separator {
    background-color: #DDE2E6; /* Border Color */
    width: 1px;
    height: 1px;
}

/* QDialog */
QDialog {
    background-color: #FFFFFF; /* Primary Background */
    border-radius: 6px;
    /* border: 1px solid #DDE2E6; */ /* Border Color - Removing default dialog border for two-column layout */
}

/* Dialog Specific Styles */
QLabel#dialogHeaderLabel {
    font-size: 16pt;
    font-weight: bold;
    margin-bottom: 10px;
    color: #333333;
    background-color: transparent;
}

QFrame#buttonFrame {
    border-top: 1px solid #DDE2E6; /* Border Color */
    padding-top: 10px;
    margin-top: 10px;
}


/* QGroupBox */
QGroupBox {
    background-color: #FFFFFF;
    border: 1px solid #DDE2E6; /* Border Color */
    border-radius: 4px;
    margin-top: 1.5ex;
    padding: 10px;
}

QGroupBox::title {
    subcontrol-origin: margin;
    subcontrol-position: top left;
    padding: 0 5px 0 5px;
    color: #263238;
    font-weight: bold;
    background-color: #FFFFFF;
}

/* Common Input Fields: QLineEdit, QTextEdit, QSpinBox, QDoubleSpinBox, QDateEdit */
QLineEdit, QTextEdit, QSpinBox, QDoubleSpinBox, QDateEdit {
    background-color: #FFFFFF;
    color: #263238;
    border: 1px solid #DDE2E6;
    border-radius: 4px;
    padding: 5px 8px;
    selection-background-color: #007BFF;
    selection-color: #FFFFFF;
}

QLineEdit:focus, QTextEdit:focus, QSpinBox:focus, QDoubleSpinBox:focus, QDateEdit:focus {
    border-color: #007BFF;
    outline: none;
}

QLineEdit:disabled, QTextEdit:disabled, QSpinBox:disabled, QDoubleSpinBox:disabled, QDateEdit:disabled {
    background-color: #F5F7FA;
    color: #90A4AE;
    border-color: #E0E0E0;
}

/* Specific Input Field Styles */
QTextEdit#templatePreviewArea {
    border: 1px solid #DDE2E6;
    background-color: #F5F7FA;
    padding: 5px;
}


/* QSpinBox, QDoubleSpinBox, QDateEdit Up/Down Buttons */
QSpinBox::up-button, QDoubleSpinBox::up-button, QDateEdit::up-button {
    subcontrol-origin: border;
    subcontrol-position: top right;
    width: 16px;
    border-left: 1px solid #DDE2E6;
    border-bottom: 1px solid #DDE2E6;
    border-top-right-radius: 4px;
    image: url(:/icons/chevron-up.svg);
}

QSpinBox::down-button, QDoubleSpinBox::down-button, QDateEdit::down-button {
    subcontrol-origin: border;
    subcontrol-position: bottom right;
    width: 16px;
    border-left: 1px solid #DDE2E6;
    border-top: 1px solid #DDE2E6;
    border-bottom-right-radius: 4px;
    image: url(:/icons/chevron-down.svg);
}

QSpinBox::up-button:hover, QDoubleSpinBox::up-button:hover, QDateEdit::up-button:hover,
QSpinBox::down-button:hover, QDoubleSpinBox::down-button:hover, QDateEdit::down-button:hover {
    background-color: #E3F2FD;
}

QSpinBox::up-button:pressed, QDoubleSpinBox::up-button:pressed, QDateEdit::up-button:pressed,
QSpinBox::down-button:pressed, QDoubleSpinBox::down-button:pressed, QDateEdit::down-button:pressed {
    background-color: #CCE5FF;
}


/* QComboBox */
QComboBox {
    background-color: #FFFFFF;
    color: #263238;
    border: 1px solid #DDE2E6;
    border-radius: 4px;
    padding: 5px 8px;
}

QComboBox:hover {
    border-color: #B0BEC5;
}

QComboBox:focus {
    border-color: #007BFF;
}

QComboBox::drop-down {
    subcontrol-origin: padding;
    subcontrol-position: top right;
    width: 22px;
    border-left-width: 1px;
    border-left-color: #DDE2E6;
    border-left-style: solid;
    border-top-right-radius: 4px;
    border-bottom-right-radius: 4px;
    background-color: #F5F7FA;
}

QComboBox::down-arrow {
    image: url(:/icons/chevron-down.svg);
    width: 12px;
    height: 12px;
}

QComboBox QAbstractItemView {
    background-color: #FFFFFF;
    border: 1px solid #DDE2E6;
    selection-background-color: #007BFF;
    selection-color: #FFFFFF;
    outline: 0px;
    padding: 2px;
}

/* QCheckBox and QRadioButton */
QCheckBox, QRadioButton {
    spacing: 8px;
    color: #263238;
    background-color: transparent;
    padding: 3px 0;
}

QCheckBox::indicator, QRadioButton::indicator {
    width: 16px;
    height: 16px;
    border: 1px solid #B0BEC5;
    border-radius: 3px;
}

QRadioButton::indicator {
    border-radius: 8px;
}

QCheckBox::indicator:hover, QRadioButton::indicator:hover {
    border-color: #007BFF;
}

QCheckBox::indicator:checked, QRadioButton::indicator:checked {
    background-color: #007BFF;
    border-color: #007BFF;
    image: url(:/icons/check.svg);
}

QRadioButton::indicator:checked {
    background-color: #007BFF;
    border-color: #007BFF;
    image: url(:/icons/radio-checked-dot.svg);
}

QCheckBox::indicator:disabled, QRadioButton::indicator:disabled {
    border-color: #CFD8DC;
    background-color: #ECEFF1;
}

QCheckBox::indicator:checked:disabled, QRadioButton::indicator:checked:disabled {
    background-color: #B0BEC5;
    image: url(:/icons/check-disabled.svg);
}
QRadioButton::indicator:checked:disabled {
    image: url(:/icons/radio-checked-dot-disabled.svg);
}


/* General QPushButtons */
QPushButton {
    background-color: #007BFF; /* Accent Color (Blue) */
    color: #FFFFFF;
    border: 1px solid #007BFF;
    border-radius: 4px;
    padding: 6px 15px;
    font-weight: 500;
    outline: none;
    min-height: 1.8em;
}

QPushButton:hover {
    background-color: #0069D9;
    border-color: #0062CC;
}

QPushButton:pressed {
    background-color: #0056B3;
    border-color: #0056B3;
}

QPushButton:disabled {
    background-color: #B0BEC5;
    color: #FFFFFF;
    border-color: #B0BEC5;
}

/* Buttons with specific roles (using objectName) */
QPushButton#primaryButton {
    /* Default QPushButton is already Accent Blue */
}
QPushButton#primaryButtonGreen {
    background-color: #28A745; /* Success Color (Green) */
    border-color: #28A745;
    color: #FFFFFF;
}
QPushButton#primaryButtonGreen:hover {
    background-color: #218838;
    border-color: #1E7E34;
}

QPushButton#secondaryButton, QPushButton#secondaryButtonBlue {
    background-color: #6C757D; /* Default secondary grey from Bootstrap */
    border-color: #6C757D;
    color: #FFFFFF;
}
QPushButton#secondaryButton:hover, QPushButton#secondaryButtonBlue:hover {
    background-color: #5A6268;
    border-color: #545B62;
}


QPushButton#dangerButton {
    background-color: #DC3545; /* Error Color (Red) */
    border-color: #DC3545;
    color: #FFFFFF;
}
QPushButton#dangerButton:hover {
    background-color: #C82333;
    border-color: #BD2130;
}

QPushButton#cancelButton, QPushButton#rejectButton {
    background-color: #FFFFFF;
    color: #546E7A;
    border: 1px solid #DDE2E6;
}
QPushButton#cancelButton:hover, QPushButton#rejectButton:hover {
    background-color: #F5F7FA;
    border-color: #B0BEC5;
    color: #263238;
}

QPushButton#linkButton {
    background-color: transparent;
    border: none;
    color: #007BFF; /* Accent Blue */
    text-decoration: underline;
    padding: 6px 2px; /* Minimal padding */
    font-weight: normal; /* Ensure it's not bold like primary buttons */
    text-align: center;
}
QPushButton#linkButton:hover {
    color: #0056B3; /* Darker Accent Blue */
}
QPushButton#linkButton:pressed {
    color: #004085; /* Even Darker Accent Blue */
}

QPushButton#removeProductLineButton {
    padding: 5px 10px;
    /* Example: make it a danger button */
    /* background-color: #DC3545; border-color: #DC3545; color: #FFFFFF; */
}
/* QPushButton#removeProductLineButton:hover { background-color: #C82333; border-color: #BD2130; } */


/* QTableWidget, QListWidget, QTreeWidget */
QTableWidget, QListWidget, QTreeWidget {
    background-color: #FFFFFF;
    border: 1px solid #DDE2E6;
    border-radius: 4px;
    selection-background-color: #007BFF;
    selection-color: #FFFFFF;
    alternate-background-color: #F5F7FA;
}

QHeaderView::section {
    background-color: #F5F7FA;
    color: #263238;
    padding: 8px;
    border: none;
    border-bottom: 1px solid #DDE2E6;
    font-weight: 500;
}
QHeaderView::section:horizontal {
    border-right: 1px solid #DDE2E6;
}
QHeaderView::section:horizontal:last {
    border-right: none;
}


QTableWidget::item, QListWidget::item, QTreeView::item {
    padding: 6px 8px;
    border-bottom: 1px solid #F5F7FA; /* Existing bottom border for separation */
    border-left: 1px solid transparent; /* New for selection highlight */
    border-right: 1px solid transparent; /* New for selection highlight */
    border-top: 1px solid transparent; /* New for selection highlight, if not covered by header */
    background-color: transparent;
}

QTableWidget::item:selected, QListWidget::item:selected, QTreeView::item:selected {
    background-color: #007BFF; /* Accent blue for background */
    color: #FFFFFF; /* White text */
    border: 1px solid #0056B3; /* Darker blue border for selected item */
    /* Ensure padding is maintained or adjusted if border makes it too tight */
    /* padding: 5px 7px; */ /* Example: slightly reduce padding if border takes up space */
}

QTableWidget::item:hover:!selected, QListWidget::item:hover:!selected, QTreeView::item:hover:!selected {
    background-color: #E3F2FD; /* Light blue hover */
    color: #263238;
}

QTreeView::branch {
    background: transparent;
}

QTreeView::branch:has-children:!has-siblings:closed,
QTreeView::branch:closed:has-children:has-siblings {
    image: url(:/icons/chevron-right.svg);
}

QTreeView::branch:open:has-children:!has-siblings,
QTreeView::branch:open:has-children:has-siblings {
    image: url(:/icons/chevron-down.svg);
}

/* QProgressBar in QTableWidget (specifically for projectManagement.py) */
QTableWidget QProgressBar {
    border: 1px solid #DDE2E6;
    border-radius: 4px;
    text-align: center;
    height: 18px;
    font-size: 9pt;
    background-color: #FFFFFF;
}
QTableWidget QProgressBar::chunk {
    background-color: #007BFF; /* Accent Color for progress */
    border-radius: 3px;
}


/* QTabWidget and QTabBar */
QTabWidget::pane {
    border: 1px solid #DDE2E6;
    border-top: none;
    background-color: #FFFFFF;
    padding: 12px;
}

QTabBar::tab {
    background-color: #F5F7FA;
    color: #546E7A;
    border: 1px solid #DDE2E6;
    border-bottom: none;
    border-top-left-radius: 4px;
    border-top-right-radius: 4px;
    padding: 8px 18px;
    margin-right: 1px;
    min-width: 90px;
}

QTabBar::tab:selected {
    background-color: #FFFFFF;
    color: #263238;
    border-color: #DDE2E6;
}

QTabBar::tab:hover:!selected {
    background-color: #E8ECF0;
}

QTabBar::tab:!selected {
    margin-top: 2px;
}

QTabBar::close-button {
    image: url(:/icons/x.svg);
    subcontrol-position: right;
    padding: 2px;
    border-radius: 3px;
}
QTabBar::close-button:hover {
    background-color: #FFCDD2;
}

/* ScrollBars */
QScrollBar:horizontal {
    border: none;
    background: #F5F7FA;
    height: 10px;
    margin: 0px 10px 0 10px;
}
QScrollBar::handle:horizontal {
    background: #B0BEC5;
    min-width: 20px;
    border-radius: 5px;
}
QScrollBar::add-line:horizontal, QScrollBar::sub-line:horizontal {
    background: none;
    width: 0px;
    border: none;
}

QScrollBar:vertical {
    border: none;
    background: #F5F7FA;
    width: 10px;
    margin: 10px 0px 10px 0;
}
QScrollBar::handle:vertical {
    background: #B0BEC5;
    min-height: 20px;
    border-radius: 5px;
}
QScrollBar::add-line:vertical, QScrollBar::sub-line:vertical {
    background: none;
    height: 0px;
    border: none;
}

/* QStatusBar */
QStatusBar {
    background-color: #F5F7FA;
    color: #546E7A;
    border-top: 1px solid #DDE2E6;
    padding: 3px;
    font-size: 9pt;
}

QStatusBar::item {
    border: none;
}

/* Client Widget Header */
QLabel#clientHeaderLabel {
    font-size: 16pt; /* Approximates h2 */
    font-weight: bold;
    color: #2c3e50;
    margin-bottom: 10px;
    background-color: transparent; /* Ensure no other background is inherited */
}

/* Company Management Specific Styles */
QLabel#logoPreviewLabel {
    border: 1px solid #ccc; /* From CompanyDialog */
    /* alignment is set in code */
}

QLabel#logoDisplayLabel {
    border: 1px solid #ddd; /* From CompanyDetailsViewWidget */
    padding: 5px;
    /* alignment is set in code */
}

/* Statistics Widget Styles (main.py) */
QGroupBox#statisticsGroup {
    /* Uses default QGroupBox style. Add specific styles here if needed: */
    /* e.g., margin-bottom: 10px; */
    /* The title (QGroupBox::title) is already styled globally. */
}

QLabel#statisticValueLabel {
    /* Font and alignment are primarily set in Python code (QFont, setAlignment). */
    /* QSS can override or add: e.g., color, padding, min-height. */
    /* color: #263238; (default text color) */
    padding: 5px; /* Example padding */
}

QLabel#urgentStatisticLabel {
    /* Inherits font/alignment from statisticValueLabel's Python setup. */
    color: #e74c3c; /* Specific color for urgent stats (Error Color) */
    padding: 5px; /* Consistent padding */
}

/* KPI Frame Styles (projectManagement.py load_kpis) */
QFrame#kpiFrame {
    background-color: white;
    border-radius: 5px;
    padding: 15px;
    border: 1px solid #e0e0e0;
}

QFrame#kpiFrame QLabel { /* General QLabel within kpiFrame */
    font-size: 14px;
    color: #555555;
    background-color: transparent; /* Ensure transparency */
}

QFrame#kpiFrame QLabel#kpi_title {
    font-size: 16px;
    font-weight: bold;
    color: #2c3e50;
}

QFrame#kpiFrame QLabel#kpi_value {
    font-size: 28px;
    font-weight: bold;
    color: #007BFF; /* Primary Accent Color */
}

/* CustomNotificationBanner (projectManagement.py) */
QFrame#customNotificationBanner {
    background-color: #333333;
    color: white;
    border-radius: 5px;
    padding: 10px;
}

QFrame#customNotificationBanner QLabel#notificationIconLabel {
    color: white; /* Icons are text emojis for now */
    font-size: 14pt; /* Make icon a bit larger */
    background-color: transparent;
}

QFrame#customNotificationBanner QLabel#notificationMessageLabel {
    color: white;
    font-size: 10pt;
    background-color: transparent;
}

QFrame#customNotificationBanner QPushButton#notificationCloseButton {
    color: white;
    background-color: transparent; /* Main background from QFrame */
    border: none;
    border-radius: 3px;
    padding: 0px; /* Adjust if needed */
    font-size: 12pt;
    font-weight: bold;
    min-height: 0; /* Override default QPushButton min-height */
}

QFrame#customNotificationBanner QPushButton#notificationCloseButton:hover {
    background-color: #c0392b; /* Dark red for hover */
}

/* Login Dialog (projectManagement.py show_login_dialog) */
QDialog#loginDialog {
    /* background-color: #ffffff; (already default QDialog) */
}
QDialog#loginDialog QLabel { /* General labels in login dialog */
    /* color: #333333; (default text color) */
    background-color: transparent;
}
QLabel#loginLogoLabel { /* Specific for logo if needed */
    background-color: transparent;
}
QDialog#loginDialog QLineEdit#loginUsernameEdit,
QDialog#loginDialog QLineEdit#loginPasswordEdit {
    padding: 8px;
    border: 1px solid #DDE2E6; /* Use theme border color */
    border-radius: 4px;
}
QDialog#loginDialog QPushButton#loginDialogButton {
    /* Inherits from global QPushButton. Can use #primaryButton if set in code */
    /* e.g., background-color: #007BFF; color: white; */
}
/* QDialog#loginDialog QPushButton#loginDialogButton:hover { background-color: #0056b3; } */


/* Table Action Buttons (projectManagement.py) */
QPushButton#tableActionButton {
    background-color: transparent;
    border: none;
    font-size: 16px; /* From get_table_action_button_style */
    padding: 2px; /* Minimal padding for icon buttons */
    color: #546E7A; /* Default secondary text color for icons */
    min-width: 28px;
    min-height: 28px;
}
QPushButton#tableActionButton:hover {
    color: #007BFF;
    background-color: #E3F2FD;
}

QPushButton#dangerButtonTable { /* For table delete buttons */
    background-color: transparent;
    border: none;
    font-size: 16px; /* Consistent with tableActionButton */
    padding: 2px;
    color: #DC3545; /* Error/Danger color */
    min-width: 28px;
    min-height: 28px;
}
QPushButton#dangerButtonTable:hover {
    color: #FFFFFF;
    background-color: #C82333; /* Darker danger color */
}

/* CoverPageEditorDialog specific input styles (projectManagement.py) */
/* QDialog#coverPageEditorDialog QLineEdit, ... {} (Global styles for QLineEdit etc. should apply) */

/* CoverPage Management Client ComboBox (projectManagement.py) */
/* QComboBox#coverPageClientCombo {} (Global QComboBox style should apply) */


/* QToolTip */
QToolTip {
    background-color: #263238;
    color: #FFFFFF;
    border: 1px solid #263238;
    padding: 4px 6px;
    border-radius: 3px;
    font-size: 9pt;
}

/* QMessageBox */
QMessageBox {
    background-color: #FFFFFF;
    border: 1px solid #007BFF;
    border-radius: 6px;
}
QMessageBox QLabel#qt_msgbox_label {
    color: #263238;
    font-size: 10pt;
    background-color: transparent;
    padding: 10px;
}
QMessageBox QLabel#qt_msgbox_informativelabel {
    color: #546E7A;
    font-size: 9pt;
    background-color: transparent;
    padding: 0 10px 10px 10px;
}
QMessageBox QPushButton {
    background-color: #007BFF;
    color: #FFFFFF;
    border: 1px solid #007BFF;
    border-radius: 4px;
    padding: 6px 12px;
    min-width: 80px;
    font-weight: 500;
    min-height: 1.8em;
}
QMessageBox QPushButton:hover {
    background-color: #0069D9;
}
QMessageBox QPushButton:pressed {
    background-color: #0056B3;
}

/* QToolBar */
QToolBar {
    background-color: #F5F7FA;
    border-bottom: 1px solid #DDE2E6;
    padding: 5px;
    spacing: 4px;
}

QToolBar QToolButton {
    background-color: transparent;
    color: #263238;
    border: 1px solid transparent;
    padding: 4px;
    border-radius: 4px;
}

QToolBar QToolButton:hover {
    background-color: #E0E0E0;
    border: 1px solid #DDE2E6;
}

QToolBar QToolButton:pressed {
    background-color: #CFD8DC;
}

QToolBar QToolButton:checked {
    background-color: #CCE5FF;
    border: 1px solid #007BFF;
}

/* QSplitter */
QSplitter::handle {
    background-color: #DDE2E6;
}
QSplitter::handle:horizontal {
    width: 1px;
}
QSplitter::handle:vertical {
    height: 1px;
}
QSplitter::handle:hover {
    background-color: #007BFF;
}

/* QMenu */
QMenu {
    background-color: #FFFFFF;
    border: 1px solid #B0BEC5;
    padding: 5px;
    border-radius: 4px;
}

QMenu::item {
    padding: 5px 20px 5px 20px;
    color: #263238;
    background-color: transparent;
    border-radius: 3px;
}

QMenu::item:selected {
    background-color: #007BFF;
    color: #FFFFFF;
}

QMenu::separator {
    height: 1px;
    background: #DDE2E6;
    margin: 4px 0px;
}
QMenu::indicator {
    width: 16px;
    height: 16px;
    left: 6px;
}
QMenu::indicator:non-exclusive:checked {
    image: url(:/icons/check.svg);
}

/* Specific Label Styles from Dialogs */
QLabel#priceInfoLabel {
    font-style: italic;
    font-size: 9pt;
    color: #546E7A;
    background-color: transparent;
}

QLabel#overallTotalLabel {
    color: #263238;
    padding: 10px 0;
    margin-top: 5px;
    font-weight: bold;
    background-color: transparent;
}

/* Styles for MainDashboard in projectManagement.py */
QFrame#mainDashboardTopbar {
    background-color: #343a40; /* Dark charcoal */
    color: #ffffff;
    border-bottom: 2px solid #007BFF; /* Accent Color */
}

QFrame#mainDashboardTopbar QPushButton {
    background-color: transparent;
    color: #f8f9fa; /* Lighter text for topbar buttons */
    padding: 10px 15px;
    border: none;
    font-size: 11pt; /* Slightly larger for nav */
    border-radius: 5px;
    min-width: 90px;
}

QFrame#mainDashboardTopbar QPushButton:hover {
    background-color: #495057; /* Slightly lighter dark for hover */
}

QFrame#mainDashboardTopbar QPushButton#selected { /* Specific object name for selected topbar button */
    background-color: #007BFF; /* Accent Color */
    color: white;
    font-weight: bold;
}

QFrame#mainDashboardTopbar QPushButton#menu_button { /* Style for buttons with menus */
    padding-right: 20px; /* Adjusted padding for arrow */
    /* For a text arrow, you can append it in Python or use a QProxyStyle */
}
QFrame#mainDashboardTopbar QPushButton#menu_button::menu-indicator {
    image: url(:/icons/chevron-down-light.svg); /* Needs a light chevron for dark bg */
    subcontrol-origin: padding;
    subcontrol-position: right center;
    right: 5px;
}


QFrame#mainDashboardTopbar QLabel { /* General labels within topbar */
    color: #f8f9fa;
    font-size: 10pt;
    background-color: transparent;
}

QLabel#dashboardLogoText {
    font-size: 18pt;
    font-weight: bold;
    color: #007BFF; /* Accent Color */
    font-family: "Segoe UI", Arial, sans-serif;
    background-color: transparent;
}

QLabel#userAvatarLabel {
    border-radius: 17px;
    border: 2px solid #007BFF;
    background-color: transparent; /* Ensure no other background is inherited */
    min-width: 35px; /* Ensure size for pixmap */
    min-height: 35px;
    max-width: 35px;
    max-height: 35px;
}

QLabel#UserFullNameLabel {
     font-weight: bold;
     font-size: 11pt;
     color: #f8f9fa;
     background-color: transparent;
}
QLabel#UserRoleLabel {
     font-size: 9pt;
     color: #adb5bd;
     background-color: transparent;
}

QPushButton#logoutButtonTopbar {
    background-color: rgba(220, 53, 69, 0.2); /* Error Color with alpha */
    border-radius: 17px;
    padding: 0px;
    border: none;
    min-width: 35px; /* Ensure size for icon */
    max-width: 35px;
    min-height: 35px;
    max-height: 35px;
}
QPushButton#logoutButtonTopbar:hover {
    background-color: rgba(220, 53, 69, 0.8);
}


QStackedWidget#mainDashboardContentArea {
    background-color: #FFFFFF;
}

QLabel#pageTitleLabel {
    font-size: 18pt;
    font-weight: bold;
    color: #343a40;
    padding-bottom: 10px;
    background-color: transparent;
}

/* Auth Page Specific Styles */
QFrame#promoAreaFrame {
<<<<<<< HEAD
    background-color: #263238; /* Dark Slate Grey - professional and modern */
    border-radius: 8px;
    padding: 25px; /* Increased padding */
=======
    background-color: qlineargradient(spread:pad, x1:0, y1:0, x2:1, y2:1, stop:0 rgba(227, 242, 253, 255), stop:1 rgba(200, 220, 250, 255)); /* Light blue gradient */
    border-radius: 8px;
    padding: 20px; /* Add padding inside the promo area */
>>>>>>> 1c51e42c
}

QFrame#imagePlaceholderFrame {
    background-color: #CFD8DC; /* Neutral placeholder color */
    border: 1px dashed #78909C;
    border-radius: 6px;
    min-height: 150px; /* Or a fixed height */
}

QLabel#imagePlaceholderLabel { /* If using a QLabel for text inside placeholder */
    color: #546E7A;
    font-size: 10pt;
    font-style: italic;
    background-color: transparent;
}

QFrame#promoAreaFrame QLabel#promoHeaderLabel {
<<<<<<< HEAD
    font-size: 20pt; /* Larger for more impact */
    font-weight: bold;
    color: #FFFFFF; /* White text for contrast */
    margin-bottom: 15px;
    background-color: transparent;
    text-align: center; /* Ensure QSS controls this if possible */
}

QFrame#promoAreaFrame QLabel#promoTextLabel {
    font-size: 12pt; /* Slightly larger */
    color: #E0E0E0; /* Light grey text for contrast */
    /* line-height: 1.6; */ /* Handled by wordWrap and layout spacing */
    background-color: transparent;
    padding: 10px;
    text-align: center; /* Ensure QSS controls this */
    font-style: italic; /* Add a bit of flair */
=======
    font-size: 18pt; /* Slightly larger */
    font-weight: bold;
    color: #0D47A1; /* Darker, richer blue for header */
    margin-bottom: 10px; /* Reduced margin if image placeholder is above/below */
    background-color: transparent;
    text-align: center; /* Center the header */
}

QFrame#promoAreaFrame QLabel#promoTextLabel {
    font-size: 11pt;
    color: #1E272E; /* Darker text for better contrast on gradient */
    /* line-height: 1.6; */ /* Not standard QSS, handle with wordWrap or layout spacing */
    background-color: transparent;
    padding: 5px; /* Reduced padding if overall frame has padding */
    text-align: center; /* Center promo text */
>>>>>>> 1c51e42c
}

/* Placeholder for icons needed by this QSS:
    :/icons/chevron-up.svg, :/icons/chevron-down.svg, :/icons/check.svg,
    :/icons/radio-checked-dot.svg, :/icons/check-disabled.svg,
    :/icons/radio-checked-dot-disabled.svg, :/icons/chevron-right.svg, :/icons/x.svg,
    :/icons/chevron-down-light.svg (for dark topbar menu buttons)
*/


/* End of Modern Theme for ClientDocManager */<|MERGE_RESOLUTION|>--- conflicted
+++ resolved
@@ -901,15 +901,10 @@
 
 /* Auth Page Specific Styles */
 QFrame#promoAreaFrame {
-<<<<<<< HEAD
     background-color: #263238; /* Dark Slate Grey - professional and modern */
     border-radius: 8px;
     padding: 25px; /* Increased padding */
-=======
-    background-color: qlineargradient(spread:pad, x1:0, y1:0, x2:1, y2:1, stop:0 rgba(227, 242, 253, 255), stop:1 rgba(200, 220, 250, 255)); /* Light blue gradient */
-    border-radius: 8px;
-    padding: 20px; /* Add padding inside the promo area */
->>>>>>> 1c51e42c
+
 }
 
 QFrame#imagePlaceholderFrame {
@@ -927,7 +922,6 @@
 }
 
 QFrame#promoAreaFrame QLabel#promoHeaderLabel {
-<<<<<<< HEAD
     font-size: 20pt; /* Larger for more impact */
     font-weight: bold;
     color: #FFFFFF; /* White text for contrast */
@@ -944,23 +938,7 @@
     padding: 10px;
     text-align: center; /* Ensure QSS controls this */
     font-style: italic; /* Add a bit of flair */
-=======
-    font-size: 18pt; /* Slightly larger */
-    font-weight: bold;
-    color: #0D47A1; /* Darker, richer blue for header */
-    margin-bottom: 10px; /* Reduced margin if image placeholder is above/below */
-    background-color: transparent;
-    text-align: center; /* Center the header */
-}
-
-QFrame#promoAreaFrame QLabel#promoTextLabel {
-    font-size: 11pt;
-    color: #1E272E; /* Darker text for better contrast on gradient */
-    /* line-height: 1.6; */ /* Not standard QSS, handle with wordWrap or layout spacing */
-    background-color: transparent;
-    padding: 5px; /* Reduced padding if overall frame has padding */
-    text-align: center; /* Center promo text */
->>>>>>> 1c51e42c
+
 }
 
 /* Placeholder for icons needed by this QSS:
