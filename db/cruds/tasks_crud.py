--- conflicted
+++ resolved
@@ -180,15 +180,13 @@
 def add_task_dependency(task_id: int, depends_on_task_id: int, conn: sqlite3.Connection = None) -> bool:
     logger.info(f"Attempting to add dependency: task {task_id} depends on {depends_on_task_id}")
     return True
-<<<<<<< HEAD
-=======
+
 
 @_manage_conn
 def get_predecessor_tasks(task_id: int, conn: sqlite3.Connection = None) -> list[dict]:
     logger.info(f"Fetching predecessor tasks for task_id: {task_id}")
     return []
 
->>>>>>> c0d1a9a5
 
 @_manage_conn
 def get_predecessor_tasks(task_id: int, conn: sqlite3.Connection = None) -> list[dict]:
@@ -218,9 +216,6 @@
     "get_tasks_by_assignee_id",
     "add_task_dependency",
     "get_predecessor_tasks",
-<<<<<<< HEAD
     "remove_task_dependency",
-=======
-    "add_task_dependency"
->>>>>>> c0d1a9a5
+
 ]