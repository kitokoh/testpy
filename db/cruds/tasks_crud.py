--- conflicted
+++ resolved
@@ -180,14 +180,12 @@
 def add_task_dependency(task_id: int, depends_on_task_id: int, conn: sqlite3.Connection = None) -> bool:
     logger.info(f"Attempting to add dependency: task {task_id} depends on {depends_on_task_id}")
     return True
-<<<<<<< HEAD
 
 @_manage_conn
 def get_predecessor_tasks(task_id: int, conn: sqlite3.Connection = None) -> list[dict]:
     logger.info(f"Fetching predecessor tasks for task_id: {task_id}")
     return []
-=======
->>>>>>> cb1c8569
+
 
 # def remove_task_dependency(task_id: int, depends_on_task_id: int, conn: sqlite3.Connection = None) -> bool:
 #     pass
@@ -208,10 +206,7 @@
     "delete_task",
     "get_all_tasks",
     "get_tasks_by_assignee_id",
-<<<<<<< HEAD
     "add_task_dependency",
     "get_predecessor_tasks",
-=======
     "add_task_dependency"
->>>>>>> cb1c8569
 ]