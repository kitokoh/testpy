import os
import sys
import sqlite3
import uuid
import hashlib
from datetime import datetime
import json
import logging

# Assuming config.py is in the parent directory (root)
from config import DATABASE_PATH, DEFAULT_ADMIN_USERNAME

<<<<<<< HEAD
=======
# Determine project root
APP_ROOT_DIR = os.path.abspath(os.path.join(os.path.dirname(__file__), os.pardir))

# Add the project root to sys.path to allow importing app_config
if APP_ROOT_DIR not in sys.path:
    sys.path.insert(0, APP_ROOT_DIR)

>>>>>>> c4a43a0f
from app_config import CONFIG

# Import necessary functions directly from their new CRUD module locations
from db.cruds.generic_crud import get_db_connection

# Import CRUD instances for refactored modules
from db.cruds.users_crud import users_crud_instance
from db.cruds.clients_crud import clients_crud_instance
from db.cruds.products_crud import products_crud_instance

# Imports for non-refactored or utility functions used in seeding
from db.cruds.template_categories_crud import add_template_category, get_template_category_by_name
from db.cruds.cover_page_templates_crud import get_cover_page_template_by_name, add_cover_page_template
# get_user_by_username will be called via users_crud_instance if needed for seeding logic outside Users table itself
from db.cruds.locations_crud import get_or_add_country, get_or_add_city, get_country_by_name, get_city_by_name_and_country_id
from db.cruds.status_settings_crud import get_status_setting_by_name
from db.cruds import partners_crud
# Assuming company and company personnel functions will be imported if they were used via db_main_manager
# For now, let's assume they are not, or will be handled if errors arise.

LOGO_SUBDIR_CONTEXT = "company_logos" # This should match the setup

# Redundant local helper functions and data are removed.
# _get_or_create_category_id, set_setting, add_default_template_if_not_exists,
# DEFAULT_COVER_PAGE_TEMPLATES, and _populate_default_cover_page_templates
# are now expected to be handled by init_schema.py or imported CRUD modules.

# Ensure add_default_template_if_not_exists is imported if used by seed_initial_data directly
# (It is used, so ensure it's available from db.cruds.templates_crud)
from db.cruds.templates_crud import add_template, get_filtered_templates, add_default_template_if_not_exists
# Ensure set_setting is imported if used by seed_initial_data directly
# (It is used, so ensure it's available from db.cruds.application_settings_crud)
from db.cruds.application_settings_crud import set_setting


def _seed_default_partner_categories(cursor: sqlite3.Cursor, logger_passed: logging.Logger):
    """Seeds default partner categories into the database."""
    logger = logger_passed
    logger.info("Attempting to seed default partner categories...")
    default_categories = [
        {'category_name': 'Supplier', 'description': 'Providers of goods and materials.'},
        {'category_name': 'Service Provider', 'description': 'Companies offering services.'},
        {'category_name': 'Technology Partner', 'description': 'Partners providing technology solutions.'},
        {'category_name': 'Consultant', 'description': 'External consultants and advisors.'},
        {'category_name': 'Distributor', 'description': 'Entities distributing products.'}
    ]

    for category_def in default_categories:
        # Using the get_or_add_partner_category from partners_crud which handles connection management
        # and checks if category already exists. We pass the cursor to ensure it's part of the same transaction.
        # Note: get_or_add_partner_category expects 'conn_or_cursor' to be a Connection object
        # if it's going to manage the transaction itself. If a cursor is passed, it assumes
        # the transaction is managed externally (which is the case here in db_seed.py).
        # The @_manage_conn decorator in partners_crud.py needs to be aware of this.
        # For simplicity, let's assume `get_or_add_partner_category` is adapted or correctly
        # handles a passed cursor without trying to call .commit() or .rollback() on it.
        # A direct call to add_partner_category after a check might be cleaner if get_or_add isn't flexible.

        # Check if category exists using the cursor directly
        # Ensure partners_crud.get_partner_category_by_name can accept a cursor
        existing_category_row = partners_crud.get_partner_category_by_name(category_def['category_name'], conn=cursor.connection)

        if existing_category_row: # Check if it's not None
            logger.info(f"Partner Category '{category_def['category_name']}' already exists with ID: {existing_category_row['partner_category_id']}. Skipping.")
        else:
            # Add category using the cursor directly
            # Ensure partners_crud.add_partner_category can accept a cursor
            category_id = partners_crud.add_partner_category(category_def, conn=cursor.connection)
            if category_id:
                logger.info(f"Partner Category '{category_def['category_name']}' added with ID: {category_id}")
            else:
                logger.warning(f"Could not add partner category '{category_def['category_name']}'. Check logs from partners_crud.")
    logger.info("Default partner categories seeding attempt finished.")

def seed_initial_data(cursor: sqlite3.Cursor):
    """
    Seeds the database with initial data using the provided cursor.
    All database operations within this function and any helper functions it calls
    must use this provided cursor.
    """
    logger = logging.getLogger(__name__)
    conn = cursor.connection # Get connection from cursor for instance methods

    try:
        # 1. Users
        # Admin user is expected to be created by init_schema.py.
        # We fetch the admin_user_id for associating other seeded data.
        logger.info(f"Attempting to retrieve admin user ID for '{DEFAULT_ADMIN_USERNAME}' for seeding purposes.")
        admin_user_dict = users_crud_instance.get_user_by_username(DEFAULT_ADMIN_USERNAME, conn=conn)
        admin_user_id = admin_user_dict['user_id'] if admin_user_dict else None

        if admin_user_id:
            logger.info(f"Found admin user '{DEFAULT_ADMIN_USERNAME}' with ID: {admin_user_id}. This user will be used for associating seeded data.")
        else:
            logger.warning(f"Admin user '{DEFAULT_ADMIN_USERNAME}' not found. Some seeded data may not be associated with an admin user. This might indicate an issue with initial schema setup from init_schema.py.")
            # Depending on requirements, one might choose to raise an error here if admin_user_id is critical.
            # For now, proceeding but logging a warning.

        # 2. Companies
        default_company_id = None
        cursor.execute("SELECT COUNT(*) FROM Companies")
        if cursor.fetchone()[0] == 0:
            default_company_id = str(uuid.uuid4())
            cursor.execute("""
                INSERT OR IGNORE INTO Companies (company_id, company_name, address, is_default)
                VALUES (?, ?, ?, ?)
            """, (default_company_id, "Default Company Inc.", "123 Default Street", True))
            logger.info("Seeded default company.")
        else:
            cursor.execute("SELECT company_id FROM Companies WHERE is_default = TRUE")
            row = cursor.fetchone()
            if row:
                default_company_id = row[0]

        # 3. CompanyPersonnel
        if default_company_id:
            cursor.execute("SELECT COUNT(*) FROM CompanyPersonnel WHERE company_id = ?", (default_company_id,))
            if cursor.fetchone()[0] == 0:
                cursor.execute("""
                    INSERT OR IGNORE INTO CompanyPersonnel (company_id, name, role, email, phone)
                    VALUES (?, ?, ?, ?, ?)
                """, (default_company_id, "Admin Contact", "Administrator", "contact@defaultcomp.com", "123-456-7890"))
                logger.info("Seeded default company personnel.")

        # 4. TeamMembers
        # admin_user_id obtained from user seeding step above (retrieval attempt)
        if admin_user_id: # Check if admin_user_id was successfully obtained
            admin_user_for_tm_dict = users_crud_instance.get_user_by_id(admin_user_id, conn=conn) # Fetch details if needed
            if admin_user_for_tm_dict:
                 # Check using cursor if team member already exists for this user_id
                cursor.execute("SELECT COUNT(*) FROM TeamMembers WHERE user_id = ?", (admin_user_id,))
                if cursor.fetchone()[0] == 0:
                    cursor.execute("""
                        INSERT OR IGNORE INTO TeamMembers (user_id, full_name, email, role_or_title)
                        VALUES (?, ?, ?, ?)
                    """, (admin_user_id, admin_user_for_tm_dict['full_name'], admin_user_for_tm_dict['email'], admin_user_for_tm_dict['role']))
                    logger.info("Seeded admin team member linked to user.")
            else:
                logger.warning(f"Could not retrieve admin user details for ID {admin_user_id}, cannot seed admin team member accurately.")
        else:
            logger.warning("Admin user ID not available, cannot seed admin team member.")

        # Seed Default Operational User
        DEFAULT_OPERATIONAL_USERNAME = "default_operational_user"
        DEFAULT_OPERATIONAL_USER_ROLE = "User" # Assuming 'User' is a valid, less-privileged role

        logger.info(f"Checking for default operational user '{DEFAULT_OPERATIONAL_USERNAME}'...")
        existing_operational_user = users_crud_instance.get_user_by_username(DEFAULT_OPERATIONAL_USERNAME, conn=conn)

        if existing_operational_user is None:
            logger.info(f"Default operational user '{DEFAULT_OPERATIONAL_USERNAME}' not found. Creating...")
            operational_user_data = {
                'username': DEFAULT_OPERATIONAL_USERNAME,
                'password': uuid.uuid4().hex, # Secure random password
                'email': f"{DEFAULT_OPERATIONAL_USERNAME}@example.local", # Unique placeholder email
                'role': DEFAULT_OPERATIONAL_USER_ROLE,
                'full_name': "Default Operational User",
                'is_active': True
            }
            try:
                op_user_result = users_crud_instance.add_user(operational_user_data, conn=conn)
                if op_user_result['success']:
                    logger.info(f"Successfully created default operational user '{DEFAULT_OPERATIONAL_USERNAME}' with ID: {op_user_result['id']}.")
                else:
                    logger.error(f"Failed to create default operational user '{DEFAULT_OPERATIONAL_USERNAME}'. Error: {op_user_result.get('error', 'Unknown error')}")
            except Exception as e_op_user:
                logger.error(f"Exception during creation of default operational user '{DEFAULT_OPERATIONAL_USERNAME}': {e_op_user}", exc_info=True)
        else:
            logger.info(f"Default operational user '{DEFAULT_OPERATIONAL_USERNAME}' already exists with ID: {existing_operational_user['user_id']}. Skipping creation.")

        # 5. Countries
        logger.info("Seeding default countries...")
        default_countries = [
            {'country_name': 'France'}, {'country_name': 'USA'}, {'country_name': 'Algeria'}
        ]
        for country_data in default_countries:
            get_or_add_country(country_data['country_name']) # Use imported function
        logger.info(f"Seeded {len(default_countries)} countries.")


        # 6. Cities
        logger.info("Seeding default cities...")
        default_cities_map = {
            'France': 'Paris', 'USA': 'New York', 'Algeria': 'Algiers'
        }
        for country_name, city_name in default_cities_map.items():
            country_row_dict = get_country_by_name(country_name) # Use imported function
            if country_row_dict:
                country_id = country_row_dict['country_id']
                get_or_add_city(city_name, country_id) # Use imported function
        logger.info(f"Seeded {len(default_cities_map)} cities.")

        # 7. Clients
        logger.info("Seeding sample client...")
        # Using clients_crud_instance for client seeding
        cursor.execute("SELECT COUNT(*) FROM Clients")
        if cursor.fetchone()[0] == 0:
            # admin_user_id obtained from user seeding step
            default_country_for_client_dict = get_country_by_name('France') # location_crud
            default_country_id_for_client = default_country_for_client_dict['country_id'] if default_country_for_client_dict else None

            default_city_id_for_client = None
            if default_country_id_for_client:
                city_client_dict = get_city_by_name_and_country_id('Paris', default_country_id_for_client) # location_crud
                if city_client_dict: default_city_id_for_client = city_client_dict['city_id']

            active_client_status_dict = get_status_setting_by_name('Actif', 'Client') # status_settings_crud
            active_client_status_id = active_client_status_dict['status_id'] if active_client_status_dict else None

            if admin_user_id and default_country_id_for_client and default_city_id_for_client and active_client_status_id:
                client_data_seed = {
                    'client_name': "Sample Client SARL",
                    'company_name': "Sample Client Company",
                    'project_identifier': "SC-PROJ-001", # Ensure this is handled or schema allows nullable
                    'country_id': default_country_id_for_client,
                    'city_id': default_city_id_for_client,
                    'status_id': active_client_status_id,
                    'created_by_user_id': admin_user_id,
                    'default_base_folder_path': f"clients/{str(uuid.uuid4())}", # Ensure unique path
                    'primary_need_description': "General business services",
                    'selected_languages': "en,fr"
                }
                add_client_result = clients_crud_instance.add_client(client_data_seed, conn=conn)
                if add_client_result['success']:
                    sample_client_id_for_proj = add_client_result['client_id']
                    logger.info(f"Seeded sample client with ID: {sample_client_id_for_proj}")
                else:
                    logger.error(f"Failed to seed sample client: {add_client_result.get('error')}")
                    sample_client_id_for_proj = None
            else:
                logger.warning("Could not seed sample client due to missing prerequisite data (admin user, country, city, or status).")
                sample_client_id_for_proj = None
        else:
            # If client exists, try to get its ID for project seeding
            # This assumes only one "Sample Client SARL" for simplicity in seeding
            existing_clients = clients_crud_instance.get_all_clients(filters={'client_name': "Sample Client SARL"}, conn=conn)
            if existing_clients:
                sample_client_id_for_proj = existing_clients[0]['client_id']
                logger.info(f"Found existing sample client with ID: {sample_client_id_for_proj}")
            else:
                sample_client_id_for_proj = None
                logger.info("No existing sample client found by name 'Sample Client SARL'.")


        # 8. Projects
        logger.info("Seeding sample project...")
        cursor.execute("SELECT COUNT(*) FROM Projects")
        if cursor.fetchone()[0] == 0:
            planning_project_status_dict = get_status_setting_by_name('Planning', 'Project') # status_settings_crud
            planning_project_status_id = planning_project_status_dict['status_id'] if planning_project_status_dict else None

            # admin_user_id from user seeding
            # sample_client_id_for_proj from client seeding

            if sample_client_id_for_proj and planning_project_status_id and admin_user_id:
                project_uuid = str(uuid.uuid4()) # Projects table uses TEXT project_id
                # Assuming add_project is not yet refactored to a class instance
                # If it were, it would be projects_crud_instance.add_project(...)
                # For now, direct insert if no add_project function is available from imports
                cursor.execute("""
                    INSERT OR IGNORE INTO Projects (project_id, client_id, project_name, description, status_id, manager_team_member_id)
                    VALUES (?, ?, ?, ?, ?, ?)
                """, (project_uuid, sample_client_id_for_proj, "Initial Project for Sample Client", "First project description.", planning_project_status_id, admin_user_id))
                logger.info("Seeded sample project.")
            else:
                logger.warning("Could not seed sample project due to missing prerequisite data (client, status, or manager).")

        # 9. Contacts (direct cursor - assuming contacts_crud not yet refactored or no add_contact available)
        logger.info("Seeding generic contact...")
        cursor.execute("SELECT COUNT(*) FROM Contacts WHERE email = 'contact@example.com'")
        if cursor.fetchone()[0] == 0:
                cursor.execute("""
                INSERT OR IGNORE INTO Contacts (name, email, phone, position, company_name)
                VALUES (?, ?, ?, ?, ?)
            """, ("Placeholder Contact", "contact@example.com", "555-1234", "General Contact", "VariousCompanies Inc."))
                logger.info("Seeded generic contact.")

        # 10. Products
        logger.info("Seeding default and sample products...")
        # Using products_crud_instance for product seeding

        sample_products = [
            {
                "product_name": "Default Product",
                "description": "This is a default product for testing and demonstration.",
                "category": "General",
                "language_code": "en",
                "base_unit_price": 10.00,
                "unit_of_measure": "unit",
                "is_active": True,
                "product_code": "PROD001"
            },
            {
                "product_name": "Industrial Widget",
                "description": "A robust widget for industrial applications.",
                "category": "Widgets",
                "language_code": "en",
                "base_unit_price": 100.00,
                "unit_of_measure": "piece",
                "is_active": True,
                "product_code": "PROD002"
            },
            {
                "product_name": "Gadget Standard",
                "description": "Un gadget standard pour diverses utilisations.",
                "category": "Gadgets",
                "language_code": "fr",
                "base_unit_price": 50.00,
                "unit_of_measure": "unité",
                "is_active": True,
                "product_code": "PROD003"
            },
            {
                "product_name": "Advanced Gizmo",
                "description": "High-performance gizmo with advanced features.",
                "category": "Gizmos",
                "language_code": "en",
                "base_unit_price": 250.00,
                "unit_of_measure": "item",
                "is_active": True,
                "product_code": "PROD004"
            }
        ]

        for product_data_seed in sample_products:
            # Check if product already exists (by name and language_code to be more specific)
            # products_crud_instance.get_product_by_name expects name and optional language_code
            # Assuming get_products (plural) or a more specific getter might be better,
            # but let's use what's likely available and simple.
            # For now, we'll rely on a simple name check as per the original code for "Default Product".
            # A more robust check would be:
            # existing_product = products_crud_instance.get_product_by_name_and_lang(
            #    product_data_seed["product_name"], product_data_seed["language_code"], conn=conn
            # )
            # if existing_product:
            #    logger.info(f"Product '{product_data_seed['product_name']}' ({product_data_seed['language_code']}) already exists. Skipping.")
            #    continue

            # Simpler check based on original pattern:
            cursor.execute("SELECT COUNT(*) FROM Products WHERE product_name = ? AND language_code = ?",
                           (product_data_seed["product_name"], product_data_seed["language_code"]))
            if cursor.fetchone()[0] == 0:
                add_product_result = products_crud_instance.add_product(product_data_seed, conn=conn)
                if add_product_result['success']:
                    logger.info(f"Seeded product '{product_data_seed['product_name']}' with ID: {add_product_result['id']}")
                else:
                    logger.error(f"Failed to seed product '{product_data_seed['product_name']}': {add_product_result.get('error')}")
            else:
                logger.info(f"Product '{product_data_seed['product_name']}' ({product_data_seed['language_code']}) already exists. Skipping.")

        # 11. SmtpConfigs (direct cursor - assuming smtp_configs_crud not yet refactored)
        logger.info("Seeding placeholder SMTP config...")
        cursor.execute("SELECT COUNT(*) FROM SmtpConfigs")
        if cursor.fetchone()[0] == 0:
            cursor.execute("""
                INSERT OR IGNORE INTO SmtpConfigs (config_name, smtp_server, smtp_port, username, password_encrypted, use_tls, is_default, sender_email_address, sender_display_name)
                VALUES (?, ?, ?, ?, ?, ?, ?, ?, ?)
            """, ("Placeholder - Configure Me", "smtp.example.com", 587, "user", "placeholder_password", True, True, "noreply@example.com", "Placeholder Email"))
            logger.info("Seeded placeholder SMTP config.")

        # 12. ApplicationSettings
        # 'initial_data_seeded_version' and 'default_app_language' are now set by init_schema.py
        logger.info("Seeding additional application settings...")
        set_setting('google_maps_review_url', 'https://maps.google.com/?cid=YOUR_CID_HERE', cursor=cursor)
        logger.info("Seeded additional application settings.")

        # 13. Email Templates (using imported add_default_template_if_not_exists, passing cursor)
        logger.info("Seeding email templates...")
        # Ensure add_template_category is correctly imported and used within add_default_template_if_not_exists
        # (add_default_template_if_not_exists itself is now imported from cruds)
        add_default_template_if_not_exists({
            'template_name': 'SAV Ticket Ouvert (FR)', 'template_type': 'email_sav_ticket_opened', 'language_code': 'fr',
            'base_file_name': 'sav_ticket_opened_fr.html', 'description': 'Email envoyé quand un ticket SAV est ouvert.',
            'category_name': 'Modèles Email SAV',
            'category_purpose': 'email', # Added purpose
            'email_subject_template': 'Ticket SAV #{{ticket.id}} Ouvert - {{project.name | default: "Référence Client"}}',
            'is_default_for_type_lang': True
        }, cursor=cursor)
        add_default_template_if_not_exists({
            'template_name': 'SAV Ticket Résolu (FR)', 'template_type': 'email_sav_ticket_resolved', 'language_code': 'fr',
            'base_file_name': 'sav_ticket_resolved_fr.html', 'description': 'Email envoyé quand un ticket SAV est résolu.',
            'category_name': 'Modèles Email SAV',
            'category_purpose': 'email', # Added purpose
            'email_subject_template': 'Ticket SAV #{{ticket.id}} Résolu - {{project.name | default: "Référence Client"}}',
            'is_default_for_type_lang': True
        }, cursor=cursor)
        add_default_template_if_not_exists({
            'template_name': 'Suivi Prospect Proforma (FR)', 'template_type': 'email_follow_up_prospect', 'language_code': 'fr',
            'base_file_name': 'follow_up_prospect_fr.html', 'description': 'Email de suivi pour un prospect ayant reçu une proforma.',
            'category_name': 'Modèles Email Marketing/Suivi',
            'category_purpose': 'email', # Added purpose
            'email_subject_template': 'Suite à votre demande de proforma : {{project.name | default: client.primary_need}}',
            'is_default_for_type_lang': True
        }, cursor=cursor)
        add_default_template_if_not_exists({
            'template_name': 'Vœux Noël (FR)', 'template_type': 'email_greeting_christmas', 'language_code': 'fr',
            'base_file_name': 'greeting_holiday_christmas_fr.html', 'description': 'Email de vœux pour Noël.',
            'category_name': 'Modèles Email Vœux',
            'category_purpose': 'email', # Added purpose
            'email_subject_template': 'Joyeux Noël de la part de {{seller.company_name}}!',
            'is_default_for_type_lang': True
        }, cursor=cursor)
        add_default_template_if_not_exists({
            'template_name': 'Vœux Nouvelle Année (FR)', 'template_type': 'email_greeting_newyear', 'language_code': 'fr',
            'base_file_name': 'greeting_holiday_newyear_fr.html', 'description': 'Email de vœux pour la nouvelle année.',
            'category_name': 'Modèles Email Vœux',
            'category_purpose': 'email', # Added purpose
            'email_subject_template': 'Bonne Année {{doc.current_year}} ! - {{seller.company_name}}',
            'is_default_for_type_lang': True
        }, cursor=cursor)
        add_default_template_if_not_exists({
            'template_name': 'Message Générique (FR)', 'template_type': 'email_generic_message', 'language_code': 'fr',
            'base_file_name': 'generic_message_fr.html', 'description': 'Modèle générique pour communication spontanée.',
            'category_name': 'Modèles Email Généraux',
            'category_purpose': 'email', # Added purpose
            'email_subject_template': 'Un message de {{seller.company_name}}',
            'is_default_for_type_lang': True
        }, cursor=cursor)
        logger.info("Seeded new email templates with category_purpose.")

        # 14. CoverPageTemplates: This is now handled by initialize_database from init_schema.py
        logger.info("Cover page templates are expected to be populated by initialize_database from init_schema.py.")

        # 15. Partner Categories
        _seed_default_partner_categories(cursor, logger_passed=logger) # Pass logger
        logger.info("Called _seed_default_partner_categories for seeding.")

  
        logger.info("Data seeding operations completed within seed_initial_data.")

    except sqlite3.Error as e:
        logger.error(f"An SQLite error occurred during data seeding within seed_initial_data: {e}", exc_info=True)
        raise
    except Exception as e_gen:
        logger.error(f"A general error occurred during data seeding within seed_initial_data: {e_gen}", exc_info=True)
        raise


DEFAULT_UTILITY_TEMPLATES_CATEGORY_NAME = "Document Utilitaires"
DEFAULT_UTILITY_TEMPLATES_CATEGORY_DESC = "Modèles de documents utilitaires généraux"

DEFAULT_UTILITY_DOCUMENTS = [
    {'template_name': 'Contact Page EN', 'base_file_name': 'contact_page_template.html', 'language_code': 'en', 'description': 'Standard contact page template in English.'},
    {'template_name': 'Contact Page FR', 'base_file_name': 'contact_page_template.html', 'language_code': 'fr', 'description': 'Modèle de page de contact standard en français.'},
    {'template_name': 'Cover Page EN', 'base_file_name': 'cover_page_template.html', 'language_code': 'en', 'description': 'Standard cover page template in English.'},
    {'template_name': 'Cover Page FR', 'base_file_name': 'cover_page_template.html', 'language_code': 'fr', 'description': 'Modèle de page de garde standard en français.'},
    {'template_name': 'Technical Specifications EN', 'base_file_name': 'technical_specifications_template.html', 'language_code': 'en', 'description': 'Template for technical specifications in English.'},
    {'template_name': 'Technical Specifications FR', 'base_file_name': 'technical_specifications_template.html', 'language_code': 'fr', 'description': 'Modèle de spécifications techniques en français.'},
    {'template_name': 'Warranty Document EN', 'base_file_name': 'warranty_document_template.html', 'language_code': 'en', 'description': 'Standard warranty document in English.'},
    {
        'template_name': 'Affichage Images Produit FR',
        'base_file_name': 'product_images_template.html',
        'language_code': 'fr',
        'description': 'Affiche les images des produits, leur nom et leur code.'
        # template_type will be derived dynamically by the script, resulting in 'document_html'
        # category_id will be derived from DEFAULT_UTILITY_TEMPLATES_CATEGORY_NAME
    }
]

def _seed_default_utility_templates(cursor: sqlite3.Cursor, conn: sqlite3.Connection, logger_passed: logging.Logger):
    """Seeds default utility document templates into the database."""
    logger = logger_passed
    logger.info("Attempting to seed default utility document templates...")

    category_obj = get_template_category_by_name(DEFAULT_UTILITY_TEMPLATES_CATEGORY_NAME, conn=conn)
    if not category_obj:
        logger.info(f"Utility category '{DEFAULT_UTILITY_TEMPLATES_CATEGORY_NAME}' not found, creating it.")
        # add_template_category now takes name, description, purpose
        utility_category_id = add_template_category(
            category_name=DEFAULT_UTILITY_TEMPLATES_CATEGORY_NAME,
            description=DEFAULT_UTILITY_TEMPLATES_CATEGORY_DESC,
            purpose='utility', # Added purpose
            conn=conn
        )
        if not utility_category_id:
            logger.error(f"Failed to create utility category '{DEFAULT_UTILITY_TEMPLATES_CATEGORY_NAME}'. Aborting utility template seeding.")
            return
        logger.info(f"Utility category '{DEFAULT_UTILITY_TEMPLATES_CATEGORY_NAME}' created with ID: {utility_category_id}.")
    else:
        utility_category_id = category_obj['category_id']
        logger.info(f"Found utility category '{DEFAULT_UTILITY_TEMPLATES_CATEGORY_NAME}' with ID: {utility_category_id}.")


    for doc_def in DEFAULT_UTILITY_DOCUMENTS:
        template_name = doc_def['template_name']
        language_code = doc_def['language_code']
        base_file_name = doc_def['base_file_name']
        description = doc_def['description']

        # Determine template_type from base_file_name extension
        ext = os.path.splitext(base_file_name)[1].lower()
        if ext == '.pdf':
            template_type = 'document_pdf'
        elif ext == '.html':
            template_type = 'document_html'
        elif ext == '.docx':
            template_type = 'document_word'
        elif ext == '.xlsx':
            template_type = 'document_excel'
        else:
            template_type = 'document_other'

        # Check if template already exists
        existing_templates = get_filtered_templates(
            template_name=template_name,
            language_code=language_code,
            category_id=utility_category_id,
            conn=conn
        )

        if existing_templates:
            logger.info(f"Utility template '{template_name}' ({language_code}) already exists. Skipping.")
            continue

        # Verify the actual template file exists (optional, as raw_template_file_data is not being set here)
        # This path check assumes a certain structure for global utility templates,
        # e.g., templates_dir / language_code / base_file_name
        # Adjust if your global utility templates are stored differently (e.g., in a 'utility' subfolder).
        # For now, let's assume they might be in templates_dir/utility/language_code/base_file_name or similar.
        # The save_general_document_file function uses CONFIG.get("templates_dir", "templates") / document_type_subfolder / language_code
        # Let's assume 'utility_documents' as the document_type_subfolder for these.

        # Path for utility files is typically <templates_dir>/<document_type_subfolder>/<language_code>/<base_file_name>
        # Let's assume 'utility_docs' as the subfolder for these specific templates.
        # This requires that the files are actually placed there during deployment/setup.
        # The `CONFIG.get("templates_dir", "templates")` should resolve to the root 'templates' folder.
        # We'll use a subfolder like 'utility_documents' for these global ones.

        # Corrected path construction:
        # The path should be relative to where `save_general_document_file` would save them,
        # or where they are expected to be found for seeding.
        # If `save_general_document_file` uses `CONFIG.get("templates_dir")` (e.g. /app/templates),
        # then `document_type_subfolder` (e.g. 'utility_documents'), `language_code`, `base_file_name`.

        # For seeding, we check if the source files exist in a predefined location
        # relative to the project structure, typically NOT in the dynamic templates_dir
        # which might be empty or managed by the app.
        # Let's assume seed files are in a 'seed_template_files/utility_documents/<lang>/<filename>' structure
        # relative to the project root for clarity during seeding.

        # For simplicity, the problem description implies `base_file_name` is enough,
        # and `raw_template_file_data` is not set. This means the existence of the file
        # at runtime will depend on `generate_document_from_template` resolving it correctly
        # using `CONFIG.get("templates_dir")`, `document_type_subfolder` (which is part of the saved template record via category or type),
        # `language_code`, and `base_file_name`.
        # The `add_utility_document_template` function saves the `base_file_name` but not the content.
        # The file itself should be placed in the correct `templates_dir/document_type_subfolder/language_code/` path.
        # For seeding, we just record the metadata. The actual files must be deployed to the expected runtime path.

        # The problem states: "Log a warning if not found but proceed to add DB record (as raw_template_file_data is not being set)."
        # This implies we should check a *runtime* path, not a seed-specific source path.
        # The runtime path would be `templates_dir / <category_name_as_folder> / language_code / base_file_name`
        # or `templates_dir / <template_type_as_folder> / language_code / base_file_name`.
        # Given utility_category_id, let's assume a folder structure based on the category name for consistency.
        # However, `save_general_document_file` uses `document_type_subfolder`.
        # Let's assume the `template_type` (e.g., 'document_html') is used as the subfolder for organization within templates_dir.

        expected_runtime_template_path = os.path.join(
            CONFIG.get("default_templates_dir", "templates"), # e.g., /app/templates
            template_type, # e.g., document_html (derived from extension)
            language_code, # e.g., en
            base_file_name # e.g., contact_page_template.html
        )

        if not os.path.exists(expected_runtime_template_path):
            logger.warning(
                f"Utility template file not found at expected runtime path: '{expected_runtime_template_path}'. "
                f"DB record will be added, but the file must exist at this path for the template to be usable."
            )

        template_data = {
            'template_name': template_name,
            'template_type': template_type, # Determined from extension
            'language_code': language_code,
            'base_file_name': base_file_name,
            'description': description,
            'category_id': utility_category_id,
            'client_id': None,  # Utility documents are global
            'is_default_for_type_lang': False, # Typically not default unless specified
            # 'raw_template_file_data' is not set here, as per instructions
        }

        template_id = add_template(template_data, conn=conn)
        if template_id:
            logger.info(f"Successfully seeded utility template '{template_name}' ({language_code}) with ID: {template_id}")
        else:
            logger.error(f"Failed to seed utility template '{template_name}' ({language_code}).")

    logger.info("Default utility document templates seeding attempt finished.")


def run_seed():
    logger = logging.getLogger(__name__)
    logger.info(f"Attempting to seed database: {DATABASE_PATH}")
    conn = None
    try:
        # Use the imported get_db_connection
        conn = get_db_connection()
        cursor = conn.cursor()
        seed_initial_data(cursor) # Call the local seed_initial_data
        conn.commit()
        logger.info("Seeding process completed and committed.")
    except Exception as e:
        if conn:
            conn.rollback()
            logger.error(f"Error during seeding process, transaction rolled back: {e}", exc_info=True)
        else:
            logger.error(f"Error during seeding process (connection might not have been established): {e}", exc_info=True)
        # Optionally re-raise e or handle more gracefully
    finally:
        if conn:
            conn.close()
            logger.info("Database connection closed after seeding attempt.")

if __name__ == '__main__':
    # Basic logging configuration for direct script execution
    logging.basicConfig(level=logging.INFO, format='%(asctime)s - %(levelname)s - %(name)s - %(message)s')
    main_logger = logging.getLogger(__name__) # Get a logger for the __main__ scope

    # This allows running the seed script directly for testing or initial setup
    # Note: db_main_manager.initialize_database() should typically be called before seeding
    # if the database schema itself might not exist.
    # However, run_seed() assumes the schema is already in place.

    # First, ensure the database and tables are created by calling initialize_database
    main_logger.info("Ensuring database schema is initialized before seeding...")
    from db.init_schema import initialize_database # UPDATED IMPORT
    try:
        initialize_database() # This function now also uses logging
        main_logger.info("Database schema initialization check complete.")
        run_seed()
    except Exception as e_main:
        main_logger.critical(f"Critical error during __main__ execution of db_seed: {e_main}", exc_info=True)<|MERGE_RESOLUTION|>--- conflicted
+++ resolved
@@ -10,16 +10,7 @@
 # Assuming config.py is in the parent directory (root)
 from config import DATABASE_PATH, DEFAULT_ADMIN_USERNAME
 
-<<<<<<< HEAD
-=======
-# Determine project root
-APP_ROOT_DIR = os.path.abspath(os.path.join(os.path.dirname(__file__), os.pardir))
-
-# Add the project root to sys.path to allow importing app_config
-if APP_ROOT_DIR not in sys.path:
-    sys.path.insert(0, APP_ROOT_DIR)
-
->>>>>>> c4a43a0f
+
 from app_config import CONFIG
 
 # Import necessary functions directly from their new CRUD module locations
