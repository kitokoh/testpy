--- conflicted
+++ resolved
@@ -10,7 +10,6 @@
 # Assuming config.py is in the parent directory (root)
 from config import DATABASE_PATH, DEFAULT_ADMIN_USERNAME
 
-<<<<<<< HEAD
 # Explicitly load app_config.py using importlib
 APP_ROOT_DIR_SEED = os.path.abspath(os.path.join(os.path.dirname(__file__), os.pardir))
 APP_CONFIG_PY_PATH = os.path.join(APP_ROOT_DIR_SEED, "app_config.py")
@@ -41,10 +40,7 @@
 except Exception as e:
     logging.error(f"An unexpected error occurred while loading app_config.py with importlib: {e}", exc_info=True)
     raise
-=======
-
-from app_config import CONFIG
->>>>>>> b6a8cce4
+
 
 # Import necessary functions directly from their new CRUD module locations
 from db.cruds.generic_crud import get_db_connection
