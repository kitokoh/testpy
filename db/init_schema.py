import sqlite3
import os
import json
from datetime import datetime
import uuid
import hashlib
import sys # Ensure sys is imported for path manipulation
import logging

# Get the project root directory
# This allows importing config.py from the root
project_root = os.path.dirname(os.path.dirname(os.path.abspath(__file__)))
if project_root not in sys.path:
    sys.path.insert(0, project_root)

try:
    import config
except ImportError:
    # Use basic logging if config fails, as logger might not be fully configured yet.
    logging.basicConfig(level=logging.INFO) # Basic config for this specific error
    logging.critical("CRITICAL: config.py not found at project root by db/init_schema.py. Using fallback configurations.")
    class config_fallback:
        DATABASE_PATH = os.path.join(project_root, "app_data_fallback_init.db")
        DEFAULT_ADMIN_USERNAME = "admin_fallback_init"
        DEFAULT_ADMIN_PASSWORD = "password_fallback_init"
        # Add other necessary fallbacks if init_schema.py uses them directly
        # For example, APP_ROOT_DIR if it were used directly for paths here.
    config = config_fallback

from auth.roles import SUPER_ADMIN

# Import CRUD functions (taken from db/schema.py, paths adjusted for db/init_schema.py)
from .cruds.users_crud import get_user_by_username
from .cruds.locations_crud import get_country_by_name, get_city_by_name_and_country_id
from .cruds.status_settings_crud import get_status_setting_by_name
from .cruds.application_settings_crud import set_setting
# add_default_template_if_not_exists is not directly used by initialize_database, but good to keep if other parts of schema setup might use it.
# from .cruds.templates_crud import add_default_template_if_not_exists
from .cruds.cover_page_templates_crud import add_cover_page_template, get_cover_page_template_by_name
from .cruds.template_categories_crud import add_template_category # Used by _get_or_create_category_id if category doesn't exist.

# Helper function from db/schema.py (also present in db/ca.py, schema.py version is more complete)
def _get_or_create_category_id(cursor: sqlite3.Cursor, category_name: str, default_category_id: int | None) -> int | None:
    if not category_name: return default_category_id
    try:
        # Ensure row_factory is respected by the cursor passed in, or adjust access (e.g., row[0] vs row['category_id'])
        cursor.execute("SELECT category_id FROM TemplateCategories WHERE category_name = ?", (category_name,))
        row = cursor.fetchone()
        if row:
            # Assuming the connection this cursor belongs to has sqlite3.Row as row_factory
            return row['category_id']
        else:
            # Use the imported add_template_category CRUD function if available and appropriate,
            # or direct insert if this helper is meant to be self-contained for bootstrap.
            # For now, direct insert as per original schema.py:
            cursor.execute("INSERT INTO TemplateCategories (category_name, description) VALUES (?, ?)",
                           (category_name, f"{category_name} (auto-created during schema init)"))
            # conn.commit() # Should not commit here; part of larger transaction
            return cursor.lastrowid
    except sqlite3.Error as e:
        # Assuming logger might not be available or configured if this helper is called outside initialize_database context
        # For now, keep print, or pass logger instance if this function is to be used more broadly with logging.
        # For the purpose of this refactor, initialize_database will have its own logger.
        logging.error(f"Error in _get_or_create_category_id for '{category_name}': {e}", exc_info=True)
        return default_category_id

# Cover page templates data and population function (from db/schema.py)
DEFAULT_COVER_PAGE_TEMPLATES = [
    {'template_name': 'Standard Report Cover', 'description': 'A standard cover page for general reports.', 'default_title': 'Report Title', 'default_subtitle': 'Company Subdivision', 'default_author': 'Automated Report Generator', 'style_config_json': {'font': 'Helvetica', 'primary_color': '#2a2a2a', 'secondary_color': '#5cb85c'}, 'is_default_template': 1},
    {'template_name': 'Financial Statement Cover', 'description': 'Cover page for official financial statements.', 'default_title': 'Financial Statement', 'default_subtitle': 'Fiscal Year Ending YYYY', 'default_author': 'Finance Department', 'style_config_json': {'font': 'Times New Roman', 'primary_color': '#003366', 'secondary_color': '#e0a800'}, 'is_default_template': 1},
    {'template_name': 'Creative Project Brief', 'description': 'A vibrant cover for creative project briefs and proposals.', 'default_title': 'Creative Brief: [Project Name]', 'default_subtitle': 'Client: [Client Name]', 'default_author': 'Creative Team', 'style_config_json': {'font': 'Montserrat', 'primary_color': '#ff6347', 'secondary_color': '#4682b4', 'layout_hint': 'two-column'}, 'is_default_template': 1},
    {'template_name': 'Technical Document Cover', 'description': 'A clean and formal cover for technical documentation.', 'default_title': 'Technical Specification Document', 'default_subtitle': 'Version [VersionNumber]', 'default_author': 'Engineering Team', 'style_config_json': {'font': 'Roboto', 'primary_color': '#191970', 'secondary_color': '#cccccc'}, 'is_default_template': 1}
]

def _populate_default_cover_page_templates(conn_passed, logger): # Pass logger
    logger.info("Populating default cover page templates...")
    for template_def in DEFAULT_COVER_PAGE_TEMPLATES:
        # Use the imported CRUD function
        existing_template = get_cover_page_template_by_name(template_def['template_name'], conn=conn_passed)
        if existing_template:
            logger.info(f"Default template '{template_def['template_name']}' already exists. Skipping.")
        else:
            # Ensure style_config_json is passed as a JSON string if it's a dict
            template_def_for_add = template_def.copy() # Avoid modifying original dict
            if isinstance(template_def_for_add.get('style_config_json'), dict):
                template_def_for_add['style_config_json'] = json.dumps(template_def_for_add['style_config_json'])

            # Use the imported CRUD function
            new_id = add_cover_page_template(template_def_for_add, conn=conn_passed)
            if new_id:
                logger.info(f"Added default cover page template: '{template_def['template_name']}' with ID: {new_id}")
            else:
                logger.warning(f"Failed to add default cover page template: '{template_def['template_name']}'")
    logger.info("Default cover page templates population attempt finished.")


def initialize_database():
    """
    Initializes the database by creating tables if they don't already exist.
    Separates schema creation and data seeding into distinct transactions.
    """
    logger = logging.getLogger(__name__)
    logger.info("Initializing database...")

    conn = None  # Initialize conn to None for the finally block
    try:
        # Use DATABASE_PATH from config (imported at the top)
        conn = sqlite3.connect(config.DATABASE_PATH)
        conn.row_factory = sqlite3.Row # Essential for accessing columns by name
        cursor = conn.cursor()

        logger.info("Starting schema creation phase.")
        # --- Schema Creation Phase (DDL statements: CREATE, ALTER, CREATE INDEX) ---
        # Wrap all DDL in its own try for a single schema commit
<<<<<<< HEAD
        try:
            # Create Users table (base from ca.py)
            cursor.execute("""
            CREATE TABLE IF NOT EXISTS Users (
                user_id TEXT PRIMARY KEY,
                username TEXT NOT NULL UNIQUE,
                password_hash TEXT NOT NULL,
                salt TEXT NOT NULL, -- Added for password salting
                full_name TEXT,
                email TEXT NOT NULL UNIQUE,
                role TEXT NOT NULL, -- e.g., 'admin', 'manager', 'member'
                is_active BOOLEAN DEFAULT TRUE,
                is_deleted INTEGER DEFAULT 0, -- Added for soft delete
                deleted_at TEXT, -- Added for soft delete
                created_at TIMESTAMP DEFAULT CURRENT_TIMESTAMP,
                updated_at TIMESTAMP DEFAULT CURRENT_TIMESTAMP,
                last_login_at TIMESTAMP
            )
            """)

            # Create Companies table (base from ca.py)
            cursor.execute("""
            CREATE TABLE IF NOT EXISTS Companies (
                company_id TEXT PRIMARY KEY,
                company_name TEXT NOT NULL,
                address TEXT,
                payment_info TEXT,
                logo_path TEXT,
                other_info TEXT,
                is_default BOOLEAN DEFAULT FALSE,
                created_at TIMESTAMP DEFAULT CURRENT_TIMESTAMP,
                updated_at TIMESTAMP DEFAULT CURRENT_TIMESTAMP
            )
            """)

            # Create CompanyPersonnel table (base from ca.py)
            cursor.execute("""
            CREATE TABLE IF NOT EXISTS CompanyPersonnel (
                personnel_id INTEGER PRIMARY KEY AUTOINCREMENT,
                company_id TEXT NOT NULL,
                name TEXT NOT NULL,
                role TEXT NOT NULL, -- e.g., "seller", "technical_manager"
                phone TEXT,
                email TEXT,
                created_at TIMESTAMP DEFAULT CURRENT_TIMESTAMP,
                FOREIGN KEY (company_id) REFERENCES Companies (company_id) ON DELETE CASCADE
            )
            """)

            # Create TeamMembers table (base from ca.py)
            cursor.execute("""
            CREATE TABLE IF NOT EXISTS TeamMembers (
                team_member_id INTEGER PRIMARY KEY AUTOINCREMENT,
                user_id TEXT UNIQUE,
                full_name TEXT NOT NULL,
                email TEXT NOT NULL UNIQUE,
                role_or_title TEXT,
                department TEXT,
                phone_number TEXT,
                profile_picture_url TEXT,
                is_active BOOLEAN DEFAULT TRUE,
                notes TEXT,
                hire_date TEXT,
                performance INTEGER DEFAULT 0,
                skills TEXT,
                created_at TIMESTAMP DEFAULT CURRENT_TIMESTAMP,
                updated_at TIMESTAMP DEFAULT CURRENT_TIMESTAMP,
                FOREIGN KEY (user_id) REFERENCES Users (user_id) ON DELETE SET NULL
            )
            """)

            # Create Countries table (base from ca.py)
            cursor.execute("""
            CREATE TABLE IF NOT EXISTS Countries (
                country_id INTEGER PRIMARY KEY AUTOINCREMENT,
                country_name TEXT NOT NULL UNIQUE,
                created_at TIMESTAMP DEFAULT CURRENT_TIMESTAMP,
                updated_at TIMESTAMP DEFAULT CURRENT_TIMESTAMP
            )
            """)

            # Create Cities table (base from ca.py)
            cursor.execute("""
            CREATE TABLE IF NOT EXISTS Cities (
                city_id INTEGER PRIMARY KEY AUTOINCREMENT,
                country_id INTEGER NOT NULL,
                city_name TEXT NOT NULL,
                created_at TIMESTAMP DEFAULT CURRENT_TIMESTAMP,
                updated_at TIMESTAMP DEFAULT CURRENT_TIMESTAMP,
                FOREIGN KEY (country_id) REFERENCES Countries (country_id)
            )
            """)

            # Ensure StatusSettings table is created (idempotent)
            cursor.execute("""
            CREATE TABLE IF NOT EXISTS StatusSettings (
                status_id INTEGER PRIMARY KEY AUTOINCREMENT,
                status_name TEXT NOT NULL,
                status_type TEXT NOT NULL,
                color_hex TEXT,
                icon_name TEXT,
                default_duration_days INTEGER,
                is_archival_status BOOLEAN DEFAULT FALSE,
                is_completion_status BOOLEAN DEFAULT FALSE,
                sort_order INTEGER DEFAULT 0,  -- Added column
                UNIQUE (status_name, status_type)
            )
            """)
            logger.debug("Ensured StatusSettings table exists or is created.")

            # Check and add icon_name for older schema migration
            cursor.execute("PRAGMA table_info(StatusSettings)")
            columns = [column['name'] for column in cursor.fetchall()]
            if 'icon_name' not in columns:
                try:
                    logger.info("Attempting to add 'icon_name' to StatusSettings for schema migration.")
                    cursor.execute("ALTER TABLE StatusSettings ADD COLUMN icon_name TEXT")
                    logger.info("Added 'icon_name' column to StatusSettings table.")
                except sqlite3.Error as e_alter_status:
                    logger.error(f"Error adding 'icon_name' to StatusSettings (migration): {e_alter_status}", exc_info=True)

            # Ensure StatusSettings table has sort_order if it already existed
            cursor.execute("PRAGMA table_info(StatusSettings)")
            status_settings_columns = [info['name'] for info in cursor.fetchall()]
            if 'sort_order' not in status_settings_columns:
                try:
                    cursor.execute("ALTER TABLE StatusSettings ADD COLUMN sort_order INTEGER DEFAULT 0")
                    logger.info("Added missing 'sort_order' column to existing StatusSettings table.")
                except sqlite3.Error as e_alter_ss:
                    logger.error(f"Error trying to ALTER StatusSettings to add sort_order: {e_alter_ss}", exc_info=True)
            else:
                logger.debug("'sort_order' column already exists in StatusSettings table.")

            # Create Clients table (base from ca.py, includes distributor_specific_info logic)
            cursor.execute("""
            CREATE TABLE IF NOT EXISTS Clients (
                client_id TEXT PRIMARY KEY,
                client_name TEXT NOT NULL,
=======
        # Create Users table (base from ca.py)
    cursor.execute("""
    CREATE TABLE IF NOT EXISTS Users (
        user_id TEXT PRIMARY KEY,
        username TEXT NOT NULL UNIQUE,
        password_hash TEXT NOT NULL,
        salt TEXT NOT NULL, -- Added for password salting
        full_name TEXT,
        email TEXT NOT NULL UNIQUE,
        role TEXT NOT NULL, -- e.g., 'admin', 'manager', 'member'
        is_active BOOLEAN DEFAULT TRUE,
        is_deleted INTEGER DEFAULT 0, -- Added for soft delete
        deleted_at TEXT, -- Added for soft delete
        created_at TIMESTAMP DEFAULT CURRENT_TIMESTAMP,
        updated_at TIMESTAMP DEFAULT CURRENT_TIMESTAMP,
        last_login_at TIMESTAMP
    )
    """)

    # Create Companies table (base from ca.py)
    cursor.execute("""
    CREATE TABLE IF NOT EXISTS Companies (
        company_id TEXT PRIMARY KEY,
        company_name TEXT NOT NULL,
        address TEXT,
        payment_info TEXT,
        logo_path TEXT,
        other_info TEXT,
        is_default BOOLEAN DEFAULT FALSE,
        created_at TIMESTAMP DEFAULT CURRENT_TIMESTAMP,
        updated_at TIMESTAMP DEFAULT CURRENT_TIMESTAMP
    )
    """)

    # Create CompanyPersonnel table (base from ca.py)
    cursor.execute("""
    CREATE TABLE IF NOT EXISTS CompanyPersonnel (
        personnel_id INTEGER PRIMARY KEY AUTOINCREMENT,
        company_id TEXT NOT NULL,
        name TEXT NOT NULL,
        role TEXT NOT NULL, -- e.g., "seller", "technical_manager"
        phone TEXT,
        email TEXT,
        created_at TIMESTAMP DEFAULT CURRENT_TIMESTAMP,
        FOREIGN KEY (company_id) REFERENCES Companies (company_id) ON DELETE CASCADE
    )
    """)

    # Create TeamMembers table (base from ca.py)
    cursor.execute("""
    CREATE TABLE IF NOT EXISTS TeamMembers (
        team_member_id INTEGER PRIMARY KEY AUTOINCREMENT,
        user_id TEXT UNIQUE,
        full_name TEXT NOT NULL,
        email TEXT NOT NULL UNIQUE,
        role_or_title TEXT,
        department TEXT,
        phone_number TEXT,
        profile_picture_url TEXT,
        is_active BOOLEAN DEFAULT TRUE,
        notes TEXT,
        hire_date TEXT,
        performance INTEGER DEFAULT 0,
        skills TEXT,
        created_at TIMESTAMP DEFAULT CURRENT_TIMESTAMP,
        updated_at TIMESTAMP DEFAULT CURRENT_TIMESTAMP,
        FOREIGN KEY (user_id) REFERENCES Users (user_id) ON DELETE SET NULL
    )
    """)

    # Create Countries table (base from ca.py)
    cursor.execute("""
    CREATE TABLE IF NOT EXISTS Countries (
        country_id INTEGER PRIMARY KEY AUTOINCREMENT,
        country_name TEXT NOT NULL UNIQUE,
        created_at TIMESTAMP DEFAULT CURRENT_TIMESTAMP,
        updated_at TIMESTAMP DEFAULT CURRENT_TIMESTAMP
    )
    """)

    # Create Cities table (base from ca.py)
    cursor.execute("""
    CREATE TABLE IF NOT EXISTS Cities (
        city_id INTEGER PRIMARY KEY AUTOINCREMENT,
        country_id INTEGER NOT NULL,
        city_name TEXT NOT NULL,
        created_at TIMESTAMP DEFAULT CURRENT_TIMESTAMP,
        updated_at TIMESTAMP DEFAULT CURRENT_TIMESTAMP,
        FOREIGN KEY (country_id) REFERENCES Countries (country_id)
    )
    """)

    # Ensure StatusSettings table is created (idempotent)
    cursor.execute("""
    CREATE TABLE IF NOT EXISTS StatusSettings (
        status_id INTEGER PRIMARY KEY AUTOINCREMENT,
        status_name TEXT NOT NULL,
        status_type TEXT NOT NULL,
        color_hex TEXT,
        icon_name TEXT,
        default_duration_days INTEGER,
        is_archival_status BOOLEAN DEFAULT FALSE,
        is_completion_status BOOLEAN DEFAULT FALSE,
        sort_order INTEGER DEFAULT 0,  -- Added column
        UNIQUE (status_name, status_type)
    )
    """)
    logger.debug("Ensured StatusSettings table exists or is created.")

    # Check and add icon_name for older schema migration
    cursor.execute("PRAGMA table_info(StatusSettings)")
    columns = [column['name'] for column in cursor.fetchall()]
    if 'icon_name' not in columns:
        try:
            logger.info("Attempting to add 'icon_name' to StatusSettings for schema migration.")
            cursor.execute("ALTER TABLE StatusSettings ADD COLUMN icon_name TEXT")
            logger.info("Added 'icon_name' column to StatusSettings table.")
        except sqlite3.Error as e_alter_status:
            logger.error(f"Error adding 'icon_name' to StatusSettings (migration): {e_alter_status}", exc_info=True)

    # Ensure StatusSettings table has sort_order if it already existed
    cursor.execute("PRAGMA table_info(StatusSettings)")
    status_settings_columns = [info['name'] for info in cursor.fetchall()]
    if 'sort_order' not in status_settings_columns:
        try:
            cursor.execute("ALTER TABLE StatusSettings ADD COLUMN sort_order INTEGER DEFAULT 0")
            logger.info("Added missing 'sort_order' column to existing StatusSettings table.")
        except sqlite3.Error as e_alter_ss:
            logger.error(f"Error trying to ALTER StatusSettings to add sort_order: {e_alter_ss}", exc_info=True)
    else:
        logger.debug("'sort_order' column already exists in StatusSettings table.")

    # Create Clients table (base from ca.py, includes distributor_specific_info logic)
    cursor.execute("""
    CREATE TABLE IF NOT EXISTS Clients (
        client_id TEXT PRIMARY KEY,
        client_name TEXT NOT NULL,
>>>>>>> 0e46c880
        company_name TEXT,
        primary_need_description TEXT,
        project_identifier TEXT NOT NULL,
        country_id INTEGER,
        city_id INTEGER,
        default_base_folder_path TEXT UNIQUE,
        status_id INTEGER,
        selected_languages TEXT,
        price REAL DEFAULT 0,
        notes TEXT,
        category TEXT,
        distributor_specific_info TEXT, -- Added in ca.py
        created_at TIMESTAMP DEFAULT CURRENT_TIMESTAMP,
        updated_at TIMESTAMP DEFAULT CURRENT_TIMESTAMP,
        created_by_user_id TEXT,
        is_deleted INTEGER DEFAULT 0,
        deleted_at TEXT,
        FOREIGN KEY (country_id) REFERENCES Countries (country_id),
        FOREIGN KEY (city_id) REFERENCES Cities (city_id),
        FOREIGN KEY (status_id) REFERENCES StatusSettings (status_id),
<<<<<<< HEAD
                FOREIGN KEY (created_by_user_id) REFERENCES Users (user_id)
            )
            """)
            cursor.execute("PRAGMA table_info(Clients)")
            columns_info = cursor.fetchall()
            column_names = [info['name'] for info in columns_info]
            if 'distributor_specific_info' not in column_names:
                try:
                    cursor.execute("ALTER TABLE Clients ADD COLUMN distributor_specific_info TEXT")
                    logger.info("Added 'distributor_specific_info' column to Clients table.")
                except sqlite3.Error as e:
                    logger.error(f"Error adding 'distributor_specific_info' column to Clients table: {e}", exc_info=True)

            # Ensure is_deleted and deleted_at columns exist for soft delete
            cursor.execute("PRAGMA table_info(Clients)")
            clients_columns_info = cursor.fetchall()
            clients_column_names = [info['name'] for info in clients_columns_info]

            if 'is_deleted' not in clients_column_names:
                try:
                    cursor.execute("ALTER TABLE Clients ADD COLUMN is_deleted INTEGER DEFAULT 0")
                    logger.info("Added 'is_deleted' column to Clients table.")
                except sqlite3.Error as e_alter_is_deleted:
                    logger.error(f"Error adding 'is_deleted' column to Clients table: {e_alter_is_deleted}", exc_info=True)

            if 'deleted_at' not in clients_column_names:
                try:
                    cursor.execute("ALTER TABLE Clients ADD COLUMN deleted_at TEXT")
                    logger.info("Added 'deleted_at' column to Clients table.")
                except sqlite3.Error as e_alter_deleted_at:
                    logger.error(f"Error adding 'deleted_at' column to Clients table: {e_alter_deleted_at}", exc_info=True)


            # Create ClientNotes table (base from ca.py)
            cursor.execute("""
            CREATE TABLE IF NOT EXISTS ClientNotes (
                note_id INTEGER PRIMARY KEY AUTOINCREMENT,
                client_id TEXT NOT NULL,
                timestamp TIMESTAMP DEFAULT CURRENT_TIMESTAMP,
                note_text TEXT NOT NULL,
                user_id TEXT,
                FOREIGN KEY (client_id) REFERENCES Clients (client_id) ON DELETE CASCADE,
                FOREIGN KEY (user_id) REFERENCES Users (user_id) ON DELETE SET NULL
            )
            """)

            # Create Projects table (base from ca.py)
            cursor.execute("""
            CREATE TABLE IF NOT EXISTS Projects (
                project_id TEXT PRIMARY KEY,
                client_id TEXT NOT NULL,
=======
        FOREIGN KEY (created_by_user_id) REFERENCES Users (user_id)
    )
    """)
    cursor.execute("PRAGMA table_info(Clients)")
    columns_info = cursor.fetchall()
    column_names = [info['name'] for info in columns_info]
    if 'distributor_specific_info' not in column_names:
        try:
            cursor.execute("ALTER TABLE Clients ADD COLUMN distributor_specific_info TEXT")
            logger.info("Added 'distributor_specific_info' column to Clients table.")
        except sqlite3.Error as e:
            logger.error(f"Error adding 'distributor_specific_info' column to Clients table: {e}", exc_info=True)

    # Ensure is_deleted and deleted_at columns exist for soft delete
    cursor.execute("PRAGMA table_info(Clients)")
    clients_columns_info = cursor.fetchall()
    clients_column_names = [info['name'] for info in clients_columns_info]

    if 'is_deleted' not in clients_column_names:
        try:
            cursor.execute("ALTER TABLE Clients ADD COLUMN is_deleted INTEGER DEFAULT 0")
            logger.info("Added 'is_deleted' column to Clients table.")
        except sqlite3.Error as e_alter_is_deleted:
            logger.error(f"Error adding 'is_deleted' column to Clients table: {e_alter_is_deleted}", exc_info=True)

    if 'deleted_at' not in clients_column_names:
        try:
            cursor.execute("ALTER TABLE Clients ADD COLUMN deleted_at TEXT")
            logger.info("Added 'deleted_at' column to Clients table.")
        except sqlite3.Error as e_alter_deleted_at:
            logger.error(f"Error adding 'deleted_at' column to Clients table: {e_alter_deleted_at}", exc_info=True)


    # Create ClientNotes table (base from ca.py)
    cursor.execute("""
    CREATE TABLE IF NOT EXISTS ClientNotes (
        note_id INTEGER PRIMARY KEY AUTOINCREMENT,
        client_id TEXT NOT NULL,
        timestamp TIMESTAMP DEFAULT CURRENT_TIMESTAMP,
        note_text TEXT NOT NULL,
        user_id TEXT,
        FOREIGN KEY (client_id) REFERENCES Clients (client_id) ON DELETE CASCADE,
        FOREIGN KEY (user_id) REFERENCES Users (user_id) ON DELETE SET NULL
    )
    """)

    # Create Projects table (base from ca.py)
    cursor.execute("""
    CREATE TABLE IF NOT EXISTS Projects (
        project_id TEXT PRIMARY KEY,
        client_id TEXT NOT NULL,
>>>>>>> 0e46c880
        project_name TEXT NOT NULL,
        description TEXT,
        start_date DATE,
        deadline_date DATE,
        budget REAL,
        status_id INTEGER,
        progress_percentage INTEGER DEFAULT 0,
        manager_team_member_id TEXT, -- Assuming this refers to a User ID
        priority INTEGER DEFAULT 0,
        created_at TIMESTAMP DEFAULT CURRENT_TIMESTAMP,
        updated_at TIMESTAMP DEFAULT CURRENT_TIMESTAMP,
        FOREIGN KEY (client_id) REFERENCES Clients (client_id),
        FOREIGN KEY (status_id) REFERENCES StatusSettings (status_id),
                FOREIGN KEY (manager_team_member_id) REFERENCES Users (user_id) -- ca.py links to Users
            )
            """)

            # Create Contacts table (base from ca.py)
            cursor.execute("""
            CREATE TABLE IF NOT EXISTS Contacts (
                contact_id INTEGER PRIMARY KEY AUTOINCREMENT,
                name TEXT NOT NULL,
        email TEXT UNIQUE,
        phone TEXT,
        position TEXT,
        company_name TEXT,
        notes TEXT,
        givenName TEXT,
        familyName TEXT,
        displayName TEXT,
        phone_type TEXT,
        email_type TEXT,
        address_formattedValue TEXT,
        address_streetAddress TEXT,
        address_city TEXT,
        address_region TEXT,
        address_postalCode TEXT,
        address_country TEXT,
        organization_name TEXT,
        organization_title TEXT,
        birthday_date TEXT,
        created_at TIMESTAMP DEFAULT CURRENT_TIMESTAMP,
        updated_at TIMESTAMP DEFAULT CURRENT_TIMESTAMP
    )
    """)

    # Create ClientContacts table (base from ca.py)
    cursor.execute("""
    CREATE TABLE IF NOT EXISTS ClientContacts (
        client_contact_id INTEGER PRIMARY KEY AUTOINCREMENT,
        client_id TEXT NOT NULL,
        contact_id INTEGER NOT NULL, -- Standardized to INTEGER to match Contacts.contact_id
        is_primary_for_client BOOLEAN DEFAULT FALSE,
        can_receive_documents BOOLEAN DEFAULT TRUE,
        FOREIGN KEY (client_id) REFERENCES Clients (client_id) ON DELETE CASCADE,
        FOREIGN KEY (contact_id) REFERENCES Contacts (contact_id) ON DELETE CASCADE,
                UNIQUE (client_id, contact_id)
            )
            """)
            # Note: Contacts.contact_id is INTEGER AUTOINCREMENT. ClientContacts.contact_id is now defined as INTEGER to match.

            # Create Products table first
            cursor.execute("""
            CREATE TABLE IF NOT EXISTS Products (
                product_id INTEGER PRIMARY KEY AUTOINCREMENT,
                product_name TEXT NOT NULL,
        description TEXT,
        category TEXT,
        language_code TEXT DEFAULT 'fr',
        base_unit_price REAL NOT NULL,
        unit_of_measure TEXT,
        weight REAL,
        dimensions TEXT,
        is_active BOOLEAN DEFAULT TRUE,
        created_at TIMESTAMP DEFAULT CURRENT_TIMESTAMP,
        updated_at TIMESTAMP DEFAULT CURRENT_TIMESTAMP,
        is_deleted INTEGER DEFAULT 0,
        deleted_at TEXT,
<<<<<<< HEAD
                UNIQUE (product_name, language_code)
            )
            """)
            logger.debug("Ensured Products table exists or is created.")

            # Then, handle potential alterations for existing tables from older schemas
            # (e.g., if 'weight' or 'dimensions' were added later)
            # This logic is now for schema migration, not initial creation of these columns if table is new
            cursor.execute("PRAGMA table_info(Products)")
            columns_info = cursor.fetchall()
            existing_column_names = {info['name'] for info in columns_info}
            altered_products = False

            if 'weight' not in existing_column_names:
                try:
                    cursor.execute("ALTER TABLE Products ADD COLUMN weight REAL")
                    logger.info("Added 'weight' column to Products table for schema migration.")
                    altered_products = True
                except sqlite3.Error as e_alter_weight:
                    logger.error(f"Error adding 'weight' to Products (migration): {e_alter_weight}", exc_info=True)

            if 'dimensions' not in existing_column_names:
                try:
                    cursor.execute("ALTER TABLE Products ADD COLUMN dimensions TEXT")
                    logger.info("Added 'dimensions' column to Products table for schema migration.")
                    altered_products = True
                except sqlite3.Error as e_alter_dimensions:
                    logger.error(f"Error adding 'dimensions' to Products (migration): {e_alter_dimensions}", exc_info=True)

            if altered_products:
                logger.info("Products table schema migration for weight/dimensions attempted.")

            # Create ProductDimensions table (from ca.py)
            cursor.execute("""
            CREATE TABLE IF NOT EXISTS ProductDimensions (
                product_id INTEGER PRIMARY KEY,
=======
        UNIQUE (product_name, language_code)
    )
    """)
    logger.debug("Ensured Products table exists or is created.")

    # Then, handle potential alterations for existing tables from older schemas
    # (e.g., if 'weight' or 'dimensions' were added later)
    # This logic is now for schema migration, not initial creation of these columns if table is new
    cursor.execute("PRAGMA table_info(Products)")
    columns_info = cursor.fetchall()
    existing_column_names = {info['name'] for info in columns_info}
    altered_products = False

    if 'weight' not in existing_column_names:
        try:
            cursor.execute("ALTER TABLE Products ADD COLUMN weight REAL")
            logger.info("Added 'weight' column to Products table for schema migration.")
            altered_products = True
        except sqlite3.Error as e_alter_weight:
            logger.error(f"Error adding 'weight' to Products (migration): {e_alter_weight}", exc_info=True)

    if 'dimensions' not in existing_column_names:
        try:
            cursor.execute("ALTER TABLE Products ADD COLUMN dimensions TEXT")
            logger.info("Added 'dimensions' column to Products table for schema migration.")
            altered_products = True
        except sqlite3.Error as e_alter_dimensions:
            logger.error(f"Error adding 'dimensions' to Products (migration): {e_alter_dimensions}", exc_info=True)

    if altered_products:
        logger.info("Products table schema migration for weight/dimensions attempted.")

    # Create ProductDimensions table (from ca.py)
    cursor.execute("""
    CREATE TABLE IF NOT EXISTS ProductDimensions (
        product_id INTEGER PRIMARY KEY,
>>>>>>> 0e46c880
        dim_A TEXT, dim_B TEXT, dim_C TEXT, dim_D TEXT, dim_E TEXT,
        dim_F TEXT, dim_G TEXT, dim_H TEXT, dim_I TEXT, dim_J TEXT,
        technical_image_path TEXT,
        created_at TIMESTAMP DEFAULT CURRENT_TIMESTAMP,
        updated_at TIMESTAMP DEFAULT CURRENT_TIMESTAMP,
                FOREIGN KEY (product_id) REFERENCES Products (product_id) ON DELETE CASCADE
            )
            """)

            # Create ProductEquivalencies table (from ca.py)
            cursor.execute("""
            CREATE TABLE IF NOT EXISTS ProductEquivalencies (
                equivalence_id INTEGER PRIMARY KEY AUTOINCREMENT,
                product_id_a INTEGER NOT NULL,
                product_id_b INTEGER NOT NULL,
                FOREIGN KEY (product_id_a) REFERENCES Products (product_id) ON DELETE CASCADE,
                FOREIGN KEY (product_id_b) REFERENCES Products (product_id) ON DELETE CASCADE,
                UNIQUE (product_id_a, product_id_b)
            )
            """)

            # Create ClientProjectProducts table (from ca.py)
            cursor.execute("""
            CREATE TABLE IF NOT EXISTS ClientProjectProducts (
                client_project_product_id INTEGER PRIMARY KEY AUTOINCREMENT,
                client_id TEXT NOT NULL,
                project_id TEXT,
                product_id INTEGER NOT NULL,
                quantity INTEGER NOT NULL DEFAULT 1,
                unit_price_override REAL,
                total_price_calculated REAL,
                serial_number TEXT,
                purchase_confirmed_at TIMESTAMP,
                added_at TIMESTAMP DEFAULT CURRENT_TIMESTAMP,
                FOREIGN KEY (client_id) REFERENCES Clients (client_id) ON DELETE CASCADE,
                FOREIGN KEY (project_id) REFERENCES Projects (project_id) ON DELETE CASCADE,
                FOREIGN KEY (product_id) REFERENCES Products (product_id) ON DELETE CASCADE,
                UNIQUE (client_id, project_id, product_id)
            )
            """)

            # Create ScheduledEmails table (from ca.py)
            cursor.execute("""
            CREATE TABLE IF NOT EXISTS ScheduledEmails (
                scheduled_email_id INTEGER PRIMARY KEY AUTOINCREMENT,
                recipient_email TEXT NOT NULL,
        subject TEXT NOT NULL,
        body_html TEXT,
        body_text TEXT,
        scheduled_send_at TIMESTAMP NOT NULL,
        status TEXT NOT NULL DEFAULT 'pending', -- 'pending', 'sent', 'failed'
        sent_at TIMESTAMP,
        error_message TEXT,
        related_client_id TEXT,
        related_project_id TEXT,
        created_by_user_id TEXT,
        created_at TIMESTAMP DEFAULT CURRENT_TIMESTAMP,
        FOREIGN KEY (related_client_id) REFERENCES Clients (client_id) ON DELETE SET NULL,
        FOREIGN KEY (related_project_id) REFERENCES Projects (project_id) ON DELETE SET NULL,
                FOREIGN KEY (created_by_user_id) REFERENCES Users (user_id) ON DELETE SET NULL
            )
            """)

            # Create EmailReminders table (from ca.py)
            cursor.execute("""
            CREATE TABLE IF NOT EXISTS EmailReminders (
                reminder_id INTEGER PRIMARY KEY AUTOINCREMENT,
                scheduled_email_id INTEGER NOT NULL,
                reminder_type TEXT NOT NULL, -- e.g., 'before_send', 'after_send_no_reply'
                reminder_send_at TIMESTAMP NOT NULL,
                status TEXT NOT NULL DEFAULT 'pending', -- 'pending', 'sent', 'cancelled'
                created_at TIMESTAMP DEFAULT CURRENT_TIMESTAMP,
                FOREIGN KEY (scheduled_email_id) REFERENCES ScheduledEmails (scheduled_email_id) ON DELETE CASCADE
            )
            """)

            # Create ContactLists table (from ca.py)
            cursor.execute("""
            CREATE TABLE IF NOT EXISTS ContactLists (
                list_id INTEGER PRIMARY KEY AUTOINCREMENT,
                list_name TEXT NOT NULL UNIQUE,
                description TEXT,
                created_by_user_id TEXT,
                created_at TIMESTAMP DEFAULT CURRENT_TIMESTAMP,
                updated_at TIMESTAMP DEFAULT CURRENT_TIMESTAMP,
                FOREIGN KEY (created_by_user_id) REFERENCES Users (user_id) ON DELETE SET NULL
            )
            """)

            # Create ContactListMembers table (from ca.py)
            cursor.execute("""
            CREATE TABLE IF NOT EXISTS ContactListMembers (
                list_member_id INTEGER PRIMARY KEY AUTOINCREMENT,
                list_id INTEGER NOT NULL,
                contact_id INTEGER NOT NULL, -- Assuming Contacts.contact_id is INTEGER
                added_at TIMESTAMP DEFAULT CURRENT_TIMESTAMP,
                FOREIGN KEY (list_id) REFERENCES ContactLists (list_id) ON DELETE CASCADE,
                FOREIGN KEY (contact_id) REFERENCES Contacts (contact_id) ON DELETE CASCADE,
                UNIQUE (list_id, contact_id)
            )
            """)

            # Create ActivityLog table (from ca.py)
            cursor.execute("""
            CREATE TABLE IF NOT EXISTS ActivityLog (
                log_id INTEGER PRIMARY KEY AUTOINCREMENT,
                user_id TEXT,
        action_type TEXT NOT NULL,
        details TEXT,
        related_entity_type TEXT,
        related_entity_id TEXT,
        related_client_id TEXT, -- For quick filtering client-related activities
        ip_address TEXT,
        user_agent TEXT,
        created_at TIMESTAMP DEFAULT CURRENT_TIMESTAMP,
        FOREIGN KEY (user_id) REFERENCES Users (user_id) ON DELETE SET NULL,
                FOREIGN KEY (related_client_id) REFERENCES Clients (client_id) ON DELETE SET NULL
            )
            """)

            # Create TemplateCategories table (base from ca.py, pre-population logic from ca.py)
            cursor.execute("""
            CREATE TABLE IF NOT EXISTS TemplateCategories (
                category_id INTEGER PRIMARY KEY AUTOINCREMENT,
                category_name TEXT NOT NULL UNIQUE,
                description TEXT
            )
            """)
            general_category_id_for_migration = None
            try:
                cursor.execute("INSERT OR IGNORE INTO TemplateCategories (category_name, description) VALUES (?, ?)", ('General', 'General purpose templates'))
                cursor.execute("SELECT category_id FROM TemplateCategories WHERE category_name = 'General'")
                general_row = cursor.fetchone()
                if general_row: general_category_id_for_migration = general_row['category_id'] # Corrected: general_row[0] or general_row['category_id']

                cursor.execute("INSERT OR IGNORE INTO TemplateCategories (category_name, description) VALUES (?, ?)", ('Document Utilitaires', 'Modèles de documents utilitaires généraux (ex: catalogues, listes de prix)'))
                # These INSERTs will be moved to the data seeding phase.
                # The CREATE TABLE for TemplateCategories is DDL and stays here.
                # general_category_id_for_migration will be determined during seeding if needed for migration.
                pass # INSERTs moved to data seeding phase
            except sqlite3.Error as e_cat_init: # This error is for CREATE TABLE, which is fine here.
                logger.error(f"Error creating TemplateCategories table: {e_cat_init}", exc_info=True)


            # Templates table migration logic (from ca.py, seems more complete for this part)
            # This migration involves DDL (RENAME, CREATE new, DROP old) and DML (INSERT SELECT)
            # It should be part of the schema transaction.
            cursor.execute("PRAGMA table_info(Templates)")
            columns = [column['name'] for column in cursor.fetchall()]
            needs_migration = 'category' in columns and 'category_id' not in columns

            if needs_migration:
                logger.info("Templates table needs migration (category to category_id). Starting migration process...")
                try:
                    # Determine general_category_id for migration *before* altering tables if possible,
                    # or ensure _get_or_create_category_id can run mid-transaction if it needs to create 'General'.
                    # For simplicity, assume 'General' category will be created in seeding, and _get_or_create_category_id
                    # will find it or create it if called during migration.
                    # If 'General' must exist before this, its INSERT should be here (but that makes it DDL-like).
                    # Given the refactor, _get_or_create_category_id will be called within this schema transaction.
                    # It's better if 'General' category is pre-created. Let's add its creation here for the migration to work.
                    cursor.execute("INSERT OR IGNORE INTO TemplateCategories (category_name, description) VALUES (?, ?)", ('General', 'General purpose templates for migration'))
                    cursor.execute("SELECT category_id FROM TemplateCategories WHERE category_name = 'General'")
                    general_row = cursor.fetchone()
                    if general_row: general_category_id_for_migration = general_row['category_id']
                    else: general_category_id_for_migration = None # Should not happen if INSERT OR IGNORE worked

                    cursor.execute("ALTER TABLE Templates RENAME TO Templates_old")
                    logger.info("Renamed Templates to Templates_old.")
                    cursor.execute("""
                    CREATE TABLE Templates (
                        template_id INTEGER PRIMARY KEY AUTOINCREMENT, template_name TEXT NOT NULL, template_type TEXT NOT NULL,
                        description TEXT, base_file_name TEXT, language_code TEXT, is_default_for_type_lang BOOLEAN DEFAULT FALSE,
                        category_id INTEGER, content_definition TEXT, email_subject_template TEXT, email_variables_info TEXT,
                        cover_page_config_json TEXT, document_mapping_config_json TEXT, raw_template_file_data BLOB,
                        version TEXT, created_at TIMESTAMP DEFAULT CURRENT_TIMESTAMP, updated_at TIMESTAMP DEFAULT CURRENT_TIMESTAMP,
                        created_by_user_id TEXT,
                        FOREIGN KEY (created_by_user_id) REFERENCES Users (user_id),
                        FOREIGN KEY (category_id) REFERENCES TemplateCategories(category_id) ON DELETE SET NULL,
                        UNIQUE (template_name, template_type, language_code, version)
                    )""")
                    print("Created new Templates table with category_id.")

                    # Fetch column names from Templates_old to map correctly
                    cursor_old_desc = conn.cursor() # Use a new cursor for safety or ensure main cursor is fine
                    cursor_old_desc.execute("PRAGMA table_info(Templates_old)")
                    old_column_names = [col_info['name'] for col_info in cursor_old_desc.fetchall()]

                    cursor_old_data = conn.cursor()
                    cursor_old_data.execute("SELECT * FROM Templates_old")
                    old_templates = cursor_old_data.fetchall()


                    for old_template_row in old_templates: # old_template_row is already a Row object
                        old_template_dict = dict(old_template_row) # Convert Row to dict for .get()
                        category_name_text = old_template_dict.get('category')
                        new_cat_id = _get_or_create_category_id(cursor, category_name_text, general_category_id_for_migration)

                        new_template_values = (
                            old_template_dict.get('template_id'), old_template_dict.get('template_name'),
                            old_template_dict.get('template_type'), old_template_dict.get('description'),
                            old_template_dict.get('base_file_name'), old_template_dict.get('language_code'),
                            old_template_dict.get('is_default_for_type_lang', False), new_cat_id,
                            old_template_dict.get('content_definition'), old_template_dict.get('email_subject_template'),
                            old_template_dict.get('email_variables_info'), old_template_dict.get('cover_page_config_json'),
                            old_template_dict.get('document_mapping_config_json'), old_template_dict.get('raw_template_file_data'),
                            old_template_dict.get('version'), old_template_dict.get('created_at'),
                            old_template_dict.get('updated_at'), old_template_dict.get('created_by_user_id')
                        )
                        insert_sql = """
                            INSERT INTO Templates (
                                template_id, template_name, template_type, description, base_file_name,
                                language_code, is_default_for_type_lang, category_id,
                                content_definition, email_subject_template, email_variables_info,
                                cover_page_config_json, document_mapping_config_json,
                                raw_template_file_data, version, created_at, updated_at, created_by_user_id
                            ) VALUES (?, ?, ?, ?, ?, ?, ?, ?, ?, ?, ?, ?, ?, ?, ?, ?, ?, ?)
                        """
                        cursor.execute(insert_sql, new_template_values)
                    logger.info(f"Migrated {len(old_templates)} templates to new schema.")
                    cursor.execute("DROP TABLE Templates_old")
                    logger.info("Dropped Templates_old table.")
                    logger.info("Templates table migration (category to category_id) completed successfully.")
                except sqlite3.Error as e:
                    logger.error(f"Error during Templates table migration (category to category_id): {e}. Changes for this migration might be rolled back.", exc_info=True)
            else: # Templates table does not need category migration
                logger.info("Templates table schema is current or does not require category_id migration.")
                cursor.execute("""
                CREATE TABLE IF NOT EXISTS Templates (
                    template_id INTEGER PRIMARY KEY AUTOINCREMENT, template_name TEXT NOT NULL, template_type TEXT NOT NULL,
                    description TEXT, base_file_name TEXT, language_code TEXT, is_default_for_type_lang BOOLEAN DEFAULT FALSE,
                    category_id INTEGER, content_definition TEXT, email_subject_template TEXT, email_variables_info TEXT,
                    cover_page_config_json TEXT, document_mapping_config_json TEXT, raw_template_file_data BLOB,
                    version TEXT, created_at TIMESTAMP DEFAULT CURRENT_TIMESTAMP, updated_at TIMESTAMP DEFAULT CURRENT_TIMESTAMP,
                    created_by_user_id TEXT,
                    FOREIGN KEY (created_by_user_id) REFERENCES Users (user_id),
                    FOREIGN KEY (category_id) REFERENCES TemplateCategories(category_id) ON DELETE SET NULL,
                    UNIQUE (template_name, template_type, language_code, version)
                )""")

            # Create Tasks table (from ca.py)
            cursor.execute("""
            CREATE TABLE IF NOT EXISTS Tasks (
                task_id INTEGER PRIMARY KEY AUTOINCREMENT,
                project_id TEXT NOT NULL,
                task_name TEXT NOT NULL,
                description TEXT,
                status_id INTEGER,
                assignee_team_member_id INTEGER, -- Matches TeamMembers.team_member_id
                reporter_team_member_id INTEGER,   -- Matches TeamMembers.team_member_id
                due_date DATE,
                priority INTEGER DEFAULT 0,
                estimated_hours REAL,
                actual_hours_spent REAL,
                parent_task_id INTEGER,
                created_at TIMESTAMP DEFAULT CURRENT_TIMESTAMP,
                updated_at TIMESTAMP DEFAULT CURRENT_TIMESTAMP,
                completed_at TIMESTAMP,
                FOREIGN KEY (project_id) REFERENCES Projects (project_id) ON DELETE CASCADE,
                FOREIGN KEY (status_id) REFERENCES StatusSettings (status_id),
                FOREIGN KEY (assignee_team_member_id) REFERENCES TeamMembers (team_member_id) ON DELETE SET NULL,
                FOREIGN KEY (reporter_team_member_id) REFERENCES TeamMembers (team_member_id) ON DELETE SET NULL,
                FOREIGN KEY (parent_task_id) REFERENCES Tasks (task_id) ON DELETE SET NULL
            )
            """)

            # Create ClientDocuments table (logic from ca.py to add order_identifier if missing)
            cursor.execute("""
            CREATE TABLE IF NOT EXISTS ClientDocuments (
                document_id TEXT PRIMARY KEY, client_id TEXT NOT NULL, project_id TEXT,
                order_identifier TEXT, document_name TEXT NOT NULL, file_name_on_disk TEXT NOT NULL,
                file_path_relative TEXT NOT NULL, document_type_generated TEXT,
                source_template_id INTEGER, version_tag TEXT, notes TEXT,
                created_at TIMESTAMP DEFAULT CURRENT_TIMESTAMP, updated_at TIMESTAMP DEFAULT CURRENT_TIMESTAMP,
                created_by_user_id TEXT,
                FOREIGN KEY (client_id) REFERENCES Clients (client_id),
                FOREIGN KEY (project_id) REFERENCES Projects (project_id),
                FOREIGN KEY (source_template_id) REFERENCES Templates (template_id),
                FOREIGN KEY (created_by_user_id) REFERENCES Users (user_id)
            )""")
            cursor.execute("PRAGMA table_info(ClientDocuments)")
            columns_cd = [column['name'] for column in cursor.fetchall()]
            if 'order_identifier' not in columns_cd:
                try:
                    cursor.execute("ALTER TABLE ClientDocuments ADD COLUMN order_identifier TEXT")
                    logger.info("Added 'order_identifier' column to ClientDocuments table.")
                except sqlite3.Error as e:
                    logger.error(f"Error adding 'order_identifier' column to ClientDocuments: {e}", exc_info=True)

            # Create ClientDocumentNotes table (from ca.py)
            cursor.execute("""
            CREATE TABLE IF NOT EXISTS ClientDocumentNotes (
                note_id INTEGER PRIMARY KEY AUTOINCREMENT, client_id TEXT NOT NULL,
                document_type TEXT NOT NULL, language_code TEXT NOT NULL,
                note_content TEXT NOT NULL, is_active BOOLEAN DEFAULT TRUE,
                created_at TIMESTAMP DEFAULT CURRENT_TIMESTAMP, updated_at TIMESTAMP DEFAULT CURRENT_TIMESTAMP,
                FOREIGN KEY (client_id) REFERENCES Clients (client_id) ON DELETE CASCADE,
                UNIQUE (client_id, document_type, language_code)
            )""")

<<<<<<< HEAD
            # Create SmtpConfigs table (from ca.py)
            cursor.execute("""
            CREATE TABLE IF NOT EXISTS SmtpConfigs (
                smtp_config_id INTEGER PRIMARY KEY AUTOINCREMENT, config_name TEXT NOT NULL UNIQUE,
                smtp_server TEXT NOT NULL, smtp_port INTEGER NOT NULL, username TEXT,
                password_encrypted TEXT, use_tls BOOLEAN DEFAULT TRUE, is_default BOOLEAN DEFAULT FALSE,
                sender_email_address TEXT NOT NULL, sender_display_name TEXT
            )""")
=======
        cursor.execute("INSERT OR IGNORE INTO TemplateCategories (category_name, description) VALUES (?, ?)", ('Document Utilitaires', 'Modèles de documents utilitaires généraux (ex: catalogues, listes de prix)'))
        # These INSERTs will be moved to the data seeding phase.
        # The CREATE TABLE for TemplateCategories is DDL and stays here.
        # general_category_id_for_migration will be determined during seeding if needed for migration.
        pass # INSERTs moved to data seeding phase
    except sqlite3.Error as e_cat_init: # This error is for CREATE TABLE, which is fine here.
        logger.error(f"Error creating TemplateCategories table: {e_cat_init}", exc_info=True)
>>>>>>> 0e46c880

            # Create ApplicationSettings table (from ca.py)
            cursor.execute("""
            CREATE TABLE IF NOT EXISTS ApplicationSettings (
                setting_key TEXT PRIMARY KEY,
                setting_value TEXT
            )""")

<<<<<<< HEAD
            # Create KPIs table (from ca.py)
            cursor.execute("""
            CREATE TABLE IF NOT EXISTS KPIs (
                kpi_id INTEGER PRIMARY KEY AUTOINCREMENT, project_id TEXT NOT NULL, name TEXT NOT NULL,
                value REAL NOT NULL, target REAL NOT NULL, trend TEXT NOT NULL, unit TEXT NOT NULL,
                created_at TIMESTAMP DEFAULT CURRENT_TIMESTAMP, updated_at TIMESTAMP DEFAULT CURRENT_TIMESTAMP,
                FOREIGN KEY (project_id) REFERENCES Projects (project_id) ON DELETE CASCADE
            )""")

            # Create CoverPageTemplates table (from ca.py)
=======
    # Templates table migration logic (from ca.py, seems more complete for this part)
    # This migration involves DDL (RENAME, CREATE new, DROP old) and DML (INSERT SELECT)
    # It should be part of the schema transaction.
    cursor.execute("PRAGMA table_info(Templates)")
    columns = [column['name'] for column in cursor.fetchall()]
    needs_migration = 'category' in columns and 'category_id' not in columns

    if needs_migration:
        logger.info("Templates table needs migration (category to category_id). Starting migration process...")
        try:
            # Determine general_category_id for migration *before* altering tables if possible,
            # or ensure _get_or_create_category_id can run mid-transaction if it needs to create 'General'.
            # For simplicity, assume 'General' category will be created in seeding, and _get_or_create_category_id
            # will find it or create it if called during migration.
            # If 'General' must exist before this, its INSERT should be here (but that makes it DDL-like).
            # Given the refactor, _get_or_create_category_id will be called within this schema transaction.
            # It's better if 'General' category is pre-created. Let's add its creation here for the migration to work.
            cursor.execute("INSERT OR IGNORE INTO TemplateCategories (category_name, description) VALUES (?, ?)", ('General', 'General purpose templates for migration'))
            cursor.execute("SELECT category_id FROM TemplateCategories WHERE category_name = 'General'")
            general_row = cursor.fetchone()
            if general_row: general_category_id_for_migration = general_row['category_id']
            else: general_category_id_for_migration = None # Should not happen if INSERT OR IGNORE worked

            cursor.execute("ALTER TABLE Templates RENAME TO Templates_old")
            logger.info("Renamed Templates to Templates_old.")
>>>>>>> 0e46c880
            cursor.execute("""
            CREATE TABLE IF NOT EXISTS CoverPageTemplates (
                template_id TEXT PRIMARY KEY, template_name TEXT NOT NULL UNIQUE, description TEXT,
                default_title TEXT, default_subtitle TEXT, default_author TEXT,
                style_config_json TEXT, is_default_template INTEGER DEFAULT 0 NOT NULL,
                created_at TIMESTAMP DEFAULT CURRENT_TIMESTAMP, updated_at TIMESTAMP DEFAULT CURRENT_TIMESTAMP,
                created_by_user_id TEXT,
                FOREIGN KEY (created_by_user_id) REFERENCES Users (user_id) ON DELETE SET NULL
            )""")
<<<<<<< HEAD
=======
            print("Created new Templates table with category_id.")

            # Fetch column names from Templates_old to map correctly
            cursor_old_desc = conn.cursor() # Use a new cursor for safety or ensure main cursor is fine
            cursor_old_desc.execute("PRAGMA table_info(Templates_old)")
            old_column_names = [col_info['name'] for col_info in cursor_old_desc.fetchall()]

            cursor_old_data = conn.cursor()
            cursor_old_data.execute("SELECT * FROM Templates_old")
            old_templates = cursor_old_data.fetchall()


            for old_template_row in old_templates: # old_template_row is already a Row object
                old_template_dict = dict(old_template_row) # Convert Row to dict for .get()
                category_name_text = old_template_dict.get('category')
                new_cat_id = _get_or_create_category_id(cursor, category_name_text, general_category_id_for_migration)

                new_template_values = (
                    old_template_dict.get('template_id'), old_template_dict.get('template_name'),
                    old_template_dict.get('template_type'), old_template_dict.get('description'),
                    old_template_dict.get('base_file_name'), old_template_dict.get('language_code'),
                    old_template_dict.get('is_default_for_type_lang', False), new_cat_id,
                    old_template_dict.get('content_definition'), old_template_dict.get('email_subject_template'),
                    old_template_dict.get('email_variables_info'), old_template_dict.get('cover_page_config_json'),
                    old_template_dict.get('document_mapping_config_json'), old_template_dict.get('raw_template_file_data'),
                    old_template_dict.get('version'), old_template_dict.get('created_at'),
                    old_template_dict.get('updated_at'), old_template_dict.get('created_by_user_id')
                )
                insert_sql = """
                    INSERT INTO Templates (
                        template_id, template_name, template_type, description, base_file_name,
                        language_code, is_default_for_type_lang, category_id,
                        content_definition, email_subject_template, email_variables_info,
                        cover_page_config_json, document_mapping_config_json,
                        raw_template_file_data, version, created_at, updated_at, created_by_user_id
                    ) VALUES (?, ?, ?, ?, ?, ?, ?, ?, ?, ?, ?, ?, ?, ?, ?, ?, ?, ?)
                """
                cursor.execute(insert_sql, new_template_values)
            logger.info(f"Migrated {len(old_templates)} templates to new schema.")
            cursor.execute("DROP TABLE Templates_old")
            logger.info("Dropped Templates_old table.")
            logger.info("Templates table migration (category to category_id) completed successfully.")
        except sqlite3.Error as e:
            logger.error(f"Error during Templates table migration (category to category_id): {e}. Changes for this migration might be rolled back.", exc_info=True)
    else: # Templates table does not need category migration
        logger.info("Templates table schema is current or does not require category_id migration.")
        cursor.execute("""
        CREATE TABLE IF NOT EXISTS Templates (
            template_id INTEGER PRIMARY KEY AUTOINCREMENT, template_name TEXT NOT NULL, template_type TEXT NOT NULL,
            description TEXT, base_file_name TEXT, language_code TEXT, is_default_for_type_lang BOOLEAN DEFAULT FALSE,
            category_id INTEGER, content_definition TEXT, email_subject_template TEXT, email_variables_info TEXT,
            cover_page_config_json TEXT, document_mapping_config_json TEXT, raw_template_file_data BLOB,
            version TEXT, created_at TIMESTAMP DEFAULT CURRENT_TIMESTAMP, updated_at TIMESTAMP DEFAULT CURRENT_TIMESTAMP,
            created_by_user_id TEXT,
            FOREIGN KEY (created_by_user_id) REFERENCES Users (user_id),
            FOREIGN KEY (category_id) REFERENCES TemplateCategories(category_id) ON DELETE SET NULL,
            UNIQUE (template_name, template_type, language_code, version)
        )""")

    # Create Tasks table (from ca.py)
    cursor.execute("""
    CREATE TABLE IF NOT EXISTS Tasks (
        task_id INTEGER PRIMARY KEY AUTOINCREMENT,
        project_id TEXT NOT NULL,
        task_name TEXT NOT NULL,
        description TEXT,
        status_id INTEGER,
        assignee_team_member_id INTEGER, -- Matches TeamMembers.team_member_id
        reporter_team_member_id INTEGER,   -- Matches TeamMembers.team_member_id
        due_date DATE,
        priority INTEGER DEFAULT 0,
        estimated_hours REAL,
        actual_hours_spent REAL,
        parent_task_id INTEGER,
        created_at TIMESTAMP DEFAULT CURRENT_TIMESTAMP,
        updated_at TIMESTAMP DEFAULT CURRENT_TIMESTAMP,
        completed_at TIMESTAMP,
        FOREIGN KEY (project_id) REFERENCES Projects (project_id) ON DELETE CASCADE,
        FOREIGN KEY (status_id) REFERENCES StatusSettings (status_id),
        FOREIGN KEY (assignee_team_member_id) REFERENCES TeamMembers (team_member_id) ON DELETE SET NULL,
        FOREIGN KEY (reporter_team_member_id) REFERENCES TeamMembers (team_member_id) ON DELETE SET NULL,
        FOREIGN KEY (parent_task_id) REFERENCES Tasks (task_id) ON DELETE SET NULL
    )
    """)

    # Create ClientDocuments table (logic from ca.py to add order_identifier if missing)
    cursor.execute("""
    CREATE TABLE IF NOT EXISTS ClientDocuments (
        document_id TEXT PRIMARY KEY, client_id TEXT NOT NULL, project_id TEXT,
        order_identifier TEXT, document_name TEXT NOT NULL, file_name_on_disk TEXT NOT NULL,
        file_path_relative TEXT NOT NULL, document_type_generated TEXT,
        source_template_id INTEGER, version_tag TEXT, notes TEXT,
        created_at TIMESTAMP DEFAULT CURRENT_TIMESTAMP, updated_at TIMESTAMP DEFAULT CURRENT_TIMESTAMP,
        created_by_user_id TEXT,
        FOREIGN KEY (client_id) REFERENCES Clients (client_id),
        FOREIGN KEY (project_id) REFERENCES Projects (project_id),
        FOREIGN KEY (source_template_id) REFERENCES Templates (template_id),
        FOREIGN KEY (created_by_user_id) REFERENCES Users (user_id)
    )""")
    cursor.execute("PRAGMA table_info(ClientDocuments)")
    columns_cd = [column['name'] for column in cursor.fetchall()]
    if 'order_identifier' not in columns_cd:
        try:
            cursor.execute("ALTER TABLE ClientDocuments ADD COLUMN order_identifier TEXT")
            logger.info("Added 'order_identifier' column to ClientDocuments table.")
        except sqlite3.Error as e:
            logger.error(f"Error adding 'order_identifier' column to ClientDocuments: {e}", exc_info=True)

    # Create ClientDocumentNotes table (from ca.py)
    cursor.execute("""
    CREATE TABLE IF NOT EXISTS ClientDocumentNotes (
        note_id INTEGER PRIMARY KEY AUTOINCREMENT, client_id TEXT NOT NULL,
        document_type TEXT NOT NULL, language_code TEXT NOT NULL,
        note_content TEXT NOT NULL, is_active BOOLEAN DEFAULT TRUE,
        created_at TIMESTAMP DEFAULT CURRENT_TIMESTAMP, updated_at TIMESTAMP DEFAULT CURRENT_TIMESTAMP,
        FOREIGN KEY (client_id) REFERENCES Clients (client_id) ON DELETE CASCADE,
        UNIQUE (client_id, document_type, language_code)
    )""")

    # Create SmtpConfigs table (from ca.py)
    cursor.execute("""
    CREATE TABLE IF NOT EXISTS SmtpConfigs (
        smtp_config_id INTEGER PRIMARY KEY AUTOINCREMENT, config_name TEXT NOT NULL UNIQUE,
        smtp_server TEXT NOT NULL, smtp_port INTEGER NOT NULL, username TEXT,
        password_encrypted TEXT, use_tls BOOLEAN DEFAULT TRUE, is_default BOOLEAN DEFAULT FALSE,
        sender_email_address TEXT NOT NULL, sender_display_name TEXT
    )""")

    # Create ApplicationSettings table (from ca.py)
    cursor.execute("""
    CREATE TABLE IF NOT EXISTS ApplicationSettings (
        setting_key TEXT PRIMARY KEY,
        setting_value TEXT
    )""")
>>>>>>> 0e46c880

            # Create CoverPages table (from ca.py)
            cursor.execute("""
            CREATE TABLE IF NOT EXISTS CoverPages (
                cover_page_id TEXT PRIMARY KEY, cover_page_name TEXT, client_id TEXT, project_id TEXT,
                template_id TEXT, title TEXT NOT NULL, subtitle TEXT, author_text TEXT,
                institution_text TEXT, department_text TEXT, document_type_text TEXT,
                document_version TEXT, creation_date DATE, logo_name TEXT, logo_data BLOB,
                custom_style_config_json TEXT,
                created_at TIMESTAMP DEFAULT CURRENT_TIMESTAMP, updated_at TIMESTAMP DEFAULT CURRENT_TIMESTAMP,
                created_by_user_id TEXT,
                FOREIGN KEY (client_id) REFERENCES Clients (client_id) ON DELETE SET NULL,
                FOREIGN KEY (project_id) REFERENCES Projects (project_id) ON DELETE SET NULL,
                FOREIGN KEY (template_id) REFERENCES CoverPageTemplates (template_id) ON DELETE SET NULL,
                FOREIGN KEY (created_by_user_id) REFERENCES Users (user_id) ON DELETE SET NULL
            )""")

            # Create SAVTickets table (from ca.py)
            cursor.execute("""
            CREATE TABLE IF NOT EXISTS SAVTickets (
                ticket_id TEXT PRIMARY KEY, client_id TEXT NOT NULL,
                client_project_product_id INTEGER, issue_description TEXT NOT NULL,
                status_id INTEGER NOT NULL, assigned_technician_id INTEGER,
                resolution_details TEXT, opened_at TIMESTAMP DEFAULT CURRENT_TIMESTAMP,
                closed_at TIMESTAMP, created_by_user_id TEXT,
                FOREIGN KEY (client_id) REFERENCES Clients (client_id) ON DELETE CASCADE,
                FOREIGN KEY (client_project_product_id) REFERENCES ClientProjectProducts (client_project_product_id) ON DELETE SET NULL,
                FOREIGN KEY (status_id) REFERENCES StatusSettings (status_id),
                FOREIGN KEY (assigned_technician_id) REFERENCES TeamMembers (team_member_id) ON DELETE SET NULL,
                FOREIGN KEY (created_by_user_id) REFERENCES Users (user_id) ON DELETE SET NULL
            )""")

            # Create ImportantDates table (from ca.py)
            cursor.execute("""
            CREATE TABLE IF NOT EXISTS ImportantDates (
                important_date_id INTEGER PRIMARY KEY AUTOINCREMENT, date_name TEXT NOT NULL,
                date_value DATE NOT NULL, is_recurring_annually BOOLEAN DEFAULT TRUE,
                language_code TEXT, email_template_id INTEGER,
                created_at TIMESTAMP DEFAULT CURRENT_TIMESTAMP, updated_at TIMESTAMP DEFAULT CURRENT_TIMESTAMP,
                UNIQUE (date_name, date_value, language_code),
                FOREIGN KEY (email_template_id) REFERENCES Templates (template_id) ON DELETE SET NULL
            )""")

            # Create ProformaInvoices table
            cursor.execute("""
            CREATE TABLE IF NOT EXISTS proforma_invoices (
                id TEXT PRIMARY KEY,
                proforma_invoice_number TEXT UNIQUE NOT NULL,
                client_id TEXT NOT NULL,
                project_id TEXT,
                company_id TEXT NOT NULL,
                created_date TIMESTAMP DEFAULT CURRENT_TIMESTAMP NOT NULL,
                sent_date TIMESTAMP,
                status TEXT NOT NULL DEFAULT 'DRAFT',
                currency TEXT NOT NULL DEFAULT 'USD',
                subtotal_amount REAL NOT NULL DEFAULT 0.0,
                discount_amount REAL DEFAULT 0.0,
                vat_amount REAL NOT NULL DEFAULT 0.0,
                grand_total_amount REAL NOT NULL DEFAULT 0.0,
                payment_terms TEXT,
                delivery_terms TEXT,
                incoterms TEXT,
                named_place_of_delivery TEXT,
                notes TEXT,
                linked_document_id TEXT,
                generated_invoice_id TEXT,
                FOREIGN KEY (client_id) REFERENCES Clients (client_id) ON DELETE CASCADE,
                FOREIGN KEY (project_id) REFERENCES Projects (project_id) ON DELETE SET NULL,
                FOREIGN KEY (company_id) REFERENCES Companies (company_id) ON DELETE CASCADE,
                FOREIGN KEY (linked_document_id) REFERENCES ClientDocuments (document_id) ON DELETE SET NULL,
                FOREIGN KEY (generated_invoice_id) REFERENCES ClientDocuments (document_id) ON DELETE SET NULL
            )
            """)

            # Create ProformaInvoiceItems table
            cursor.execute("""
            CREATE TABLE IF NOT EXISTS proforma_invoice_items (
                id TEXT PRIMARY KEY,
                proforma_invoice_id TEXT NOT NULL,
                product_id INTEGER,
                description TEXT NOT NULL,
                quantity REAL NOT NULL,
                unit_price REAL NOT NULL,
                total_price REAL NOT NULL,
                FOREIGN KEY (proforma_invoice_id) REFERENCES proforma_invoices (id) ON DELETE CASCADE,
                FOREIGN KEY (product_id) REFERENCES Products (product_id) ON DELETE SET NULL
            )
            """)

            # Create Transporters table (from ca.py)
            cursor.execute("""
            CREATE TABLE IF NOT EXISTS Transporters (
                transporter_id TEXT PRIMARY KEY, name TEXT NOT NULL, contact_person TEXT,
                phone TEXT, email TEXT, address TEXT, service_area TEXT, notes TEXT,
                created_at TIMESTAMP DEFAULT CURRENT_TIMESTAMP, updated_at TIMESTAMP DEFAULT CURRENT_TIMESTAMP
            )""")

            # Create FreightForwarders table (from ca.py)
            cursor.execute("""
            CREATE TABLE IF NOT EXISTS FreightForwarders (
                forwarder_id TEXT PRIMARY KEY, name TEXT NOT NULL, contact_person TEXT,
                phone TEXT, email TEXT, address TEXT, services_offered TEXT, notes TEXT,
                created_at TIMESTAMP DEFAULT CURRENT_TIMESTAMP, updated_at TIMESTAMP DEFAULT CURRENT_TIMESTAMP
            )""")

            # Create Client_AssignedPersonnel table (from ca.py)
            cursor.execute("""
            CREATE TABLE IF NOT EXISTS Client_AssignedPersonnel (
                assignment_id INTEGER PRIMARY KEY AUTOINCREMENT, client_id TEXT NOT NULL,
                personnel_id INTEGER NOT NULL, role_in_project TEXT,
                assigned_at TIMESTAMP DEFAULT CURRENT_TIMESTAMP,
                FOREIGN KEY (client_id) REFERENCES Clients (client_id) ON DELETE CASCADE,
                FOREIGN KEY (personnel_id) REFERENCES CompanyPersonnel (personnel_id) ON DELETE CASCADE,
                UNIQUE (client_id, personnel_id, role_in_project)
            )""")

            # Create Client_Transporters table (logic from ca.py to add email_status if missing)
            cursor.execute("""
            CREATE TABLE IF NOT EXISTS Client_Transporters (
                client_transporter_id INTEGER PRIMARY KEY AUTOINCREMENT, client_id TEXT NOT NULL,
                transporter_id TEXT NOT NULL, transport_details TEXT, cost_estimate REAL,
                assigned_at TIMESTAMP DEFAULT CURRENT_TIMESTAMP, email_status TEXT DEFAULT 'Pending',
                FOREIGN KEY (client_id) REFERENCES Clients (client_id) ON DELETE CASCADE,
                FOREIGN KEY (transporter_id) REFERENCES Transporters (transporter_id) ON DELETE CASCADE,
                UNIQUE (client_id, transporter_id)
            )""")
            cursor.execute("PRAGMA table_info(Client_Transporters)")
            columns_ct = [column['name'] for column in cursor.fetchall()]
            if 'email_status' not in columns_ct:
                try:
                    cursor.execute("ALTER TABLE Client_Transporters ADD COLUMN email_status TEXT DEFAULT 'Pending'")
                    logger.info("Added 'email_status' column to Client_Transporters table.")
                except sqlite3.Error as e_ct_alter:
                    logger.error(f"Error adding 'email_status' column to Client_Transporters: {e_ct_alter}", exc_info=True)

            # Create Client_FreightForwarders table (from ca.py)
            cursor.execute("""
            CREATE TABLE IF NOT EXISTS Client_FreightForwarders (
                client_forwarder_id INTEGER PRIMARY KEY AUTOINCREMENT, client_id TEXT NOT NULL,
                forwarder_id TEXT NOT NULL, task_description TEXT, cost_estimate REAL,
                assigned_at TIMESTAMP DEFAULT CURRENT_TIMESTAMP,
                FOREIGN KEY (client_id) REFERENCES Clients (client_id) ON DELETE CASCADE,
                FOREIGN KEY (forwarder_id) REFERENCES FreightForwarders (forwarder_id) ON DELETE CASCADE,
                UNIQUE (client_id, forwarder_id)
            )""")

            # Partner Tables (definitions from ca.py which appear to be more up-to-date or matching schema.py's newer ones)
            cursor.execute("""
                CREATE TABLE IF NOT EXISTS PartnerCategories (
                    partner_category_id INTEGER PRIMARY KEY AUTOINCREMENT, category_name TEXT NOT NULL UNIQUE,
                    description TEXT, created_at TEXT NOT NULL DEFAULT CURRENT_TIMESTAMP,
                    updated_at TEXT NOT NULL DEFAULT CURRENT_TIMESTAMP
                )""")
            cursor.execute("""
                CREATE TABLE IF NOT EXISTS Partners (
                    partner_id TEXT PRIMARY KEY, partner_name TEXT NOT NULL, partner_category_id INTEGER,
                    contact_person_name TEXT, email TEXT UNIQUE, phone TEXT, address TEXT,
                    website_url TEXT, services_offered TEXT, collaboration_start_date TEXT,
                    status TEXT DEFAULT 'Active', notes TEXT,
                    created_at TEXT NOT NULL DEFAULT CURRENT_TIMESTAMP, updated_at TEXT NOT NULL DEFAULT CURRENT_TIMESTAMP,
                    FOREIGN KEY (partner_category_id) REFERENCES PartnerCategories (partner_category_id) ON DELETE SET NULL
                )""")
            cursor.execute("""
                CREATE TABLE IF NOT EXISTS PartnerContacts (
                    contact_id INTEGER PRIMARY KEY AUTOINCREMENT, partner_id TEXT NOT NULL, name TEXT NOT NULL,
                    email TEXT, phone TEXT, role TEXT, created_at TIMESTAMP DEFAULT CURRENT_TIMESTAMP,
                    updated_at TIMESTAMP DEFAULT CURRENT_TIMESTAMP,
                    FOREIGN KEY (partner_id) REFERENCES Partners(partner_id) ON DELETE CASCADE
                )""")
            cursor.execute("""
                CREATE TABLE IF NOT EXISTS PartnerCategoryLink (
                    partner_id TEXT NOT NULL, partner_category_id INTEGER NOT NULL,
                    PRIMARY KEY (partner_id, partner_category_id),
                    FOREIGN KEY (partner_id) REFERENCES Partners(partner_id) ON DELETE CASCADE,
                    FOREIGN KEY (partner_category_id) REFERENCES PartnerCategories(partner_category_id) ON DELETE CASCADE
                )""")
            cursor.execute("""
                CREATE TABLE IF NOT EXISTS PartnerDocuments (
                    document_id TEXT PRIMARY KEY, partner_id TEXT NOT NULL, document_name TEXT NOT NULL,
                    file_path_relative TEXT NOT NULL, document_type TEXT, description TEXT,
                    created_at TIMESTAMP DEFAULT CURRENT_TIMESTAMP, updated_at TIMESTAMP DEFAULT CURRENT_TIMESTAMP,
                    FOREIGN KEY (partner_id) REFERENCES Partners(partner_id) ON DELETE CASCADE
                )""")

<<<<<<< HEAD
            # MediaItems, Tags, MediaItemTags, Playlists, PlaylistItems (from ca.py, includes migration for MediaItems.category)
            # MediaItems Table
            cursor.execute("PRAGMA table_info(MediaItems)")
            mi_columns = [column['name'] for column in cursor.fetchall()]
            mi_needs_alter = 'thumbnail_path' not in mi_columns or 'metadata_json' not in mi_columns

            if not mi_needs_alter: # If table potentially exists and is up-to-date schema-wise
                cursor.execute("SELECT name FROM sqlite_master WHERE type='table' AND name='MediaItems'")
                if not cursor.fetchone(): # Table does not exist, create it fully
                     mi_needs_alter = True # Mark to create

            if 'category' in mi_columns and 'thumbnail_path' in mi_columns and 'metadata_json' in mi_columns : # Already migrated and altered
                logger.debug("MediaItems table already migrated and has new columns or is new.")
                cursor.execute('''
                    CREATE TABLE IF NOT EXISTS MediaItems (
                        media_item_id TEXT PRIMARY KEY, title TEXT NOT NULL, description TEXT,
                        item_type TEXT NOT NULL, filepath TEXT, url TEXT,
                        uploader_user_id TEXT, thumbnail_path TEXT, metadata_json TEXT,
                        created_at TIMESTAMP DEFAULT CURRENT_TIMESTAMP, updated_at TIMESTAMP DEFAULT CURRENT_TIMESTAMP,
                        FOREIGN KEY (uploader_user_id) REFERENCES Users(user_id) ON DELETE SET NULL
                    );''')
            elif 'category' in mi_columns : # Needs category migration (and potentially alter for new columns)
                logger.info("Migrating 'category' from MediaItems to Tags system and ensuring new columns...")
                # Create Tags and MediaItemTags first if they don't exist
                cursor.execute('''CREATE TABLE IF NOT EXISTS Tags (tag_id INTEGER PRIMARY KEY AUTOINCREMENT, tag_name TEXT NOT NULL UNIQUE);''')
                cursor.execute('''CREATE TABLE IF NOT EXISTS MediaItemTags (media_item_tag_id INTEGER PRIMARY KEY AUTOINCREMENT, media_item_id TEXT NOT NULL, tag_id INTEGER NOT NULL, FOREIGN KEY (media_item_id) REFERENCES MediaItems(media_item_id) ON DELETE CASCADE, FOREIGN KEY (tag_id) REFERENCES Tags(tag_id) ON DELETE CASCADE, UNIQUE (media_item_id, tag_id));''')

                cursor.execute("SELECT media_item_id, category FROM MediaItems WHERE category IS NOT NULL AND category != ''")
                items_with_categories = cursor.fetchall()
                for item_row in items_with_categories:
                    item_id, category_name = item_row['media_item_id'], item_row['category']
                    cursor.execute("INSERT OR IGNORE INTO Tags (tag_name) VALUES (?)", (category_name,))
                    tag_id = cursor.execute("SELECT tag_id FROM Tags WHERE tag_name = ?", (category_name,)).fetchone()['tag_id']
                    if tag_id:
                        cursor.execute("INSERT OR IGNORE INTO MediaItemTags (media_item_id, tag_id) VALUES (?, ?)", (item_id, tag_id))

                cursor.execute("ALTER TABLE MediaItems RENAME TO MediaItems_old_cat_mig")
                cursor.execute('''
                    CREATE TABLE MediaItems (
                        media_item_id TEXT PRIMARY KEY, title TEXT NOT NULL, description TEXT,
                        item_type TEXT NOT NULL, filepath TEXT, url TEXT,
                        uploader_user_id TEXT, thumbnail_path TEXT, metadata_json TEXT,
                        created_at TIMESTAMP DEFAULT CURRENT_TIMESTAMP, updated_at TIMESTAMP DEFAULT CURRENT_TIMESTAMP,
                        FOREIGN KEY (uploader_user_id) REFERENCES Users(user_id) ON DELETE SET NULL
                    );''')
                # Copy data, explicitly selecting columns that exist in old and new, handling new ones.
                # The CASE WHEN EXISTS checks ensure that we only try to copy thumbnail_path and metadata_json
                # if they actually existed in the MediaItems_old_cat_mig table, preventing errors if migrating from a very old schema.
                cursor.execute('''
                    INSERT INTO MediaItems (media_item_id, title, description, item_type, filepath, url, uploader_user_id, created_at, updated_at, thumbnail_path, metadata_json)
                    SELECT media_item_id, title, description, item_type, filepath, url, uploader_user_id, created_at, updated_at,
                           CASE WHEN EXISTS (SELECT 1 FROM pragma_table_info('MediaItems_old_cat_mig') WHERE name='thumbnail_path') THEN thumbnail_path ELSE NULL END,
                           CASE WHEN EXISTS (SELECT 1 FROM pragma_table_info('MediaItems_old_cat_mig') WHERE name='metadata_json') THEN metadata_json ELSE NULL END
                    FROM MediaItems_old_cat_mig;
                ''')
                cursor.execute("DROP TABLE MediaItems_old_cat_mig")
                logger.info("MediaItems 'category' migration complete, table recreated.")
            elif mi_needs_alter : # Table does not exist or exists but needs new columns (no category column)
                if not mi_columns: # Table does not exist, create it
                    logger.info("MediaItems table does not exist. Creating with new columns.")
                    cursor.execute('''
                        CREATE TABLE MediaItems (
                            media_item_id TEXT PRIMARY KEY, title TEXT NOT NULL, description TEXT,
                            item_type TEXT NOT NULL, filepath TEXT, url TEXT,
                            uploader_user_id TEXT, thumbnail_path TEXT, metadata_json TEXT,
                            created_at TIMESTAMP DEFAULT CURRENT_TIMESTAMP, updated_at TIMESTAMP DEFAULT CURRENT_TIMESTAMP,
                            FOREIGN KEY (uploader_user_id) REFERENCES Users(user_id) ON DELETE SET NULL
                        );''')
                    logger.info("Created MediaItems table with new columns.")
                    # Refresh mi_columns as the table was just created
                    cursor.execute("PRAGMA table_info(MediaItems)")
                    updated_mi_columns_info = cursor.fetchall() # Use a different variable name to avoid confusion
                    mi_columns = [info['name'] for info in updated_mi_columns_info] # Update mi_columns
                    logger.debug("Refreshed mi_columns after table creation.")

                if 'thumbnail_path' not in mi_columns :
                     cursor.execute("ALTER TABLE MediaItems ADD COLUMN thumbnail_path TEXT;")
                     logger.info("Added 'thumbnail_path' column to MediaItems table.")
                if 'metadata_json' not in mi_columns:
                     cursor.execute("ALTER TABLE MediaItems ADD COLUMN metadata_json TEXT;")
                     logger.info("Added 'metadata_json' column to MediaItems table.")
            else:
                logger.debug("MediaItems table schema is current or does not require thumbnail/metadata columns addition (no 'category' column was present for migration trigger).")
=======
    # Create Client_Transporters table (logic from ca.py to add email_status if missing)
    cursor.execute("""
    CREATE TABLE IF NOT EXISTS Client_Transporters (
        client_transporter_id INTEGER PRIMARY KEY AUTOINCREMENT, client_id TEXT NOT NULL,
        transporter_id TEXT NOT NULL, transport_details TEXT, cost_estimate REAL,
        assigned_at TIMESTAMP DEFAULT CURRENT_TIMESTAMP, email_status TEXT DEFAULT 'Pending',
        FOREIGN KEY (client_id) REFERENCES Clients (client_id) ON DELETE CASCADE,
        FOREIGN KEY (transporter_id) REFERENCES Transporters (transporter_id) ON DELETE CASCADE,
        UNIQUE (client_id, transporter_id)
    )""")
    cursor.execute("PRAGMA table_info(Client_Transporters)")
    columns_ct = [column['name'] for column in cursor.fetchall()]
    if 'email_status' not in columns_ct:
        try:
            cursor.execute("ALTER TABLE Client_Transporters ADD COLUMN email_status TEXT DEFAULT 'Pending'")
            logger.info("Added 'email_status' column to Client_Transporters table.")
        except sqlite3.Error as e_ct_alter:
            logger.error(f"Error adding 'email_status' column to Client_Transporters: {e_ct_alter}", exc_info=True)
>>>>>>> 0e46c880

            cursor.execute('''CREATE TABLE IF NOT EXISTS Tags (tag_id INTEGER PRIMARY KEY AUTOINCREMENT, tag_name TEXT NOT NULL UNIQUE);''')
            cursor.execute('''CREATE TABLE IF NOT EXISTS MediaItemTags (media_item_tag_id INTEGER PRIMARY KEY AUTOINCREMENT, media_item_id TEXT NOT NULL, tag_id INTEGER NOT NULL, FOREIGN KEY (media_item_id) REFERENCES MediaItems(media_item_id) ON DELETE CASCADE, FOREIGN KEY (tag_id) REFERENCES Tags(tag_id) ON DELETE CASCADE, UNIQUE (media_item_id, tag_id));''')
            cursor.execute('''CREATE TABLE IF NOT EXISTS Playlists (playlist_id TEXT PRIMARY KEY, name TEXT NOT NULL, description TEXT, user_id TEXT, created_at TIMESTAMP DEFAULT CURRENT_TIMESTAMP, updated_at TIMESTAMP DEFAULT CURRENT_TIMESTAMP, FOREIGN KEY (user_id) REFERENCES Users(user_id) ON DELETE CASCADE);''')
            cursor.execute('''CREATE TABLE IF NOT EXISTS PlaylistItems (playlist_item_id TEXT PRIMARY KEY, playlist_id TEXT NOT NULL, media_item_id TEXT NOT NULL, added_at TIMESTAMP DEFAULT CURRENT_TIMESTAMP, FOREIGN KEY (playlist_id) REFERENCES Playlists(playlist_id) ON DELETE CASCADE, FOREIGN KEY (media_item_id) REFERENCES MediaItems(media_item_id) ON DELETE CASCADE);''')

<<<<<<< HEAD
            # ProductMediaLinks table (from schema.py)
            cursor.execute("""
                CREATE TABLE IF NOT EXISTS ProductMediaLinks (
                    link_id INTEGER PRIMARY KEY AUTOINCREMENT, product_id INTEGER NOT NULL,
                    media_item_id TEXT NOT NULL, display_order INTEGER DEFAULT 0, alt_text TEXT,
                    created_at TIMESTAMP DEFAULT CURRENT_TIMESTAMP,
                    FOREIGN KEY (product_id) REFERENCES Products (product_id) ON DELETE CASCADE,
                    FOREIGN KEY (media_item_id) REFERENCES MediaItems (media_item_id) ON DELETE CASCADE,
                    UNIQUE (product_id, media_item_id),
                    UNIQUE (product_id, display_order)
                );
            """)

            # Google Contact Sync Tables (from schema.py)
            cursor.execute("""
                CREATE TABLE IF NOT EXISTS UserGoogleAccounts (
                    user_google_account_id TEXT PRIMARY KEY, user_id TEXT NOT NULL,
                    google_account_id TEXT NOT NULL UNIQUE, email TEXT NOT NULL, refresh_token TEXT,
                    access_token TEXT, token_expiry TIMESTAMP, scopes TEXT,
                    last_sync_initiated_at TIMESTAMP NULL, last_sync_successful_at TIMESTAMP NULL,
                    created_at TIMESTAMP DEFAULT CURRENT_TIMESTAMP, updated_at TIMESTAMP DEFAULT CURRENT_TIMESTAMP,
                    FOREIGN KEY (user_id) REFERENCES Users(user_id) ON DELETE CASCADE
                )""")
            cursor.execute("""
                CREATE TABLE IF NOT EXISTS ContactSyncLog (
                    sync_log_id INTEGER PRIMARY KEY AUTOINCREMENT, user_google_account_id TEXT NOT NULL,
                    local_contact_id TEXT NOT NULL, local_contact_type TEXT NOT NULL,
                    google_contact_id TEXT NOT NULL, platform_etag TEXT NULL, google_etag TEXT NULL,
                    last_sync_timestamp TIMESTAMP DEFAULT CURRENT_TIMESTAMP, sync_status TEXT NOT NULL,
                    sync_direction TEXT NULL, error_message TEXT NULL,
                    created_at TIMESTAMP DEFAULT CURRENT_TIMESTAMP, updated_at TIMESTAMP DEFAULT CURRENT_TIMESTAMP,
                    FOREIGN KEY (user_google_account_id) REFERENCES UserGoogleAccounts(user_google_account_id) ON DELETE CASCADE,
                    UNIQUE (user_google_account_id, local_contact_id, local_contact_type),
                    UNIQUE (user_google_account_id, google_contact_id)
                )""")
=======
    # Partner Tables (definitions from ca.py which appear to be more up-to-date or matching schema.py's newer ones)
    cursor.execute("""
        CREATE TABLE IF NOT EXISTS PartnerCategories (
            partner_category_id INTEGER PRIMARY KEY AUTOINCREMENT, category_name TEXT NOT NULL UNIQUE,
            description TEXT, created_at TEXT NOT NULL DEFAULT CURRENT_TIMESTAMP,
            updated_at TEXT NOT NULL DEFAULT CURRENT_TIMESTAMP
        )""")
    cursor.execute("""
        CREATE TABLE IF NOT EXISTS Partners (
            partner_id TEXT PRIMARY KEY, partner_name TEXT NOT NULL, partner_category_id INTEGER,
            contact_person_name TEXT, email TEXT UNIQUE, phone TEXT, address TEXT,
            website_url TEXT, services_offered TEXT, collaboration_start_date TEXT,
            status TEXT DEFAULT 'Active', notes TEXT,
            created_at TEXT NOT NULL DEFAULT CURRENT_TIMESTAMP, updated_at TEXT NOT NULL DEFAULT CURRENT_TIMESTAMP,
            FOREIGN KEY (partner_category_id) REFERENCES PartnerCategories (partner_category_id) ON DELETE SET NULL
        )""")
    cursor.execute("""
        CREATE TABLE IF NOT EXISTS PartnerContacts (
            contact_id INTEGER PRIMARY KEY AUTOINCREMENT, partner_id TEXT NOT NULL, name TEXT NOT NULL,
            email TEXT, phone TEXT, role TEXT, created_at TIMESTAMP DEFAULT CURRENT_TIMESTAMP,
            updated_at TIMESTAMP DEFAULT CURRENT_TIMESTAMP,
            FOREIGN KEY (partner_id) REFERENCES Partners(partner_id) ON DELETE CASCADE
        )""")
    cursor.execute("""
        CREATE TABLE IF NOT EXISTS PartnerCategoryLink (
            partner_id TEXT NOT NULL, partner_category_id INTEGER NOT NULL,
            PRIMARY KEY (partner_id, partner_category_id),
            FOREIGN KEY (partner_id) REFERENCES Partners(partner_id) ON DELETE CASCADE,
            FOREIGN KEY (partner_category_id) REFERENCES PartnerCategories(partner_category_id) ON DELETE CASCADE
        )""")
    cursor.execute("""
        CREATE TABLE IF NOT EXISTS PartnerDocuments (
            document_id TEXT PRIMARY KEY, partner_id TEXT NOT NULL, document_name TEXT NOT NULL,
            file_path_relative TEXT NOT NULL, document_type TEXT, description TEXT,
            created_at TIMESTAMP DEFAULT CURRENT_TIMESTAMP, updated_at TIMESTAMP DEFAULT CURRENT_TIMESTAMP,
            FOREIGN KEY (partner_id) REFERENCES Partners(partner_id) ON DELETE CASCADE
        )""")

    # MediaItems, Tags, MediaItemTags, Playlists, PlaylistItems (from ca.py, includes migration for MediaItems.category)
    # MediaItems Table
    cursor.execute("PRAGMA table_info(MediaItems)")
    mi_columns = [column['name'] for column in cursor.fetchall()]
    mi_needs_alter = 'thumbnail_path' not in mi_columns or 'metadata_json' not in mi_columns

    if not mi_needs_alter: # If table potentially exists and is up-to-date schema-wise
        cursor.execute("SELECT name FROM sqlite_master WHERE type='table' AND name='MediaItems'")
        if not cursor.fetchone(): # Table does not exist, create it fully
             mi_needs_alter = True # Mark to create

    if 'category' in mi_columns and 'thumbnail_path' in mi_columns and 'metadata_json' in mi_columns : # Already migrated and altered
        logger.debug("MediaItems table already migrated and has new columns or is new.")
        cursor.execute('''
            CREATE TABLE IF NOT EXISTS MediaItems (
                media_item_id TEXT PRIMARY KEY, title TEXT NOT NULL, description TEXT,
                item_type TEXT NOT NULL, filepath TEXT, url TEXT,
                uploader_user_id TEXT, thumbnail_path TEXT, metadata_json TEXT,
                created_at TIMESTAMP DEFAULT CURRENT_TIMESTAMP, updated_at TIMESTAMP DEFAULT CURRENT_TIMESTAMP,
                FOREIGN KEY (uploader_user_id) REFERENCES Users(user_id) ON DELETE SET NULL
            );''')
    elif 'category' in mi_columns : # Needs category migration (and potentially alter for new columns)
        logger.info("Migrating 'category' from MediaItems to Tags system and ensuring new columns...")
        # Create Tags and MediaItemTags first if they don't exist
        cursor.execute('''CREATE TABLE IF NOT EXISTS Tags (tag_id INTEGER PRIMARY KEY AUTOINCREMENT, tag_name TEXT NOT NULL UNIQUE);''')
        cursor.execute('''CREATE TABLE IF NOT EXISTS MediaItemTags (media_item_tag_id INTEGER PRIMARY KEY AUTOINCREMENT, media_item_id TEXT NOT NULL, tag_id INTEGER NOT NULL, FOREIGN KEY (media_item_id) REFERENCES MediaItems(media_item_id) ON DELETE CASCADE, FOREIGN KEY (tag_id) REFERENCES Tags(tag_id) ON DELETE CASCADE, UNIQUE (media_item_id, tag_id));''')

        cursor.execute("SELECT media_item_id, category FROM MediaItems WHERE category IS NOT NULL AND category != ''")
        items_with_categories = cursor.fetchall()
        for item_row in items_with_categories:
            item_id, category_name = item_row['media_item_id'], item_row['category']
            cursor.execute("INSERT OR IGNORE INTO Tags (tag_name) VALUES (?)", (category_name,))
            tag_id = cursor.execute("SELECT tag_id FROM Tags WHERE tag_name = ?", (category_name,)).fetchone()['tag_id']
            if tag_id:
                cursor.execute("INSERT OR IGNORE INTO MediaItemTags (media_item_id, tag_id) VALUES (?, ?)", (item_id, tag_id))

        cursor.execute("ALTER TABLE MediaItems RENAME TO MediaItems_old_cat_mig")
        cursor.execute('''
            CREATE TABLE MediaItems (
                media_item_id TEXT PRIMARY KEY, title TEXT NOT NULL, description TEXT,
                item_type TEXT NOT NULL, filepath TEXT, url TEXT,
                uploader_user_id TEXT, thumbnail_path TEXT, metadata_json TEXT,
                created_at TIMESTAMP DEFAULT CURRENT_TIMESTAMP, updated_at TIMESTAMP DEFAULT CURRENT_TIMESTAMP,
                FOREIGN KEY (uploader_user_id) REFERENCES Users(user_id) ON DELETE SET NULL
            );''')
        # Copy data, explicitly selecting columns that exist in old and new, handling new ones.
        # The CASE WHEN EXISTS checks ensure that we only try to copy thumbnail_path and metadata_json
        # if they actually existed in the MediaItems_old_cat_mig table, preventing errors if migrating from a very old schema.
        cursor.execute('''
            INSERT INTO MediaItems (media_item_id, title, description, item_type, filepath, url, uploader_user_id, created_at, updated_at, thumbnail_path, metadata_json)
            SELECT media_item_id, title, description, item_type, filepath, url, uploader_user_id, created_at, updated_at,
                   CASE WHEN EXISTS (SELECT 1 FROM pragma_table_info('MediaItems_old_cat_mig') WHERE name='thumbnail_path') THEN thumbnail_path ELSE NULL END,
                   CASE WHEN EXISTS (SELECT 1 FROM pragma_table_info('MediaItems_old_cat_mig') WHERE name='metadata_json') THEN metadata_json ELSE NULL END
            FROM MediaItems_old_cat_mig;
        ''')
        cursor.execute("DROP TABLE MediaItems_old_cat_mig")
        logger.info("MediaItems 'category' migration complete, table recreated.")
    elif mi_needs_alter : # Table does not exist or exists but needs new columns (no category column)
        if not mi_columns: # Table does not exist, create it
            logger.info("MediaItems table does not exist. Creating with new columns.")
            cursor.execute('''
                CREATE TABLE MediaItems (
                    media_item_id TEXT PRIMARY KEY, title TEXT NOT NULL, description TEXT,
                    item_type TEXT NOT NULL, filepath TEXT, url TEXT,
                    uploader_user_id TEXT, thumbnail_path TEXT, metadata_json TEXT,
                    created_at TIMESTAMP DEFAULT CURRENT_TIMESTAMP, updated_at TIMESTAMP DEFAULT CURRENT_TIMESTAMP,
                    FOREIGN KEY (uploader_user_id) REFERENCES Users(user_id) ON DELETE SET NULL
                );''')
            logger.info("Created MediaItems table with new columns.")
            # Refresh mi_columns as the table was just created
            cursor.execute("PRAGMA table_info(MediaItems)")
            updated_mi_columns_info = cursor.fetchall() # Use a different variable name to avoid confusion
            mi_columns = [info['name'] for info in updated_mi_columns_info] # Update mi_columns
            logger.debug("Refreshed mi_columns after table creation.")

        if 'thumbnail_path' not in mi_columns :
             cursor.execute("ALTER TABLE MediaItems ADD COLUMN thumbnail_path TEXT;")
             logger.info("Added 'thumbnail_path' column to MediaItems table.")
        if 'metadata_json' not in mi_columns:
             cursor.execute("ALTER TABLE MediaItems ADD COLUMN metadata_json TEXT;")
             logger.info("Added 'metadata_json' column to MediaItems table.")
    else:
        logger.debug("MediaItems table schema is current or does not require thumbnail/metadata columns addition (no 'category' column was present for migration trigger).")

    cursor.execute('''CREATE TABLE IF NOT EXISTS Tags (tag_id INTEGER PRIMARY KEY AUTOINCREMENT, tag_name TEXT NOT NULL UNIQUE);''')
    cursor.execute('''CREATE TABLE IF NOT EXISTS MediaItemTags (media_item_tag_id INTEGER PRIMARY KEY AUTOINCREMENT, media_item_id TEXT NOT NULL, tag_id INTEGER NOT NULL, FOREIGN KEY (media_item_id) REFERENCES MediaItems(media_item_id) ON DELETE CASCADE, FOREIGN KEY (tag_id) REFERENCES Tags(tag_id) ON DELETE CASCADE, UNIQUE (media_item_id, tag_id));''')
    cursor.execute('''CREATE TABLE IF NOT EXISTS Playlists (playlist_id TEXT PRIMARY KEY, name TEXT NOT NULL, description TEXT, user_id TEXT, created_at TIMESTAMP DEFAULT CURRENT_TIMESTAMP, updated_at TIMESTAMP DEFAULT CURRENT_TIMESTAMP, FOREIGN KEY (user_id) REFERENCES Users(user_id) ON DELETE CASCADE);''')
    cursor.execute('''CREATE TABLE IF NOT EXISTS PlaylistItems (playlist_item_id TEXT PRIMARY KEY, playlist_id TEXT NOT NULL, media_item_id TEXT NOT NULL, added_at TIMESTAMP DEFAULT CURRENT_TIMESTAMP, FOREIGN KEY (playlist_id) REFERENCES Playlists(playlist_id) ON DELETE CASCADE, FOREIGN KEY (media_item_id) REFERENCES MediaItems(media_item_id) ON DELETE CASCADE);''')

    # ProductMediaLinks table (from schema.py)
    cursor.execute("""
        CREATE TABLE IF NOT EXISTS ProductMediaLinks (
            link_id INTEGER PRIMARY KEY AUTOINCREMENT, product_id INTEGER NOT NULL,
            media_item_id TEXT NOT NULL, display_order INTEGER DEFAULT 0, alt_text TEXT,
            created_at TIMESTAMP DEFAULT CURRENT_TIMESTAMP,
            FOREIGN KEY (product_id) REFERENCES Products (product_id) ON DELETE CASCADE,
            FOREIGN KEY (media_item_id) REFERENCES MediaItems (media_item_id) ON DELETE CASCADE,
            UNIQUE (product_id, media_item_id),
            UNIQUE (product_id, display_order)
        );
    """)
>>>>>>> 0e46c880


            # --- Indexes (Consolidated from ca.py and schema.py) ---
            # Clients
            cursor.execute("CREATE INDEX IF NOT EXISTS idx_clients_status_id ON Clients(status_id)")
            cursor.execute("CREATE INDEX IF NOT EXISTS idx_clients_country_id ON Clients(country_id)")
            cursor.execute("CREATE INDEX IF NOT EXISTS idx_clients_city_id ON Clients(city_id)")
    cursor.execute("CREATE INDEX IF NOT EXISTS idx_clients_project_identifier ON Clients(project_identifier)")
    cursor.execute("CREATE INDEX IF NOT EXISTS idx_clients_company_name ON Clients(company_name)")
    cursor.execute("CREATE INDEX IF NOT EXISTS idx_clients_category ON Clients(category)")
    cursor.execute("CREATE INDEX IF NOT EXISTS idx_clients_created_by_user_id ON Clients(created_by_user_id)")
    # Projects
    cursor.execute("CREATE INDEX IF NOT EXISTS idx_projects_client_id ON Projects(client_id)")
    cursor.execute("CREATE INDEX IF NOT EXISTS idx_projects_status_id ON Projects(status_id)")
    cursor.execute("CREATE INDEX IF NOT EXISTS idx_projects_manager_team_member_id ON Projects(manager_team_member_id)")
    cursor.execute("CREATE INDEX IF NOT EXISTS idx_projects_priority ON Projects(priority)")
    cursor.execute("CREATE INDEX IF NOT EXISTS idx_projects_deadline_date ON Projects(deadline_date)")
    # Tasks
    cursor.execute("CREATE INDEX IF NOT EXISTS idx_tasks_project_id ON Tasks(project_id)")
    cursor.execute("CREATE INDEX IF NOT EXISTS idx_tasks_status_id ON Tasks(status_id)")
    cursor.execute("CREATE INDEX IF NOT EXISTS idx_tasks_assignee_team_member_id ON Tasks(assignee_team_member_id)")
    cursor.execute("CREATE INDEX IF NOT EXISTS idx_tasks_reporter_team_member_id ON Tasks(reporter_team_member_id)")
    cursor.execute("CREATE INDEX IF NOT EXISTS idx_tasks_due_date ON Tasks(due_date)")
    cursor.execute("CREATE INDEX IF NOT EXISTS idx_tasks_priority ON Tasks(priority)")
    cursor.execute("CREATE INDEX IF NOT EXISTS idx_tasks_parent_task_id ON Tasks(parent_task_id)")
    # Templates
    cursor.execute("CREATE INDEX IF NOT EXISTS idx_templates_template_type ON Templates(template_type)")
    cursor.execute("CREATE INDEX IF NOT EXISTS idx_templates_language_code ON Templates(language_code)")
    cursor.execute("CREATE INDEX IF NOT EXISTS idx_templates_category_id ON Templates(category_id)")
    cursor.execute("CREATE INDEX IF NOT EXISTS idx_templates_is_default_for_type_lang ON Templates(is_default_for_type_lang)")
    # ClientDocuments
    cursor.execute("CREATE INDEX IF NOT EXISTS idx_clientdocuments_client_id ON ClientDocuments(client_id)")
    cursor.execute("CREATE INDEX IF NOT EXISTS idx_clientdocuments_project_id ON ClientDocuments(project_id)")
    cursor.execute("CREATE INDEX IF NOT EXISTS idx_clientdocuments_document_type_generated ON ClientDocuments(document_type_generated)")
    cursor.execute("CREATE INDEX IF NOT EXISTS idx_clientdocuments_source_template_id ON ClientDocuments(source_template_id)")
    cursor.execute("CREATE INDEX IF NOT EXISTS idx_clientdocuments_order_identifier ON ClientDocuments(order_identifier)")
    # TeamMembers
    cursor.execute("CREATE INDEX IF NOT EXISTS idx_teammembers_user_id ON TeamMembers(user_id)")
    cursor.execute("CREATE INDEX IF NOT EXISTS idx_teammembers_is_active ON TeamMembers(is_active)")
    cursor.execute("CREATE INDEX IF NOT EXISTS idx_teammembers_department ON TeamMembers(department)")
    # Contacts
    cursor.execute("CREATE INDEX IF NOT EXISTS idx_contacts_company_name ON Contacts(company_name)")
    # ClientContacts
    cursor.execute("CREATE INDEX IF NOT EXISTS idx_clientcontacts_contact_id ON ClientContacts(contact_id)")
    # Products
    cursor.execute("CREATE INDEX IF NOT EXISTS idx_products_category ON Products(category)")
    cursor.execute("CREATE INDEX IF NOT EXISTS idx_products_is_active ON Products(is_active)")
    # ProductEquivalencies
    cursor.execute("CREATE INDEX IF NOT EXISTS idx_productequivalencies_product_id_b ON ProductEquivalencies(product_id_b)")
    # ClientProjectProducts
    cursor.execute("CREATE INDEX IF NOT EXISTS idx_clientprojectproducts_product_id ON ClientProjectProducts(product_id)")
    cursor.execute("CREATE INDEX IF NOT EXISTS idx_clientprojectproducts_client_project ON ClientProjectProducts(client_id, project_id)")
    # ActivityLog
    cursor.execute("CREATE INDEX IF NOT EXISTS idx_activitylog_user_id ON ActivityLog(user_id)")
    cursor.execute("CREATE INDEX IF NOT EXISTS idx_activitylog_created_at ON ActivityLog(created_at)")
    cursor.execute("CREATE INDEX IF NOT EXISTS idx_activitylog_action_type ON ActivityLog(action_type)")
    cursor.execute("CREATE INDEX IF NOT EXISTS idx_activitylog_related_entity ON ActivityLog(related_entity_type, related_entity_id)")
    # ScheduledEmails
    cursor.execute("CREATE INDEX IF NOT EXISTS idx_scheduledemails_status_time ON ScheduledEmails(status, scheduled_send_at)")
    cursor.execute("CREATE INDEX IF NOT EXISTS idx_scheduledemails_related_client_id ON ScheduledEmails(related_client_id)")
    cursor.execute("CREATE INDEX IF NOT EXISTS idx_scheduledemails_related_project_id ON ScheduledEmails(related_project_id)")
    # StatusSettings
    cursor.execute("CREATE INDEX IF NOT EXISTS idx_statussettings_type ON StatusSettings(status_type)")
    # SAVTickets
    cursor.execute("CREATE INDEX IF NOT EXISTS idx_savtickets_client_id ON SAVTickets(client_id)")
    cursor.execute("CREATE INDEX IF NOT EXISTS idx_savtickets_status_id ON SAVTickets(status_id)")
    cursor.execute("CREATE INDEX IF NOT EXISTS idx_savtickets_assigned_technician_id ON SAVTickets(assigned_technician_id)")
    # ImportantDates
    cursor.execute("CREATE INDEX IF NOT EXISTS idx_importantdates_date_value ON ImportantDates(date_value)")
    # Transporters
    cursor.execute("CREATE INDEX IF NOT EXISTS idx_transporters_name ON Transporters(name)")
    cursor.execute("CREATE INDEX IF NOT EXISTS idx_transporters_service_area ON Transporters(service_area)")
    # FreightForwarders
    cursor.execute("CREATE INDEX IF NOT EXISTS idx_freightforwarders_name ON FreightForwarders(name)")
    # Client_AssignedPersonnel
    cursor.execute("CREATE INDEX IF NOT EXISTS idx_clientassignedpersonnel_client_id ON Client_AssignedPersonnel(client_id)")
    cursor.execute("CREATE INDEX IF NOT EXISTS idx_clientassignedpersonnel_personnel_id ON Client_AssignedPersonnel(personnel_id)")
    cursor.execute("CREATE INDEX IF NOT EXISTS idx_clientassignedpersonnel_role ON Client_AssignedPersonnel(role_in_project)")
    # Client_Transporters
    cursor.execute("CREATE INDEX IF NOT EXISTS idx_clienttransporters_client_id ON Client_Transporters(client_id)")
    cursor.execute("CREATE INDEX IF NOT EXISTS idx_clienttransporters_transporter_id ON Client_Transporters(transporter_id)")
    # Client_FreightForwarders
    cursor.execute("CREATE INDEX IF NOT EXISTS idx_clientfreightforwarders_client_id ON Client_FreightForwarders(client_id)")
    cursor.execute("CREATE INDEX IF NOT EXISTS idx_clientfreightforwarders_forwarder_id ON Client_FreightForwarders(forwarder_id)")
    # Partner Tables
    cursor.execute("CREATE INDEX IF NOT EXISTS idx_partners_email ON Partners(email)")
    cursor.execute("CREATE INDEX IF NOT EXISTS idx_partnercontacts_partner_id ON PartnerContacts(partner_id)")
    cursor.execute("CREATE INDEX IF NOT EXISTS idx_partnercategorylink_partner_category_id ON PartnerCategoryLink(partner_category_id)")
    cursor.execute("CREATE INDEX IF NOT EXISTS idx_partnerdocuments_partner_id ON PartnerDocuments(partner_id)")
    cursor.execute("CREATE INDEX IF NOT EXISTS idx_partnercategories_category_name ON PartnerCategories(category_name)")
    # MediaItems, Tags, etc.
    cursor.execute('''CREATE INDEX IF NOT EXISTS idx_mediaitems_item_type ON MediaItems(item_type);''')
    cursor.execute('''CREATE INDEX IF NOT EXISTS idx_mediaitems_uploader_user_id ON MediaItems(uploader_user_id);''')
    cursor.execute('''CREATE INDEX IF NOT EXISTS idx_mediaitems_created_at ON MediaItems(created_at);''')
    cursor.execute('''CREATE INDEX IF NOT EXISTS idx_tags_tag_name ON Tags(tag_name);''')
    cursor.execute('''CREATE INDEX IF NOT EXISTS idx_mediaitemtags_media_item_id ON MediaItemTags(media_item_id);''')
    cursor.execute('''CREATE INDEX IF NOT EXISTS idx_mediaitemtags_tag_id ON MediaItemTags(tag_id);''')
    cursor.execute('''CREATE INDEX IF NOT EXISTS idx_playlists_user_id ON Playlists(user_id);''')
    cursor.execute('''CREATE INDEX IF NOT EXISTS idx_playlistitems_playlist_id ON PlaylistItems(playlist_id);''')
    cursor.execute('''CREATE INDEX IF NOT EXISTS idx_playlistitems_media_item_id ON PlaylistItems(media_item_id);''')
    # ProductMediaLinks
    cursor.execute("CREATE INDEX IF NOT EXISTS idx_productmedialinks_product_id ON ProductMediaLinks(product_id)")
    cursor.execute("CREATE INDEX IF NOT EXISTS idx_productmedialinks_media_item_id ON ProductMediaLinks(media_item_id)")

    # ProformaInvoices
    cursor.execute("CREATE INDEX IF NOT EXISTS idx_proforma_invoices_proforma_invoice_number ON proforma_invoices(proforma_invoice_number)")
    cursor.execute("CREATE INDEX IF NOT EXISTS idx_proforma_invoices_client_id ON proforma_invoices(client_id)")
    cursor.execute("CREATE INDEX IF NOT EXISTS idx_proforma_invoices_project_id ON proforma_invoices(project_id)")
    cursor.execute("CREATE INDEX IF NOT EXISTS idx_proforma_invoices_company_id ON proforma_invoices(company_id)")
    cursor.execute("CREATE INDEX IF NOT EXISTS idx_proforma_invoices_status ON proforma_invoices(status)")
    cursor.execute("CREATE INDEX IF NOT EXISTS idx_proforma_invoices_created_date ON proforma_invoices(created_date)")

    # ProformaInvoiceItems
    cursor.execute("CREATE INDEX IF NOT EXISTS idx_proforma_invoice_items_proforma_invoice_id ON proforma_invoice_items(proforma_invoice_id)")
    cursor.execute("CREATE INDEX IF NOT EXISTS idx_proforma_invoice_items_product_id ON proforma_invoice_items(product_id)")

    # Google Contact Sync Tables
    cursor.execute("CREATE INDEX IF NOT EXISTS idx_usergoogleaccounts_user_id ON UserGoogleAccounts(user_id)")
    cursor.execute("CREATE INDEX IF NOT EXISTS idx_usergoogleaccounts_email ON UserGoogleAccounts(email)")
    cursor.execute("CREATE INDEX IF NOT EXISTS idx_contactsynclog_user_google_account_id ON ContactSyncLog(user_google_account_id)")
<<<<<<< HEAD
            cursor.execute("CREATE INDEX IF NOT EXISTS idx_contactsynclog_local_contact ON ContactSyncLog(local_contact_id, local_contact_type)")
            cursor.execute("CREATE INDEX IF NOT EXISTS idx_contactsynclog_google_contact_id ON ContactSyncLog(google_contact_id)")

            # --- END OF DDL ---
            conn.commit() # Commit all schema DDL (CREATE, ALTER, INDEX)
            logger.info("Schema creation phase committed successfully.")
=======
    cursor.execute("CREATE INDEX IF NOT EXISTS idx_contactsynclog_local_contact ON ContactSyncLog(local_contact_id, local_contact_type)")
    cursor.execute("CREATE INDEX IF NOT EXISTS idx_contactsynclog_google_contact_id ON ContactSyncLog(google_contact_id)")

        # --- END OF DDL ---
        conn.commit() # Commit all schema DDL (CREATE, ALTER, INDEX)
        logger.info("Schema creation phase committed successfully.")
>>>>>>> 0e46c880

    except sqlite3.Error as e_schema:
        logger.error(f"Error during schema creation phase: {e_schema}", exc_info=True)
        if conn:
            try:
                conn.rollback()
                logger.info("Schema creation phase rolled back due to error.")
            except sqlite3.Error as e_rb_schema:
                logger.error(f"Error during schema creation rollback: {e_rb_schema}", exc_info=True)
            try:
                conn.close()
                logger.info("Database connection closed due to schema error.")
                conn = None # Ensure conn is None so finally block doesn't try to close again
            except sqlite3.Error as e_close_schema:
                logger.error(f"Error closing connection after schema error: {e_close_schema}", exc_info=True)
        raise # Re-raise to signal critical failure to the caller

    # --- Initial Data Seeding Phase (DML statements: INSERT, UPDATE) ---
    # This phase occurs *after* the schema creation has been successfully committed.
    try:
        logger.info("Starting initial data seeding phase.")
        cursor = conn.cursor() # Re-acquire cursor if needed, though it should still be valid from above

        # Pre-populate StatusSettings (full list from ca.py)
        logger.info("Seeding StatusSettings...")
        default_statuses = [
            {'status_name': 'En cours', 'status_type': 'Client', 'color_hex': '#3498db', 'icon_name': 'dialog-information', 'is_completion_status': False, 'is_archival_status': False, 'sort_order': 0},
            {'status_name': 'Prospect', 'status_type': 'Client', 'color_hex': '#f1c40f', 'icon_name': 'user-status-pending', 'is_completion_status': False, 'is_archival_status': False, 'sort_order': 1},
            {'status_name': 'Prospect (Proforma Envoyé)', 'status_type': 'Client', 'color_hex': '#e67e22', 'icon_name': 'document-send', 'is_completion_status': False, 'is_archival_status': False, 'sort_order': 2},
            {'status_name': 'Actif', 'status_type': 'Client', 'color_hex': '#2ecc71', 'icon_name': 'user-available', 'is_completion_status': False, 'is_archival_status': False, 'sort_order': 3},
            {'status_name': 'Vendu', 'status_type': 'Client', 'color_hex': '#5cb85c', 'icon_name': 'emblem-ok', 'is_completion_status': True, 'is_archival_status': False, 'sort_order': 4},
            {'status_name': 'Inactif', 'status_type': 'Client', 'color_hex': '#95a5a6', 'icon_name': 'user-offline', 'is_completion_status': False, 'is_archival_status': True, 'sort_order': 5},
            {'status_name': 'Complété', 'status_type': 'Client', 'color_hex': '#27ae60', 'icon_name': 'task-complete', 'is_completion_status': True, 'is_archival_status': False, 'sort_order': 6},
            {'status_name': 'Archivé', 'status_type': 'Client', 'color_hex': '#7f8c8d', 'icon_name': 'archive', 'is_completion_status': False, 'is_archival_status': True, 'sort_order': 7},
            {'status_name': 'Urgent', 'status_type': 'Client', 'color_hex': '#e74c3c', 'icon_name': 'dialog-warning', 'is_completion_status': False, 'is_archival_status': False, 'sort_order': 8},
            {'status_name': 'Planning', 'status_type': 'Project', 'color_hex': '#1abc9c', 'icon_name': 'view-list-bullet', 'is_completion_status': False, 'is_archival_status': False, 'sort_order': 0},
            {'status_name': 'En cours', 'status_type': 'Project', 'color_hex': '#3498db', 'icon_name': 'view-list-ordered', 'is_completion_status': False, 'is_archival_status': False, 'sort_order': 1},
            {'status_name': 'En attente', 'status_type': 'Project', 'color_hex': '#f39c12', 'icon_name': 'view-list-remove', 'is_completion_status': False, 'is_archival_status': False, 'sort_order': 2},
            {'status_name': 'Terminé', 'status_type': 'Project', 'color_hex': '#2ecc71', 'icon_name': 'task-complete', 'is_completion_status': True, 'is_archival_status': False, 'sort_order': 3},
            {'status_name': 'Annulé', 'status_type': 'Project', 'color_hex': '#c0392b', 'icon_name': 'dialog-cancel', 'is_completion_status': False, 'is_archival_status': True, 'sort_order': 4},
            {'status_name': 'En pause', 'status_type': 'Project', 'color_hex': '#8e44ad', 'icon_name': 'media-playback-pause', 'is_completion_status': False, 'is_archival_status': False, 'sort_order': 5},
            {'status_name': 'To Do', 'status_type': 'Task', 'color_hex': '#bdc3c7', 'icon_name': 'view-list-todo', 'is_completion_status': False, 'is_archival_status': False, 'sort_order': 0},
            {'status_name': 'In Progress', 'status_type': 'Task', 'color_hex': '#3498db', 'icon_name': 'view-list-progress', 'is_completion_status': False, 'is_archival_status': False, 'sort_order': 1},
            {'status_name': 'Done', 'status_type': 'Task', 'color_hex': '#2ecc71', 'icon_name': 'task-complete', 'is_completion_status': True, 'is_archival_status': False, 'sort_order': 2},
            {'status_name': 'Blocked', 'status_type': 'Task', 'color_hex': '#e74c3c', 'icon_name': 'dialog-error', 'is_completion_status': False, 'is_archival_status': False, 'sort_order': 3},
            {'status_name': 'Review', 'status_type': 'Task', 'color_hex': '#f1c40f', 'icon_name': 'view-list-search', 'is_completion_status': False, 'is_archival_status': False, 'sort_order': 4},
            {'status_name': 'Cancelled', 'status_type': 'Task', 'color_hex': '#7f8c8d', 'icon_name': 'dialog-cancel', 'is_completion_status': False, 'is_archival_status': True, 'sort_order': 5},
            {'status_name': 'Ouvert', 'status_type': 'SAVTicket', 'color_hex': '#d35400', 'icon_name': 'folder-new', 'is_completion_status': False, 'is_archival_status': False, 'sort_order': 0},
            {'status_name': 'En Investigation', 'status_type': 'SAVTicket', 'color_hex': '#f39c12', 'icon_name': 'system-search', 'is_completion_status': False, 'is_archival_status': False, 'sort_order': 1},
            {'status_name': 'En Attente (Client)', 'status_type': 'SAVTicket', 'color_hex': '#3498db', 'icon_name': 'folder-locked', 'is_completion_status': False, 'is_archival_status': False, 'sort_order': 2},
            {'status_name': 'Résolu', 'status_type': 'SAVTicket', 'color_hex': '#2ecc71', 'icon_name': 'folder-check', 'is_completion_status': True, 'is_archival_status': False, 'sort_order': 3},
            {'status_name': 'Fermé', 'status_type': 'SAVTicket', 'color_hex': '#95a5a6', 'icon_name': 'folder', 'is_completion_status': True, 'is_archival_status': True, 'sort_order': 4}
        ]
        for status in default_statuses:
            cursor.execute("""
                INSERT OR REPLACE INTO StatusSettings (
                    status_name, status_type, color_hex, icon_name,
                    is_completion_status, is_archival_status, default_duration_days, sort_order
                ) VALUES (?, ?, ?, ?, ?, ?, ?, ?)
            """, (
                status['status_name'], status['status_type'], status['color_hex'],
                status.get('icon_name'), status.get('is_completion_status', False),
                status.get('is_archival_status', False), status.get('default_duration_days'),
                status.get('sort_order', 0)
            ))
        logger.info("StatusSettings seeded.")

        # Pre-populate TemplateCategories
        logger.info("Seeding TemplateCategories...")
        try:
            # Note: 'General' category for migration was already inserted in schema phase if migration ran.
            # This ensures it exists regardless, and adds others.
            cursor.execute("INSERT OR IGNORE INTO TemplateCategories (category_name, description) VALUES (?, ?)", ('General', 'General purpose templates'))
            cursor.execute("INSERT OR IGNORE INTO TemplateCategories (category_name, description) VALUES (?, ?)", ('Document Utilitaires', 'Modèles de documents utilitaires généraux (ex: catalogues, listes de prix)'))
            cursor.execute("INSERT OR IGNORE INTO TemplateCategories (category_name, description) VALUES (?, ?)", ('Modèles Email', 'Modèles pour les corps des emails'))
            logger.info("TemplateCategories seeded.")
        except sqlite3.Error as e_cat_seed:
            logger.error(f"Error seeding TemplateCategories: {e_cat_seed}", exc_info=True)
            # Decide if this is critical enough to stop all seeding

        # User Seeding (Admin user)
        logger.info("Checking/Seeding Users...")
        cursor.execute("SELECT COUNT(*) FROM Users")
        if cursor.fetchone()['COUNT(*)'] == 0: # Use dict access due to row_factory
            admin_uid = str(uuid.uuid4())
            admin_salt = os.urandom(16).hex()
            admin_password_bytes = config.DEFAULT_ADMIN_PASSWORD.encode('utf-8')
            admin_salt_bytes = bytes.fromhex(admin_salt)
            admin_pass_hash = hashlib.sha256(admin_salt_bytes + admin_password_bytes).hexdigest()

            cursor.execute("""
                INSERT OR IGNORE INTO Users
                    (user_id, username, password_hash, salt, full_name, email, role, is_deleted, deleted_at)
                VALUES (?, ?, ?, ?, ?, ?, ?, ?, ?)
            """, (admin_uid, config.DEFAULT_ADMIN_USERNAME, admin_pass_hash, admin_salt,
                  'Default Admin', f'{config.DEFAULT_ADMIN_USERNAME}@example.com', SUPER_ADMIN, 0, None))
            logger.info(f"Admin user '{config.DEFAULT_ADMIN_USERNAME}' seeded with salt and hash.")
        else:
            logger.info("Users table already populated. Admin user seeding skipped.")
        logger.info("User seeding check complete.")

        # Application Settings Seeding
        logger.info("Seeding Application Settings...")
        set_setting('initial_data_seeded_version', '1.4_logging_transactions', conn=conn) # Pass conn
        set_setting('default_app_language', 'en', conn=conn) # Pass conn
        logger.info("Application settings seeded.")

        # Populate Default Cover Page Templates
        logger.info("Populating Default Cover Page Templates...")
        _populate_default_cover_page_templates(conn_passed=conn, logger=logger) # Pass logger
        logger.info("Default Cover Page Templates population attempt finished.")

        conn.commit() # Commit all data seeding
        logger.info("Initial data seeding phase committed successfully.")
        logger.info("Database schema initialized and initial data seeded successfully.")

    except sqlite3.Error as e_seed:
        logger.error(f"Error during initial data seeding phase: {e_seed}", exc_info=True)
        if conn:
            try:
                conn.rollback()
                logger.info("Initial data seeding phase rolled back due to SQLite error.")
            except sqlite3.Error as e_rb_seed:
                logger.error(f"Error during seeding rollback: {e_rb_seed}", exc_info=True)
    except Exception as e_other_seed:
        logger.error(f"Non-SQLite error during initial data seeding phase: {e_other_seed}", exc_info=True)
        if conn: # conn might be None if connect itself failed earlier, though less likely here
            try:
                conn.rollback()
                logger.info("Initial data seeding phase rolled back due to non-SQLite error.")
            except sqlite3.Error as e_rb_other:
                logger.error(f"Error during seeding rollback (non-SQLite error): {e_rb_other}", exc_info=True)
    finally:
        if conn: # Ensure conn exists and wasn't closed by schema error handling
            try:
                conn.close()
                logger.info("Database connection closed.")
            except sqlite3.Error as e_close_final:
                logger.error(f"Error closing connection in finally block: {e_close_final}", exc_info=True)
        logger.info("Database initialization finished.")

if __name__ == '__main__':
    # Basic logging configuration for direct script execution
    logging.basicConfig(level=logging.INFO, format='%(asctime)s - %(levelname)s - %(name)s - %(message)s')
    # Get a logger for the __main__ scope
    main_logger = logging.getLogger(__name__)
    main_logger.info(f"Running init_schema.py directly. Using database path: {config.DATABASE_PATH}")
    try:
        initialize_database()
        main_logger.info("Schema initialization complete (called from init_schema.py __main__).")
    except Exception as e_main:
        main_logger.critical(f"Critical error during __main__ execution of init_schema: {e_main}", exc_info=True)<|MERGE_RESOLUTION|>--- conflicted
+++ resolved
@@ -112,7 +112,6 @@
         logger.info("Starting schema creation phase.")
         # --- Schema Creation Phase (DDL statements: CREATE, ALTER, CREATE INDEX) ---
         # Wrap all DDL in its own try for a single schema commit
-<<<<<<< HEAD
         try:
             # Create Users table (base from ca.py)
             cursor.execute("""
@@ -251,145 +250,6 @@
             CREATE TABLE IF NOT EXISTS Clients (
                 client_id TEXT PRIMARY KEY,
                 client_name TEXT NOT NULL,
-=======
-        # Create Users table (base from ca.py)
-    cursor.execute("""
-    CREATE TABLE IF NOT EXISTS Users (
-        user_id TEXT PRIMARY KEY,
-        username TEXT NOT NULL UNIQUE,
-        password_hash TEXT NOT NULL,
-        salt TEXT NOT NULL, -- Added for password salting
-        full_name TEXT,
-        email TEXT NOT NULL UNIQUE,
-        role TEXT NOT NULL, -- e.g., 'admin', 'manager', 'member'
-        is_active BOOLEAN DEFAULT TRUE,
-        is_deleted INTEGER DEFAULT 0, -- Added for soft delete
-        deleted_at TEXT, -- Added for soft delete
-        created_at TIMESTAMP DEFAULT CURRENT_TIMESTAMP,
-        updated_at TIMESTAMP DEFAULT CURRENT_TIMESTAMP,
-        last_login_at TIMESTAMP
-    )
-    """)
-
-    # Create Companies table (base from ca.py)
-    cursor.execute("""
-    CREATE TABLE IF NOT EXISTS Companies (
-        company_id TEXT PRIMARY KEY,
-        company_name TEXT NOT NULL,
-        address TEXT,
-        payment_info TEXT,
-        logo_path TEXT,
-        other_info TEXT,
-        is_default BOOLEAN DEFAULT FALSE,
-        created_at TIMESTAMP DEFAULT CURRENT_TIMESTAMP,
-        updated_at TIMESTAMP DEFAULT CURRENT_TIMESTAMP
-    )
-    """)
-
-    # Create CompanyPersonnel table (base from ca.py)
-    cursor.execute("""
-    CREATE TABLE IF NOT EXISTS CompanyPersonnel (
-        personnel_id INTEGER PRIMARY KEY AUTOINCREMENT,
-        company_id TEXT NOT NULL,
-        name TEXT NOT NULL,
-        role TEXT NOT NULL, -- e.g., "seller", "technical_manager"
-        phone TEXT,
-        email TEXT,
-        created_at TIMESTAMP DEFAULT CURRENT_TIMESTAMP,
-        FOREIGN KEY (company_id) REFERENCES Companies (company_id) ON DELETE CASCADE
-    )
-    """)
-
-    # Create TeamMembers table (base from ca.py)
-    cursor.execute("""
-    CREATE TABLE IF NOT EXISTS TeamMembers (
-        team_member_id INTEGER PRIMARY KEY AUTOINCREMENT,
-        user_id TEXT UNIQUE,
-        full_name TEXT NOT NULL,
-        email TEXT NOT NULL UNIQUE,
-        role_or_title TEXT,
-        department TEXT,
-        phone_number TEXT,
-        profile_picture_url TEXT,
-        is_active BOOLEAN DEFAULT TRUE,
-        notes TEXT,
-        hire_date TEXT,
-        performance INTEGER DEFAULT 0,
-        skills TEXT,
-        created_at TIMESTAMP DEFAULT CURRENT_TIMESTAMP,
-        updated_at TIMESTAMP DEFAULT CURRENT_TIMESTAMP,
-        FOREIGN KEY (user_id) REFERENCES Users (user_id) ON DELETE SET NULL
-    )
-    """)
-
-    # Create Countries table (base from ca.py)
-    cursor.execute("""
-    CREATE TABLE IF NOT EXISTS Countries (
-        country_id INTEGER PRIMARY KEY AUTOINCREMENT,
-        country_name TEXT NOT NULL UNIQUE,
-        created_at TIMESTAMP DEFAULT CURRENT_TIMESTAMP,
-        updated_at TIMESTAMP DEFAULT CURRENT_TIMESTAMP
-    )
-    """)
-
-    # Create Cities table (base from ca.py)
-    cursor.execute("""
-    CREATE TABLE IF NOT EXISTS Cities (
-        city_id INTEGER PRIMARY KEY AUTOINCREMENT,
-        country_id INTEGER NOT NULL,
-        city_name TEXT NOT NULL,
-        created_at TIMESTAMP DEFAULT CURRENT_TIMESTAMP,
-        updated_at TIMESTAMP DEFAULT CURRENT_TIMESTAMP,
-        FOREIGN KEY (country_id) REFERENCES Countries (country_id)
-    )
-    """)
-
-    # Ensure StatusSettings table is created (idempotent)
-    cursor.execute("""
-    CREATE TABLE IF NOT EXISTS StatusSettings (
-        status_id INTEGER PRIMARY KEY AUTOINCREMENT,
-        status_name TEXT NOT NULL,
-        status_type TEXT NOT NULL,
-        color_hex TEXT,
-        icon_name TEXT,
-        default_duration_days INTEGER,
-        is_archival_status BOOLEAN DEFAULT FALSE,
-        is_completion_status BOOLEAN DEFAULT FALSE,
-        sort_order INTEGER DEFAULT 0,  -- Added column
-        UNIQUE (status_name, status_type)
-    )
-    """)
-    logger.debug("Ensured StatusSettings table exists or is created.")
-
-    # Check and add icon_name for older schema migration
-    cursor.execute("PRAGMA table_info(StatusSettings)")
-    columns = [column['name'] for column in cursor.fetchall()]
-    if 'icon_name' not in columns:
-        try:
-            logger.info("Attempting to add 'icon_name' to StatusSettings for schema migration.")
-            cursor.execute("ALTER TABLE StatusSettings ADD COLUMN icon_name TEXT")
-            logger.info("Added 'icon_name' column to StatusSettings table.")
-        except sqlite3.Error as e_alter_status:
-            logger.error(f"Error adding 'icon_name' to StatusSettings (migration): {e_alter_status}", exc_info=True)
-
-    # Ensure StatusSettings table has sort_order if it already existed
-    cursor.execute("PRAGMA table_info(StatusSettings)")
-    status_settings_columns = [info['name'] for info in cursor.fetchall()]
-    if 'sort_order' not in status_settings_columns:
-        try:
-            cursor.execute("ALTER TABLE StatusSettings ADD COLUMN sort_order INTEGER DEFAULT 0")
-            logger.info("Added missing 'sort_order' column to existing StatusSettings table.")
-        except sqlite3.Error as e_alter_ss:
-            logger.error(f"Error trying to ALTER StatusSettings to add sort_order: {e_alter_ss}", exc_info=True)
-    else:
-        logger.debug("'sort_order' column already exists in StatusSettings table.")
-
-    # Create Clients table (base from ca.py, includes distributor_specific_info logic)
-    cursor.execute("""
-    CREATE TABLE IF NOT EXISTS Clients (
-        client_id TEXT PRIMARY KEY,
-        client_name TEXT NOT NULL,
->>>>>>> 0e46c880
         company_name TEXT,
         primary_need_description TEXT,
         project_identifier TEXT NOT NULL,
@@ -410,7 +270,6 @@
         FOREIGN KEY (country_id) REFERENCES Countries (country_id),
         FOREIGN KEY (city_id) REFERENCES Cities (city_id),
         FOREIGN KEY (status_id) REFERENCES StatusSettings (status_id),
-<<<<<<< HEAD
                 FOREIGN KEY (created_by_user_id) REFERENCES Users (user_id)
             )
             """)
@@ -462,59 +321,6 @@
             CREATE TABLE IF NOT EXISTS Projects (
                 project_id TEXT PRIMARY KEY,
                 client_id TEXT NOT NULL,
-=======
-        FOREIGN KEY (created_by_user_id) REFERENCES Users (user_id)
-    )
-    """)
-    cursor.execute("PRAGMA table_info(Clients)")
-    columns_info = cursor.fetchall()
-    column_names = [info['name'] for info in columns_info]
-    if 'distributor_specific_info' not in column_names:
-        try:
-            cursor.execute("ALTER TABLE Clients ADD COLUMN distributor_specific_info TEXT")
-            logger.info("Added 'distributor_specific_info' column to Clients table.")
-        except sqlite3.Error as e:
-            logger.error(f"Error adding 'distributor_specific_info' column to Clients table: {e}", exc_info=True)
-
-    # Ensure is_deleted and deleted_at columns exist for soft delete
-    cursor.execute("PRAGMA table_info(Clients)")
-    clients_columns_info = cursor.fetchall()
-    clients_column_names = [info['name'] for info in clients_columns_info]
-
-    if 'is_deleted' not in clients_column_names:
-        try:
-            cursor.execute("ALTER TABLE Clients ADD COLUMN is_deleted INTEGER DEFAULT 0")
-            logger.info("Added 'is_deleted' column to Clients table.")
-        except sqlite3.Error as e_alter_is_deleted:
-            logger.error(f"Error adding 'is_deleted' column to Clients table: {e_alter_is_deleted}", exc_info=True)
-
-    if 'deleted_at' not in clients_column_names:
-        try:
-            cursor.execute("ALTER TABLE Clients ADD COLUMN deleted_at TEXT")
-            logger.info("Added 'deleted_at' column to Clients table.")
-        except sqlite3.Error as e_alter_deleted_at:
-            logger.error(f"Error adding 'deleted_at' column to Clients table: {e_alter_deleted_at}", exc_info=True)
-
-
-    # Create ClientNotes table (base from ca.py)
-    cursor.execute("""
-    CREATE TABLE IF NOT EXISTS ClientNotes (
-        note_id INTEGER PRIMARY KEY AUTOINCREMENT,
-        client_id TEXT NOT NULL,
-        timestamp TIMESTAMP DEFAULT CURRENT_TIMESTAMP,
-        note_text TEXT NOT NULL,
-        user_id TEXT,
-        FOREIGN KEY (client_id) REFERENCES Clients (client_id) ON DELETE CASCADE,
-        FOREIGN KEY (user_id) REFERENCES Users (user_id) ON DELETE SET NULL
-    )
-    """)
-
-    # Create Projects table (base from ca.py)
-    cursor.execute("""
-    CREATE TABLE IF NOT EXISTS Projects (
-        project_id TEXT PRIMARY KEY,
-        client_id TEXT NOT NULL,
->>>>>>> 0e46c880
         project_name TEXT NOT NULL,
         description TEXT,
         start_date DATE,
@@ -593,7 +399,6 @@
         updated_at TIMESTAMP DEFAULT CURRENT_TIMESTAMP,
         is_deleted INTEGER DEFAULT 0,
         deleted_at TEXT,
-<<<<<<< HEAD
                 UNIQUE (product_name, language_code)
             )
             """)
@@ -630,44 +435,6 @@
             cursor.execute("""
             CREATE TABLE IF NOT EXISTS ProductDimensions (
                 product_id INTEGER PRIMARY KEY,
-=======
-        UNIQUE (product_name, language_code)
-    )
-    """)
-    logger.debug("Ensured Products table exists or is created.")
-
-    # Then, handle potential alterations for existing tables from older schemas
-    # (e.g., if 'weight' or 'dimensions' were added later)
-    # This logic is now for schema migration, not initial creation of these columns if table is new
-    cursor.execute("PRAGMA table_info(Products)")
-    columns_info = cursor.fetchall()
-    existing_column_names = {info['name'] for info in columns_info}
-    altered_products = False
-
-    if 'weight' not in existing_column_names:
-        try:
-            cursor.execute("ALTER TABLE Products ADD COLUMN weight REAL")
-            logger.info("Added 'weight' column to Products table for schema migration.")
-            altered_products = True
-        except sqlite3.Error as e_alter_weight:
-            logger.error(f"Error adding 'weight' to Products (migration): {e_alter_weight}", exc_info=True)
-
-    if 'dimensions' not in existing_column_names:
-        try:
-            cursor.execute("ALTER TABLE Products ADD COLUMN dimensions TEXT")
-            logger.info("Added 'dimensions' column to Products table for schema migration.")
-            altered_products = True
-        except sqlite3.Error as e_alter_dimensions:
-            logger.error(f"Error adding 'dimensions' to Products (migration): {e_alter_dimensions}", exc_info=True)
-
-    if altered_products:
-        logger.info("Products table schema migration for weight/dimensions attempted.")
-
-    # Create ProductDimensions table (from ca.py)
-    cursor.execute("""
-    CREATE TABLE IF NOT EXISTS ProductDimensions (
-        product_id INTEGER PRIMARY KEY,
->>>>>>> 0e46c880
         dim_A TEXT, dim_B TEXT, dim_C TEXT, dim_D TEXT, dim_E TEXT,
         dim_F TEXT, dim_G TEXT, dim_H TEXT, dim_I TEXT, dim_J TEXT,
         technical_image_path TEXT,
@@ -968,7 +735,6 @@
                 UNIQUE (client_id, document_type, language_code)
             )""")
 
-<<<<<<< HEAD
             # Create SmtpConfigs table (from ca.py)
             cursor.execute("""
             CREATE TABLE IF NOT EXISTS SmtpConfigs (
@@ -977,15 +743,6 @@
                 password_encrypted TEXT, use_tls BOOLEAN DEFAULT TRUE, is_default BOOLEAN DEFAULT FALSE,
                 sender_email_address TEXT NOT NULL, sender_display_name TEXT
             )""")
-=======
-        cursor.execute("INSERT OR IGNORE INTO TemplateCategories (category_name, description) VALUES (?, ?)", ('Document Utilitaires', 'Modèles de documents utilitaires généraux (ex: catalogues, listes de prix)'))
-        # These INSERTs will be moved to the data seeding phase.
-        # The CREATE TABLE for TemplateCategories is DDL and stays here.
-        # general_category_id_for_migration will be determined during seeding if needed for migration.
-        pass # INSERTs moved to data seeding phase
-    except sqlite3.Error as e_cat_init: # This error is for CREATE TABLE, which is fine here.
-        logger.error(f"Error creating TemplateCategories table: {e_cat_init}", exc_info=True)
->>>>>>> 0e46c880
 
             # Create ApplicationSettings table (from ca.py)
             cursor.execute("""
@@ -994,7 +751,6 @@
                 setting_value TEXT
             )""")
 
-<<<<<<< HEAD
             # Create KPIs table (from ca.py)
             cursor.execute("""
             CREATE TABLE IF NOT EXISTS KPIs (
@@ -1005,33 +761,6 @@
             )""")
 
             # Create CoverPageTemplates table (from ca.py)
-=======
-    # Templates table migration logic (from ca.py, seems more complete for this part)
-    # This migration involves DDL (RENAME, CREATE new, DROP old) and DML (INSERT SELECT)
-    # It should be part of the schema transaction.
-    cursor.execute("PRAGMA table_info(Templates)")
-    columns = [column['name'] for column in cursor.fetchall()]
-    needs_migration = 'category' in columns and 'category_id' not in columns
-
-    if needs_migration:
-        logger.info("Templates table needs migration (category to category_id). Starting migration process...")
-        try:
-            # Determine general_category_id for migration *before* altering tables if possible,
-            # or ensure _get_or_create_category_id can run mid-transaction if it needs to create 'General'.
-            # For simplicity, assume 'General' category will be created in seeding, and _get_or_create_category_id
-            # will find it or create it if called during migration.
-            # If 'General' must exist before this, its INSERT should be here (but that makes it DDL-like).
-            # Given the refactor, _get_or_create_category_id will be called within this schema transaction.
-            # It's better if 'General' category is pre-created. Let's add its creation here for the migration to work.
-            cursor.execute("INSERT OR IGNORE INTO TemplateCategories (category_name, description) VALUES (?, ?)", ('General', 'General purpose templates for migration'))
-            cursor.execute("SELECT category_id FROM TemplateCategories WHERE category_name = 'General'")
-            general_row = cursor.fetchone()
-            if general_row: general_category_id_for_migration = general_row['category_id']
-            else: general_category_id_for_migration = None # Should not happen if INSERT OR IGNORE worked
-
-            cursor.execute("ALTER TABLE Templates RENAME TO Templates_old")
-            logger.info("Renamed Templates to Templates_old.")
->>>>>>> 0e46c880
             cursor.execute("""
             CREATE TABLE IF NOT EXISTS CoverPageTemplates (
                 template_id TEXT PRIMARY KEY, template_name TEXT NOT NULL UNIQUE, description TEXT,
@@ -1041,143 +770,6 @@
                 created_by_user_id TEXT,
                 FOREIGN KEY (created_by_user_id) REFERENCES Users (user_id) ON DELETE SET NULL
             )""")
-<<<<<<< HEAD
-=======
-            print("Created new Templates table with category_id.")
-
-            # Fetch column names from Templates_old to map correctly
-            cursor_old_desc = conn.cursor() # Use a new cursor for safety or ensure main cursor is fine
-            cursor_old_desc.execute("PRAGMA table_info(Templates_old)")
-            old_column_names = [col_info['name'] for col_info in cursor_old_desc.fetchall()]
-
-            cursor_old_data = conn.cursor()
-            cursor_old_data.execute("SELECT * FROM Templates_old")
-            old_templates = cursor_old_data.fetchall()
-
-
-            for old_template_row in old_templates: # old_template_row is already a Row object
-                old_template_dict = dict(old_template_row) # Convert Row to dict for .get()
-                category_name_text = old_template_dict.get('category')
-                new_cat_id = _get_or_create_category_id(cursor, category_name_text, general_category_id_for_migration)
-
-                new_template_values = (
-                    old_template_dict.get('template_id'), old_template_dict.get('template_name'),
-                    old_template_dict.get('template_type'), old_template_dict.get('description'),
-                    old_template_dict.get('base_file_name'), old_template_dict.get('language_code'),
-                    old_template_dict.get('is_default_for_type_lang', False), new_cat_id,
-                    old_template_dict.get('content_definition'), old_template_dict.get('email_subject_template'),
-                    old_template_dict.get('email_variables_info'), old_template_dict.get('cover_page_config_json'),
-                    old_template_dict.get('document_mapping_config_json'), old_template_dict.get('raw_template_file_data'),
-                    old_template_dict.get('version'), old_template_dict.get('created_at'),
-                    old_template_dict.get('updated_at'), old_template_dict.get('created_by_user_id')
-                )
-                insert_sql = """
-                    INSERT INTO Templates (
-                        template_id, template_name, template_type, description, base_file_name,
-                        language_code, is_default_for_type_lang, category_id,
-                        content_definition, email_subject_template, email_variables_info,
-                        cover_page_config_json, document_mapping_config_json,
-                        raw_template_file_data, version, created_at, updated_at, created_by_user_id
-                    ) VALUES (?, ?, ?, ?, ?, ?, ?, ?, ?, ?, ?, ?, ?, ?, ?, ?, ?, ?)
-                """
-                cursor.execute(insert_sql, new_template_values)
-            logger.info(f"Migrated {len(old_templates)} templates to new schema.")
-            cursor.execute("DROP TABLE Templates_old")
-            logger.info("Dropped Templates_old table.")
-            logger.info("Templates table migration (category to category_id) completed successfully.")
-        except sqlite3.Error as e:
-            logger.error(f"Error during Templates table migration (category to category_id): {e}. Changes for this migration might be rolled back.", exc_info=True)
-    else: # Templates table does not need category migration
-        logger.info("Templates table schema is current or does not require category_id migration.")
-        cursor.execute("""
-        CREATE TABLE IF NOT EXISTS Templates (
-            template_id INTEGER PRIMARY KEY AUTOINCREMENT, template_name TEXT NOT NULL, template_type TEXT NOT NULL,
-            description TEXT, base_file_name TEXT, language_code TEXT, is_default_for_type_lang BOOLEAN DEFAULT FALSE,
-            category_id INTEGER, content_definition TEXT, email_subject_template TEXT, email_variables_info TEXT,
-            cover_page_config_json TEXT, document_mapping_config_json TEXT, raw_template_file_data BLOB,
-            version TEXT, created_at TIMESTAMP DEFAULT CURRENT_TIMESTAMP, updated_at TIMESTAMP DEFAULT CURRENT_TIMESTAMP,
-            created_by_user_id TEXT,
-            FOREIGN KEY (created_by_user_id) REFERENCES Users (user_id),
-            FOREIGN KEY (category_id) REFERENCES TemplateCategories(category_id) ON DELETE SET NULL,
-            UNIQUE (template_name, template_type, language_code, version)
-        )""")
-
-    # Create Tasks table (from ca.py)
-    cursor.execute("""
-    CREATE TABLE IF NOT EXISTS Tasks (
-        task_id INTEGER PRIMARY KEY AUTOINCREMENT,
-        project_id TEXT NOT NULL,
-        task_name TEXT NOT NULL,
-        description TEXT,
-        status_id INTEGER,
-        assignee_team_member_id INTEGER, -- Matches TeamMembers.team_member_id
-        reporter_team_member_id INTEGER,   -- Matches TeamMembers.team_member_id
-        due_date DATE,
-        priority INTEGER DEFAULT 0,
-        estimated_hours REAL,
-        actual_hours_spent REAL,
-        parent_task_id INTEGER,
-        created_at TIMESTAMP DEFAULT CURRENT_TIMESTAMP,
-        updated_at TIMESTAMP DEFAULT CURRENT_TIMESTAMP,
-        completed_at TIMESTAMP,
-        FOREIGN KEY (project_id) REFERENCES Projects (project_id) ON DELETE CASCADE,
-        FOREIGN KEY (status_id) REFERENCES StatusSettings (status_id),
-        FOREIGN KEY (assignee_team_member_id) REFERENCES TeamMembers (team_member_id) ON DELETE SET NULL,
-        FOREIGN KEY (reporter_team_member_id) REFERENCES TeamMembers (team_member_id) ON DELETE SET NULL,
-        FOREIGN KEY (parent_task_id) REFERENCES Tasks (task_id) ON DELETE SET NULL
-    )
-    """)
-
-    # Create ClientDocuments table (logic from ca.py to add order_identifier if missing)
-    cursor.execute("""
-    CREATE TABLE IF NOT EXISTS ClientDocuments (
-        document_id TEXT PRIMARY KEY, client_id TEXT NOT NULL, project_id TEXT,
-        order_identifier TEXT, document_name TEXT NOT NULL, file_name_on_disk TEXT NOT NULL,
-        file_path_relative TEXT NOT NULL, document_type_generated TEXT,
-        source_template_id INTEGER, version_tag TEXT, notes TEXT,
-        created_at TIMESTAMP DEFAULT CURRENT_TIMESTAMP, updated_at TIMESTAMP DEFAULT CURRENT_TIMESTAMP,
-        created_by_user_id TEXT,
-        FOREIGN KEY (client_id) REFERENCES Clients (client_id),
-        FOREIGN KEY (project_id) REFERENCES Projects (project_id),
-        FOREIGN KEY (source_template_id) REFERENCES Templates (template_id),
-        FOREIGN KEY (created_by_user_id) REFERENCES Users (user_id)
-    )""")
-    cursor.execute("PRAGMA table_info(ClientDocuments)")
-    columns_cd = [column['name'] for column in cursor.fetchall()]
-    if 'order_identifier' not in columns_cd:
-        try:
-            cursor.execute("ALTER TABLE ClientDocuments ADD COLUMN order_identifier TEXT")
-            logger.info("Added 'order_identifier' column to ClientDocuments table.")
-        except sqlite3.Error as e:
-            logger.error(f"Error adding 'order_identifier' column to ClientDocuments: {e}", exc_info=True)
-
-    # Create ClientDocumentNotes table (from ca.py)
-    cursor.execute("""
-    CREATE TABLE IF NOT EXISTS ClientDocumentNotes (
-        note_id INTEGER PRIMARY KEY AUTOINCREMENT, client_id TEXT NOT NULL,
-        document_type TEXT NOT NULL, language_code TEXT NOT NULL,
-        note_content TEXT NOT NULL, is_active BOOLEAN DEFAULT TRUE,
-        created_at TIMESTAMP DEFAULT CURRENT_TIMESTAMP, updated_at TIMESTAMP DEFAULT CURRENT_TIMESTAMP,
-        FOREIGN KEY (client_id) REFERENCES Clients (client_id) ON DELETE CASCADE,
-        UNIQUE (client_id, document_type, language_code)
-    )""")
-
-    # Create SmtpConfigs table (from ca.py)
-    cursor.execute("""
-    CREATE TABLE IF NOT EXISTS SmtpConfigs (
-        smtp_config_id INTEGER PRIMARY KEY AUTOINCREMENT, config_name TEXT NOT NULL UNIQUE,
-        smtp_server TEXT NOT NULL, smtp_port INTEGER NOT NULL, username TEXT,
-        password_encrypted TEXT, use_tls BOOLEAN DEFAULT TRUE, is_default BOOLEAN DEFAULT FALSE,
-        sender_email_address TEXT NOT NULL, sender_display_name TEXT
-    )""")
-
-    # Create ApplicationSettings table (from ca.py)
-    cursor.execute("""
-    CREATE TABLE IF NOT EXISTS ApplicationSettings (
-        setting_key TEXT PRIMARY KEY,
-        setting_value TEXT
-    )""")
->>>>>>> 0e46c880
 
             # Create CoverPages table (from ca.py)
             cursor.execute("""
@@ -1362,7 +954,6 @@
                     FOREIGN KEY (partner_id) REFERENCES Partners(partner_id) ON DELETE CASCADE
                 )""")
 
-<<<<<<< HEAD
             # MediaItems, Tags, MediaItemTags, Playlists, PlaylistItems (from ca.py, includes migration for MediaItems.category)
             # MediaItems Table
             cursor.execute("PRAGMA table_info(MediaItems)")
@@ -1446,33 +1037,12 @@
                      logger.info("Added 'metadata_json' column to MediaItems table.")
             else:
                 logger.debug("MediaItems table schema is current or does not require thumbnail/metadata columns addition (no 'category' column was present for migration trigger).")
-=======
-    # Create Client_Transporters table (logic from ca.py to add email_status if missing)
-    cursor.execute("""
-    CREATE TABLE IF NOT EXISTS Client_Transporters (
-        client_transporter_id INTEGER PRIMARY KEY AUTOINCREMENT, client_id TEXT NOT NULL,
-        transporter_id TEXT NOT NULL, transport_details TEXT, cost_estimate REAL,
-        assigned_at TIMESTAMP DEFAULT CURRENT_TIMESTAMP, email_status TEXT DEFAULT 'Pending',
-        FOREIGN KEY (client_id) REFERENCES Clients (client_id) ON DELETE CASCADE,
-        FOREIGN KEY (transporter_id) REFERENCES Transporters (transporter_id) ON DELETE CASCADE,
-        UNIQUE (client_id, transporter_id)
-    )""")
-    cursor.execute("PRAGMA table_info(Client_Transporters)")
-    columns_ct = [column['name'] for column in cursor.fetchall()]
-    if 'email_status' not in columns_ct:
-        try:
-            cursor.execute("ALTER TABLE Client_Transporters ADD COLUMN email_status TEXT DEFAULT 'Pending'")
-            logger.info("Added 'email_status' column to Client_Transporters table.")
-        except sqlite3.Error as e_ct_alter:
-            logger.error(f"Error adding 'email_status' column to Client_Transporters: {e_ct_alter}", exc_info=True)
->>>>>>> 0e46c880
 
             cursor.execute('''CREATE TABLE IF NOT EXISTS Tags (tag_id INTEGER PRIMARY KEY AUTOINCREMENT, tag_name TEXT NOT NULL UNIQUE);''')
             cursor.execute('''CREATE TABLE IF NOT EXISTS MediaItemTags (media_item_tag_id INTEGER PRIMARY KEY AUTOINCREMENT, media_item_id TEXT NOT NULL, tag_id INTEGER NOT NULL, FOREIGN KEY (media_item_id) REFERENCES MediaItems(media_item_id) ON DELETE CASCADE, FOREIGN KEY (tag_id) REFERENCES Tags(tag_id) ON DELETE CASCADE, UNIQUE (media_item_id, tag_id));''')
             cursor.execute('''CREATE TABLE IF NOT EXISTS Playlists (playlist_id TEXT PRIMARY KEY, name TEXT NOT NULL, description TEXT, user_id TEXT, created_at TIMESTAMP DEFAULT CURRENT_TIMESTAMP, updated_at TIMESTAMP DEFAULT CURRENT_TIMESTAMP, FOREIGN KEY (user_id) REFERENCES Users(user_id) ON DELETE CASCADE);''')
             cursor.execute('''CREATE TABLE IF NOT EXISTS PlaylistItems (playlist_item_id TEXT PRIMARY KEY, playlist_id TEXT NOT NULL, media_item_id TEXT NOT NULL, added_at TIMESTAMP DEFAULT CURRENT_TIMESTAMP, FOREIGN KEY (playlist_id) REFERENCES Playlists(playlist_id) ON DELETE CASCADE, FOREIGN KEY (media_item_id) REFERENCES MediaItems(media_item_id) ON DELETE CASCADE);''')
 
-<<<<<<< HEAD
             # ProductMediaLinks table (from schema.py)
             cursor.execute("""
                 CREATE TABLE IF NOT EXISTS ProductMediaLinks (
@@ -1508,147 +1078,6 @@
                     UNIQUE (user_google_account_id, local_contact_id, local_contact_type),
                     UNIQUE (user_google_account_id, google_contact_id)
                 )""")
-=======
-    # Partner Tables (definitions from ca.py which appear to be more up-to-date or matching schema.py's newer ones)
-    cursor.execute("""
-        CREATE TABLE IF NOT EXISTS PartnerCategories (
-            partner_category_id INTEGER PRIMARY KEY AUTOINCREMENT, category_name TEXT NOT NULL UNIQUE,
-            description TEXT, created_at TEXT NOT NULL DEFAULT CURRENT_TIMESTAMP,
-            updated_at TEXT NOT NULL DEFAULT CURRENT_TIMESTAMP
-        )""")
-    cursor.execute("""
-        CREATE TABLE IF NOT EXISTS Partners (
-            partner_id TEXT PRIMARY KEY, partner_name TEXT NOT NULL, partner_category_id INTEGER,
-            contact_person_name TEXT, email TEXT UNIQUE, phone TEXT, address TEXT,
-            website_url TEXT, services_offered TEXT, collaboration_start_date TEXT,
-            status TEXT DEFAULT 'Active', notes TEXT,
-            created_at TEXT NOT NULL DEFAULT CURRENT_TIMESTAMP, updated_at TEXT NOT NULL DEFAULT CURRENT_TIMESTAMP,
-            FOREIGN KEY (partner_category_id) REFERENCES PartnerCategories (partner_category_id) ON DELETE SET NULL
-        )""")
-    cursor.execute("""
-        CREATE TABLE IF NOT EXISTS PartnerContacts (
-            contact_id INTEGER PRIMARY KEY AUTOINCREMENT, partner_id TEXT NOT NULL, name TEXT NOT NULL,
-            email TEXT, phone TEXT, role TEXT, created_at TIMESTAMP DEFAULT CURRENT_TIMESTAMP,
-            updated_at TIMESTAMP DEFAULT CURRENT_TIMESTAMP,
-            FOREIGN KEY (partner_id) REFERENCES Partners(partner_id) ON DELETE CASCADE
-        )""")
-    cursor.execute("""
-        CREATE TABLE IF NOT EXISTS PartnerCategoryLink (
-            partner_id TEXT NOT NULL, partner_category_id INTEGER NOT NULL,
-            PRIMARY KEY (partner_id, partner_category_id),
-            FOREIGN KEY (partner_id) REFERENCES Partners(partner_id) ON DELETE CASCADE,
-            FOREIGN KEY (partner_category_id) REFERENCES PartnerCategories(partner_category_id) ON DELETE CASCADE
-        )""")
-    cursor.execute("""
-        CREATE TABLE IF NOT EXISTS PartnerDocuments (
-            document_id TEXT PRIMARY KEY, partner_id TEXT NOT NULL, document_name TEXT NOT NULL,
-            file_path_relative TEXT NOT NULL, document_type TEXT, description TEXT,
-            created_at TIMESTAMP DEFAULT CURRENT_TIMESTAMP, updated_at TIMESTAMP DEFAULT CURRENT_TIMESTAMP,
-            FOREIGN KEY (partner_id) REFERENCES Partners(partner_id) ON DELETE CASCADE
-        )""")
-
-    # MediaItems, Tags, MediaItemTags, Playlists, PlaylistItems (from ca.py, includes migration for MediaItems.category)
-    # MediaItems Table
-    cursor.execute("PRAGMA table_info(MediaItems)")
-    mi_columns = [column['name'] for column in cursor.fetchall()]
-    mi_needs_alter = 'thumbnail_path' not in mi_columns or 'metadata_json' not in mi_columns
-
-    if not mi_needs_alter: # If table potentially exists and is up-to-date schema-wise
-        cursor.execute("SELECT name FROM sqlite_master WHERE type='table' AND name='MediaItems'")
-        if not cursor.fetchone(): # Table does not exist, create it fully
-             mi_needs_alter = True # Mark to create
-
-    if 'category' in mi_columns and 'thumbnail_path' in mi_columns and 'metadata_json' in mi_columns : # Already migrated and altered
-        logger.debug("MediaItems table already migrated and has new columns or is new.")
-        cursor.execute('''
-            CREATE TABLE IF NOT EXISTS MediaItems (
-                media_item_id TEXT PRIMARY KEY, title TEXT NOT NULL, description TEXT,
-                item_type TEXT NOT NULL, filepath TEXT, url TEXT,
-                uploader_user_id TEXT, thumbnail_path TEXT, metadata_json TEXT,
-                created_at TIMESTAMP DEFAULT CURRENT_TIMESTAMP, updated_at TIMESTAMP DEFAULT CURRENT_TIMESTAMP,
-                FOREIGN KEY (uploader_user_id) REFERENCES Users(user_id) ON DELETE SET NULL
-            );''')
-    elif 'category' in mi_columns : # Needs category migration (and potentially alter for new columns)
-        logger.info("Migrating 'category' from MediaItems to Tags system and ensuring new columns...")
-        # Create Tags and MediaItemTags first if they don't exist
-        cursor.execute('''CREATE TABLE IF NOT EXISTS Tags (tag_id INTEGER PRIMARY KEY AUTOINCREMENT, tag_name TEXT NOT NULL UNIQUE);''')
-        cursor.execute('''CREATE TABLE IF NOT EXISTS MediaItemTags (media_item_tag_id INTEGER PRIMARY KEY AUTOINCREMENT, media_item_id TEXT NOT NULL, tag_id INTEGER NOT NULL, FOREIGN KEY (media_item_id) REFERENCES MediaItems(media_item_id) ON DELETE CASCADE, FOREIGN KEY (tag_id) REFERENCES Tags(tag_id) ON DELETE CASCADE, UNIQUE (media_item_id, tag_id));''')
-
-        cursor.execute("SELECT media_item_id, category FROM MediaItems WHERE category IS NOT NULL AND category != ''")
-        items_with_categories = cursor.fetchall()
-        for item_row in items_with_categories:
-            item_id, category_name = item_row['media_item_id'], item_row['category']
-            cursor.execute("INSERT OR IGNORE INTO Tags (tag_name) VALUES (?)", (category_name,))
-            tag_id = cursor.execute("SELECT tag_id FROM Tags WHERE tag_name = ?", (category_name,)).fetchone()['tag_id']
-            if tag_id:
-                cursor.execute("INSERT OR IGNORE INTO MediaItemTags (media_item_id, tag_id) VALUES (?, ?)", (item_id, tag_id))
-
-        cursor.execute("ALTER TABLE MediaItems RENAME TO MediaItems_old_cat_mig")
-        cursor.execute('''
-            CREATE TABLE MediaItems (
-                media_item_id TEXT PRIMARY KEY, title TEXT NOT NULL, description TEXT,
-                item_type TEXT NOT NULL, filepath TEXT, url TEXT,
-                uploader_user_id TEXT, thumbnail_path TEXT, metadata_json TEXT,
-                created_at TIMESTAMP DEFAULT CURRENT_TIMESTAMP, updated_at TIMESTAMP DEFAULT CURRENT_TIMESTAMP,
-                FOREIGN KEY (uploader_user_id) REFERENCES Users(user_id) ON DELETE SET NULL
-            );''')
-        # Copy data, explicitly selecting columns that exist in old and new, handling new ones.
-        # The CASE WHEN EXISTS checks ensure that we only try to copy thumbnail_path and metadata_json
-        # if they actually existed in the MediaItems_old_cat_mig table, preventing errors if migrating from a very old schema.
-        cursor.execute('''
-            INSERT INTO MediaItems (media_item_id, title, description, item_type, filepath, url, uploader_user_id, created_at, updated_at, thumbnail_path, metadata_json)
-            SELECT media_item_id, title, description, item_type, filepath, url, uploader_user_id, created_at, updated_at,
-                   CASE WHEN EXISTS (SELECT 1 FROM pragma_table_info('MediaItems_old_cat_mig') WHERE name='thumbnail_path') THEN thumbnail_path ELSE NULL END,
-                   CASE WHEN EXISTS (SELECT 1 FROM pragma_table_info('MediaItems_old_cat_mig') WHERE name='metadata_json') THEN metadata_json ELSE NULL END
-            FROM MediaItems_old_cat_mig;
-        ''')
-        cursor.execute("DROP TABLE MediaItems_old_cat_mig")
-        logger.info("MediaItems 'category' migration complete, table recreated.")
-    elif mi_needs_alter : # Table does not exist or exists but needs new columns (no category column)
-        if not mi_columns: # Table does not exist, create it
-            logger.info("MediaItems table does not exist. Creating with new columns.")
-            cursor.execute('''
-                CREATE TABLE MediaItems (
-                    media_item_id TEXT PRIMARY KEY, title TEXT NOT NULL, description TEXT,
-                    item_type TEXT NOT NULL, filepath TEXT, url TEXT,
-                    uploader_user_id TEXT, thumbnail_path TEXT, metadata_json TEXT,
-                    created_at TIMESTAMP DEFAULT CURRENT_TIMESTAMP, updated_at TIMESTAMP DEFAULT CURRENT_TIMESTAMP,
-                    FOREIGN KEY (uploader_user_id) REFERENCES Users(user_id) ON DELETE SET NULL
-                );''')
-            logger.info("Created MediaItems table with new columns.")
-            # Refresh mi_columns as the table was just created
-            cursor.execute("PRAGMA table_info(MediaItems)")
-            updated_mi_columns_info = cursor.fetchall() # Use a different variable name to avoid confusion
-            mi_columns = [info['name'] for info in updated_mi_columns_info] # Update mi_columns
-            logger.debug("Refreshed mi_columns after table creation.")
-
-        if 'thumbnail_path' not in mi_columns :
-             cursor.execute("ALTER TABLE MediaItems ADD COLUMN thumbnail_path TEXT;")
-             logger.info("Added 'thumbnail_path' column to MediaItems table.")
-        if 'metadata_json' not in mi_columns:
-             cursor.execute("ALTER TABLE MediaItems ADD COLUMN metadata_json TEXT;")
-             logger.info("Added 'metadata_json' column to MediaItems table.")
-    else:
-        logger.debug("MediaItems table schema is current or does not require thumbnail/metadata columns addition (no 'category' column was present for migration trigger).")
-
-    cursor.execute('''CREATE TABLE IF NOT EXISTS Tags (tag_id INTEGER PRIMARY KEY AUTOINCREMENT, tag_name TEXT NOT NULL UNIQUE);''')
-    cursor.execute('''CREATE TABLE IF NOT EXISTS MediaItemTags (media_item_tag_id INTEGER PRIMARY KEY AUTOINCREMENT, media_item_id TEXT NOT NULL, tag_id INTEGER NOT NULL, FOREIGN KEY (media_item_id) REFERENCES MediaItems(media_item_id) ON DELETE CASCADE, FOREIGN KEY (tag_id) REFERENCES Tags(tag_id) ON DELETE CASCADE, UNIQUE (media_item_id, tag_id));''')
-    cursor.execute('''CREATE TABLE IF NOT EXISTS Playlists (playlist_id TEXT PRIMARY KEY, name TEXT NOT NULL, description TEXT, user_id TEXT, created_at TIMESTAMP DEFAULT CURRENT_TIMESTAMP, updated_at TIMESTAMP DEFAULT CURRENT_TIMESTAMP, FOREIGN KEY (user_id) REFERENCES Users(user_id) ON DELETE CASCADE);''')
-    cursor.execute('''CREATE TABLE IF NOT EXISTS PlaylistItems (playlist_item_id TEXT PRIMARY KEY, playlist_id TEXT NOT NULL, media_item_id TEXT NOT NULL, added_at TIMESTAMP DEFAULT CURRENT_TIMESTAMP, FOREIGN KEY (playlist_id) REFERENCES Playlists(playlist_id) ON DELETE CASCADE, FOREIGN KEY (media_item_id) REFERENCES MediaItems(media_item_id) ON DELETE CASCADE);''')
-
-    # ProductMediaLinks table (from schema.py)
-    cursor.execute("""
-        CREATE TABLE IF NOT EXISTS ProductMediaLinks (
-            link_id INTEGER PRIMARY KEY AUTOINCREMENT, product_id INTEGER NOT NULL,
-            media_item_id TEXT NOT NULL, display_order INTEGER DEFAULT 0, alt_text TEXT,
-            created_at TIMESTAMP DEFAULT CURRENT_TIMESTAMP,
-            FOREIGN KEY (product_id) REFERENCES Products (product_id) ON DELETE CASCADE,
-            FOREIGN KEY (media_item_id) REFERENCES MediaItems (media_item_id) ON DELETE CASCADE,
-            UNIQUE (product_id, media_item_id),
-            UNIQUE (product_id, display_order)
-        );
-    """)
->>>>>>> 0e46c880
 
 
             # --- Indexes (Consolidated from ca.py and schema.py) ---
@@ -1769,21 +1198,12 @@
     cursor.execute("CREATE INDEX IF NOT EXISTS idx_usergoogleaccounts_user_id ON UserGoogleAccounts(user_id)")
     cursor.execute("CREATE INDEX IF NOT EXISTS idx_usergoogleaccounts_email ON UserGoogleAccounts(email)")
     cursor.execute("CREATE INDEX IF NOT EXISTS idx_contactsynclog_user_google_account_id ON ContactSyncLog(user_google_account_id)")
-<<<<<<< HEAD
             cursor.execute("CREATE INDEX IF NOT EXISTS idx_contactsynclog_local_contact ON ContactSyncLog(local_contact_id, local_contact_type)")
             cursor.execute("CREATE INDEX IF NOT EXISTS idx_contactsynclog_google_contact_id ON ContactSyncLog(google_contact_id)")
 
             # --- END OF DDL ---
             conn.commit() # Commit all schema DDL (CREATE, ALTER, INDEX)
             logger.info("Schema creation phase committed successfully.")
-=======
-    cursor.execute("CREATE INDEX IF NOT EXISTS idx_contactsynclog_local_contact ON ContactSyncLog(local_contact_id, local_contact_type)")
-    cursor.execute("CREATE INDEX IF NOT EXISTS idx_contactsynclog_google_contact_id ON ContactSyncLog(google_contact_id)")
-
-        # --- END OF DDL ---
-        conn.commit() # Commit all schema DDL (CREATE, ALTER, INDEX)
-        logger.info("Schema creation phase committed successfully.")
->>>>>>> 0e46c880
 
     except sqlite3.Error as e_schema:
         logger.error(f"Error during schema creation phase: {e_schema}", exc_info=True)
