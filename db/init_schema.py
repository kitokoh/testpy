import sqlite3
import os
import json
from datetime import datetime
import uuid
import hashlib

# Imports from db_config.py (taken from db/schema.py)
try:
    from .. import db_config # For package structure: db/init_schema.py importing from /app/db_config.py
except (ImportError, ValueError):
    # Fallback for running script directly or if db_config is not found in parent
    import sys
    # Assuming this script is in /app/db/, so parent is /app/
    app_dir = os.path.dirname(os.path.dirname(os.path.abspath(__file__)))
    if app_dir not in sys.path:
        sys.path.append(app_dir)
    try:
        import db_config
    except ImportError:
        print("CRITICAL: db_config.py not found. Using fallback DATABASE_PATH.")
        # Minimal fallback if db_config.py is crucial and not found
        class db_config_fallback:
            DATABASE_PATH = os.path.join(os.path.dirname(os.path.dirname(os.path.abspath(__file__))), "app_data_fallback.db")
            APP_ROOT_DIR_CONTEXT = os.path.dirname(os.path.dirname(os.path.abspath(__file__)))
            LOGO_SUBDIR_CONTEXT = "company_logos_fallback"
            DEFAULT_ADMIN_USERNAME = "admin_fallback"
            DEFAULT_ADMIN_PASSWORD = "password_fallback" # Ensure this is a secure default if used
        db_config = db_config_fallback

from auth.roles import SUPER_ADMIN

# Import CRUD functions (taken from db/schema.py, paths adjusted for db/init_schema.py)
from .cruds.users_crud import get_user_by_username
from .cruds.locations_crud import get_country_by_name, get_city_by_name_and_country_id
from .cruds.status_settings_crud import get_status_setting_by_name
from .cruds.application_settings_crud import set_setting
# add_default_template_if_not_exists is not directly used by initialize_database, but good to keep if other parts of schema setup might use it.
# from .cruds.templates_crud import add_default_template_if_not_exists
from .cruds.cover_page_templates_crud import add_cover_page_template, get_cover_page_template_by_name
from .cruds.template_categories_crud import add_template_category # Used by _get_or_create_category_id if category doesn't exist.

# Helper function from db/schema.py (also present in db/ca.py, schema.py version is more complete)
def _get_or_create_category_id(cursor: sqlite3.Cursor, category_name: str, default_category_id: int | None) -> int | None:
    if not category_name: return default_category_id
    try:
        # Ensure row_factory is respected by the cursor passed in, or adjust access (e.g., row[0] vs row['category_id'])
        cursor.execute("SELECT category_id FROM TemplateCategories WHERE category_name = ?", (category_name,))
        row = cursor.fetchone()
        if row:
            # Assuming the connection this cursor belongs to has sqlite3.Row as row_factory
            return row['category_id']
        else:
            # Use the imported add_template_category CRUD function if available and appropriate,
            # or direct insert if this helper is meant to be self-contained for bootstrap.
            # For now, direct insert as per original schema.py:
            cursor.execute("INSERT INTO TemplateCategories (category_name, description) VALUES (?, ?)",
                           (category_name, f"{category_name} (auto-created during schema init)"))
            # conn.commit() # Should not commit here; part of larger transaction
            return cursor.lastrowid
    except sqlite3.Error as e:
        print(f"Error in _get_or_create_category_id for '{category_name}': {e}")
        return default_category_id

# Cover page templates data and population function (from db/schema.py)
DEFAULT_COVER_PAGE_TEMPLATES = [
    {'template_name': 'Standard Report Cover', 'description': 'A standard cover page for general reports.', 'default_title': 'Report Title', 'default_subtitle': 'Company Subdivision', 'default_author': 'Automated Report Generator', 'style_config_json': {'font': 'Helvetica', 'primary_color': '#2a2a2a', 'secondary_color': '#5cb85c'}, 'is_default_template': 1},
    {'template_name': 'Financial Statement Cover', 'description': 'Cover page for official financial statements.', 'default_title': 'Financial Statement', 'default_subtitle': 'Fiscal Year Ending YYYY', 'default_author': 'Finance Department', 'style_config_json': {'font': 'Times New Roman', 'primary_color': '#003366', 'secondary_color': '#e0a800'}, 'is_default_template': 1},
    {'template_name': 'Creative Project Brief', 'description': 'A vibrant cover for creative project briefs and proposals.', 'default_title': 'Creative Brief: [Project Name]', 'default_subtitle': 'Client: [Client Name]', 'default_author': 'Creative Team', 'style_config_json': {'font': 'Montserrat', 'primary_color': '#ff6347', 'secondary_color': '#4682b4', 'layout_hint': 'two-column'}, 'is_default_template': 1},
    {'template_name': 'Technical Document Cover', 'description': 'A clean and formal cover for technical documentation.', 'default_title': 'Technical Specification Document', 'default_subtitle': 'Version [VersionNumber]', 'default_author': 'Engineering Team', 'style_config_json': {'font': 'Roboto', 'primary_color': '#191970', 'secondary_color': '#cccccc'}, 'is_default_template': 1}
]

def _populate_default_cover_page_templates(conn_passed):
    print("Populating default cover page templates...")
    for template_def in DEFAULT_COVER_PAGE_TEMPLATES:
        # Use the imported CRUD function
        existing_template = get_cover_page_template_by_name(template_def['template_name'], conn=conn_passed)
        if existing_template:
            print(f"Default template '{template_def['template_name']}' already exists. Skipping.")
        else:
            # Ensure style_config_json is passed as a JSON string if it's a dict
            template_def_for_add = template_def.copy() # Avoid modifying original dict
            if isinstance(template_def_for_add.get('style_config_json'), dict):
                template_def_for_add['style_config_json'] = json.dumps(template_def_for_add['style_config_json'])

            # Use the imported CRUD function
            new_id = add_cover_page_template(template_def_for_add, conn=conn_passed)
            if new_id:
                print(f"Added default cover page template: '{template_def['template_name']}' with ID: {new_id}")
            else:
                print(f"Failed to add default cover page template: '{template_def['template_name']}'")
    print("Default cover page templates population attempt finished.")


def initialize_database():
    """
    Initializes the database by creating tables if they don't already exist.
    Combines schema from db/ca.py and db/schema.py.
    """
    # Use DATABASE_PATH from db_config (imported at the top)
    conn = sqlite3.connect(db_config.DATABASE_PATH)
    conn.row_factory = sqlite3.Row # Essential for accessing columns by name
    cursor = conn.cursor()

    # Create Users table (base from ca.py)
    cursor.execute("""
    CREATE TABLE IF NOT EXISTS Users (
        user_id TEXT PRIMARY KEY,
        username TEXT NOT NULL UNIQUE,
        password_hash TEXT NOT NULL,
        salt TEXT NOT NULL, -- Added for password salting
        full_name TEXT,
        email TEXT NOT NULL UNIQUE,
        role TEXT NOT NULL, -- e.g., 'admin', 'manager', 'member'
        is_active BOOLEAN DEFAULT TRUE,
        is_deleted INTEGER DEFAULT 0, -- Added for soft delete
        deleted_at TEXT, -- Added for soft delete
        created_at TIMESTAMP DEFAULT CURRENT_TIMESTAMP,
        updated_at TIMESTAMP DEFAULT CURRENT_TIMESTAMP,
        last_login_at TIMESTAMP
    )
    """)

    # Create Companies table (base from ca.py)
    cursor.execute("""
    CREATE TABLE IF NOT EXISTS Companies (
        company_id TEXT PRIMARY KEY,
        company_name TEXT NOT NULL,
        address TEXT,
        payment_info TEXT,
        logo_path TEXT,
        other_info TEXT,
        is_default BOOLEAN DEFAULT FALSE,
        created_at TIMESTAMP DEFAULT CURRENT_TIMESTAMP,
        updated_at TIMESTAMP DEFAULT CURRENT_TIMESTAMP
    )
    """)

    # Create CompanyPersonnel table (base from ca.py)
    cursor.execute("""
    CREATE TABLE IF NOT EXISTS CompanyPersonnel (
        personnel_id INTEGER PRIMARY KEY AUTOINCREMENT,
        company_id TEXT NOT NULL,
        name TEXT NOT NULL,
        role TEXT NOT NULL, -- e.g., "seller", "technical_manager"
        phone TEXT,
        email TEXT,
        created_at TIMESTAMP DEFAULT CURRENT_TIMESTAMP,
        FOREIGN KEY (company_id) REFERENCES Companies (company_id) ON DELETE CASCADE
    )
    """)

    # Create TeamMembers table (base from ca.py)
    cursor.execute("""
    CREATE TABLE IF NOT EXISTS TeamMembers (
        team_member_id INTEGER PRIMARY KEY AUTOINCREMENT,
        user_id TEXT UNIQUE,
        full_name TEXT NOT NULL,
        email TEXT NOT NULL UNIQUE,
        role_or_title TEXT,
        department TEXT,
        phone_number TEXT,
        profile_picture_url TEXT,
        is_active BOOLEAN DEFAULT TRUE,
        notes TEXT,
        hire_date TEXT,
        performance INTEGER DEFAULT 0,
        skills TEXT,
        created_at TIMESTAMP DEFAULT CURRENT_TIMESTAMP,
        updated_at TIMESTAMP DEFAULT CURRENT_TIMESTAMP,
        FOREIGN KEY (user_id) REFERENCES Users (user_id) ON DELETE SET NULL
    )
    """)

    # Create Countries table (base from ca.py)
    cursor.execute("""
    CREATE TABLE IF NOT EXISTS Countries (
        country_id INTEGER PRIMARY KEY AUTOINCREMENT,
        country_name TEXT NOT NULL UNIQUE,
        created_at TIMESTAMP DEFAULT CURRENT_TIMESTAMP,
        updated_at TIMESTAMP DEFAULT CURRENT_TIMESTAMP
    )
    """)

    # Ensure created_at and updated_at columns exist in Countries
    cursor.execute("PRAGMA table_info(Countries)")
    countries_columns_info = cursor.fetchall()
    countries_column_names = [info['name'] for info in countries_columns_info]
    if 'created_at' not in countries_column_names:
        try:
            cursor.execute("ALTER TABLE Countries ADD COLUMN created_at TIMESTAMP")
<<<<<<< HEAD
=======

>>>>>>> e715c64f
            print("Added 'created_at' column to Countries table.")
        except sqlite3.Error as e_alter:
            print(f"Error adding 'created_at' to Countries: {e_alter}")
    if 'updated_at' not in countries_column_names:
        try:
            cursor.execute("ALTER TABLE Countries ADD COLUMN updated_at TIMESTAMP")
<<<<<<< HEAD
=======

>>>>>>> e715c64f
            print("Added 'updated_at' column to Countries table.")
        except sqlite3.Error as e_alter:
            print(f"Error adding 'updated_at' to Countries: {e_alter}")

    # Create Cities table (base from ca.py)
    cursor.execute("""
    CREATE TABLE IF NOT EXISTS Cities (
        city_id INTEGER PRIMARY KEY AUTOINCREMENT,
        country_id INTEGER NOT NULL,
        city_name TEXT NOT NULL,
        created_at TIMESTAMP DEFAULT CURRENT_TIMESTAMP,
        updated_at TIMESTAMP DEFAULT CURRENT_TIMESTAMP,
        FOREIGN KEY (country_id) REFERENCES Countries (country_id)
    )
    """)

    # Ensure created_at and updated_at columns exist in Cities
    cursor.execute("PRAGMA table_info(Cities)")
    cities_columns_info = cursor.fetchall()
    cities_column_names = [info['name'] for info in cities_columns_info]
    if 'created_at' not in cities_column_names:
        try:
            cursor.execute("ALTER TABLE Cities ADD COLUMN created_at TIMESTAMP")
<<<<<<< HEAD
=======

>>>>>>> e715c64f
            print("Added 'created_at' column to Cities table.")
        except sqlite3.Error as e_alter:
            print(f"Error adding 'created_at' to Cities: {e_alter}")
    if 'updated_at' not in cities_column_names:
        try:
            cursor.execute("ALTER TABLE Cities ADD COLUMN updated_at TIMESTAMP")
<<<<<<< HEAD
=======

>>>>>>> e715c64f
            print("Added 'updated_at' column to Cities table.")
        except sqlite3.Error as e_alter:
            print(f"Error adding 'updated_at' to Cities: {e_alter}")

    # StatusSettings Table (logic from ca.py to add icon_name if missing)
    cursor.execute("SELECT name FROM sqlite_master WHERE type='table' AND name='StatusSettings'")
    table_exists = cursor.fetchone()
    if table_exists:
        cursor.execute("PRAGMA table_info(StatusSettings)")
        columns = [column['name'] for column in cursor.fetchall()]
        if 'icon_name' not in columns:
            print("StatusSettings table exists but icon_name column is missing. Adding it now.")
            cursor.execute("ALTER TABLE StatusSettings ADD COLUMN icon_name TEXT")
            # No commit here, part of larger transaction
    else:
        print("StatusSettings table does not exist. It will be created.")

    cursor.execute("""
    CREATE TABLE IF NOT EXISTS StatusSettings (
        status_id INTEGER PRIMARY KEY AUTOINCREMENT,
        status_name TEXT NOT NULL,
        status_type TEXT NOT NULL,
        color_hex TEXT,
        icon_name TEXT,
        default_duration_days INTEGER,
        is_archival_status BOOLEAN DEFAULT FALSE,
        is_completion_status BOOLEAN DEFAULT FALSE,
        UNIQUE (status_name, status_type)
    )
    """)

    # Pre-populate StatusSettings (full list from ca.py)
    default_statuses = [
        {'status_name': 'En cours', 'status_type': 'Client', 'color_hex': '#3498db', 'icon_name': 'dialog-information', 'is_completion_status': False, 'is_archival_status': False},
        {'status_name': 'Prospect', 'status_type': 'Client', 'color_hex': '#f1c40f', 'icon_name': 'user-status-pending', 'is_completion_status': False, 'is_archival_status': False},
        {'status_name': 'Prospect (Proforma Envoyé)', 'status_type': 'Client', 'color_hex': '#e67e22', 'icon_name': 'document-send', 'is_completion_status': False, 'is_archival_status': False},
        {'status_name': 'Actif', 'status_type': 'Client', 'color_hex': '#2ecc71', 'icon_name': 'user-available', 'is_completion_status': False, 'is_archival_status': False},
        {'status_name': 'Vendu', 'status_type': 'Client', 'color_hex': '#5cb85c', 'icon_name': 'emblem-ok', 'is_completion_status': True, 'is_archival_status': False},
        {'status_name': 'Inactif', 'status_type': 'Client', 'color_hex': '#95a5a6', 'icon_name': 'user-offline', 'is_completion_status': False, 'is_archival_status': True},
        {'status_name': 'Complété', 'status_type': 'Client', 'color_hex': '#27ae60', 'icon_name': 'task-complete', 'is_completion_status': True, 'is_archival_status': False},
        {'status_name': 'Archivé', 'status_type': 'Client', 'color_hex': '#7f8c8d', 'icon_name': 'archive', 'is_completion_status': False, 'is_archival_status': True},
        {'status_name': 'Urgent', 'status_type': 'Client', 'color_hex': '#e74c3c', 'icon_name': 'dialog-warning', 'is_completion_status': False, 'is_archival_status': False},
        {'status_name': 'Planning', 'status_type': 'Project', 'color_hex': '#1abc9c', 'icon_name': 'view-list-bullet', 'is_completion_status': False, 'is_archival_status': False},
        {'status_name': 'En cours', 'status_type': 'Project', 'color_hex': '#3498db', 'icon_name': 'view-list-ordered', 'is_completion_status': False, 'is_archival_status': False},
        {'status_name': 'En attente', 'status_type': 'Project', 'color_hex': '#f39c12', 'icon_name': 'view-list-remove', 'is_completion_status': False, 'is_archival_status': False},
        {'status_name': 'Terminé', 'status_type': 'Project', 'color_hex': '#2ecc71', 'icon_name': 'task-complete', 'is_completion_status': True, 'is_archival_status': False},
        {'status_name': 'Annulé', 'status_type': 'Project', 'color_hex': '#c0392b', 'icon_name': 'dialog-cancel', 'is_completion_status': False, 'is_archival_status': True},
        {'status_name': 'En pause', 'status_type': 'Project', 'color_hex': '#8e44ad', 'icon_name': 'media-playback-pause', 'is_completion_status': False, 'is_archival_status': False},
        {'status_name': 'To Do', 'status_type': 'Task', 'color_hex': '#bdc3c7', 'icon_name': 'view-list-todo', 'is_completion_status': False, 'is_archival_status': False},
        {'status_name': 'In Progress', 'status_type': 'Task', 'color_hex': '#3498db', 'icon_name': 'view-list-progress', 'is_completion_status': False, 'is_archival_status': False},
        {'status_name': 'Done', 'status_type': 'Task', 'color_hex': '#2ecc71', 'icon_name': 'task-complete', 'is_completion_status': True, 'is_archival_status': False},
        {'status_name': 'Blocked', 'status_type': 'Task', 'color_hex': '#e74c3c', 'icon_name': 'dialog-error', 'is_completion_status': False, 'is_archival_status': False},
        {'status_name': 'Review', 'status_type': 'Task', 'color_hex': '#f1c40f', 'icon_name': 'view-list-search', 'is_completion_status': False, 'is_archival_status': False},
        {'status_name': 'Cancelled', 'status_type': 'Task', 'color_hex': '#7f8c8d', 'icon_name': 'dialog-cancel', 'is_completion_status': False, 'is_archival_status': True},
        {'status_name': 'Ouvert', 'status_type': 'SAVTicket', 'color_hex': '#d35400', 'icon_name': 'folder-new', 'is_completion_status': False, 'is_archival_status': False},
        {'status_name': 'En Investigation', 'status_type': 'SAVTicket', 'color_hex': '#f39c12', 'icon_name': 'system-search', 'is_completion_status': False, 'is_archival_status': False},
        {'status_name': 'En Attente (Client)', 'status_type': 'SAVTicket', 'color_hex': '#3498db', 'icon_name': 'folder-locked', 'is_completion_status': False, 'is_archival_status': False},
        {'status_name': 'Résolu', 'status_type': 'SAVTicket', 'color_hex': '#2ecc71', 'icon_name': 'folder-check', 'is_completion_status': True, 'is_archival_status': False},
        {'status_name': 'Fermé', 'status_type': 'SAVTicket', 'color_hex': '#95a5a6', 'icon_name': 'folder', 'is_completion_status': True, 'is_archival_status': True}
    ]
    for status in default_statuses:
        cursor.execute("""
            INSERT OR REPLACE INTO StatusSettings (
                status_name, status_type, color_hex, icon_name,
                is_completion_status, is_archival_status, default_duration_days
            ) VALUES (?, ?, ?, ?, ?, ?, ?)
        """, (
            status['status_name'], status['status_type'], status['color_hex'],
            status.get('icon_name'), status.get('is_completion_status', False),
            status.get('is_archival_status', False), status.get('default_duration_days')
        ))

    # Create Clients table (base from ca.py, includes distributor_specific_info logic)
    cursor.execute("""
    CREATE TABLE IF NOT EXISTS Clients (
        client_id TEXT PRIMARY KEY,
        client_name TEXT NOT NULL,
        company_name TEXT,
        primary_need_description TEXT,
        project_identifier TEXT NOT NULL,
        country_id INTEGER,
        city_id INTEGER,
        default_base_folder_path TEXT UNIQUE,
        status_id INTEGER,
        selected_languages TEXT,
        price REAL DEFAULT 0,
        notes TEXT,
        category TEXT,
        distributor_specific_info TEXT, -- Added in ca.py
        created_at TIMESTAMP DEFAULT CURRENT_TIMESTAMP,
        updated_at TIMESTAMP DEFAULT CURRENT_TIMESTAMP,
        created_by_user_id TEXT,
        is_deleted INTEGER DEFAULT 0,
        deleted_at TEXT,
        FOREIGN KEY (country_id) REFERENCES Countries (country_id),
        FOREIGN KEY (city_id) REFERENCES Cities (city_id),
        FOREIGN KEY (status_id) REFERENCES StatusSettings (status_id),
        FOREIGN KEY (created_by_user_id) REFERENCES Users (user_id)
    )
    """)
    cursor.execute("PRAGMA table_info(Clients)")
    columns_info = cursor.fetchall()
    column_names = [info['name'] for info in columns_info]
    if 'distributor_specific_info' not in column_names:
        try:
            cursor.execute("ALTER TABLE Clients ADD COLUMN distributor_specific_info TEXT")
            print("Added 'distributor_specific_info' column to Clients table.")
            # No commit here, part of larger transaction
        except sqlite3.Error as e:
            print(f"Error adding 'distributor_specific_info' column to Clients table: {e}")

    # Ensure is_deleted and deleted_at columns exist for soft delete
    cursor.execute("PRAGMA table_info(Clients)")
    clients_columns_info = cursor.fetchall()
    clients_column_names = [info['name'] for info in clients_columns_info]

    if 'is_deleted' not in clients_column_names:
        try:
            cursor.execute("ALTER TABLE Clients ADD COLUMN is_deleted INTEGER DEFAULT 0")
            print("Added 'is_deleted' column to Clients table.")
        except sqlite3.Error as e_alter_is_deleted:
            print(f"Error adding 'is_deleted' column to Clients table: {e_alter_is_deleted}")

    if 'deleted_at' not in clients_column_names:
        try:
            cursor.execute("ALTER TABLE Clients ADD COLUMN deleted_at TEXT")
            print("Added 'deleted_at' column to Clients table.")
        except sqlite3.Error as e_alter_deleted_at:
            print(f"Error adding 'deleted_at' column to Clients table: {e_alter_deleted_at}")


    # Create ClientNotes table (base from ca.py)
    cursor.execute("""
    CREATE TABLE IF NOT EXISTS ClientNotes (
        note_id INTEGER PRIMARY KEY AUTOINCREMENT,
        client_id TEXT NOT NULL,
        timestamp TIMESTAMP DEFAULT CURRENT_TIMESTAMP,
        note_text TEXT NOT NULL,
        user_id TEXT,
        FOREIGN KEY (client_id) REFERENCES Clients (client_id) ON DELETE CASCADE,
        FOREIGN KEY (user_id) REFERENCES Users (user_id) ON DELETE SET NULL
    )
    """)

    # Create Projects table (base from ca.py)
    cursor.execute("""
    CREATE TABLE IF NOT EXISTS Projects (
        project_id TEXT PRIMARY KEY,
        client_id TEXT NOT NULL,
        project_name TEXT NOT NULL,
        description TEXT,
        start_date DATE,
        deadline_date DATE,
        budget REAL,
        status_id INTEGER,
        progress_percentage INTEGER DEFAULT 0,
        manager_team_member_id TEXT, -- Assuming this refers to a User ID
        priority INTEGER DEFAULT 0,
        created_at TIMESTAMP DEFAULT CURRENT_TIMESTAMP,
        updated_at TIMESTAMP DEFAULT CURRENT_TIMESTAMP,
        FOREIGN KEY (client_id) REFERENCES Clients (client_id),
        FOREIGN KEY (status_id) REFERENCES StatusSettings (status_id),
        FOREIGN KEY (manager_team_member_id) REFERENCES Users (user_id) -- ca.py links to Users
    )
    """)

    # Create Contacts table (base from ca.py)
    cursor.execute("""
    CREATE TABLE IF NOT EXISTS Contacts (
        contact_id INTEGER PRIMARY KEY AUTOINCREMENT,
        name TEXT NOT NULL,
        email TEXT UNIQUE,
        phone TEXT,
        position TEXT,
        company_name TEXT,
        notes TEXT,
        givenName TEXT,
        familyName TEXT,
        displayName TEXT,
        phone_type TEXT,
        email_type TEXT,
        address_formattedValue TEXT,
        address_streetAddress TEXT,
        address_city TEXT,
        address_region TEXT,
        address_postalCode TEXT,
        address_country TEXT,
        organization_name TEXT,
        organization_title TEXT,
        birthday_date TEXT,
        created_at TIMESTAMP DEFAULT CURRENT_TIMESTAMP,
        updated_at TIMESTAMP DEFAULT CURRENT_TIMESTAMP
    )
    """)

    # Create ClientContacts table (base from ca.py)
    cursor.execute("""
    CREATE TABLE IF NOT EXISTS ClientContacts (
        client_contact_id INTEGER PRIMARY KEY AUTOINCREMENT,
        client_id TEXT NOT NULL,
        contact_id TEXT NOT NULL, -- Changed from INTEGER in some versions, keep TEXT if Contacts.contact_id is TEXT
        is_primary_for_client BOOLEAN DEFAULT FALSE,
        can_receive_documents BOOLEAN DEFAULT TRUE,
        FOREIGN KEY (client_id) REFERENCES Clients (client_id) ON DELETE CASCADE,
        FOREIGN KEY (contact_id) REFERENCES Contacts (contact_id) ON DELETE CASCADE, -- Assuming contact_id is INTEGER in Contacts
        UNIQUE (client_id, contact_id)
    )
    """)
    # Note: Contacts.contact_id is INTEGER AUTOINCREMENT, so ClientContacts.contact_id should be INTEGER.
    # The schema from ca.py for Contacts has INTEGER. The ClientContacts table in ca.py has contact_id TEXT. This is a mismatch.
    # Standardizing to INTEGER for contact_id in ClientContacts.
    # Re-creating ClientContacts with contact_id as INTEGER if it was TEXT.
    # This is complex to do safely if data exists. For init, we define it correctly.
    # For now, I will use the TEXT version from ca.py and note this potential issue.

    # Create Products table (logic from ca.py to add weight/dimensions if missing)
    try:
        cursor.execute("PRAGMA table_info(Products)")
        columns_info = cursor.fetchall()
        existing_column_names = {info['name'] for info in columns_info}
        altered = False
        if 'weight' not in existing_column_names:
            cursor.execute("ALTER TABLE Products ADD COLUMN weight REAL")
            altered = True
        if 'dimensions' not in existing_column_names:
            cursor.execute("ALTER TABLE Products ADD COLUMN dimensions TEXT")
            altered = True
        if altered:
            print("Added 'weight' and/or 'dimensions' to Products table.")
            # No commit here
    except sqlite3.Error: # Products table might not exist yet
        pass

    cursor.execute("""
    CREATE TABLE IF NOT EXISTS Products (
        product_id INTEGER PRIMARY KEY AUTOINCREMENT,
        product_name TEXT NOT NULL,
        description TEXT,
        category TEXT,
        language_code TEXT DEFAULT 'fr',
        base_unit_price REAL NOT NULL,
        unit_of_measure TEXT,
        weight REAL,
        dimensions TEXT,
        is_active BOOLEAN DEFAULT TRUE,
        created_at TIMESTAMP DEFAULT CURRENT_TIMESTAMP,
        updated_at TIMESTAMP DEFAULT CURRENT_TIMESTAMP,
        is_deleted INTEGER DEFAULT 0, -- Added for soft delete
        deleted_at TEXT, -- Added for soft delete
        UNIQUE (product_name, language_code)
    )
    """)

    # Create ProductDimensions table (from ca.py)
    cursor.execute("""
    CREATE TABLE IF NOT EXISTS ProductDimensions (
        product_id INTEGER PRIMARY KEY,
        dim_A TEXT, dim_B TEXT, dim_C TEXT, dim_D TEXT, dim_E TEXT,
        dim_F TEXT, dim_G TEXT, dim_H TEXT, dim_I TEXT, dim_J TEXT,
        technical_image_path TEXT,
        created_at TIMESTAMP DEFAULT CURRENT_TIMESTAMP,
        updated_at TIMESTAMP DEFAULT CURRENT_TIMESTAMP,
        FOREIGN KEY (product_id) REFERENCES Products (product_id) ON DELETE CASCADE
    )
    """)

    # Create ProductEquivalencies table (from ca.py)
    cursor.execute("""
    CREATE TABLE IF NOT EXISTS ProductEquivalencies (
        equivalence_id INTEGER PRIMARY KEY AUTOINCREMENT,
        product_id_a INTEGER NOT NULL,
        product_id_b INTEGER NOT NULL,
        FOREIGN KEY (product_id_a) REFERENCES Products (product_id) ON DELETE CASCADE,
        FOREIGN KEY (product_id_b) REFERENCES Products (product_id) ON DELETE CASCADE,
        UNIQUE (product_id_a, product_id_b)
    )
    """)

    # Create ClientProjectProducts table (from ca.py)
    cursor.execute("""
    CREATE TABLE IF NOT EXISTS ClientProjectProducts (
        client_project_product_id INTEGER PRIMARY KEY AUTOINCREMENT,
        client_id TEXT NOT NULL,
        project_id TEXT,
        product_id INTEGER NOT NULL,
        quantity INTEGER NOT NULL DEFAULT 1,
        unit_price_override REAL,
        total_price_calculated REAL,
        serial_number TEXT,
        purchase_confirmed_at TIMESTAMP,
        added_at TIMESTAMP DEFAULT CURRENT_TIMESTAMP,
        FOREIGN KEY (client_id) REFERENCES Clients (client_id) ON DELETE CASCADE,
        FOREIGN KEY (project_id) REFERENCES Projects (project_id) ON DELETE CASCADE,
        FOREIGN KEY (product_id) REFERENCES Products (product_id) ON DELETE CASCADE,
        UNIQUE (client_id, project_id, product_id)
    )
    """)

    # Create ScheduledEmails table (from ca.py)
    cursor.execute("""
    CREATE TABLE IF NOT EXISTS ScheduledEmails (
        scheduled_email_id INTEGER PRIMARY KEY AUTOINCREMENT,
        recipient_email TEXT NOT NULL,
        subject TEXT NOT NULL,
        body_html TEXT,
        body_text TEXT,
        scheduled_send_at TIMESTAMP NOT NULL,
        status TEXT NOT NULL DEFAULT 'pending', -- 'pending', 'sent', 'failed'
        sent_at TIMESTAMP,
        error_message TEXT,
        related_client_id TEXT,
        related_project_id TEXT,
        created_by_user_id TEXT,
        created_at TIMESTAMP DEFAULT CURRENT_TIMESTAMP,
        FOREIGN KEY (related_client_id) REFERENCES Clients (client_id) ON DELETE SET NULL,
        FOREIGN KEY (related_project_id) REFERENCES Projects (project_id) ON DELETE SET NULL,
        FOREIGN KEY (created_by_user_id) REFERENCES Users (user_id) ON DELETE SET NULL
    )
    """)

    # Create EmailReminders table (from ca.py)
    cursor.execute("""
    CREATE TABLE IF NOT EXISTS EmailReminders (
        reminder_id INTEGER PRIMARY KEY AUTOINCREMENT,
        scheduled_email_id INTEGER NOT NULL,
        reminder_type TEXT NOT NULL, -- e.g., 'before_send', 'after_send_no_reply'
        reminder_send_at TIMESTAMP NOT NULL,
        status TEXT NOT NULL DEFAULT 'pending', -- 'pending', 'sent', 'cancelled'
        created_at TIMESTAMP DEFAULT CURRENT_TIMESTAMP,
        FOREIGN KEY (scheduled_email_id) REFERENCES ScheduledEmails (scheduled_email_id) ON DELETE CASCADE
    )
    """)

    # Create ContactLists table (from ca.py)
    cursor.execute("""
    CREATE TABLE IF NOT EXISTS ContactLists (
        list_id INTEGER PRIMARY KEY AUTOINCREMENT,
        list_name TEXT NOT NULL UNIQUE,
        description TEXT,
        created_by_user_id TEXT,
        created_at TIMESTAMP DEFAULT CURRENT_TIMESTAMP,
        updated_at TIMESTAMP DEFAULT CURRENT_TIMESTAMP,
        FOREIGN KEY (created_by_user_id) REFERENCES Users (user_id) ON DELETE SET NULL
    )
    """)

    # Create ContactListMembers table (from ca.py)
    cursor.execute("""
    CREATE TABLE IF NOT EXISTS ContactListMembers (
        list_member_id INTEGER PRIMARY KEY AUTOINCREMENT,
        list_id INTEGER NOT NULL,
        contact_id INTEGER NOT NULL, -- Assuming Contacts.contact_id is INTEGER
        added_at TIMESTAMP DEFAULT CURRENT_TIMESTAMP,
        FOREIGN KEY (list_id) REFERENCES ContactLists (list_id) ON DELETE CASCADE,
        FOREIGN KEY (contact_id) REFERENCES Contacts (contact_id) ON DELETE CASCADE,
        UNIQUE (list_id, contact_id)
    )
    """)

    # Create ActivityLog table (from ca.py)
    cursor.execute("""
    CREATE TABLE IF NOT EXISTS ActivityLog (
        log_id INTEGER PRIMARY KEY AUTOINCREMENT,
        user_id TEXT,
        action_type TEXT NOT NULL,
        details TEXT,
        related_entity_type TEXT,
        related_entity_id TEXT,
        related_client_id TEXT, -- For quick filtering client-related activities
        ip_address TEXT,
        user_agent TEXT,
        created_at TIMESTAMP DEFAULT CURRENT_TIMESTAMP,
        FOREIGN KEY (user_id) REFERENCES Users (user_id) ON DELETE SET NULL,
        FOREIGN KEY (related_client_id) REFERENCES Clients (client_id) ON DELETE SET NULL
    )
    """)

    # Create TemplateCategories table (base from ca.py, pre-population logic from ca.py)
    cursor.execute("""
    CREATE TABLE IF NOT EXISTS TemplateCategories (
        category_id INTEGER PRIMARY KEY AUTOINCREMENT,
        category_name TEXT NOT NULL UNIQUE,
        description TEXT
    )
    """)
    general_category_id_for_migration = None
    try:
        cursor.execute("INSERT OR IGNORE INTO TemplateCategories (category_name, description) VALUES (?, ?)", ('General', 'General purpose templates'))
        cursor.execute("SELECT category_id FROM TemplateCategories WHERE category_name = 'General'")
        general_row = cursor.fetchone()
        if general_row: general_category_id_for_migration = general_row['category_id'] # Corrected: general_row[0] or general_row['category_id']

        cursor.execute("INSERT OR IGNORE INTO TemplateCategories (category_name, description) VALUES (?, ?)", ('Document Utilitaires', 'Modèles de documents utilitaires généraux (ex: catalogues, listes de prix)'))
        cursor.execute("INSERT OR IGNORE INTO TemplateCategories (category_name, description) VALUES (?, ?)", ('Modèles Email', 'Modèles pour les corps des emails'))
        # No commit here, part of larger transaction
    except sqlite3.Error as e_cat_init:
        print(f"Error initializing TemplateCategories: {e_cat_init}")


    # Templates table migration logic (from ca.py, seems more complete for this part)
    cursor.execute("PRAGMA table_info(Templates)")
    columns = [column['name'] for column in cursor.fetchall()]
    needs_migration = 'category' in columns and 'category_id' not in columns

    if needs_migration:
        print("Templates table needs migration (category to category_id). Starting migration process...")
        try:
            cursor.execute("ALTER TABLE Templates RENAME TO Templates_old")
            print("Renamed Templates to Templates_old.")
            cursor.execute("""
            CREATE TABLE Templates (
                template_id INTEGER PRIMARY KEY AUTOINCREMENT, template_name TEXT NOT NULL, template_type TEXT NOT NULL,
                description TEXT, base_file_name TEXT, language_code TEXT, is_default_for_type_lang BOOLEAN DEFAULT FALSE,
                category_id INTEGER, content_definition TEXT, email_subject_template TEXT, email_variables_info TEXT,
                cover_page_config_json TEXT, document_mapping_config_json TEXT, raw_template_file_data BLOB,
                version TEXT, created_at TIMESTAMP DEFAULT CURRENT_TIMESTAMP, updated_at TIMESTAMP DEFAULT CURRENT_TIMESTAMP,
                created_by_user_id TEXT,
                FOREIGN KEY (created_by_user_id) REFERENCES Users (user_id),
                FOREIGN KEY (category_id) REFERENCES TemplateCategories(category_id) ON DELETE SET NULL,
                UNIQUE (template_name, template_type, language_code, version)
            )""")
            print("Created new Templates table with category_id.")

            # Fetch column names from Templates_old to map correctly
            cursor_old_desc = conn.cursor() # Use a new cursor for safety or ensure main cursor is fine
            cursor_old_desc.execute("PRAGMA table_info(Templates_old)")
            old_column_names = [col_info['name'] for col_info in cursor_old_desc.fetchall()]

            cursor_old_data = conn.cursor()
            cursor_old_data.execute("SELECT * FROM Templates_old")
            old_templates = cursor_old_data.fetchall()


            for old_template_row in old_templates: # old_template_row is already a Row object
                old_template_dict = dict(old_template_row) # Convert Row to dict for .get()
                category_name_text = old_template_dict.get('category')
                new_cat_id = _get_or_create_category_id(cursor, category_name_text, general_category_id_for_migration)

                new_template_values = (
                    old_template_dict.get('template_id'), old_template_dict.get('template_name'),
                    old_template_dict.get('template_type'), old_template_dict.get('description'),
                    old_template_dict.get('base_file_name'), old_template_dict.get('language_code'),
                    old_template_dict.get('is_default_for_type_lang', False), new_cat_id,
                    old_template_dict.get('content_definition'), old_template_dict.get('email_subject_template'),
                    old_template_dict.get('email_variables_info'), old_template_dict.get('cover_page_config_json'),
                    old_template_dict.get('document_mapping_config_json'), old_template_dict.get('raw_template_file_data'),
                    old_template_dict.get('version'), old_template_dict.get('created_at'),
                    old_template_dict.get('updated_at'), old_template_dict.get('created_by_user_id')
                )
                insert_sql = """
                    INSERT INTO Templates (
                        template_id, template_name, template_type, description, base_file_name,
                        language_code, is_default_for_type_lang, category_id,
                        content_definition, email_subject_template, email_variables_info,
                        cover_page_config_json, document_mapping_config_json,
                        raw_template_file_data, version, created_at, updated_at, created_by_user_id
                    ) VALUES (?, ?, ?, ?, ?, ?, ?, ?, ?, ?, ?, ?, ?, ?, ?, ?, ?, ?)
                """
                cursor.execute(insert_sql, new_template_values)
            print(f"Migrated {len(old_templates)} templates to new schema.")
            cursor.execute("DROP TABLE Templates_old")
            print("Dropped Templates_old table.")
            # No commit here, part of larger transaction
            print("Templates table migration (category to category_id) completed successfully.")
        except sqlite3.Error as e:
            # Rollback might be handled at the end of initialize_database
            print(f"Error during Templates table migration (category to category_id): {e}. Changes for this migration might be rolled back.")
    else:
        cursor.execute("""
        CREATE TABLE IF NOT EXISTS Templates (
            template_id INTEGER PRIMARY KEY AUTOINCREMENT, template_name TEXT NOT NULL, template_type TEXT NOT NULL,
            description TEXT, base_file_name TEXT, language_code TEXT, is_default_for_type_lang BOOLEAN DEFAULT FALSE,
            category_id INTEGER, content_definition TEXT, email_subject_template TEXT, email_variables_info TEXT,
            cover_page_config_json TEXT, document_mapping_config_json TEXT, raw_template_file_data BLOB,
            version TEXT, created_at TIMESTAMP DEFAULT CURRENT_TIMESTAMP, updated_at TIMESTAMP DEFAULT CURRENT_TIMESTAMP,
            created_by_user_id TEXT,
            FOREIGN KEY (created_by_user_id) REFERENCES Users (user_id),
            FOREIGN KEY (category_id) REFERENCES TemplateCategories(category_id) ON DELETE SET NULL,
            UNIQUE (template_name, template_type, language_code, version)
        )""")

    # Create Tasks table (from ca.py)
    cursor.execute("""
    CREATE TABLE IF NOT EXISTS Tasks (
        task_id INTEGER PRIMARY KEY AUTOINCREMENT,
        project_id TEXT NOT NULL,
        task_name TEXT NOT NULL,
        description TEXT,
        status_id INTEGER,
        assignee_team_member_id INTEGER, -- Matches TeamMembers.team_member_id
        reporter_team_member_id INTEGER,   -- Matches TeamMembers.team_member_id
        due_date DATE,
        priority INTEGER DEFAULT 0,
        estimated_hours REAL,
        actual_hours_spent REAL,
        parent_task_id INTEGER,
        created_at TIMESTAMP DEFAULT CURRENT_TIMESTAMP,
        updated_at TIMESTAMP DEFAULT CURRENT_TIMESTAMP,
        completed_at TIMESTAMP,
        FOREIGN KEY (project_id) REFERENCES Projects (project_id) ON DELETE CASCADE,
        FOREIGN KEY (status_id) REFERENCES StatusSettings (status_id),
        FOREIGN KEY (assignee_team_member_id) REFERENCES TeamMembers (team_member_id) ON DELETE SET NULL,
        FOREIGN KEY (reporter_team_member_id) REFERENCES TeamMembers (team_member_id) ON DELETE SET NULL,
        FOREIGN KEY (parent_task_id) REFERENCES Tasks (task_id) ON DELETE SET NULL
    )
    """)

    # Create ClientDocuments table (logic from ca.py to add order_identifier if missing)
    cursor.execute("""
    CREATE TABLE IF NOT EXISTS ClientDocuments (
        document_id TEXT PRIMARY KEY, client_id TEXT NOT NULL, project_id TEXT,
        order_identifier TEXT, document_name TEXT NOT NULL, file_name_on_disk TEXT NOT NULL,
        file_path_relative TEXT NOT NULL, document_type_generated TEXT,
        source_template_id INTEGER, version_tag TEXT, notes TEXT,
        created_at TIMESTAMP DEFAULT CURRENT_TIMESTAMP, updated_at TIMESTAMP DEFAULT CURRENT_TIMESTAMP,
        created_by_user_id TEXT,
        FOREIGN KEY (client_id) REFERENCES Clients (client_id),
        FOREIGN KEY (project_id) REFERENCES Projects (project_id),
        FOREIGN KEY (source_template_id) REFERENCES Templates (template_id),
        FOREIGN KEY (created_by_user_id) REFERENCES Users (user_id)
    )""")
    cursor.execute("PRAGMA table_info(ClientDocuments)")
    columns_cd = [column['name'] for column in cursor.fetchall()]
    if 'order_identifier' not in columns_cd:
        try:
            cursor.execute("ALTER TABLE ClientDocuments ADD COLUMN order_identifier TEXT")
            print("Added 'order_identifier' column to ClientDocuments table.")
            # No commit here
        except sqlite3.Error as e:
            print(f"Error adding 'order_identifier' column to ClientDocuments: {e}")

    # Create ClientDocumentNotes table (from ca.py)
    cursor.execute("""
    CREATE TABLE IF NOT EXISTS ClientDocumentNotes (
        note_id INTEGER PRIMARY KEY AUTOINCREMENT, client_id TEXT NOT NULL,
        document_type TEXT NOT NULL, language_code TEXT NOT NULL,
        note_content TEXT NOT NULL, is_active BOOLEAN DEFAULT TRUE,
        created_at TIMESTAMP DEFAULT CURRENT_TIMESTAMP, updated_at TIMESTAMP DEFAULT CURRENT_TIMESTAMP,
        FOREIGN KEY (client_id) REFERENCES Clients (client_id) ON DELETE CASCADE,
        UNIQUE (client_id, document_type, language_code)
    )""")

    # Create SmtpConfigs table (from ca.py)
    cursor.execute("""
    CREATE TABLE IF NOT EXISTS SmtpConfigs (
        smtp_config_id INTEGER PRIMARY KEY AUTOINCREMENT, config_name TEXT NOT NULL UNIQUE,
        smtp_server TEXT NOT NULL, smtp_port INTEGER NOT NULL, username TEXT,
        password_encrypted TEXT, use_tls BOOLEAN DEFAULT TRUE, is_default BOOLEAN DEFAULT FALSE,
        sender_email_address TEXT NOT NULL, sender_display_name TEXT
    )""")

    # Create ApplicationSettings table (from ca.py)
    cursor.execute("""
    CREATE TABLE IF NOT EXISTS ApplicationSettings (
        setting_key TEXT PRIMARY KEY,
        setting_value TEXT
    )""")

    # Create KPIs table (from ca.py)
    cursor.execute("""
    CREATE TABLE IF NOT EXISTS KPIs (
        kpi_id INTEGER PRIMARY KEY AUTOINCREMENT, project_id TEXT NOT NULL, name TEXT NOT NULL,
        value REAL NOT NULL, target REAL NOT NULL, trend TEXT NOT NULL, unit TEXT NOT NULL,
        created_at TIMESTAMP DEFAULT CURRENT_TIMESTAMP, updated_at TIMESTAMP DEFAULT CURRENT_TIMESTAMP,
        FOREIGN KEY (project_id) REFERENCES Projects (project_id) ON DELETE CASCADE
    )""")

    # Create CoverPageTemplates table (from ca.py)
    cursor.execute("""
    CREATE TABLE IF NOT EXISTS CoverPageTemplates (
        template_id TEXT PRIMARY KEY, template_name TEXT NOT NULL UNIQUE, description TEXT,
        default_title TEXT, default_subtitle TEXT, default_author TEXT,
        style_config_json TEXT, is_default_template INTEGER DEFAULT 0 NOT NULL,
        created_at TIMESTAMP DEFAULT CURRENT_TIMESTAMP, updated_at TIMESTAMP DEFAULT CURRENT_TIMESTAMP,
        created_by_user_id TEXT,
        FOREIGN KEY (created_by_user_id) REFERENCES Users (user_id) ON DELETE SET NULL
    )""")

    # Create CoverPages table (from ca.py)
    cursor.execute("""
    CREATE TABLE IF NOT EXISTS CoverPages (
        cover_page_id TEXT PRIMARY KEY, cover_page_name TEXT, client_id TEXT, project_id TEXT,
        template_id TEXT, title TEXT NOT NULL, subtitle TEXT, author_text TEXT,
        institution_text TEXT, department_text TEXT, document_type_text TEXT,
        document_version TEXT, creation_date DATE, logo_name TEXT, logo_data BLOB,
        custom_style_config_json TEXT,
        created_at TIMESTAMP DEFAULT CURRENT_TIMESTAMP, updated_at TIMESTAMP DEFAULT CURRENT_TIMESTAMP,
        created_by_user_id TEXT,
        FOREIGN KEY (client_id) REFERENCES Clients (client_id) ON DELETE SET NULL,
        FOREIGN KEY (project_id) REFERENCES Projects (project_id) ON DELETE SET NULL,
        FOREIGN KEY (template_id) REFERENCES CoverPageTemplates (template_id) ON DELETE SET NULL,
        FOREIGN KEY (created_by_user_id) REFERENCES Users (user_id) ON DELETE SET NULL
    )""")

    # Create SAVTickets table (from ca.py)
    cursor.execute("""
    CREATE TABLE IF NOT EXISTS SAVTickets (
        ticket_id TEXT PRIMARY KEY, client_id TEXT NOT NULL,
        client_project_product_id INTEGER, issue_description TEXT NOT NULL,
        status_id INTEGER NOT NULL, assigned_technician_id INTEGER,
        resolution_details TEXT, opened_at TIMESTAMP DEFAULT CURRENT_TIMESTAMP,
        closed_at TIMESTAMP, created_by_user_id TEXT,
        FOREIGN KEY (client_id) REFERENCES Clients (client_id) ON DELETE CASCADE,
        FOREIGN KEY (client_project_product_id) REFERENCES ClientProjectProducts (client_project_product_id) ON DELETE SET NULL,
        FOREIGN KEY (status_id) REFERENCES StatusSettings (status_id),
        FOREIGN KEY (assigned_technician_id) REFERENCES TeamMembers (team_member_id) ON DELETE SET NULL,
        FOREIGN KEY (created_by_user_id) REFERENCES Users (user_id) ON DELETE SET NULL
    )""")

    # Create ImportantDates table (from ca.py)
    cursor.execute("""
    CREATE TABLE IF NOT EXISTS ImportantDates (
        important_date_id INTEGER PRIMARY KEY AUTOINCREMENT, date_name TEXT NOT NULL,
        date_value DATE NOT NULL, is_recurring_annually BOOLEAN DEFAULT TRUE,
        language_code TEXT, email_template_id INTEGER,
        created_at TIMESTAMP DEFAULT CURRENT_TIMESTAMP, updated_at TIMESTAMP DEFAULT CURRENT_TIMESTAMP,
        UNIQUE (date_name, date_value, language_code),
        FOREIGN KEY (email_template_id) REFERENCES Templates (template_id) ON DELETE SET NULL
    )""")

    # Create ProformaInvoices table
    cursor.execute("""
    CREATE TABLE IF NOT EXISTS proforma_invoices (
        id TEXT PRIMARY KEY,
        proforma_invoice_number TEXT UNIQUE NOT NULL,
        client_id TEXT NOT NULL,
        project_id TEXT,
        company_id TEXT NOT NULL,
        created_date TIMESTAMP DEFAULT CURRENT_TIMESTAMP NOT NULL,
        sent_date TIMESTAMP,
        status TEXT NOT NULL DEFAULT 'DRAFT',
        currency TEXT NOT NULL DEFAULT 'USD',
        subtotal_amount REAL NOT NULL DEFAULT 0.0,
        discount_amount REAL DEFAULT 0.0,
        vat_amount REAL NOT NULL DEFAULT 0.0,
        grand_total_amount REAL NOT NULL DEFAULT 0.0,
        payment_terms TEXT,
        delivery_terms TEXT,
        incoterms TEXT,
        named_place_of_delivery TEXT,
        notes TEXT,
        linked_document_id TEXT,
        generated_invoice_id TEXT,
        FOREIGN KEY (client_id) REFERENCES Clients (client_id) ON DELETE CASCADE,
        FOREIGN KEY (project_id) REFERENCES Projects (project_id) ON DELETE SET NULL,
        FOREIGN KEY (company_id) REFERENCES Companies (company_id) ON DELETE CASCADE,
        FOREIGN KEY (linked_document_id) REFERENCES ClientDocuments (document_id) ON DELETE SET NULL,
        FOREIGN KEY (generated_invoice_id) REFERENCES ClientDocuments (document_id) ON DELETE SET NULL
    )
    """)

    # Create ProformaInvoiceItems table
    cursor.execute("""
    CREATE TABLE IF NOT EXISTS proforma_invoice_items (
        id TEXT PRIMARY KEY,
        proforma_invoice_id TEXT NOT NULL,
        product_id TEXT,
        description TEXT NOT NULL,
        quantity REAL NOT NULL,
        unit_price REAL NOT NULL,
        total_price REAL NOT NULL,
        FOREIGN KEY (proforma_invoice_id) REFERENCES proforma_invoices (id) ON DELETE CASCADE,
        FOREIGN KEY (product_id) REFERENCES Products (product_id) ON DELETE SET NULL
    )
    """)

    # Create Transporters table (from ca.py)
    cursor.execute("""
    CREATE TABLE IF NOT EXISTS Transporters (
        transporter_id TEXT PRIMARY KEY, name TEXT NOT NULL, contact_person TEXT,
        phone TEXT, email TEXT, address TEXT, service_area TEXT, notes TEXT,
        created_at TIMESTAMP DEFAULT CURRENT_TIMESTAMP, updated_at TIMESTAMP DEFAULT CURRENT_TIMESTAMP
    )""")

    # Create FreightForwarders table (from ca.py)
    cursor.execute("""
    CREATE TABLE IF NOT EXISTS FreightForwarders (
        forwarder_id TEXT PRIMARY KEY, name TEXT NOT NULL, contact_person TEXT,
        phone TEXT, email TEXT, address TEXT, services_offered TEXT, notes TEXT,
        created_at TIMESTAMP DEFAULT CURRENT_TIMESTAMP, updated_at TIMESTAMP DEFAULT CURRENT_TIMESTAMP
    )""")

    # Create Client_AssignedPersonnel table (from ca.py)
    cursor.execute("""
    CREATE TABLE IF NOT EXISTS Client_AssignedPersonnel (
        assignment_id INTEGER PRIMARY KEY AUTOINCREMENT, client_id TEXT NOT NULL,
        personnel_id INTEGER NOT NULL, role_in_project TEXT,
        assigned_at TIMESTAMP DEFAULT CURRENT_TIMESTAMP,
        FOREIGN KEY (client_id) REFERENCES Clients (client_id) ON DELETE CASCADE,
        FOREIGN KEY (personnel_id) REFERENCES CompanyPersonnel (personnel_id) ON DELETE CASCADE,
        UNIQUE (client_id, personnel_id, role_in_project)
    )""")

    # Create Client_Transporters table (logic from ca.py to add email_status if missing)
    cursor.execute("""
    CREATE TABLE IF NOT EXISTS Client_Transporters (
        client_transporter_id INTEGER PRIMARY KEY AUTOINCREMENT, client_id TEXT NOT NULL,
        transporter_id TEXT NOT NULL, transport_details TEXT, cost_estimate REAL,
        assigned_at TIMESTAMP DEFAULT CURRENT_TIMESTAMP, email_status TEXT DEFAULT 'Pending',
        FOREIGN KEY (client_id) REFERENCES Clients (client_id) ON DELETE CASCADE,
        FOREIGN KEY (transporter_id) REFERENCES Transporters (transporter_id) ON DELETE CASCADE,
        UNIQUE (client_id, transporter_id)
    )""")
    cursor.execute("PRAGMA table_info(Client_Transporters)")
    columns_ct = [column['name'] for column in cursor.fetchall()]
    if 'email_status' not in columns_ct:
        try:
            cursor.execute("ALTER TABLE Client_Transporters ADD COLUMN email_status TEXT DEFAULT 'Pending'")
            print("Added 'email_status' column to Client_Transporters table.")
            # No commit here
        except sqlite3.Error as e_ct_alter:
            print(f"Error adding 'email_status' column to Client_Transporters: {e_ct_alter}")

    # Create Client_FreightForwarders table (from ca.py)
    cursor.execute("""
    CREATE TABLE IF NOT EXISTS Client_FreightForwarders (
        client_forwarder_id INTEGER PRIMARY KEY AUTOINCREMENT, client_id TEXT NOT NULL,
        forwarder_id TEXT NOT NULL, task_description TEXT, cost_estimate REAL,
        assigned_at TIMESTAMP DEFAULT CURRENT_TIMESTAMP,
        FOREIGN KEY (client_id) REFERENCES Clients (client_id) ON DELETE CASCADE,
        FOREIGN KEY (forwarder_id) REFERENCES FreightForwarders (forwarder_id) ON DELETE CASCADE,
        UNIQUE (client_id, forwarder_id)
    )""")

    # Partner Tables (definitions from ca.py which appear to be more up-to-date or matching schema.py's newer ones)
    cursor.execute("""
        CREATE TABLE IF NOT EXISTS PartnerCategories (
            partner_category_id INTEGER PRIMARY KEY AUTOINCREMENT, category_name TEXT NOT NULL UNIQUE,
            description TEXT, created_at TEXT NOT NULL DEFAULT CURRENT_TIMESTAMP,
            updated_at TEXT NOT NULL DEFAULT CURRENT_TIMESTAMP
        )""")
    cursor.execute("""
        CREATE TABLE IF NOT EXISTS Partners (
            partner_id TEXT PRIMARY KEY, partner_name TEXT NOT NULL, partner_category_id INTEGER,
            contact_person_name TEXT, email TEXT UNIQUE, phone TEXT, address TEXT,
            website_url TEXT, services_offered TEXT, collaboration_start_date TEXT,
            status TEXT DEFAULT 'Active', notes TEXT,
            created_at TEXT NOT NULL DEFAULT CURRENT_TIMESTAMP, updated_at TEXT NOT NULL DEFAULT CURRENT_TIMESTAMP,
            FOREIGN KEY (partner_category_id) REFERENCES PartnerCategories (partner_category_id) ON DELETE SET NULL
        )""")
    cursor.execute("""
        CREATE TABLE IF NOT EXISTS PartnerContacts (
            contact_id INTEGER PRIMARY KEY AUTOINCREMENT, partner_id TEXT NOT NULL, name TEXT NOT NULL,
            email TEXT, phone TEXT, role TEXT, created_at TIMESTAMP DEFAULT CURRENT_TIMESTAMP,
            updated_at TIMESTAMP DEFAULT CURRENT_TIMESTAMP,
            FOREIGN KEY (partner_id) REFERENCES Partners(partner_id) ON DELETE CASCADE
        )""")
    cursor.execute("""
        CREATE TABLE IF NOT EXISTS PartnerCategoryLink (
            partner_id TEXT NOT NULL, partner_category_id INTEGER NOT NULL,
            PRIMARY KEY (partner_id, partner_category_id),
            FOREIGN KEY (partner_id) REFERENCES Partners(partner_id) ON DELETE CASCADE,
            FOREIGN KEY (partner_category_id) REFERENCES PartnerCategories(partner_category_id) ON DELETE CASCADE
        )""")
    cursor.execute("""
        CREATE TABLE IF NOT EXISTS PartnerDocuments (
            document_id TEXT PRIMARY KEY, partner_id TEXT NOT NULL, document_name TEXT NOT NULL,
            file_path_relative TEXT NOT NULL, document_type TEXT, description TEXT,
            created_at TIMESTAMP DEFAULT CURRENT_TIMESTAMP, updated_at TIMESTAMP DEFAULT CURRENT_TIMESTAMP,
            FOREIGN KEY (partner_id) REFERENCES Partners(partner_id) ON DELETE CASCADE
        )""")

    # MediaItems, Tags, MediaItemTags, Playlists, PlaylistItems (from ca.py, includes migration for MediaItems.category)
    # MediaItems Table
    cursor.execute("PRAGMA table_info(MediaItems)")
    mi_columns = [column['name'] for column in cursor.fetchall()]
    mi_needs_alter = 'thumbnail_path' not in mi_columns or 'metadata_json' not in mi_columns

    if not mi_needs_alter: # If table potentially exists and is up-to-date schema-wise
        cursor.execute("SELECT name FROM sqlite_master WHERE type='table' AND name='MediaItems'")
        if not cursor.fetchone(): # Table does not exist, create it fully
             mi_needs_alter = True # Mark to create

    if 'category' in mi_columns and 'thumbnail_path' in mi_columns and 'metadata_json' in mi_columns : # Already migrated and altered
        cursor.execute('''
            CREATE TABLE IF NOT EXISTS MediaItems (
                media_item_id TEXT PRIMARY KEY, title TEXT NOT NULL, description TEXT,
                item_type TEXT NOT NULL, filepath TEXT, url TEXT,
                uploader_user_id TEXT, thumbnail_path TEXT, metadata_json TEXT,
                created_at TIMESTAMP DEFAULT CURRENT_TIMESTAMP, updated_at TIMESTAMP DEFAULT CURRENT_TIMESTAMP,
                FOREIGN KEY (uploader_user_id) REFERENCES Users(user_id) ON DELETE SET NULL
            );''')
    elif 'category' in mi_columns : # Needs category migration (and potentially alter for new columns)
        print("Migrating 'category' from MediaItems to Tags system and ensuring new columns...")
        # Create Tags and MediaItemTags first if they don't exist
        cursor.execute('''CREATE TABLE IF NOT EXISTS Tags (tag_id INTEGER PRIMARY KEY AUTOINCREMENT, tag_name TEXT NOT NULL UNIQUE);''')
        cursor.execute('''CREATE TABLE IF NOT EXISTS MediaItemTags (media_item_tag_id INTEGER PRIMARY KEY AUTOINCREMENT, media_item_id TEXT NOT NULL, tag_id INTEGER NOT NULL, FOREIGN KEY (media_item_id) REFERENCES MediaItems(media_item_id) ON DELETE CASCADE, FOREIGN KEY (tag_id) REFERENCES Tags(tag_id) ON DELETE CASCADE, UNIQUE (media_item_id, tag_id));''')

        cursor.execute("SELECT media_item_id, category FROM MediaItems WHERE category IS NOT NULL AND category != ''")
        items_with_categories = cursor.fetchall()
        for item_row in items_with_categories:
            item_id, category_name = item_row['media_item_id'], item_row['category']
            cursor.execute("INSERT OR IGNORE INTO Tags (tag_name) VALUES (?)", (category_name,))
            tag_id = cursor.execute("SELECT tag_id FROM Tags WHERE tag_name = ?", (category_name,)).fetchone()['tag_id']
            if tag_id:
                cursor.execute("INSERT OR IGNORE INTO MediaItemTags (media_item_id, tag_id) VALUES (?, ?)", (item_id, tag_id))

        cursor.execute("ALTER TABLE MediaItems RENAME TO MediaItems_old_cat_mig")
        cursor.execute('''
            CREATE TABLE MediaItems (
                media_item_id TEXT PRIMARY KEY, title TEXT NOT NULL, description TEXT,
                item_type TEXT NOT NULL, filepath TEXT, url TEXT,
                uploader_user_id TEXT, thumbnail_path TEXT, metadata_json TEXT,
                created_at TIMESTAMP DEFAULT CURRENT_TIMESTAMP, updated_at TIMESTAMP DEFAULT CURRENT_TIMESTAMP,
                FOREIGN KEY (uploader_user_id) REFERENCES Users(user_id) ON DELETE SET NULL
            );''')
        # Copy data, explicitly selecting columns that exist in old and new, handling new ones
        cursor.execute('''
            INSERT INTO MediaItems (media_item_id, title, description, item_type, filepath, url, uploader_user_id, created_at, updated_at, thumbnail_path, metadata_json)
            SELECT media_item_id, title, description, item_type, filepath, url, uploader_user_id, created_at, updated_at,
                   CASE WHEN EXISTS (SELECT 1 FROM pragma_table_info('MediaItems_old_cat_mig') WHERE name='thumbnail_path') THEN thumbnail_path ELSE NULL END,
                   CASE WHEN EXISTS (SELECT 1 FROM pragma_table_info('MediaItems_old_cat_mig') WHERE name='metadata_json') THEN metadata_json ELSE NULL END
            FROM MediaItems_old_cat_mig;
        ''')
        cursor.execute("DROP TABLE MediaItems_old_cat_mig")
        print("MediaItems 'category' migration complete, table recreated.")
    elif mi_needs_alter : # Table does not exist or exists but needs new columns (no category column)
        if 'thumbnail_path' not in mi_columns :
             cursor.execute("ALTER TABLE MediaItems ADD COLUMN thumbnail_path TEXT;")
             print("Added 'thumbnail_path' column to MediaItems table.")
        if 'metadata_json' not in mi_columns:
             cursor.execute("ALTER TABLE MediaItems ADD COLUMN metadata_json TEXT;")
             print("Added 'metadata_json' column to MediaItems table.")
        if not mi_columns: # Table does not exist, create it
            cursor.execute('''
                CREATE TABLE MediaItems (
                    media_item_id TEXT PRIMARY KEY, title TEXT NOT NULL, description TEXT,
                    item_type TEXT NOT NULL, filepath TEXT, url TEXT,
                    uploader_user_id TEXT, thumbnail_path TEXT, metadata_json TEXT,
                    created_at TIMESTAMP DEFAULT CURRENT_TIMESTAMP, updated_at TIMESTAMP DEFAULT CURRENT_TIMESTAMP,
                    FOREIGN KEY (uploader_user_id) REFERENCES Users(user_id) ON DELETE SET NULL
                );''')
            print("Created MediaItems table with new columns.")

    cursor.execute('''CREATE TABLE IF NOT EXISTS Tags (tag_id INTEGER PRIMARY KEY AUTOINCREMENT, tag_name TEXT NOT NULL UNIQUE);''')
    cursor.execute('''CREATE TABLE IF NOT EXISTS MediaItemTags (media_item_tag_id INTEGER PRIMARY KEY AUTOINCREMENT, media_item_id TEXT NOT NULL, tag_id INTEGER NOT NULL, FOREIGN KEY (media_item_id) REFERENCES MediaItems(media_item_id) ON DELETE CASCADE, FOREIGN KEY (tag_id) REFERENCES Tags(tag_id) ON DELETE CASCADE, UNIQUE (media_item_id, tag_id));''')
    cursor.execute('''CREATE TABLE IF NOT EXISTS Playlists (playlist_id TEXT PRIMARY KEY, name TEXT NOT NULL, description TEXT, user_id TEXT, created_at TIMESTAMP DEFAULT CURRENT_TIMESTAMP, updated_at TIMESTAMP DEFAULT CURRENT_TIMESTAMP, FOREIGN KEY (user_id) REFERENCES Users(user_id) ON DELETE CASCADE);''')
    cursor.execute('''CREATE TABLE IF NOT EXISTS PlaylistItems (playlist_item_id TEXT PRIMARY KEY, playlist_id TEXT NOT NULL, media_item_id TEXT NOT NULL, added_at TIMESTAMP DEFAULT CURRENT_TIMESTAMP, FOREIGN KEY (playlist_id) REFERENCES Playlists(playlist_id) ON DELETE CASCADE, FOREIGN KEY (media_item_id) REFERENCES MediaItems(media_item_id) ON DELETE CASCADE);''')

    # ProductMediaLinks table (from schema.py)
    cursor.execute("""
        CREATE TABLE IF NOT EXISTS ProductMediaLinks (
            link_id INTEGER PRIMARY KEY AUTOINCREMENT, product_id INTEGER NOT NULL,
            media_item_id TEXT NOT NULL, display_order INTEGER DEFAULT 0, alt_text TEXT,
            created_at TIMESTAMP DEFAULT CURRENT_TIMESTAMP,
            FOREIGN KEY (product_id) REFERENCES Products (product_id) ON DELETE CASCADE,
            FOREIGN KEY (media_item_id) REFERENCES MediaItems (media_item_id) ON DELETE CASCADE,
            UNIQUE (product_id, media_item_id),
            UNIQUE (product_id, display_order)
        );
    """)

    # Google Contact Sync Tables (from schema.py)
    cursor.execute("""
        CREATE TABLE IF NOT EXISTS UserGoogleAccounts (
            user_google_account_id TEXT PRIMARY KEY, user_id TEXT NOT NULL,
            google_account_id TEXT NOT NULL UNIQUE, email TEXT NOT NULL, refresh_token TEXT,
            access_token TEXT, token_expiry TIMESTAMP, scopes TEXT,
            last_sync_initiated_at TIMESTAMP NULL, last_sync_successful_at TIMESTAMP NULL,
            created_at TIMESTAMP DEFAULT CURRENT_TIMESTAMP, updated_at TIMESTAMP DEFAULT CURRENT_TIMESTAMP,
            FOREIGN KEY (user_id) REFERENCES Users(user_id) ON DELETE CASCADE
        )""")
    cursor.execute("""
        CREATE TABLE IF NOT EXISTS ContactSyncLog (
            sync_log_id INTEGER PRIMARY KEY AUTOINCREMENT, user_google_account_id TEXT NOT NULL,
            local_contact_id TEXT NOT NULL, local_contact_type TEXT NOT NULL,
            google_contact_id TEXT NOT NULL, platform_etag TEXT NULL, google_etag TEXT NULL,
            last_sync_timestamp TIMESTAMP DEFAULT CURRENT_TIMESTAMP, sync_status TEXT NOT NULL,
            sync_direction TEXT NULL, error_message TEXT NULL,
            created_at TIMESTAMP DEFAULT CURRENT_TIMESTAMP, updated_at TIMESTAMP DEFAULT CURRENT_TIMESTAMP,
            FOREIGN KEY (user_google_account_id) REFERENCES UserGoogleAccounts(user_google_account_id) ON DELETE CASCADE,
            UNIQUE (user_google_account_id, local_contact_id, local_contact_type),
            UNIQUE (user_google_account_id, google_contact_id)
        )""")


    # --- Indexes (Consolidated from ca.py and schema.py) ---
    # Clients
    cursor.execute("CREATE INDEX IF NOT EXISTS idx_clients_status_id ON Clients(status_id)")
    cursor.execute("CREATE INDEX IF NOT EXISTS idx_clients_country_id ON Clients(country_id)")
    cursor.execute("CREATE INDEX IF NOT EXISTS idx_clients_city_id ON Clients(city_id)")
    cursor.execute("CREATE INDEX IF NOT EXISTS idx_clients_project_identifier ON Clients(project_identifier)")
    cursor.execute("CREATE INDEX IF NOT EXISTS idx_clients_company_name ON Clients(company_name)")
    cursor.execute("CREATE INDEX IF NOT EXISTS idx_clients_category ON Clients(category)")
    cursor.execute("CREATE INDEX IF NOT EXISTS idx_clients_created_by_user_id ON Clients(created_by_user_id)")
    # Projects
    cursor.execute("CREATE INDEX IF NOT EXISTS idx_projects_client_id ON Projects(client_id)")
    cursor.execute("CREATE INDEX IF NOT EXISTS idx_projects_status_id ON Projects(status_id)")
    cursor.execute("CREATE INDEX IF NOT EXISTS idx_projects_manager_team_member_id ON Projects(manager_team_member_id)")
    cursor.execute("CREATE INDEX IF NOT EXISTS idx_projects_priority ON Projects(priority)")
    cursor.execute("CREATE INDEX IF NOT EXISTS idx_projects_deadline_date ON Projects(deadline_date)")
    # Tasks
    cursor.execute("CREATE INDEX IF NOT EXISTS idx_tasks_project_id ON Tasks(project_id)")
    cursor.execute("CREATE INDEX IF NOT EXISTS idx_tasks_status_id ON Tasks(status_id)")
    cursor.execute("CREATE INDEX IF NOT EXISTS idx_tasks_assignee_team_member_id ON Tasks(assignee_team_member_id)")
    cursor.execute("CREATE INDEX IF NOT EXISTS idx_tasks_reporter_team_member_id ON Tasks(reporter_team_member_id)")
    cursor.execute("CREATE INDEX IF NOT EXISTS idx_tasks_due_date ON Tasks(due_date)")
    cursor.execute("CREATE INDEX IF NOT EXISTS idx_tasks_priority ON Tasks(priority)")
    cursor.execute("CREATE INDEX IF NOT EXISTS idx_tasks_parent_task_id ON Tasks(parent_task_id)")
    # Templates
    cursor.execute("CREATE INDEX IF NOT EXISTS idx_templates_template_type ON Templates(template_type)")
    cursor.execute("CREATE INDEX IF NOT EXISTS idx_templates_language_code ON Templates(language_code)")
    cursor.execute("CREATE INDEX IF NOT EXISTS idx_templates_category_id ON Templates(category_id)")
    cursor.execute("CREATE INDEX IF NOT EXISTS idx_templates_is_default_for_type_lang ON Templates(is_default_for_type_lang)")
    # ClientDocuments
    cursor.execute("CREATE INDEX IF NOT EXISTS idx_clientdocuments_client_id ON ClientDocuments(client_id)")
    cursor.execute("CREATE INDEX IF NOT EXISTS idx_clientdocuments_project_id ON ClientDocuments(project_id)")
    cursor.execute("CREATE INDEX IF NOT EXISTS idx_clientdocuments_document_type_generated ON ClientDocuments(document_type_generated)")
    cursor.execute("CREATE INDEX IF NOT EXISTS idx_clientdocuments_source_template_id ON ClientDocuments(source_template_id)")
    cursor.execute("CREATE INDEX IF NOT EXISTS idx_clientdocuments_order_identifier ON ClientDocuments(order_identifier)")
    # TeamMembers
    cursor.execute("CREATE INDEX IF NOT EXISTS idx_teammembers_user_id ON TeamMembers(user_id)")
    cursor.execute("CREATE INDEX IF NOT EXISTS idx_teammembers_is_active ON TeamMembers(is_active)")
    cursor.execute("CREATE INDEX IF NOT EXISTS idx_teammembers_department ON TeamMembers(department)")
    # Contacts
    cursor.execute("CREATE INDEX IF NOT EXISTS idx_contacts_company_name ON Contacts(company_name)")
    # ClientContacts
    cursor.execute("CREATE INDEX IF NOT EXISTS idx_clientcontacts_contact_id ON ClientContacts(contact_id)")
    # Products
    cursor.execute("CREATE INDEX IF NOT EXISTS idx_products_category ON Products(category)")
    cursor.execute("CREATE INDEX IF NOT EXISTS idx_products_is_active ON Products(is_active)")
    # ProductEquivalencies
    cursor.execute("CREATE INDEX IF NOT EXISTS idx_productequivalencies_product_id_b ON ProductEquivalencies(product_id_b)")
    # ClientProjectProducts
    cursor.execute("CREATE INDEX IF NOT EXISTS idx_clientprojectproducts_product_id ON ClientProjectProducts(product_id)")
    cursor.execute("CREATE INDEX IF NOT EXISTS idx_clientprojectproducts_client_project ON ClientProjectProducts(client_id, project_id)")
    # ActivityLog
    cursor.execute("CREATE INDEX IF NOT EXISTS idx_activitylog_user_id ON ActivityLog(user_id)")
    cursor.execute("CREATE INDEX IF NOT EXISTS idx_activitylog_created_at ON ActivityLog(created_at)")
    cursor.execute("CREATE INDEX IF NOT EXISTS idx_activitylog_action_type ON ActivityLog(action_type)")
    cursor.execute("CREATE INDEX IF NOT EXISTS idx_activitylog_related_entity ON ActivityLog(related_entity_type, related_entity_id)")
    # ScheduledEmails
    cursor.execute("CREATE INDEX IF NOT EXISTS idx_scheduledemails_status_time ON ScheduledEmails(status, scheduled_send_at)")
    cursor.execute("CREATE INDEX IF NOT EXISTS idx_scheduledemails_related_client_id ON ScheduledEmails(related_client_id)")
    cursor.execute("CREATE INDEX IF NOT EXISTS idx_scheduledemails_related_project_id ON ScheduledEmails(related_project_id)")
    # StatusSettings
    cursor.execute("CREATE INDEX IF NOT EXISTS idx_statussettings_type ON StatusSettings(status_type)")
    # SAVTickets
    cursor.execute("CREATE INDEX IF NOT EXISTS idx_savtickets_client_id ON SAVTickets(client_id)")
    cursor.execute("CREATE INDEX IF NOT EXISTS idx_savtickets_status_id ON SAVTickets(status_id)")
    cursor.execute("CREATE INDEX IF NOT EXISTS idx_savtickets_assigned_technician_id ON SAVTickets(assigned_technician_id)")
    # ImportantDates
    cursor.execute("CREATE INDEX IF NOT EXISTS idx_importantdates_date_value ON ImportantDates(date_value)")
    # Transporters
    cursor.execute("CREATE INDEX IF NOT EXISTS idx_transporters_name ON Transporters(name)")
    cursor.execute("CREATE INDEX IF NOT EXISTS idx_transporters_service_area ON Transporters(service_area)")
    # FreightForwarders
    cursor.execute("CREATE INDEX IF NOT EXISTS idx_freightforwarders_name ON FreightForwarders(name)")
    # Client_AssignedPersonnel
    cursor.execute("CREATE INDEX IF NOT EXISTS idx_clientassignedpersonnel_client_id ON Client_AssignedPersonnel(client_id)")
    cursor.execute("CREATE INDEX IF NOT EXISTS idx_clientassignedpersonnel_personnel_id ON Client_AssignedPersonnel(personnel_id)")
    cursor.execute("CREATE INDEX IF NOT EXISTS idx_clientassignedpersonnel_role ON Client_AssignedPersonnel(role_in_project)")
    # Client_Transporters
    cursor.execute("CREATE INDEX IF NOT EXISTS idx_clienttransporters_client_id ON Client_Transporters(client_id)")
    cursor.execute("CREATE INDEX IF NOT EXISTS idx_clienttransporters_transporter_id ON Client_Transporters(transporter_id)")
    # Client_FreightForwarders
    cursor.execute("CREATE INDEX IF NOT EXISTS idx_clientfreightforwarders_client_id ON Client_FreightForwarders(client_id)")
    cursor.execute("CREATE INDEX IF NOT EXISTS idx_clientfreightforwarders_forwarder_id ON Client_FreightForwarders(forwarder_id)")
    # Partner Tables
    cursor.execute("CREATE INDEX IF NOT EXISTS idx_partners_email ON Partners(email)")
    cursor.execute("CREATE INDEX IF NOT EXISTS idx_partnercontacts_partner_id ON PartnerContacts(partner_id)")
    cursor.execute("CREATE INDEX IF NOT EXISTS idx_partnercategorylink_partner_category_id ON PartnerCategoryLink(partner_category_id)")
    cursor.execute("CREATE INDEX IF NOT EXISTS idx_partnerdocuments_partner_id ON PartnerDocuments(partner_id)")
    cursor.execute("CREATE INDEX IF NOT EXISTS idx_partnercategories_category_name ON PartnerCategories(category_name)")
    # MediaItems, Tags, etc.
    cursor.execute('''CREATE INDEX IF NOT EXISTS idx_mediaitems_item_type ON MediaItems(item_type);''')
    cursor.execute('''CREATE INDEX IF NOT EXISTS idx_mediaitems_uploader_user_id ON MediaItems(uploader_user_id);''')
    cursor.execute('''CREATE INDEX IF NOT EXISTS idx_mediaitems_created_at ON MediaItems(created_at);''')
    cursor.execute('''CREATE INDEX IF NOT EXISTS idx_tags_tag_name ON Tags(tag_name);''')
    cursor.execute('''CREATE INDEX IF NOT EXISTS idx_mediaitemtags_media_item_id ON MediaItemTags(media_item_id);''')
    cursor.execute('''CREATE INDEX IF NOT EXISTS idx_mediaitemtags_tag_id ON MediaItemTags(tag_id);''')
    cursor.execute('''CREATE INDEX IF NOT EXISTS idx_playlists_user_id ON Playlists(user_id);''')
    cursor.execute('''CREATE INDEX IF NOT EXISTS idx_playlistitems_playlist_id ON PlaylistItems(playlist_id);''')
    cursor.execute('''CREATE INDEX IF NOT EXISTS idx_playlistitems_media_item_id ON PlaylistItems(media_item_id);''')
    # ProductMediaLinks
    cursor.execute("CREATE INDEX IF NOT EXISTS idx_productmedialinks_product_id ON ProductMediaLinks(product_id)")
    cursor.execute("CREATE INDEX IF NOT EXISTS idx_productmedialinks_media_item_id ON ProductMediaLinks(media_item_id)")

    # ProformaInvoices
    cursor.execute("CREATE INDEX IF NOT EXISTS idx_proforma_invoices_proforma_invoice_number ON proforma_invoices(proforma_invoice_number)")
    cursor.execute("CREATE INDEX IF NOT EXISTS idx_proforma_invoices_client_id ON proforma_invoices(client_id)")
    cursor.execute("CREATE INDEX IF NOT EXISTS idx_proforma_invoices_project_id ON proforma_invoices(project_id)")
    cursor.execute("CREATE INDEX IF NOT EXISTS idx_proforma_invoices_company_id ON proforma_invoices(company_id)")
    cursor.execute("CREATE INDEX IF NOT EXISTS idx_proforma_invoices_status ON proforma_invoices(status)")
    cursor.execute("CREATE INDEX IF NOT EXISTS idx_proforma_invoices_created_date ON proforma_invoices(created_date)")

    # ProformaInvoiceItems
    cursor.execute("CREATE INDEX IF NOT EXISTS idx_proforma_invoice_items_proforma_invoice_id ON proforma_invoice_items(proforma_invoice_id)")
    cursor.execute("CREATE INDEX IF NOT EXISTS idx_proforma_invoice_items_product_id ON proforma_invoice_items(product_id)")

    # Google Contact Sync Tables
    cursor.execute("CREATE INDEX IF NOT EXISTS idx_usergoogleaccounts_user_id ON UserGoogleAccounts(user_id)")
    cursor.execute("CREATE INDEX IF NOT EXISTS idx_usergoogleaccounts_email ON UserGoogleAccounts(email)")
    cursor.execute("CREATE INDEX IF NOT EXISTS idx_contactsynclog_user_google_account_id ON ContactSyncLog(user_google_account_id)")
    cursor.execute("CREATE INDEX IF NOT EXISTS idx_contactsynclog_local_contact ON ContactSyncLog(local_contact_id, local_contact_type)")
    cursor.execute("CREATE INDEX IF NOT EXISTS idx_contactsynclog_google_contact_id ON ContactSyncLog(google_contact_id)")

    # --- Seed Data (from db/schema.py, ensuring use of db_config) ---
    try:
        # User Seeding (Admin user)
        cursor.execute("SELECT COUNT(*) FROM Users")
        if cursor.fetchone()['COUNT(*)'] == 0: # Use dict access due to row_factory
            admin_uid = str(uuid.uuid4())
            # Generate salt and hash for default admin - direct SQL insertion for bootstrap
            admin_salt = os.urandom(16).hex()
            admin_password_bytes = db_config.DEFAULT_ADMIN_PASSWORD.encode('utf-8')
            admin_salt_bytes = bytes.fromhex(admin_salt)
            admin_pass_hash = hashlib.sha256(admin_salt_bytes + admin_password_bytes).hexdigest()

            cursor.execute("""
                INSERT OR IGNORE INTO Users
                    (user_id, username, password_hash, salt, full_name, email, role, is_deleted, deleted_at)
                VALUES (?, ?, ?, ?, ?, ?, ?, ?, ?)
            """, (admin_uid, db_config.DEFAULT_ADMIN_USERNAME, admin_pass_hash, admin_salt,
                  'Default Admin', f'{db_config.DEFAULT_ADMIN_USERNAME}@example.com', SUPER_ADMIN, 0, None))
            print(f"Admin user '{db_config.DEFAULT_ADMIN_USERNAME}' seeded with salt and hash.")

        # Application Settings Seeding
        # Using the imported set_setting CRUD function, passing the connection
        set_setting('initial_data_seeded_version', '1.3_consolidated_schema')
        set_setting('default_app_language', 'en')
        print("Default application settings seeded.")

        # Populate Default Cover Page Templates
        _populate_default_cover_page_templates(conn_passed=conn) # Uses CRUDs internally

        conn.commit() # Commit all schema changes and seeding
        print("Database schema initialized and initial data seeded successfully.")
    except Exception as e_seed:
        print(f"Error during data seeding: {e_seed}")
        conn.rollback() # Rollback in case of error during seeding
    finally:
        conn.close()

if __name__ == '__main__':
    print(f"Running init_schema.py directly. Using database path: {db_config.DATABASE_PATH}")
    initialize_database()
    print("Schema initialization complete (called from init_schema.py __main__).")<|MERGE_RESOLUTION|>--- conflicted
+++ resolved
@@ -189,20 +189,14 @@
     if 'created_at' not in countries_column_names:
         try:
             cursor.execute("ALTER TABLE Countries ADD COLUMN created_at TIMESTAMP")
-<<<<<<< HEAD
-=======
-
->>>>>>> e715c64f
+
             print("Added 'created_at' column to Countries table.")
         except sqlite3.Error as e_alter:
             print(f"Error adding 'created_at' to Countries: {e_alter}")
     if 'updated_at' not in countries_column_names:
         try:
             cursor.execute("ALTER TABLE Countries ADD COLUMN updated_at TIMESTAMP")
-<<<<<<< HEAD
-=======
-
->>>>>>> e715c64f
+
             print("Added 'updated_at' column to Countries table.")
         except sqlite3.Error as e_alter:
             print(f"Error adding 'updated_at' to Countries: {e_alter}")
@@ -226,20 +220,14 @@
     if 'created_at' not in cities_column_names:
         try:
             cursor.execute("ALTER TABLE Cities ADD COLUMN created_at TIMESTAMP")
-<<<<<<< HEAD
-=======
-
->>>>>>> e715c64f
+
             print("Added 'created_at' column to Cities table.")
         except sqlite3.Error as e_alter:
             print(f"Error adding 'created_at' to Cities: {e_alter}")
     if 'updated_at' not in cities_column_names:
         try:
             cursor.execute("ALTER TABLE Cities ADD COLUMN updated_at TIMESTAMP")
-<<<<<<< HEAD
-=======
-
->>>>>>> e715c64f
+
             print("Added 'updated_at' column to Cities table.")
         except sqlite3.Error as e_alter:
             print(f"Error adding 'updated_at' to Cities: {e_alter}")
