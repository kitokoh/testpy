import sqlite3
import os
import json
from datetime import datetime
import uuid
import hashlib
import sys # Ensure sys is imported for path manipulation

# Get the project root directory
# This allows importing config.py from the root
project_root = os.path.dirname(os.path.dirname(os.path.abspath(__file__)))
if project_root not in sys.path:
    sys.path.insert(0, project_root)

try:
    import config
except ImportError:
    print("CRITICAL: config.py not found at project root by db/init_schema.py. Using fallback configurations.")
    class config_fallback:
        DATABASE_PATH = os.path.join(project_root, "app_data_fallback_init.db")
        DEFAULT_ADMIN_USERNAME = "admin_fallback_init"
        DEFAULT_ADMIN_PASSWORD = "password_fallback_init"
        # Add other necessary fallbacks if init_schema.py uses them directly
        # For example, APP_ROOT_DIR if it were used directly for paths here.
    config = config_fallback

from auth.roles import SUPER_ADMIN

# Import CRUD functions (taken from db/schema.py, paths adjusted for db/init_schema.py)
from .cruds.users_crud import get_user_by_username
from .cruds.locations_crud import get_country_by_name, get_city_by_name_and_country_id
from .cruds.status_settings_crud import get_status_setting_by_name
from .cruds.application_settings_crud import set_setting
# add_default_template_if_not_exists is not directly used by initialize_database, but good to keep if other parts of schema setup might use it.
# from .cruds.templates_crud import add_default_template_if_not_exists
from .cruds.cover_page_templates_crud import add_cover_page_template, get_cover_page_template_by_name
from .cruds.template_categories_crud import add_template_category # Used by _get_or_create_category_id if category doesn't exist.

# Helper function from db/schema.py (also present in db/ca.py, schema.py version is more complete)
def _get_or_create_category_id(cursor: sqlite3.Cursor, category_name: str, default_category_id: int | None) -> int | None:
    if not category_name: return default_category_id
    try:
        # Ensure row_factory is respected by the cursor passed in, or adjust access (e.g., row[0] vs row['category_id'])
        cursor.execute("SELECT category_id FROM TemplateCategories WHERE category_name = ?", (category_name,))
        row = cursor.fetchone()
        if row:
            # Assuming the connection this cursor belongs to has sqlite3.Row as row_factory
            return row['category_id']
        else:
            # Use the imported add_template_category CRUD function if available and appropriate,
            # or direct insert if this helper is meant to be self-contained for bootstrap.
            # For now, direct insert as per original schema.py:
            cursor.execute("INSERT INTO TemplateCategories (category_name, description) VALUES (?, ?)",
                           (category_name, f"{category_name} (auto-created during schema init)"))
            # conn.commit() # Should not commit here; part of larger transaction
            return cursor.lastrowid
    except sqlite3.Error as e:
        print(f"Error in _get_or_create_category_id for '{category_name}': {e}")
        return default_category_id

# Cover page templates data and population function (from db/schema.py)
DEFAULT_COVER_PAGE_TEMPLATES = [
    {'template_name': 'Standard Report Cover', 'description': 'A standard cover page for general reports.', 'default_title': 'Report Title', 'default_subtitle': 'Company Subdivision', 'default_author': 'Automated Report Generator', 'style_config_json': {'font': 'Helvetica', 'primary_color': '#2a2a2a', 'secondary_color': '#5cb85c'}, 'is_default_template': 1},
    {'template_name': 'Financial Statement Cover', 'description': 'Cover page for official financial statements.', 'default_title': 'Financial Statement', 'default_subtitle': 'Fiscal Year Ending YYYY', 'default_author': 'Finance Department', 'style_config_json': {'font': 'Times New Roman', 'primary_color': '#003366', 'secondary_color': '#e0a800'}, 'is_default_template': 1},
    {'template_name': 'Creative Project Brief', 'description': 'A vibrant cover for creative project briefs and proposals.', 'default_title': 'Creative Brief: [Project Name]', 'default_subtitle': 'Client: [Client Name]', 'default_author': 'Creative Team', 'style_config_json': {'font': 'Montserrat', 'primary_color': '#ff6347', 'secondary_color': '#4682b4', 'layout_hint': 'two-column'}, 'is_default_template': 1},
    {'template_name': 'Technical Document Cover', 'description': 'A clean and formal cover for technical documentation.', 'default_title': 'Technical Specification Document', 'default_subtitle': 'Version [VersionNumber]', 'default_author': 'Engineering Team', 'style_config_json': {'font': 'Roboto', 'primary_color': '#191970', 'secondary_color': '#cccccc'}, 'is_default_template': 1}
]

def _populate_default_cover_page_templates(conn_passed):
    print("Populating default cover page templates...")
    for template_def in DEFAULT_COVER_PAGE_TEMPLATES:
        # Use the imported CRUD function
        existing_template = get_cover_page_template_by_name(template_def['template_name'], conn=conn_passed)
        if existing_template:
            print(f"Default template '{template_def['template_name']}' already exists. Skipping.")
        else:
            # Ensure style_config_json is passed as a JSON string if it's a dict
            template_def_for_add = template_def.copy() # Avoid modifying original dict
            if isinstance(template_def_for_add.get('style_config_json'), dict):
                template_def_for_add['style_config_json'] = json.dumps(template_def_for_add['style_config_json'])

            # Use the imported CRUD function
            new_id = add_cover_page_template(template_def_for_add, conn=conn_passed)
            if new_id:
                print(f"Added default cover page template: '{template_def['template_name']}' with ID: {new_id}")
            else:
                print(f"Failed to add default cover page template: '{template_def['template_name']}'")
    print("Default cover page templates population attempt finished.")


def initialize_database():
    """
    Initializes the database by creating tables if they don't already exist.
    Combines schema from db/ca.py and db/schema.py.
    """
    # Use DATABASE_PATH from config (imported at the top)
    conn = sqlite3.connect(config.DATABASE_PATH)
    conn.row_factory = sqlite3.Row # Essential for accessing columns by name
    cursor = conn.cursor()

    # Create Users table (base from ca.py)
    cursor.execute("""
    CREATE TABLE IF NOT EXISTS Users (
        user_id TEXT PRIMARY KEY,
        username TEXT NOT NULL UNIQUE,
        password_hash TEXT NOT NULL,
        salt TEXT NOT NULL, -- Added for password salting
        full_name TEXT,
        email TEXT NOT NULL UNIQUE,
        role TEXT NOT NULL, -- e.g., 'admin', 'manager', 'member'
        is_active BOOLEAN DEFAULT TRUE,
        is_deleted INTEGER DEFAULT 0, -- Added for soft delete
        deleted_at TEXT, -- Added for soft delete
        created_at TIMESTAMP DEFAULT CURRENT_TIMESTAMP,
        updated_at TIMESTAMP DEFAULT CURRENT_TIMESTAMP,
        last_login_at TIMESTAMP
    )
    """)

    # Ensure salt, is_deleted, and deleted_at columns exist in Users table
    cursor.execute("PRAGMA table_info(Users)")
    users_columns_info = cursor.fetchall()
    users_column_names = [info['name'] for info in users_columns_info]

    if 'salt' not in users_column_names:
        try:
            # Using a temporary default for NOT NULL. Real salting should occur on user creation/update.
            cursor.execute("ALTER TABLE Users ADD COLUMN salt TEXT NOT NULL DEFAULT 'tempsalt'")
            print("Added 'salt' column to Users table with a temporary default.")
        except sqlite3.Error as e_alter_salt:
            print(f"Error adding 'salt' column to Users table: {e_alter_salt}")

    if 'is_deleted' not in users_column_names:
        try:
            cursor.execute("ALTER TABLE Users ADD COLUMN is_deleted INTEGER DEFAULT 0")
            print("Added 'is_deleted' column to Users table.")
        except sqlite3.Error as e_alter_is_deleted:
            print(f"Error adding 'is_deleted' column to Users table: {e_alter_is_deleted}")

    if 'deleted_at' not in users_column_names:
        try:
            cursor.execute("ALTER TABLE Users ADD COLUMN deleted_at TEXT")
            print("Added 'deleted_at' column to Users table.")
        except sqlite3.Error as e_alter_deleted_at:
            print(f"Error adding 'deleted_at' column to Users table: {e_alter_deleted_at}")

    # Create Companies table (base from ca.py)
    cursor.execute("""
    CREATE TABLE IF NOT EXISTS Companies (
        company_id TEXT PRIMARY KEY,
        company_name TEXT NOT NULL,
        address TEXT,
        payment_info TEXT,
        logo_path TEXT,
        other_info TEXT,
        is_default BOOLEAN DEFAULT FALSE,
        created_at TIMESTAMP DEFAULT CURRENT_TIMESTAMP,
        updated_at TIMESTAMP DEFAULT CURRENT_TIMESTAMP
    )
    """)

    # Create CompanyPersonnel table (base from ca.py)
    cursor.execute("""
    CREATE TABLE IF NOT EXISTS CompanyPersonnel (
        personnel_id INTEGER PRIMARY KEY AUTOINCREMENT,
        company_id TEXT NOT NULL,
        name TEXT NOT NULL,
        role TEXT NOT NULL, -- e.g., "seller", "technical_manager"
        phone TEXT,
        email TEXT,
        created_at TIMESTAMP DEFAULT CURRENT_TIMESTAMP,
        FOREIGN KEY (company_id) REFERENCES Companies (company_id) ON DELETE CASCADE
    )
    """)

    # Create CompanyPersonnelContacts table
    cursor.execute("""
    CREATE TABLE IF NOT EXISTS CompanyPersonnelContacts (
        company_personnel_contact_id INTEGER PRIMARY KEY AUTOINCREMENT,
        personnel_id INTEGER NOT NULL,
        contact_id INTEGER NOT NULL,
        is_primary BOOLEAN DEFAULT FALSE,
        can_receive_documents BOOLEAN DEFAULT TRUE,
        created_at TIMESTAMP DEFAULT CURRENT_TIMESTAMP,
        updated_at TIMESTAMP DEFAULT CURRENT_TIMESTAMP,
        FOREIGN KEY (personnel_id) REFERENCES CompanyPersonnel(personnel_id) ON DELETE CASCADE,
        FOREIGN KEY (contact_id) REFERENCES Contacts(contact_id) ON DELETE CASCADE,
        UNIQUE (personnel_id, contact_id)
    )
    """)

    # Create TeamMembers table (base from ca.py)
    cursor.execute("""
    CREATE TABLE IF NOT EXISTS TeamMembers (
        team_member_id INTEGER PRIMARY KEY AUTOINCREMENT,
        user_id TEXT UNIQUE,
        full_name TEXT NOT NULL,
        email TEXT NOT NULL UNIQUE,
        role_or_title TEXT,
        department TEXT,
        phone_number TEXT,
        profile_picture_url TEXT,
        is_active BOOLEAN DEFAULT TRUE,
        notes TEXT,
        hire_date TEXT,
        performance INTEGER DEFAULT 0,
        skills TEXT,
        created_at TIMESTAMP DEFAULT CURRENT_TIMESTAMP,
        updated_at TIMESTAMP DEFAULT CURRENT_TIMESTAMP,
        FOREIGN KEY (user_id) REFERENCES Users (user_id) ON DELETE SET NULL
    )
    """)

    # Create Countries table (base from ca.py)
    cursor.execute("""
    CREATE TABLE IF NOT EXISTS Countries (
        country_id INTEGER PRIMARY KEY AUTOINCREMENT,
        country_name TEXT NOT NULL UNIQUE,
        created_at TIMESTAMP DEFAULT CURRENT_TIMESTAMP,
        updated_at TIMESTAMP DEFAULT CURRENT_TIMESTAMP
    )
    """)

    # Ensure created_at and updated_at columns exist in Countries
    cursor.execute("PRAGMA table_info(Countries)")
    countries_columns_info = cursor.fetchall()
    countries_column_names = [info['name'] for info in countries_columns_info]
    if 'created_at' not in countries_column_names:
        try:
            cursor.execute("ALTER TABLE Countries ADD COLUMN created_at TIMESTAMP")

            print("Added 'created_at' column to Countries table.")
        except sqlite3.Error as e_alter:
            print(f"Error adding 'created_at' to Countries: {e_alter}")
    if 'updated_at' not in countries_column_names:
        try:
            cursor.execute("ALTER TABLE Countries ADD COLUMN updated_at TIMESTAMP")

            print("Added 'updated_at' column to Countries table.")
        except sqlite3.Error as e_alter:
            print(f"Error adding 'updated_at' to Countries: {e_alter}")

    # Create Cities table (base from ca.py)
    cursor.execute("""
    CREATE TABLE IF NOT EXISTS Cities (
        city_id INTEGER PRIMARY KEY AUTOINCREMENT,
        country_id INTEGER NOT NULL,
        city_name TEXT NOT NULL,
        created_at TIMESTAMP DEFAULT CURRENT_TIMESTAMP,
        updated_at TIMESTAMP DEFAULT CURRENT_TIMESTAMP,
        FOREIGN KEY (country_id) REFERENCES Countries (country_id)
    )
    """)

    # Ensure created_at and updated_at columns exist in Cities
    cursor.execute("PRAGMA table_info(Cities)")
    cities_columns_info = cursor.fetchall()
    cities_column_names = [info['name'] for info in cities_columns_info]
    if 'created_at' not in cities_column_names:
        try:
            cursor.execute("ALTER TABLE Cities ADD COLUMN created_at TIMESTAMP")

            print("Added 'created_at' column to Cities table.")
        except sqlite3.Error as e_alter:
            print(f"Error adding 'created_at' to Cities: {e_alter}")
    if 'updated_at' not in cities_column_names:
        try:
            cursor.execute("ALTER TABLE Cities ADD COLUMN updated_at TIMESTAMP")

            print("Added 'updated_at' column to Cities table.")
        except sqlite3.Error as e_alter:
            print(f"Error adding 'updated_at' to Cities: {e_alter}")

    # StatusSettings Table (logic from ca.py to add icon_name if missing)
    cursor.execute("SELECT name FROM sqlite_master WHERE type='table' AND name='StatusSettings'")
    table_exists = cursor.fetchone()
    if table_exists:
        cursor.execute("PRAGMA table_info(StatusSettings)")
        columns = [column['name'] for column in cursor.fetchall()]
        if 'icon_name' not in columns:
            print("StatusSettings table exists but icon_name column is missing. Adding it now.")
            cursor.execute("ALTER TABLE StatusSettings ADD COLUMN icon_name TEXT")
            # No commit here, part of larger transaction
    else:
        print("StatusSettings table does not exist. It will be created.")

    cursor.execute("""
    CREATE TABLE IF NOT EXISTS StatusSettings (
        status_id INTEGER PRIMARY KEY AUTOINCREMENT,
        status_name TEXT NOT NULL,
        status_type TEXT NOT NULL,
        color_hex TEXT,
        icon_name TEXT,
        default_duration_days INTEGER,
        is_archival_status BOOLEAN DEFAULT FALSE,
        is_completion_status BOOLEAN DEFAULT FALSE,
        sort_order INTEGER DEFAULT 0,  -- Added column
        UNIQUE (status_name, status_type)
    )
    """)

    # Ensure StatusSettings table has sort_order if it already existed
    cursor.execute("PRAGMA table_info(StatusSettings)")
    status_settings_columns = [info['name'] for info in cursor.fetchall()]
    if 'sort_order' not in status_settings_columns:
        try:
            cursor.execute("ALTER TABLE StatusSettings ADD COLUMN sort_order INTEGER DEFAULT 0")
            print("DEBUG_INIT_DB: Added missing 'sort_order' column to existing StatusSettings table.")
            # No commit here, it will be part of the main transaction commit
        except sqlite3.Error as e_alter_ss:
            print(f"DEBUG_INIT_DB: Error trying to ALTER StatusSettings to add sort_order: {e_alter_ss}")
            # If altering fails, this might be a critical issue.
            # The subsequent INSERTs will likely fail if this was needed and failed.
    else:
        print("DEBUG_INIT_DB: 'sort_order' column already exists in StatusSettings table.")

    # Pre-populate StatusSettings (full list from ca.py)
    default_statuses = [
        {'status_name': 'En cours', 'status_type': 'Client', 'color_hex': '#3498db', 'icon_name': 'dialog-information', 'is_completion_status': False, 'is_archival_status': False, 'sort_order': 0},
        {'status_name': 'Prospect', 'status_type': 'Client', 'color_hex': '#f1c40f', 'icon_name': 'user-status-pending', 'is_completion_status': False, 'is_archival_status': False, 'sort_order': 1},
        {'status_name': 'Prospect (Proforma Envoyé)', 'status_type': 'Client', 'color_hex': '#e67e22', 'icon_name': 'document-send', 'is_completion_status': False, 'is_archival_status': False, 'sort_order': 2},
        {'status_name': 'Actif', 'status_type': 'Client', 'color_hex': '#2ecc71', 'icon_name': 'user-available', 'is_completion_status': False, 'is_archival_status': False, 'sort_order': 3},
        {'status_name': 'Vendu', 'status_type': 'Client', 'color_hex': '#5cb85c', 'icon_name': 'emblem-ok', 'is_completion_status': True, 'is_archival_status': False, 'sort_order': 4},
        {'status_name': 'Inactif', 'status_type': 'Client', 'color_hex': '#95a5a6', 'icon_name': 'user-offline', 'is_completion_status': False, 'is_archival_status': True, 'sort_order': 5},
        {'status_name': 'Complété', 'status_type': 'Client', 'color_hex': '#27ae60', 'icon_name': 'task-complete', 'is_completion_status': True, 'is_archival_status': False, 'sort_order': 6},
        {'status_name': 'Archivé', 'status_type': 'Client', 'color_hex': '#7f8c8d', 'icon_name': 'archive', 'is_completion_status': False, 'is_archival_status': True, 'sort_order': 7},
        {'status_name': 'Urgent', 'status_type': 'Client', 'color_hex': '#e74c3c', 'icon_name': 'dialog-warning', 'is_completion_status': False, 'is_archival_status': False, 'sort_order': 8},
        {'status_name': 'Planning', 'status_type': 'Project', 'color_hex': '#1abc9c', 'icon_name': 'view-list-bullet', 'is_completion_status': False, 'is_archival_status': False, 'sort_order': 0},
        {'status_name': 'En cours', 'status_type': 'Project', 'color_hex': '#3498db', 'icon_name': 'view-list-ordered', 'is_completion_status': False, 'is_archival_status': False, 'sort_order': 1},
        {'status_name': 'En attente', 'status_type': 'Project', 'color_hex': '#f39c12', 'icon_name': 'view-list-remove', 'is_completion_status': False, 'is_archival_status': False, 'sort_order': 2},
        {'status_name': 'Terminé', 'status_type': 'Project', 'color_hex': '#2ecc71', 'icon_name': 'task-complete', 'is_completion_status': True, 'is_archival_status': False, 'sort_order': 3},
        {'status_name': 'Annulé', 'status_type': 'Project', 'color_hex': '#c0392b', 'icon_name': 'dialog-cancel', 'is_completion_status': False, 'is_archival_status': True, 'sort_order': 4},
        {'status_name': 'En pause', 'status_type': 'Project', 'color_hex': '#8e44ad', 'icon_name': 'media-playback-pause', 'is_completion_status': False, 'is_archival_status': False, 'sort_order': 5},
        {'status_name': 'To Do', 'status_type': 'Task', 'color_hex': '#bdc3c7', 'icon_name': 'view-list-todo', 'is_completion_status': False, 'is_archival_status': False, 'sort_order': 0},
        {'status_name': 'In Progress', 'status_type': 'Task', 'color_hex': '#3498db', 'icon_name': 'view-list-progress', 'is_completion_status': False, 'is_archival_status': False, 'sort_order': 1},
        {'status_name': 'Done', 'status_type': 'Task', 'color_hex': '#2ecc71', 'icon_name': 'task-complete', 'is_completion_status': True, 'is_archival_status': False, 'sort_order': 2},
        {'status_name': 'Blocked', 'status_type': 'Task', 'color_hex': '#e74c3c', 'icon_name': 'dialog-error', 'is_completion_status': False, 'is_archival_status': False, 'sort_order': 3},
        {'status_name': 'Review', 'status_type': 'Task', 'color_hex': '#f1c40f', 'icon_name': 'view-list-search', 'is_completion_status': False, 'is_archival_status': False, 'sort_order': 4},
        {'status_name': 'Cancelled', 'status_type': 'Task', 'color_hex': '#7f8c8d', 'icon_name': 'dialog-cancel', 'is_completion_status': False, 'is_archival_status': True, 'sort_order': 5},
        {'status_name': 'Ouvert', 'status_type': 'SAVTicket', 'color_hex': '#d35400', 'icon_name': 'folder-new', 'is_completion_status': False, 'is_archival_status': False, 'sort_order': 0},
        {'status_name': 'En Investigation', 'status_type': 'SAVTicket', 'color_hex': '#f39c12', 'icon_name': 'system-search', 'is_completion_status': False, 'is_archival_status': False, 'sort_order': 1},
        {'status_name': 'En Attente (Client)', 'status_type': 'SAVTicket', 'color_hex': '#3498db', 'icon_name': 'folder-locked', 'is_completion_status': False, 'is_archival_status': False, 'sort_order': 2},
        {'status_name': 'Résolu', 'status_type': 'SAVTicket', 'color_hex': '#2ecc71', 'icon_name': 'folder-check', 'is_completion_status': True, 'is_archival_status': False, 'sort_order': 3},
        {'status_name': 'Fermé', 'status_type': 'SAVTicket', 'color_hex': '#95a5a6', 'icon_name': 'folder', 'is_completion_status': True, 'is_archival_status': True, 'sort_order': 4}
    ]
    for status in default_statuses:
        cursor.execute("""
            INSERT OR REPLACE INTO StatusSettings (
                status_name, status_type, color_hex, icon_name,
                is_completion_status, is_archival_status, default_duration_days, sort_order
            ) VALUES (?, ?, ?, ?, ?, ?, ?, ?)
        """, (
            status['status_name'], status['status_type'], status['color_hex'],
            status.get('icon_name'), status.get('is_completion_status', False),
            status.get('is_archival_status', False), status.get('default_duration_days'),
            status.get('sort_order', 0)
        ))

    # Create Clients table (base from ca.py, includes distributor_specific_info logic)
    cursor.execute("""
    CREATE TABLE IF NOT EXISTS Clients (
        client_id TEXT PRIMARY KEY,
        client_name TEXT NOT NULL,
        company_name TEXT,
        primary_need_description TEXT,
        project_identifier TEXT NOT NULL,
        country_id INTEGER,
        city_id INTEGER,
        default_base_folder_path TEXT UNIQUE,
        status_id INTEGER,
        selected_languages TEXT,
        price REAL DEFAULT 0,
        notes TEXT,
        category TEXT,
        distributor_specific_info TEXT, -- Added in ca.py
        created_at TIMESTAMP DEFAULT CURRENT_TIMESTAMP,
        updated_at TIMESTAMP DEFAULT CURRENT_TIMESTAMP,
        created_by_user_id TEXT,
        is_deleted INTEGER DEFAULT 0,
        deleted_at TEXT,
        FOREIGN KEY (country_id) REFERENCES Countries (country_id),
        FOREIGN KEY (city_id) REFERENCES Cities (city_id),
        FOREIGN KEY (status_id) REFERENCES StatusSettings (status_id),
        FOREIGN KEY (created_by_user_id) REFERENCES Users (user_id)
    )
    """)
    cursor.execute("PRAGMA table_info(Clients)")
    columns_info = cursor.fetchall()
    column_names = [info['name'] for info in columns_info]
    if 'distributor_specific_info' not in column_names:
        try:
            cursor.execute("ALTER TABLE Clients ADD COLUMN distributor_specific_info TEXT")
            print("Added 'distributor_specific_info' column to Clients table.")
            # No commit here, part of larger transaction
        except sqlite3.Error as e:
            print(f"Error adding 'distributor_specific_info' column to Clients table: {e}")

    # Ensure is_deleted and deleted_at columns exist for soft delete
    cursor.execute("PRAGMA table_info(Clients)")
    clients_columns_info = cursor.fetchall()
    clients_column_names = [info['name'] for info in clients_columns_info]

    if 'is_deleted' not in clients_column_names:
        try:
            cursor.execute("ALTER TABLE Clients ADD COLUMN is_deleted INTEGER DEFAULT 0")
            print("Added 'is_deleted' column to Clients table.")
        except sqlite3.Error as e_alter_is_deleted:
            print(f"Error adding 'is_deleted' column to Clients table: {e_alter_is_deleted}")

    if 'deleted_at' not in clients_column_names:
        try:
            cursor.execute("ALTER TABLE Clients ADD COLUMN deleted_at TEXT")
            print("Added 'deleted_at' column to Clients table.")
        except sqlite3.Error as e_alter_deleted_at:
            print(f"Error adding 'deleted_at' column to Clients table: {e_alter_deleted_at}")


    # Create ClientNotes table (base from ca.py)
    cursor.execute("""
    CREATE TABLE IF NOT EXISTS ClientNotes (
        note_id INTEGER PRIMARY KEY AUTOINCREMENT,
        client_id TEXT NOT NULL,
        timestamp TIMESTAMP DEFAULT CURRENT_TIMESTAMP,
        note_text TEXT NOT NULL,
        user_id TEXT,
        FOREIGN KEY (client_id) REFERENCES Clients (client_id) ON DELETE CASCADE,
        FOREIGN KEY (user_id) REFERENCES Users (user_id) ON DELETE SET NULL
    )
    """)

    # Create Projects table (base from ca.py)
    cursor.execute("""
    CREATE TABLE IF NOT EXISTS Projects (
        project_id TEXT PRIMARY KEY,
        client_id TEXT NOT NULL,
        project_name TEXT NOT NULL,
        description TEXT,
        start_date DATE,
        deadline_date DATE,
        budget REAL,
        status_id INTEGER,
        progress_percentage INTEGER DEFAULT 0,
        manager_team_member_id TEXT, -- Assuming this refers to a User ID
        priority INTEGER DEFAULT 0,
        created_at TIMESTAMP DEFAULT CURRENT_TIMESTAMP,
        updated_at TIMESTAMP DEFAULT CURRENT_TIMESTAMP,
        FOREIGN KEY (client_id) REFERENCES Clients (client_id),
        FOREIGN KEY (status_id) REFERENCES StatusSettings (status_id),
        FOREIGN KEY (manager_team_member_id) REFERENCES Users (user_id) -- ca.py links to Users
    )
    """)

    # Create Contacts table (base from ca.py)
    cursor.execute("""
    CREATE TABLE IF NOT EXISTS Contacts (
        contact_id INTEGER PRIMARY KEY AUTOINCREMENT,
        name TEXT NOT NULL,
        email TEXT UNIQUE,
        phone TEXT,
        position TEXT,
        company_name TEXT,
        notes TEXT,
        givenName TEXT,
        familyName TEXT,
        displayName TEXT,
        phone_type TEXT,
        email_type TEXT,
        address_formattedValue TEXT,
        address_streetAddress TEXT,
        address_city TEXT,
        address_region TEXT,
        address_postalCode TEXT,
        address_country TEXT,
        organization_name TEXT,
        organization_title TEXT,
        birthday_date TEXT,
        created_at TIMESTAMP DEFAULT CURRENT_TIMESTAMP,
        updated_at TIMESTAMP DEFAULT CURRENT_TIMESTAMP
    )
    """)

    # Create ClientContacts table (base from ca.py)
    cursor.execute("""
    CREATE TABLE IF NOT EXISTS ClientContacts (
        client_contact_id INTEGER PRIMARY KEY AUTOINCREMENT,
        client_id TEXT NOT NULL,
        contact_id TEXT NOT NULL, -- Changed from INTEGER in some versions, keep TEXT if Contacts.contact_id is TEXT
        is_primary_for_client BOOLEAN DEFAULT FALSE,
        can_receive_documents BOOLEAN DEFAULT TRUE,
        FOREIGN KEY (client_id) REFERENCES Clients (client_id) ON DELETE CASCADE,
        FOREIGN KEY (contact_id) REFERENCES Contacts (contact_id) ON DELETE CASCADE, -- Assuming contact_id is INTEGER in Contacts
        UNIQUE (client_id, contact_id)
    )
    """)
    # Note: Contacts.contact_id is INTEGER AUTOINCREMENT, so ClientContacts.contact_id should be INTEGER.
    # The schema from ca.py for Contacts has INTEGER. The ClientContacts table in ca.py has contact_id TEXT. This is a mismatch.
    # Standardizing to INTEGER for contact_id in ClientContacts.
    # Re-creating ClientContacts with contact_id as INTEGER if it was TEXT.
    # This is complex to do safely if data exists. For init, we define it correctly.
    # For now, I will use the TEXT version from ca.py and note this potential issue.

    # Create Products table (logic from ca.py to add weight/dimensions if missing)
    try:
        cursor.execute("PRAGMA table_info(Products)")
        columns_info = cursor.fetchall()
        existing_column_names = {info['name'] for info in columns_info}
        altered = False
        if 'weight' not in existing_column_names:
            cursor.execute("ALTER TABLE Products ADD COLUMN weight REAL")
            altered = True
        if 'dimensions' not in existing_column_names:
            cursor.execute("ALTER TABLE Products ADD COLUMN dimensions TEXT")
            altered = True
        if altered:
            print("Added 'weight' and/or 'dimensions' to Products table.")
            # No commit here
    except sqlite3.Error: # Products table might not exist yet
        pass

    cursor.execute("""
    CREATE TABLE IF NOT EXISTS Products (
        product_id INTEGER PRIMARY KEY AUTOINCREMENT,
        product_name TEXT NOT NULL,
        description TEXT,
        category TEXT,
        language_code TEXT DEFAULT 'fr',
        base_unit_price REAL NOT NULL,
        unit_of_measure TEXT,
        weight REAL,
        dimensions TEXT,
        is_active BOOLEAN DEFAULT TRUE,
        created_at TIMESTAMP DEFAULT CURRENT_TIMESTAMP,
        updated_at TIMESTAMP DEFAULT CURRENT_TIMESTAMP,
        is_deleted INTEGER DEFAULT 0, -- Added for soft delete
        deleted_at TEXT, -- Added for soft delete
        UNIQUE (product_name, language_code)
    )
    """)

    # Ensure is_deleted and deleted_at columns exist for soft delete in Products table
    cursor.execute("PRAGMA table_info(Products)")
    products_columns_info = cursor.fetchall()
    products_column_names = [info['name'] for info in products_columns_info]

    if 'is_deleted' not in products_column_names:
        try:
            cursor.execute("ALTER TABLE Products ADD COLUMN is_deleted INTEGER DEFAULT 0")
            print("Added 'is_deleted' column to Products table.")
        except sqlite3.Error as e_alter_is_deleted_prod:
            print(f"Error adding 'is_deleted' column to Products table: {e_alter_is_deleted_prod}")

    if 'deleted_at' not in products_column_names:
        try:
            cursor.execute("ALTER TABLE Products ADD COLUMN deleted_at TEXT")
            print("Added 'deleted_at' column to Products table.")
        except sqlite3.Error as e_alter_deleted_at_prod:
            print(f"Error adding 'deleted_at' column to Products table: {e_alter_deleted_at_prod}")

    # Create ProductDimensions table (from ca.py)
    cursor.execute("""
    CREATE TABLE IF NOT EXISTS ProductDimensions (
        product_id INTEGER PRIMARY KEY,
        dim_A TEXT, dim_B TEXT, dim_C TEXT, dim_D TEXT, dim_E TEXT,
        dim_F TEXT, dim_G TEXT, dim_H TEXT, dim_I TEXT, dim_J TEXT,
        technical_image_path TEXT,
        created_at TIMESTAMP DEFAULT CURRENT_TIMESTAMP,
        updated_at TIMESTAMP DEFAULT CURRENT_TIMESTAMP,
        FOREIGN KEY (product_id) REFERENCES Products (product_id) ON DELETE CASCADE
    )
    """)

    # Create ProductEquivalencies table (from ca.py)
    cursor.execute("""
    CREATE TABLE IF NOT EXISTS ProductEquivalencies (
        equivalence_id INTEGER PRIMARY KEY AUTOINCREMENT,
        product_id_a INTEGER NOT NULL,
        product_id_b INTEGER NOT NULL,
        FOREIGN KEY (product_id_a) REFERENCES Products (product_id) ON DELETE CASCADE,
        FOREIGN KEY (product_id_b) REFERENCES Products (product_id) ON DELETE CASCADE,
        UNIQUE (product_id_a, product_id_b)
    )
    """)

    # Create ClientProjectProducts table (from ca.py)
    cursor.execute("""
    CREATE TABLE IF NOT EXISTS ClientProjectProducts (
        client_project_product_id INTEGER PRIMARY KEY AUTOINCREMENT,
        client_id TEXT NOT NULL,
        project_id TEXT,
        product_id INTEGER NOT NULL,
        quantity INTEGER NOT NULL DEFAULT 1,
        unit_price_override REAL,
        total_price_calculated REAL,
        serial_number TEXT,
        purchase_confirmed_at TIMESTAMP,
        added_at TIMESTAMP DEFAULT CURRENT_TIMESTAMP,
        FOREIGN KEY (client_id) REFERENCES Clients (client_id) ON DELETE CASCADE,
        FOREIGN KEY (project_id) REFERENCES Projects (project_id) ON DELETE CASCADE,
        FOREIGN KEY (product_id) REFERENCES Products (product_id) ON DELETE CASCADE,
        UNIQUE (client_id, project_id, product_id)
    )
    """)

    # Ensure serial_number column exists in ClientProjectProducts table
    cursor.execute("PRAGMA table_info(ClientProjectProducts)")
    cpp_columns_info_check = cursor.fetchall() # Use a different variable name to avoid conflict
    cpp_column_names_check = [info['name'] for info in cpp_columns_info_check]

    if 'serial_number' not in cpp_column_names_check:
        try:
            cursor.execute("ALTER TABLE ClientProjectProducts ADD COLUMN serial_number TEXT")
            print("Added 'serial_number' column to ClientProjectProducts table.")
        except sqlite3.Error as e_alter_cpp_sn:
            print(f"Error adding 'serial_number' column to ClientProjectProducts table: {e_alter_cpp_sn}")
    # The existing check for purchase_confirmed_at can remain as is.

    # Ensure purchase_confirmed_at column exists in ClientProjectProducts table
    cursor.execute("PRAGMA table_info(ClientProjectProducts)")
    cpp_columns_info = cursor.fetchall()
    cpp_column_names = [info['name'] for info in cpp_columns_info]

    if 'purchase_confirmed_at' not in cpp_column_names:
        try:
            cursor.execute("ALTER TABLE ClientProjectProducts ADD COLUMN purchase_confirmed_at TIMESTAMP")
            print("Added 'purchase_confirmed_at' column to ClientProjectProducts table.")
        except sqlite3.Error as e_alter_cpp:
            print(f"Error adding 'purchase_confirmed_at' column to ClientProjectProducts table: {e_alter_cpp}")

    # Create ScheduledEmails table (from ca.py)
    cursor.execute("""
    CREATE TABLE IF NOT EXISTS ScheduledEmails (
        scheduled_email_id INTEGER PRIMARY KEY AUTOINCREMENT,
        recipient_email TEXT NOT NULL,
        subject TEXT NOT NULL,
        body_html TEXT,
        body_text TEXT,
        scheduled_send_at TIMESTAMP NOT NULL,
        status TEXT NOT NULL DEFAULT 'pending', -- 'pending', 'sent', 'failed'
        sent_at TIMESTAMP,
        error_message TEXT,
        related_client_id TEXT,
        related_project_id TEXT,
        created_by_user_id TEXT,
        created_at TIMESTAMP DEFAULT CURRENT_TIMESTAMP,
        FOREIGN KEY (related_client_id) REFERENCES Clients (client_id) ON DELETE SET NULL,
        FOREIGN KEY (related_project_id) REFERENCES Projects (project_id) ON DELETE SET NULL,
        FOREIGN KEY (created_by_user_id) REFERENCES Users (user_id) ON DELETE SET NULL
    )
    """)

    # Create EmailReminders table (from ca.py)
    cursor.execute("""
    CREATE TABLE IF NOT EXISTS EmailReminders (
        reminder_id INTEGER PRIMARY KEY AUTOINCREMENT,
        scheduled_email_id INTEGER NOT NULL,
        reminder_type TEXT NOT NULL, -- e.g., 'before_send', 'after_send_no_reply'
        reminder_send_at TIMESTAMP NOT NULL,
        status TEXT NOT NULL DEFAULT 'pending', -- 'pending', 'sent', 'cancelled'
        created_at TIMESTAMP DEFAULT CURRENT_TIMESTAMP,
        FOREIGN KEY (scheduled_email_id) REFERENCES ScheduledEmails (scheduled_email_id) ON DELETE CASCADE
    )
    """)

    # Create ContactLists table (from ca.py)
    cursor.execute("""
    CREATE TABLE IF NOT EXISTS ContactLists (
        list_id INTEGER PRIMARY KEY AUTOINCREMENT,
        list_name TEXT NOT NULL UNIQUE,
        description TEXT,
        created_by_user_id TEXT,
        created_at TIMESTAMP DEFAULT CURRENT_TIMESTAMP,
        updated_at TIMESTAMP DEFAULT CURRENT_TIMESTAMP,
        FOREIGN KEY (created_by_user_id) REFERENCES Users (user_id) ON DELETE SET NULL
    )
    """)

    # Create ContactListMembers table (from ca.py)
    cursor.execute("""
    CREATE TABLE IF NOT EXISTS ContactListMembers (
        list_member_id INTEGER PRIMARY KEY AUTOINCREMENT,
        list_id INTEGER NOT NULL,
        contact_id INTEGER NOT NULL, -- Assuming Contacts.contact_id is INTEGER
        added_at TIMESTAMP DEFAULT CURRENT_TIMESTAMP,
        FOREIGN KEY (list_id) REFERENCES ContactLists (list_id) ON DELETE CASCADE,
        FOREIGN KEY (contact_id) REFERENCES Contacts (contact_id) ON DELETE CASCADE,
        UNIQUE (list_id, contact_id)
    )
    """)

    # Create ActivityLog table (from ca.py)
    cursor.execute("""
    CREATE TABLE IF NOT EXISTS ActivityLog (
        log_id INTEGER PRIMARY KEY AUTOINCREMENT,
        user_id TEXT,
        action_type TEXT NOT NULL,
        details TEXT,
        related_entity_type TEXT,
        related_entity_id TEXT,
        related_client_id TEXT, -- For quick filtering client-related activities
        ip_address TEXT,
        user_agent TEXT,
        created_at TIMESTAMP DEFAULT CURRENT_TIMESTAMP,
        FOREIGN KEY (user_id) REFERENCES Users (user_id) ON DELETE SET NULL,
        FOREIGN KEY (related_client_id) REFERENCES Clients (client_id) ON DELETE SET NULL
    )
    """)

    # Create TemplateCategories table (base from ca.py, pre-population logic from ca.py)
    cursor.execute("""
    CREATE TABLE IF NOT EXISTS TemplateCategories (
        category_id INTEGER PRIMARY KEY AUTOINCREMENT,
        category_name TEXT NOT NULL UNIQUE,
        description TEXT
    )
    """)
    general_category_id_for_migration = None
    try:
        cursor.execute("INSERT OR IGNORE INTO TemplateCategories (category_name, description) VALUES (?, ?)", ('General', 'General purpose templates'))
        cursor.execute("SELECT category_id FROM TemplateCategories WHERE category_name = 'General'")
        general_row = cursor.fetchone()
        if general_row: general_category_id_for_migration = general_row['category_id'] # Corrected: general_row[0] or general_row['category_id']

        cursor.execute("INSERT OR IGNORE INTO TemplateCategories (category_name, description) VALUES (?, ?)", ('Document Utilitaires', 'Modèles de documents utilitaires généraux (ex: catalogues, listes de prix)'))
        cursor.execute("INSERT OR IGNORE INTO TemplateCategories (category_name, description) VALUES (?, ?)", ('Modèles Email', 'Modèles pour les corps des emails'))
        # No commit here, part of larger transaction
    except sqlite3.Error as e_cat_init:
        print(f"Error initializing TemplateCategories: {e_cat_init}")


    # Templates table migration logic (from ca.py, seems more complete for this part)
    cursor.execute("PRAGMA table_info(Templates)")
    columns = [column['name'] for column in cursor.fetchall()]
    needs_migration = 'category' in columns and 'category_id' not in columns

    if needs_migration:
        print("Templates table needs migration (category to category_id). Starting migration process...")
        try:
            cursor.execute("ALTER TABLE Templates RENAME TO Templates_old")
            print("Renamed Templates to Templates_old.")
            cursor.execute("""
            CREATE TABLE Templates (
                template_id INTEGER PRIMARY KEY AUTOINCREMENT, template_name TEXT NOT NULL, template_type TEXT NOT NULL,
                description TEXT, base_file_name TEXT, language_code TEXT, is_default_for_type_lang BOOLEAN DEFAULT FALSE,
                category_id INTEGER, content_definition TEXT, email_subject_template TEXT, email_variables_info TEXT,
                cover_page_config_json TEXT, document_mapping_config_json TEXT, raw_template_file_data BLOB,
                version TEXT, created_at TIMESTAMP DEFAULT CURRENT_TIMESTAMP, updated_at TIMESTAMP DEFAULT CURRENT_TIMESTAMP,
                created_by_user_id TEXT,
                FOREIGN KEY (created_by_user_id) REFERENCES Users (user_id),
                FOREIGN KEY (category_id) REFERENCES TemplateCategories(category_id) ON DELETE SET NULL,
                UNIQUE (template_name, template_type, language_code, version)
            )""")
            print("Created new Templates table with category_id.")

            # Fetch column names from Templates_old to map correctly
            cursor_old_desc = conn.cursor() # Use a new cursor for safety or ensure main cursor is fine
            cursor_old_desc.execute("PRAGMA table_info(Templates_old)")
            old_column_names = [col_info['name'] for col_info in cursor_old_desc.fetchall()]

            cursor_old_data = conn.cursor()
            cursor_old_data.execute("SELECT * FROM Templates_old")
            old_templates = cursor_old_data.fetchall()


            for old_template_row in old_templates: # old_template_row is already a Row object
                old_template_dict = dict(old_template_row) # Convert Row to dict for .get()
                category_name_text = old_template_dict.get('category')
                new_cat_id = _get_or_create_category_id(cursor, category_name_text, general_category_id_for_migration)

                new_template_values = (
                    old_template_dict.get('template_id'), old_template_dict.get('template_name'),
                    old_template_dict.get('template_type'), old_template_dict.get('description'),
                    old_template_dict.get('base_file_name'), old_template_dict.get('language_code'),
                    old_template_dict.get('is_default_for_type_lang', False), new_cat_id,
                    old_template_dict.get('content_definition'), old_template_dict.get('email_subject_template'),
                    old_template_dict.get('email_variables_info'), old_template_dict.get('cover_page_config_json'),
                    old_template_dict.get('document_mapping_config_json'), old_template_dict.get('raw_template_file_data'),
                    old_template_dict.get('version'), old_template_dict.get('created_at'),
                    old_template_dict.get('updated_at'), old_template_dict.get('created_by_user_id')
                )
                insert_sql = """
                    INSERT INTO Templates (
                        template_id, template_name, template_type, description, base_file_name,
                        language_code, is_default_for_type_lang, category_id,
                        content_definition, email_subject_template, email_variables_info,
                        cover_page_config_json, document_mapping_config_json,
                        raw_template_file_data, version, created_at, updated_at, created_by_user_id
                    ) VALUES (?, ?, ?, ?, ?, ?, ?, ?, ?, ?, ?, ?, ?, ?, ?, ?, ?, ?)
                """
                cursor.execute(insert_sql, new_template_values)
            print(f"Migrated {len(old_templates)} templates to new schema.")
            cursor.execute("DROP TABLE Templates_old")
            print("Dropped Templates_old table.")
            # No commit here, part of larger transaction
            print("Templates table migration (category to category_id) completed successfully.")
        except sqlite3.Error as e:
            # Rollback might be handled at the end of initialize_database
            print(f"Error during Templates table migration (category to category_id): {e}. Changes for this migration might be rolled back.")
    else:
        cursor.execute("""
<<<<<<< HEAD
CREATE TABLE IF NOT EXISTS Templates (
    template_id INTEGER PRIMARY KEY AUTOINCREMENT,
    template_name TEXT NOT NULL,
    template_type TEXT NOT NULL,
    description TEXT,
    base_file_name TEXT,
    language_code TEXT,
    is_default_for_type_lang BOOLEAN DEFAULT FALSE,
    category_id INTEGER,
    content_definition TEXT,
    email_subject_template TEXT,
    email_variables_info TEXT,
    cover_page_config_json TEXT,
    document_mapping_config_json TEXT,
    raw_template_file_data BLOB,
    version TEXT,
    created_at TIMESTAMP DEFAULT CURRENT_TIMESTAMP,
    updated_at TIMESTAMP DEFAULT CURRENT_TIMESTAMP,
    created_by_user_id TEXT,
    client_id TEXT DEFAULT NULL,
    FOREIGN KEY (created_by_user_id) REFERENCES Users (user_id),
    FOREIGN KEY (category_id) REFERENCES TemplateCategories (category_id) ON DELETE SET NULL,
    FOREIGN KEY (client_id) REFERENCES Clients (client_id) ON DELETE SET NULL,
    UNIQUE (template_name, template_type, language_code, version)
)
""")
=======
        CREATE TABLE IF NOT EXISTS Templates (
            template_id INTEGER PRIMARY KEY AUTOINCREMENT, template_name TEXT NOT NULL, template_type TEXT NOT NULL,
            description TEXT, base_file_name TEXT, language_code TEXT, is_default_for_type_lang BOOLEAN DEFAULT FALSE,
            category_id INTEGER, content_definition TEXT, email_subject_template TEXT, email_variables_info TEXT,
            cover_page_config_json TEXT, document_mapping_config_json TEXT, raw_template_file_data BLOB,
            version TEXT, created_at TIMESTAMP DEFAULT CURRENT_TIMESTAMP, updated_at TIMESTAMP DEFAULT CURRENT_TIMESTAMP,
            created_by_user_id TEXT,
            FOREIGN KEY (created_by_user_id) REFERENCES Users (user_id),
            FOREIGN KEY (category_id) REFERENCES TemplateCategories(category_id) ON DELETE SET NULL,
            client_id TEXT DEFAULT NULL,
            FOREIGN KEY (client_id) REFERENCES Clients(client_id) ON DELETE SET NULL,
            UNIQUE (template_name, template_type, language_code, version)
        )""")
>>>>>>> 697f1570

    # Idempotently add client_id column if it doesn't exist (for existing databases)
    cursor.execute("PRAGMA table_info(Templates)")
    templates_columns = [column['name'] for column in cursor.fetchall()]
    if 'client_id' not in templates_columns:
        try:
            cursor.execute("ALTER TABLE Templates ADD COLUMN client_id TEXT DEFAULT NULL")
            # Note: Adding FOREIGN KEY constraint via ALTER TABLE is tricky in older SQLite.
            # The FK definition in CREATE TABLE handles new DBs. For existing DBs, this adds the column.
            # Full FK enforcement for old DBs might require more complex migration (recreate table).
            print("Added 'client_id' column to Templates table.")
        except sqlite3.Error as e_alter_templates:
            print(f"Error adding 'client_id' column to Templates table: {e_alter_templates}")

    # Create Tasks table (from ca.py)
    cursor.execute("""
    CREATE TABLE IF NOT EXISTS Tasks (
        task_id INTEGER PRIMARY KEY AUTOINCREMENT,
        project_id TEXT NOT NULL,
        task_name TEXT NOT NULL,
        description TEXT,
        status_id INTEGER,
        assignee_team_member_id INTEGER, -- Matches TeamMembers.team_member_id
        reporter_team_member_id INTEGER,   -- Matches TeamMembers.team_member_id
        due_date DATE,
        priority INTEGER DEFAULT 0,
        estimated_hours REAL,
        actual_hours_spent REAL,
        parent_task_id INTEGER,
        created_at TIMESTAMP DEFAULT CURRENT_TIMESTAMP,
        updated_at TIMESTAMP DEFAULT CURRENT_TIMESTAMP,
        completed_at TIMESTAMP,
        FOREIGN KEY (project_id) REFERENCES Projects (project_id) ON DELETE CASCADE,
        FOREIGN KEY (status_id) REFERENCES StatusSettings (status_id),
        FOREIGN KEY (assignee_team_member_id) REFERENCES TeamMembers (team_member_id) ON DELETE SET NULL,
        FOREIGN KEY (reporter_team_member_id) REFERENCES TeamMembers (team_member_id) ON DELETE SET NULL,
        FOREIGN KEY (parent_task_id) REFERENCES Tasks (task_id) ON DELETE SET NULL
    )
    """)

    # Create ClientDocuments table (logic from ca.py to add order_identifier if missing)
    cursor.execute("""
    CREATE TABLE IF NOT EXISTS ClientDocuments (
        document_id TEXT PRIMARY KEY, client_id TEXT NOT NULL, project_id TEXT,
        order_identifier TEXT, document_name TEXT NOT NULL, file_name_on_disk TEXT NOT NULL,
        file_path_relative TEXT NOT NULL, document_type_generated TEXT,
        source_template_id INTEGER, version_tag TEXT, notes TEXT,
        created_at TIMESTAMP DEFAULT CURRENT_TIMESTAMP, updated_at TIMESTAMP DEFAULT CURRENT_TIMESTAMP,
        created_by_user_id TEXT,
        FOREIGN KEY (client_id) REFERENCES Clients (client_id),
        FOREIGN KEY (project_id) REFERENCES Projects (project_id),
        FOREIGN KEY (source_template_id) REFERENCES Templates (template_id),
        FOREIGN KEY (created_by_user_id) REFERENCES Users (user_id)
    )""")
    cursor.execute("PRAGMA table_info(ClientDocuments)")
    columns_cd = [column['name'] for column in cursor.fetchall()]
    if 'order_identifier' not in columns_cd:
        try:
            cursor.execute("ALTER TABLE ClientDocuments ADD COLUMN order_identifier TEXT")
            print("Added 'order_identifier' column to ClientDocuments table.")
            # No commit here
        except sqlite3.Error as e:
            print(f"Error adding 'order_identifier' column to ClientDocuments: {e}")

    # Create ClientDocumentNotes table (from ca.py)
    cursor.execute("""
    CREATE TABLE IF NOT EXISTS ClientDocumentNotes (
        note_id INTEGER PRIMARY KEY AUTOINCREMENT, client_id TEXT NOT NULL,
        document_type TEXT NOT NULL, language_code TEXT NOT NULL,
        note_content TEXT NOT NULL, is_active BOOLEAN DEFAULT TRUE,
        created_at TIMESTAMP DEFAULT CURRENT_TIMESTAMP, updated_at TIMESTAMP DEFAULT CURRENT_TIMESTAMP,
        FOREIGN KEY (client_id) REFERENCES Clients (client_id) ON DELETE CASCADE,
        UNIQUE (client_id, document_type, language_code)
    )""")

    # Create SmtpConfigs table (from ca.py)
    cursor.execute("""
    CREATE TABLE IF NOT EXISTS SmtpConfigs (
        smtp_config_id INTEGER PRIMARY KEY AUTOINCREMENT, config_name TEXT NOT NULL UNIQUE,
        smtp_server TEXT NOT NULL, smtp_port INTEGER NOT NULL, username TEXT,
        password_encrypted TEXT, use_tls BOOLEAN DEFAULT TRUE, is_default BOOLEAN DEFAULT FALSE,
        sender_email_address TEXT NOT NULL, sender_display_name TEXT
    )""")

    # Create ApplicationSettings table (from ca.py)
    cursor.execute("""
    CREATE TABLE IF NOT EXISTS ApplicationSettings (
        setting_key TEXT PRIMARY KEY,
        setting_value TEXT
    )""")

    # Create KPIs table (from ca.py)
    cursor.execute("""
    CREATE TABLE IF NOT EXISTS KPIs (
        kpi_id INTEGER PRIMARY KEY AUTOINCREMENT, project_id TEXT NOT NULL, name TEXT NOT NULL,
        value REAL NOT NULL, target REAL NOT NULL, trend TEXT NOT NULL, unit TEXT NOT NULL,
        created_at TIMESTAMP DEFAULT CURRENT_TIMESTAMP, updated_at TIMESTAMP DEFAULT CURRENT_TIMESTAMP,
        FOREIGN KEY (project_id) REFERENCES Projects (project_id) ON DELETE CASCADE
    )""")

    # Create CoverPageTemplates table (from ca.py)
    cursor.execute("""
    CREATE TABLE IF NOT EXISTS CoverPageTemplates (
        template_id TEXT PRIMARY KEY, template_name TEXT NOT NULL UNIQUE, description TEXT,
        default_title TEXT, default_subtitle TEXT, default_author TEXT,
        style_config_json TEXT, is_default_template INTEGER DEFAULT 0 NOT NULL,
        created_at TIMESTAMP DEFAULT CURRENT_TIMESTAMP, updated_at TIMESTAMP DEFAULT CURRENT_TIMESTAMP,
        created_by_user_id TEXT,
        FOREIGN KEY (created_by_user_id) REFERENCES Users (user_id) ON DELETE SET NULL
    )""")

    # Create CoverPages table (from ca.py)
    cursor.execute("""
    CREATE TABLE IF NOT EXISTS CoverPages (
        cover_page_id TEXT PRIMARY KEY, cover_page_name TEXT, client_id TEXT, project_id TEXT,
        template_id TEXT, title TEXT NOT NULL, subtitle TEXT, author_text TEXT,
        institution_text TEXT, department_text TEXT, document_type_text TEXT,
        document_version TEXT, creation_date DATE, logo_name TEXT, logo_data BLOB,
        custom_style_config_json TEXT,
        created_at TIMESTAMP DEFAULT CURRENT_TIMESTAMP, updated_at TIMESTAMP DEFAULT CURRENT_TIMESTAMP,
        created_by_user_id TEXT,
        FOREIGN KEY (client_id) REFERENCES Clients (client_id) ON DELETE SET NULL,
        FOREIGN KEY (project_id) REFERENCES Projects (project_id) ON DELETE SET NULL,
        FOREIGN KEY (template_id) REFERENCES CoverPageTemplates (template_id) ON DELETE SET NULL,
        FOREIGN KEY (created_by_user_id) REFERENCES Users (user_id) ON DELETE SET NULL
    )""")

    # Create SAVTickets table (from ca.py)
    cursor.execute("""
    CREATE TABLE IF NOT EXISTS SAVTickets (
        ticket_id TEXT PRIMARY KEY, client_id TEXT NOT NULL,
        client_project_product_id INTEGER, issue_description TEXT NOT NULL,
        status_id INTEGER NOT NULL, assigned_technician_id INTEGER,
        resolution_details TEXT, opened_at TIMESTAMP DEFAULT CURRENT_TIMESTAMP,
        closed_at TIMESTAMP, created_by_user_id TEXT,
        FOREIGN KEY (client_id) REFERENCES Clients (client_id) ON DELETE CASCADE,
        FOREIGN KEY (client_project_product_id) REFERENCES ClientProjectProducts (client_project_product_id) ON DELETE SET NULL,
        FOREIGN KEY (status_id) REFERENCES StatusSettings (status_id),
        FOREIGN KEY (assigned_technician_id) REFERENCES TeamMembers (team_member_id) ON DELETE SET NULL,
        FOREIGN KEY (created_by_user_id) REFERENCES Users (user_id) ON DELETE SET NULL
    )""")

    # Create ImportantDates table (from ca.py)
    cursor.execute("""
    CREATE TABLE IF NOT EXISTS ImportantDates (
        important_date_id INTEGER PRIMARY KEY AUTOINCREMENT, date_name TEXT NOT NULL,
        date_value DATE NOT NULL, is_recurring_annually BOOLEAN DEFAULT TRUE,
        language_code TEXT, email_template_id INTEGER,
        created_at TIMESTAMP DEFAULT CURRENT_TIMESTAMP, updated_at TIMESTAMP DEFAULT CURRENT_TIMESTAMP,
        UNIQUE (date_name, date_value, language_code),
        FOREIGN KEY (email_template_id) REFERENCES Templates (template_id) ON DELETE SET NULL
    )""")

    # Create ProformaInvoices table
    cursor.execute("""
    CREATE TABLE IF NOT EXISTS proforma_invoices (
        id TEXT PRIMARY KEY,
        proforma_invoice_number TEXT UNIQUE NOT NULL,
        client_id TEXT NOT NULL,
        project_id TEXT,
        company_id TEXT NOT NULL,
        created_date TIMESTAMP DEFAULT CURRENT_TIMESTAMP NOT NULL,
        sent_date TIMESTAMP,
        status TEXT NOT NULL DEFAULT 'DRAFT',
        currency TEXT NOT NULL DEFAULT 'USD',
        subtotal_amount REAL NOT NULL DEFAULT 0.0,
        discount_amount REAL DEFAULT 0.0,
        vat_amount REAL NOT NULL DEFAULT 0.0,
        grand_total_amount REAL NOT NULL DEFAULT 0.0,
        payment_terms TEXT,
        delivery_terms TEXT,
        incoterms TEXT,
        named_place_of_delivery TEXT,
        notes TEXT,
        linked_document_id TEXT,
        generated_invoice_id TEXT,
        FOREIGN KEY (client_id) REFERENCES Clients (client_id) ON DELETE CASCADE,
        FOREIGN KEY (project_id) REFERENCES Projects (project_id) ON DELETE SET NULL,
        FOREIGN KEY (company_id) REFERENCES Companies (company_id) ON DELETE CASCADE,
        FOREIGN KEY (linked_document_id) REFERENCES ClientDocuments (document_id) ON DELETE SET NULL,
        FOREIGN KEY (generated_invoice_id) REFERENCES ClientDocuments (document_id) ON DELETE SET NULL
    )
    """)

    # Create ProformaInvoiceItems table
    cursor.execute("""
    CREATE TABLE IF NOT EXISTS proforma_invoice_items (
        id TEXT PRIMARY KEY,
        proforma_invoice_id TEXT NOT NULL,
        product_id INTEGER,
        description TEXT NOT NULL,
        quantity REAL NOT NULL,
        unit_price REAL NOT NULL,
        total_price REAL NOT NULL,
        FOREIGN KEY (proforma_invoice_id) REFERENCES proforma_invoices (id) ON DELETE CASCADE,
        FOREIGN KEY (product_id) REFERENCES Products (product_id) ON DELETE SET NULL
    )
    """)

    # Create Transporters table (from ca.py)
    cursor.execute("""
    CREATE TABLE IF NOT EXISTS Transporters (
        transporter_id TEXT PRIMARY KEY, name TEXT NOT NULL, contact_person TEXT,
        phone TEXT, email TEXT, address TEXT, service_area TEXT, notes TEXT,
        created_at TIMESTAMP DEFAULT CURRENT_TIMESTAMP, updated_at TIMESTAMP DEFAULT CURRENT_TIMESTAMP
    )""")

    # Create FreightForwarders table (from ca.py)
    cursor.execute("""
    CREATE TABLE IF NOT EXISTS FreightForwarders (
        forwarder_id TEXT PRIMARY KEY, name TEXT NOT NULL, contact_person TEXT,
        phone TEXT, email TEXT, address TEXT, services_offered TEXT, notes TEXT,
        created_at TIMESTAMP DEFAULT CURRENT_TIMESTAMP, updated_at TIMESTAMP DEFAULT CURRENT_TIMESTAMP
    )""")

    # Create Client_AssignedPersonnel table (from ca.py)
    cursor.execute("""
    CREATE TABLE IF NOT EXISTS Client_AssignedPersonnel (
        assignment_id INTEGER PRIMARY KEY AUTOINCREMENT, client_id TEXT NOT NULL,
        personnel_id INTEGER NOT NULL, role_in_project TEXT,
        assigned_at TIMESTAMP DEFAULT CURRENT_TIMESTAMP,
        FOREIGN KEY (client_id) REFERENCES Clients (client_id) ON DELETE CASCADE,
        FOREIGN KEY (personnel_id) REFERENCES CompanyPersonnel (personnel_id) ON DELETE CASCADE,
        UNIQUE (client_id, personnel_id, role_in_project)
    )""")

    # Create Client_Transporters table (logic from ca.py to add email_status if missing)
    cursor.execute("""
    CREATE TABLE IF NOT EXISTS Client_Transporters (
        client_transporter_id INTEGER PRIMARY KEY AUTOINCREMENT, client_id TEXT NOT NULL,
        transporter_id TEXT NOT NULL, transport_details TEXT, cost_estimate REAL,
        assigned_at TIMESTAMP DEFAULT CURRENT_TIMESTAMP, email_status TEXT DEFAULT 'Pending',
        FOREIGN KEY (client_id) REFERENCES Clients (client_id) ON DELETE CASCADE,
        FOREIGN KEY (transporter_id) REFERENCES Transporters (transporter_id) ON DELETE CASCADE,
        UNIQUE (client_id, transporter_id)
    )""")
    cursor.execute("PRAGMA table_info(Client_Transporters)")
    columns_ct = [column['name'] for column in cursor.fetchall()]
    if 'email_status' not in columns_ct:
        try:
            cursor.execute("ALTER TABLE Client_Transporters ADD COLUMN email_status TEXT DEFAULT 'Pending'")
            print("Added 'email_status' column to Client_Transporters table.")
            # No commit here
        except sqlite3.Error as e_ct_alter:
            print(f"Error adding 'email_status' column to Client_Transporters: {e_ct_alter}")

    # Create Client_FreightForwarders table (from ca.py)
    cursor.execute("""
    CREATE TABLE IF NOT EXISTS Client_FreightForwarders (
        client_forwarder_id INTEGER PRIMARY KEY AUTOINCREMENT, client_id TEXT NOT NULL,
        forwarder_id TEXT NOT NULL, task_description TEXT, cost_estimate REAL,
        assigned_at TIMESTAMP DEFAULT CURRENT_TIMESTAMP,
        FOREIGN KEY (client_id) REFERENCES Clients (client_id) ON DELETE CASCADE,
        FOREIGN KEY (forwarder_id) REFERENCES FreightForwarders (forwarder_id) ON DELETE CASCADE,
        UNIQUE (client_id, forwarder_id)
    )""")

    # Create Invoices table
    cursor.execute("""
    CREATE TABLE IF NOT EXISTS Invoices (
        invoice_id TEXT PRIMARY KEY,
        client_id TEXT NOT NULL,
        project_id TEXT,
        document_id TEXT,
        invoice_number TEXT NOT NULL UNIQUE,
        issue_date DATE NOT NULL,
        due_date DATE NOT NULL,
        total_amount REAL NOT NULL,
        currency TEXT NOT NULL,
        payment_status TEXT NOT NULL DEFAULT 'unpaid',
        payment_date DATE,
        payment_method TEXT,
        transaction_id TEXT,
        notes TEXT,
        created_at TIMESTAMP DEFAULT CURRENT_TIMESTAMP,
        updated_at TIMESTAMP DEFAULT CURRENT_TIMESTAMP,
        FOREIGN KEY (client_id) REFERENCES Clients (client_id) ON DELETE CASCADE,
        FOREIGN KEY (project_id) REFERENCES Projects (project_id) ON DELETE SET NULL,
        FOREIGN KEY (document_id) REFERENCES ClientDocuments (document_id) ON DELETE SET NULL
    )
    """)

    # Partner Tables (definitions from ca.py which appear to be more up-to-date or matching schema.py's newer ones)
    cursor.execute("""
        CREATE TABLE IF NOT EXISTS PartnerCategories (
            partner_category_id INTEGER PRIMARY KEY AUTOINCREMENT, category_name TEXT NOT NULL UNIQUE,
            description TEXT, created_at TEXT NOT NULL DEFAULT CURRENT_TIMESTAMP,
            updated_at TEXT NOT NULL DEFAULT CURRENT_TIMESTAMP
        )""")
    cursor.execute("""
        CREATE TABLE IF NOT EXISTS Partners (
            partner_id TEXT PRIMARY KEY, partner_name TEXT NOT NULL, partner_category_id INTEGER,
            contact_person_name TEXT, email TEXT UNIQUE, phone TEXT, address TEXT,
            website_url TEXT, services_offered TEXT, collaboration_start_date TEXT,
            status TEXT DEFAULT 'Active', notes TEXT,
            created_at TEXT NOT NULL DEFAULT CURRENT_TIMESTAMP, updated_at TEXT NOT NULL DEFAULT CURRENT_TIMESTAMP,
            FOREIGN KEY (partner_category_id) REFERENCES PartnerCategories (partner_category_id) ON DELETE SET NULL
        )""")
    cursor.execute("""
        CREATE TABLE IF NOT EXISTS PartnerContacts (
            partner_contact_id INTEGER PRIMARY KEY AUTOINCREMENT,
            partner_id TEXT NOT NULL,
            contact_id INTEGER NOT NULL,
            is_primary BOOLEAN DEFAULT FALSE,
            can_receive_documents BOOLEAN DEFAULT TRUE,
            created_at TIMESTAMP DEFAULT CURRENT_TIMESTAMP,
            updated_at TIMESTAMP DEFAULT CURRENT_TIMESTAMP,
            FOREIGN KEY (partner_id) REFERENCES Partners(partner_id) ON DELETE CASCADE,
            FOREIGN KEY (contact_id) REFERENCES Contacts(contact_id) ON DELETE CASCADE,
            UNIQUE (partner_id, contact_id)
        )""")
    cursor.execute("""
        CREATE TABLE IF NOT EXISTS PartnerCategoryLink (
            partner_id TEXT NOT NULL, partner_category_id INTEGER NOT NULL,
            PRIMARY KEY (partner_id, partner_category_id),
            FOREIGN KEY (partner_id) REFERENCES Partners(partner_id) ON DELETE CASCADE,
            FOREIGN KEY (partner_category_id) REFERENCES PartnerCategories(partner_category_id) ON DELETE CASCADE
        )""")
    cursor.execute("""
        CREATE TABLE IF NOT EXISTS PartnerDocuments (
            document_id TEXT PRIMARY KEY, partner_id TEXT NOT NULL, document_name TEXT NOT NULL,
            file_path_relative TEXT NOT NULL, document_type TEXT, description TEXT,
            created_at TIMESTAMP DEFAULT CURRENT_TIMESTAMP, updated_at TIMESTAMP DEFAULT CURRENT_TIMESTAMP,
            FOREIGN KEY (partner_id) REFERENCES Partners(partner_id) ON DELETE CASCADE
        )""")

    # MediaItems, Tags, MediaItemTags, Playlists, PlaylistItems (from ca.py, includes migration for MediaItems.category)
    # MediaItems Table
    cursor.execute("PRAGMA table_info(MediaItems)")
    mi_columns = [column['name'] for column in cursor.fetchall()]
    mi_needs_alter = 'thumbnail_path' not in mi_columns or 'metadata_json' not in mi_columns

    if not mi_needs_alter: # If table potentially exists and is up-to-date schema-wise
        cursor.execute("SELECT name FROM sqlite_master WHERE type='table' AND name='MediaItems'")
        if not cursor.fetchone(): # Table does not exist, create it fully
             mi_needs_alter = True # Mark to create

    if 'category' in mi_columns and 'thumbnail_path' in mi_columns and 'metadata_json' in mi_columns : # Already migrated and altered
        cursor.execute('''
            CREATE TABLE IF NOT EXISTS MediaItems (
                media_item_id TEXT PRIMARY KEY, title TEXT NOT NULL, description TEXT,
                item_type TEXT NOT NULL, filepath TEXT, url TEXT,
                uploader_user_id TEXT, thumbnail_path TEXT, metadata_json TEXT,
                created_at TIMESTAMP DEFAULT CURRENT_TIMESTAMP, updated_at TIMESTAMP DEFAULT CURRENT_TIMESTAMP,
                FOREIGN KEY (uploader_user_id) REFERENCES Users(user_id) ON DELETE SET NULL
            );''')
    elif 'category' in mi_columns : # Needs category migration (and potentially alter for new columns)
        print("Migrating 'category' from MediaItems to Tags system and ensuring new columns...")
        # Create Tags and MediaItemTags first if they don't exist
        cursor.execute('''CREATE TABLE IF NOT EXISTS Tags (tag_id INTEGER PRIMARY KEY AUTOINCREMENT, tag_name TEXT NOT NULL UNIQUE);''')
        cursor.execute('''CREATE TABLE IF NOT EXISTS MediaItemTags (media_item_tag_id INTEGER PRIMARY KEY AUTOINCREMENT, media_item_id TEXT NOT NULL, tag_id INTEGER NOT NULL, FOREIGN KEY (media_item_id) REFERENCES MediaItems(media_item_id) ON DELETE CASCADE, FOREIGN KEY (tag_id) REFERENCES Tags(tag_id) ON DELETE CASCADE, UNIQUE (media_item_id, tag_id));''')

        cursor.execute("SELECT media_item_id, category FROM MediaItems WHERE category IS NOT NULL AND category != ''")
        items_with_categories = cursor.fetchall()
        for item_row in items_with_categories:
            item_id, category_name = item_row['media_item_id'], item_row['category']
            cursor.execute("INSERT OR IGNORE INTO Tags (tag_name) VALUES (?)", (category_name,))
            tag_id = cursor.execute("SELECT tag_id FROM Tags WHERE tag_name = ?", (category_name,)).fetchone()['tag_id']
            if tag_id:
                cursor.execute("INSERT OR IGNORE INTO MediaItemTags (media_item_id, tag_id) VALUES (?, ?)", (item_id, tag_id))

        cursor.execute("ALTER TABLE MediaItems RENAME TO MediaItems_old_cat_mig")
        cursor.execute('''
            CREATE TABLE MediaItems (
                media_item_id TEXT PRIMARY KEY, title TEXT NOT NULL, description TEXT,
                item_type TEXT NOT NULL, filepath TEXT, url TEXT,
                uploader_user_id TEXT, thumbnail_path TEXT, metadata_json TEXT,
                created_at TIMESTAMP DEFAULT CURRENT_TIMESTAMP, updated_at TIMESTAMP DEFAULT CURRENT_TIMESTAMP,
                FOREIGN KEY (uploader_user_id) REFERENCES Users(user_id) ON DELETE SET NULL
            );''')
        # Copy data, explicitly selecting columns that exist in old and new, handling new ones
        cursor.execute('''
            INSERT INTO MediaItems (media_item_id, title, description, item_type, filepath, url, uploader_user_id, created_at, updated_at, thumbnail_path, metadata_json)
            SELECT media_item_id, title, description, item_type, filepath, url, uploader_user_id, created_at, updated_at,
                   CASE WHEN EXISTS (SELECT 1 FROM pragma_table_info('MediaItems_old_cat_mig') WHERE name='thumbnail_path') THEN thumbnail_path ELSE NULL END,
                   CASE WHEN EXISTS (SELECT 1 FROM pragma_table_info('MediaItems_old_cat_mig') WHERE name='metadata_json') THEN metadata_json ELSE NULL END
            FROM MediaItems_old_cat_mig;
        ''')
        cursor.execute("DROP TABLE MediaItems_old_cat_mig")
        print("MediaItems 'category' migration complete, table recreated.")
    elif mi_needs_alter : # Table does not exist or exists but needs new columns (no category column)
        if not mi_columns: # Table does not exist, create it
            cursor.execute('''
                CREATE TABLE MediaItems (
                    media_item_id TEXT PRIMARY KEY, title TEXT NOT NULL, description TEXT,
                    item_type TEXT NOT NULL, filepath TEXT, url TEXT,
                    uploader_user_id TEXT, thumbnail_path TEXT, metadata_json TEXT,
                    created_at TIMESTAMP DEFAULT CURRENT_TIMESTAMP, updated_at TIMESTAMP DEFAULT CURRENT_TIMESTAMP,
                    FOREIGN KEY (uploader_user_id) REFERENCES Users(user_id) ON DELETE SET NULL
                );''')
            print("Created MediaItems table with new columns.")
            # Refresh mi_columns as the table was just created
            cursor.execute("PRAGMA table_info(MediaItems)")
            updated_mi_columns_info = cursor.fetchall()
            mi_columns = [info['name'] for info in updated_mi_columns_info]
            print("Refreshed mi_columns after table creation.") # Optional: for logging

        if 'thumbnail_path' not in mi_columns :
             cursor.execute("ALTER TABLE MediaItems ADD COLUMN thumbnail_path TEXT;")
             print("Added 'thumbnail_path' column to MediaItems table.")
        if 'metadata_json' not in mi_columns:
             cursor.execute("ALTER TABLE MediaItems ADD COLUMN metadata_json TEXT;")
             print("Added 'metadata_json' column to MediaItems table.")

    cursor.execute('''CREATE TABLE IF NOT EXISTS Tags (tag_id INTEGER PRIMARY KEY AUTOINCREMENT, tag_name TEXT NOT NULL UNIQUE);''')
    cursor.execute('''CREATE TABLE IF NOT EXISTS MediaItemTags (media_item_tag_id INTEGER PRIMARY KEY AUTOINCREMENT, media_item_id TEXT NOT NULL, tag_id INTEGER NOT NULL, FOREIGN KEY (media_item_id) REFERENCES MediaItems(media_item_id) ON DELETE CASCADE, FOREIGN KEY (tag_id) REFERENCES Tags(tag_id) ON DELETE CASCADE, UNIQUE (media_item_id, tag_id));''')
    cursor.execute('''CREATE TABLE IF NOT EXISTS Playlists (playlist_id TEXT PRIMARY KEY, name TEXT NOT NULL, description TEXT, user_id TEXT, created_at TIMESTAMP DEFAULT CURRENT_TIMESTAMP, updated_at TIMESTAMP DEFAULT CURRENT_TIMESTAMP, FOREIGN KEY (user_id) REFERENCES Users(user_id) ON DELETE CASCADE);''')
    cursor.execute('''CREATE TABLE IF NOT EXISTS PlaylistItems (playlist_item_id TEXT PRIMARY KEY, playlist_id TEXT NOT NULL, media_item_id TEXT NOT NULL, added_at TIMESTAMP DEFAULT CURRENT_TIMESTAMP, FOREIGN KEY (playlist_id) REFERENCES Playlists(playlist_id) ON DELETE CASCADE, FOREIGN KEY (media_item_id) REFERENCES MediaItems(media_item_id) ON DELETE CASCADE);''')

    # ProductMediaLinks table (from schema.py)
    cursor.execute("""
        CREATE TABLE IF NOT EXISTS ProductMediaLinks (
            link_id INTEGER PRIMARY KEY AUTOINCREMENT, product_id INTEGER NOT NULL,
            media_item_id TEXT NOT NULL, display_order INTEGER DEFAULT 0, alt_text TEXT,
            created_at TIMESTAMP DEFAULT CURRENT_TIMESTAMP,
            FOREIGN KEY (product_id) REFERENCES Products (product_id) ON DELETE CASCADE,
            FOREIGN KEY (media_item_id) REFERENCES MediaItems (media_item_id) ON DELETE CASCADE,
            UNIQUE (product_id, media_item_id),
            UNIQUE (product_id, display_order)
        );
    """)

    # Google Contact Sync Tables (from schema.py)
    cursor.execute("""
        CREATE TABLE IF NOT EXISTS UserGoogleAccounts (
            user_google_account_id TEXT PRIMARY KEY, user_id TEXT NOT NULL,
            google_account_id TEXT NOT NULL UNIQUE, email TEXT NOT NULL, refresh_token TEXT,
            access_token TEXT, token_expiry TIMESTAMP, scopes TEXT,
            last_sync_initiated_at TIMESTAMP NULL, last_sync_successful_at TIMESTAMP NULL,
            created_at TIMESTAMP DEFAULT CURRENT_TIMESTAMP, updated_at TIMESTAMP DEFAULT CURRENT_TIMESTAMP,
            FOREIGN KEY (user_id) REFERENCES Users(user_id) ON DELETE CASCADE
        )""")
    cursor.execute("""
        CREATE TABLE IF NOT EXISTS ContactSyncLog (
            sync_log_id INTEGER PRIMARY KEY AUTOINCREMENT, user_google_account_id TEXT NOT NULL,
            local_contact_id TEXT NOT NULL, local_contact_type TEXT NOT NULL,
            google_contact_id TEXT NOT NULL, platform_etag TEXT NULL, google_etag TEXT NULL,
            last_sync_timestamp TIMESTAMP DEFAULT CURRENT_TIMESTAMP, sync_status TEXT NOT NULL,
            sync_direction TEXT NULL, error_message TEXT NULL,
            created_at TIMESTAMP DEFAULT CURRENT_TIMESTAMP, updated_at TIMESTAMP DEFAULT CURRENT_TIMESTAMP,
            FOREIGN KEY (user_google_account_id) REFERENCES UserGoogleAccounts(user_google_account_id) ON DELETE CASCADE,
            UNIQUE (user_google_account_id, local_contact_id, local_contact_type),
            UNIQUE (user_google_account_id, google_contact_id)
        )""")


    # --- Indexes (Consolidated from ca.py and schema.py) ---
    # Clients
    cursor.execute("CREATE INDEX IF NOT EXISTS idx_clients_status_id ON Clients(status_id)")
    cursor.execute("CREATE INDEX IF NOT EXISTS idx_clients_country_id ON Clients(country_id)")
    cursor.execute("CREATE INDEX IF NOT EXISTS idx_clients_city_id ON Clients(city_id)")
    cursor.execute("CREATE INDEX IF NOT EXISTS idx_clients_project_identifier ON Clients(project_identifier)")
    cursor.execute("CREATE INDEX IF NOT EXISTS idx_clients_company_name ON Clients(company_name)")
    cursor.execute("CREATE INDEX IF NOT EXISTS idx_clients_category ON Clients(category)")
    cursor.execute("CREATE INDEX IF NOT EXISTS idx_clients_created_by_user_id ON Clients(created_by_user_id)")
    # Projects
    cursor.execute("CREATE INDEX IF NOT EXISTS idx_projects_client_id ON Projects(client_id)")
    cursor.execute("CREATE INDEX IF NOT EXISTS idx_projects_status_id ON Projects(status_id)")
    cursor.execute("CREATE INDEX IF NOT EXISTS idx_projects_manager_team_member_id ON Projects(manager_team_member_id)")
    cursor.execute("CREATE INDEX IF NOT EXISTS idx_projects_priority ON Projects(priority)")
    cursor.execute("CREATE INDEX IF NOT EXISTS idx_projects_deadline_date ON Projects(deadline_date)")
    # Tasks
    cursor.execute("CREATE INDEX IF NOT EXISTS idx_tasks_project_id ON Tasks(project_id)")
    cursor.execute("CREATE INDEX IF NOT EXISTS idx_tasks_status_id ON Tasks(status_id)")
    cursor.execute("CREATE INDEX IF NOT EXISTS idx_tasks_assignee_team_member_id ON Tasks(assignee_team_member_id)")
    cursor.execute("CREATE INDEX IF NOT EXISTS idx_tasks_reporter_team_member_id ON Tasks(reporter_team_member_id)")
    cursor.execute("CREATE INDEX IF NOT EXISTS idx_tasks_due_date ON Tasks(due_date)")
    cursor.execute("CREATE INDEX IF NOT EXISTS idx_tasks_priority ON Tasks(priority)")
    cursor.execute("CREATE INDEX IF NOT EXISTS idx_tasks_parent_task_id ON Tasks(parent_task_id)")
    # Templates
    cursor.execute("CREATE INDEX IF NOT EXISTS idx_templates_template_type ON Templates(template_type)")
    cursor.execute("CREATE INDEX IF NOT EXISTS idx_templates_language_code ON Templates(language_code)")
    cursor.execute("CREATE INDEX IF NOT EXISTS idx_templates_category_id ON Templates(category_id)")
    cursor.execute("CREATE INDEX IF NOT EXISTS idx_templates_is_default_for_type_lang ON Templates(is_default_for_type_lang)")
    cursor.execute("CREATE INDEX IF NOT EXISTS idx_templates_client_id ON Templates(client_id)") # Index for the new column
    # ClientDocuments
    cursor.execute("CREATE INDEX IF NOT EXISTS idx_clientdocuments_client_id ON ClientDocuments(client_id)")
    cursor.execute("CREATE INDEX IF NOT EXISTS idx_clientdocuments_project_id ON ClientDocuments(project_id)")
    cursor.execute("CREATE INDEX IF NOT EXISTS idx_clientdocuments_document_type_generated ON ClientDocuments(document_type_generated)")
    cursor.execute("CREATE INDEX IF NOT EXISTS idx_clientdocuments_source_template_id ON ClientDocuments(source_template_id)")
    cursor.execute("CREATE INDEX IF NOT EXISTS idx_clientdocuments_order_identifier ON ClientDocuments(order_identifier)")
    # Invoices
    cursor.execute("CREATE INDEX IF NOT EXISTS idx_invoices_client_id ON Invoices(client_id)")
    cursor.execute("CREATE INDEX IF NOT EXISTS idx_invoices_project_id ON Invoices(project_id)")
    cursor.execute("CREATE INDEX IF NOT EXISTS idx_invoices_document_id ON Invoices(document_id)")
    cursor.execute("CREATE INDEX IF NOT EXISTS idx_invoices_payment_status ON Invoices(payment_status)")
    cursor.execute("CREATE INDEX IF NOT EXISTS idx_invoices_invoice_number ON Invoices(invoice_number)")
    # TeamMembers
    cursor.execute("CREATE INDEX IF NOT EXISTS idx_teammembers_user_id ON TeamMembers(user_id)")
    cursor.execute("CREATE INDEX IF NOT EXISTS idx_teammembers_is_active ON TeamMembers(is_active)")
    cursor.execute("CREATE INDEX IF NOT EXISTS idx_teammembers_department ON TeamMembers(department)")
    # Contacts
    cursor.execute("CREATE INDEX IF NOT EXISTS idx_contacts_company_name ON Contacts(company_name)")
    # ClientContacts
    cursor.execute("CREATE INDEX IF NOT EXISTS idx_clientcontacts_contact_id ON ClientContacts(contact_id)")
    # Products
    cursor.execute("CREATE INDEX IF NOT EXISTS idx_products_category ON Products(category)")
    cursor.execute("CREATE INDEX IF NOT EXISTS idx_products_is_active ON Products(is_active)")
    # ProductEquivalencies
    cursor.execute("CREATE INDEX IF NOT EXISTS idx_productequivalencies_product_id_b ON ProductEquivalencies(product_id_b)")
    # ClientProjectProducts
    cursor.execute("CREATE INDEX IF NOT EXISTS idx_clientprojectproducts_product_id ON ClientProjectProducts(product_id)")
    cursor.execute("CREATE INDEX IF NOT EXISTS idx_clientprojectproducts_client_project ON ClientProjectProducts(client_id, project_id)")
    # ActivityLog
    cursor.execute("CREATE INDEX IF NOT EXISTS idx_activitylog_user_id ON ActivityLog(user_id)")
    cursor.execute("CREATE INDEX IF NOT EXISTS idx_activitylog_created_at ON ActivityLog(created_at)")
    cursor.execute("CREATE INDEX IF NOT EXISTS idx_activitylog_action_type ON ActivityLog(action_type)")
    cursor.execute("CREATE INDEX IF NOT EXISTS idx_activitylog_related_entity ON ActivityLog(related_entity_type, related_entity_id)")
    # ScheduledEmails
    cursor.execute("CREATE INDEX IF NOT EXISTS idx_scheduledemails_status_time ON ScheduledEmails(status, scheduled_send_at)")
    cursor.execute("CREATE INDEX IF NOT EXISTS idx_scheduledemails_related_client_id ON ScheduledEmails(related_client_id)")
    cursor.execute("CREATE INDEX IF NOT EXISTS idx_scheduledemails_related_project_id ON ScheduledEmails(related_project_id)")
    # StatusSettings
    cursor.execute("CREATE INDEX IF NOT EXISTS idx_statussettings_type ON StatusSettings(status_type)")
    # SAVTickets
    cursor.execute("CREATE INDEX IF NOT EXISTS idx_savtickets_client_id ON SAVTickets(client_id)")
    cursor.execute("CREATE INDEX IF NOT EXISTS idx_savtickets_status_id ON SAVTickets(status_id)")
    cursor.execute("CREATE INDEX IF NOT EXISTS idx_savtickets_assigned_technician_id ON SAVTickets(assigned_technician_id)")
    # ImportantDates
    cursor.execute("CREATE INDEX IF NOT EXISTS idx_importantdates_date_value ON ImportantDates(date_value)")
    # Transporters
    cursor.execute("CREATE INDEX IF NOT EXISTS idx_transporters_name ON Transporters(name)")
    cursor.execute("CREATE INDEX IF NOT EXISTS idx_transporters_service_area ON Transporters(service_area)")
    # FreightForwarders
    cursor.execute("CREATE INDEX IF NOT EXISTS idx_freightforwarders_name ON FreightForwarders(name)")
    # Client_AssignedPersonnel
    cursor.execute("CREATE INDEX IF NOT EXISTS idx_clientassignedpersonnel_client_id ON Client_AssignedPersonnel(client_id)")
    cursor.execute("CREATE INDEX IF NOT EXISTS idx_clientassignedpersonnel_personnel_id ON Client_AssignedPersonnel(personnel_id)")
    cursor.execute("CREATE INDEX IF NOT EXISTS idx_clientassignedpersonnel_role ON Client_AssignedPersonnel(role_in_project)")
    # Client_Transporters
    cursor.execute("CREATE INDEX IF NOT EXISTS idx_clienttransporters_client_id ON Client_Transporters(client_id)")
    cursor.execute("CREATE INDEX IF NOT EXISTS idx_clienttransporters_transporter_id ON Client_Transporters(transporter_id)")
    # Client_FreightForwarders
    cursor.execute("CREATE INDEX IF NOT EXISTS idx_clientfreightforwarders_client_id ON Client_FreightForwarders(client_id)")
    cursor.execute("CREATE INDEX IF NOT EXISTS idx_clientfreightforwarders_forwarder_id ON Client_FreightForwarders(forwarder_id)")
    # CompanyPersonnelContacts
    cursor.execute("CREATE INDEX IF NOT EXISTS idx_companypersonnelcontacts_personnel_id ON CompanyPersonnelContacts(personnel_id)")
    cursor.execute("CREATE INDEX IF NOT EXISTS idx_companypersonnelcontacts_contact_id ON CompanyPersonnelContacts(contact_id)")
    # Partner Tables
    cursor.execute("CREATE INDEX IF NOT EXISTS idx_partners_email ON Partners(email)")
    cursor.execute("CREATE INDEX IF NOT EXISTS idx_partnercontacts_partner_id ON PartnerContacts(partner_id)")
    cursor.execute("CREATE INDEX IF NOT EXISTS idx_partnercategorylink_partner_category_id ON PartnerCategoryLink(partner_category_id)")
    cursor.execute("CREATE INDEX IF NOT EXISTS idx_partnerdocuments_partner_id ON PartnerDocuments(partner_id)")
    cursor.execute("CREATE INDEX IF NOT EXISTS idx_partnercategories_category_name ON PartnerCategories(category_name)")
    # MediaItems, Tags, etc.
    cursor.execute('''CREATE INDEX IF NOT EXISTS idx_mediaitems_item_type ON MediaItems(item_type);''')
    cursor.execute('''CREATE INDEX IF NOT EXISTS idx_mediaitems_uploader_user_id ON MediaItems(uploader_user_id);''')
    cursor.execute('''CREATE INDEX IF NOT EXISTS idx_mediaitems_created_at ON MediaItems(created_at);''')
    cursor.execute('''CREATE INDEX IF NOT EXISTS idx_tags_tag_name ON Tags(tag_name);''')
    cursor.execute('''CREATE INDEX IF NOT EXISTS idx_mediaitemtags_media_item_id ON MediaItemTags(media_item_id);''')
    cursor.execute('''CREATE INDEX IF NOT EXISTS idx_mediaitemtags_tag_id ON MediaItemTags(tag_id);''')
    cursor.execute('''CREATE INDEX IF NOT EXISTS idx_playlists_user_id ON Playlists(user_id);''')
    cursor.execute('''CREATE INDEX IF NOT EXISTS idx_playlistitems_playlist_id ON PlaylistItems(playlist_id);''')
    cursor.execute('''CREATE INDEX IF NOT EXISTS idx_playlistitems_media_item_id ON PlaylistItems(media_item_id);''')
    # ProductMediaLinks
    cursor.execute("CREATE INDEX IF NOT EXISTS idx_productmedialinks_product_id ON ProductMediaLinks(product_id)")
    cursor.execute("CREATE INDEX IF NOT EXISTS idx_productmedialinks_media_item_id ON ProductMediaLinks(media_item_id)")

    # ProformaInvoices
    cursor.execute("CREATE INDEX IF NOT EXISTS idx_proforma_invoices_proforma_invoice_number ON proforma_invoices(proforma_invoice_number)")
    cursor.execute("CREATE INDEX IF NOT EXISTS idx_proforma_invoices_client_id ON proforma_invoices(client_id)")
    cursor.execute("CREATE INDEX IF NOT EXISTS idx_proforma_invoices_project_id ON proforma_invoices(project_id)")
    cursor.execute("CREATE INDEX IF NOT EXISTS idx_proforma_invoices_company_id ON proforma_invoices(company_id)")
    cursor.execute("CREATE INDEX IF NOT EXISTS idx_proforma_invoices_status ON proforma_invoices(status)")
    cursor.execute("CREATE INDEX IF NOT EXISTS idx_proforma_invoices_created_date ON proforma_invoices(created_date)")

    # ProformaInvoiceItems
    cursor.execute("CREATE INDEX IF NOT EXISTS idx_proforma_invoice_items_proforma_invoice_id ON proforma_invoice_items(proforma_invoice_id)")
    cursor.execute("CREATE INDEX IF NOT EXISTS idx_proforma_invoice_items_product_id ON proforma_invoice_items(product_id)")

    # Google Contact Sync Tables
    cursor.execute("CREATE INDEX IF NOT EXISTS idx_usergoogleaccounts_user_id ON UserGoogleAccounts(user_id)")
    cursor.execute("CREATE INDEX IF NOT EXISTS idx_usergoogleaccounts_email ON UserGoogleAccounts(email)")
    cursor.execute("CREATE INDEX IF NOT EXISTS idx_contactsynclog_user_google_account_id ON ContactSyncLog(user_google_account_id)")
    cursor.execute("CREATE INDEX IF NOT EXISTS idx_contactsynclog_local_contact ON ContactSyncLog(local_contact_id, local_contact_type)")
    cursor.execute("CREATE INDEX IF NOT EXISTS idx_contactsynclog_google_contact_id ON ContactSyncLog(google_contact_id)")

    # --- Seed Data (from db/schema.py, ensuring use of db_config) ---
    try:
        print("DEBUG_INIT_DB: Starting data seeding phase.")

        # User Seeding (Admin user)
        print("DEBUG_INIT_DB: Checking/Seeding Users...")
        cursor.execute("SELECT COUNT(*) FROM Users")
        if cursor.fetchone()['COUNT(*)'] == 0: # Use dict access due to row_factory
            admin_uid = str(uuid.uuid4())
            # Generate salt and hash for default admin - direct SQL insertion for bootstrap
            admin_salt = os.urandom(16).hex()
            admin_password_bytes = config.DEFAULT_ADMIN_PASSWORD.encode('utf-8')
            admin_salt_bytes = bytes.fromhex(admin_salt)
            admin_pass_hash = hashlib.sha256(admin_salt_bytes + admin_password_bytes).hexdigest()

            cursor.execute("""
                INSERT OR IGNORE INTO Users
                    (user_id, username, password_hash, salt, full_name, email, role, is_deleted, deleted_at)
                VALUES (?, ?, ?, ?, ?, ?, ?, ?, ?)
            """, (admin_uid, config.DEFAULT_ADMIN_USERNAME, admin_pass_hash, admin_salt,
                  'Default Admin', f'{config.DEFAULT_ADMIN_USERNAME}@example.com', SUPER_ADMIN, 0, None))
            print(f"Admin user '{config.DEFAULT_ADMIN_USERNAME}' seeded with salt and hash.")
            print("DEBUG_INIT_DB: Admin user potentially seeded.")
        print("DEBUG_INIT_DB: User seeding check complete.")

        # Application Settings Seeding
        print("DEBUG_INIT_DB: Seeding Application Settings...")
        # Using the imported set_setting CRUD function, passing the connection
        set_setting('initial_data_seeded_version', '1.3_consolidated_schema', conn=conn) # Pass conn
        set_setting('default_app_language', 'en', conn=conn) # Pass conn
        print("DEBUG_INIT_DB: Application settings seeded.")

        # Populate Default Cover Page Templates
        print("DEBUG_INIT_DB: Populating Default Cover Page Templates...")
        _populate_default_cover_page_templates(conn_passed=conn) # Uses CRUDs internally
        print("DEBUG_INIT_DB: Default Cover Page Templates population attempt finished.")

        conn.commit() # Commit all schema changes and seeding
        print("DEBUG_INIT_DB: Data seeding phase committed successfully.")
        print("Database schema initialized and initial data seeded successfully.")
    except Exception as e_seed:
        print(f"DEBUG_INIT_DB: Error during data seeding: {e_seed}") # Existing error print
        conn.rollback() # Rollback in case of error during seeding
        print("DEBUG_INIT_DB: Rollback due to seeding error.")
    finally:
        conn.close()

if __name__ == '__main__':
    print(f"Running init_schema.py directly. Using database path: {config.DATABASE_PATH}")
    initialize_database()
    print("Schema initialization complete (called from init_schema.py __main__).")<|MERGE_RESOLUTION|>--- conflicted
+++ resolved
@@ -797,7 +797,6 @@
             print(f"Error during Templates table migration (category to category_id): {e}. Changes for this migration might be rolled back.")
     else:
         cursor.execute("""
-<<<<<<< HEAD
 CREATE TABLE IF NOT EXISTS Templates (
     template_id INTEGER PRIMARY KEY AUTOINCREMENT,
     template_name TEXT NOT NULL,
@@ -824,21 +823,7 @@
     UNIQUE (template_name, template_type, language_code, version)
 )
 """)
-=======
-        CREATE TABLE IF NOT EXISTS Templates (
-            template_id INTEGER PRIMARY KEY AUTOINCREMENT, template_name TEXT NOT NULL, template_type TEXT NOT NULL,
-            description TEXT, base_file_name TEXT, language_code TEXT, is_default_for_type_lang BOOLEAN DEFAULT FALSE,
-            category_id INTEGER, content_definition TEXT, email_subject_template TEXT, email_variables_info TEXT,
-            cover_page_config_json TEXT, document_mapping_config_json TEXT, raw_template_file_data BLOB,
-            version TEXT, created_at TIMESTAMP DEFAULT CURRENT_TIMESTAMP, updated_at TIMESTAMP DEFAULT CURRENT_TIMESTAMP,
-            created_by_user_id TEXT,
-            FOREIGN KEY (created_by_user_id) REFERENCES Users (user_id),
-            FOREIGN KEY (category_id) REFERENCES TemplateCategories(category_id) ON DELETE SET NULL,
-            client_id TEXT DEFAULT NULL,
-            FOREIGN KEY (client_id) REFERENCES Clients(client_id) ON DELETE SET NULL,
-            UNIQUE (template_name, template_type, language_code, version)
-        )""")
->>>>>>> 697f1570
+
 
     # Idempotently add client_id column if it doesn't exist (for existing databases)
     cursor.execute("PRAGMA table_info(Templates)")
