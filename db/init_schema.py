--- conflicted
+++ resolved
@@ -1417,8 +1417,7 @@
     cursor.execute("CREATE INDEX IF NOT EXISTS idx_productmedialinks_product_id ON ProductMediaLinks(product_id)")
     cursor.execute("CREATE INDEX IF NOT EXISTS idx_productmedialinks_media_item_id ON ProductMediaLinks(media_item_id)")
 
-<<<<<<< HEAD
-=======
+
     # ItemLocations
     cursor.execute("CREATE INDEX IF NOT EXISTS idx_itemlocations_parent_id ON ItemLocations(parent_location_id)")
     cursor.execute("CREATE INDEX IF NOT EXISTS idx_itemlocations_type ON ItemLocations(location_type)")
@@ -1435,7 +1434,6 @@
     cursor.execute("CREATE INDEX IF NOT EXISTS idx_productstoragelocations_product_id ON ProductStorageLocations(product_id)")
     cursor.execute("CREATE INDEX IF NOT EXISTS idx_productstoragelocations_location_id ON ProductStorageLocations(location_id)")
 
->>>>>>> aa5cf78e
     # CompanyAssets Table
     cursor.execute("""
     CREATE TABLE IF NOT EXISTS CompanyAssets (
@@ -1489,7 +1487,6 @@
     )
     """)
 
-<<<<<<< HEAD
     # ReportConfigurations Table
     cursor.execute("""
     CREATE TABLE IF NOT EXISTS ReportConfigurations (
@@ -1534,8 +1531,7 @@
     )
     """)
 
-=======
->>>>>>> aa5cf78e
+
     # ProformaInvoices
     cursor.execute("CREATE INDEX IF NOT EXISTS idx_proforma_invoices_proforma_invoice_number ON proforma_invoices(proforma_invoice_number)")
     cursor.execute("CREATE INDEX IF NOT EXISTS idx_proforma_invoices_client_id ON proforma_invoices(client_id)")
