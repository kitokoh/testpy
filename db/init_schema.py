--- conflicted
+++ resolved
@@ -1409,7 +1409,6 @@
     cursor.execute("CREATE INDEX IF NOT EXISTS idx_itemlocations_parent_id ON ItemLocations(parent_location_id)")
     cursor.execute("CREATE INDEX IF NOT EXISTS idx_itemlocations_type ON ItemLocations(location_type)")
 
-<<<<<<< HEAD
     # Indexes for InternalStockItems
     cursor.execute("CREATE INDEX IF NOT EXISTS idx_internalstockitems_item_name ON InternalStockItems(item_name)")
     cursor.execute("CREATE INDEX IF NOT EXISTS idx_internalstockitems_item_code ON InternalStockItems(item_code)")
@@ -1418,7 +1417,6 @@
     # ItemStorageLocations (formerly ProductStorageLocations)
     cursor.execute("CREATE INDEX IF NOT EXISTS idx_itemstoragelocations_item_id ON ItemStorageLocations(item_id)") # Renamed from product_id
     cursor.execute("CREATE INDEX IF NOT EXISTS idx_itemstoragelocations_location_id ON ItemStorageLocations(location_id)")
-=======
     # ProductStorageLocations
     cursor.execute("CREATE INDEX IF NOT EXISTS idx_productstoragelocations_product_id ON ProductStorageLocations(product_id)")
     cursor.execute("CREATE INDEX IF NOT EXISTS idx_productstoragelocations_location_id ON ProductStorageLocations(location_id)")
@@ -1475,7 +1473,6 @@
         UNIQUE (asset_id, display_order)
     )
     """)
->>>>>>> 036c43f8
 
     # ProformaInvoices
     cursor.execute("CREATE INDEX IF NOT EXISTS idx_proforma_invoices_proforma_invoice_number ON proforma_invoices(proforma_invoice_number)")
