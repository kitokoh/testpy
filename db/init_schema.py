import sqlite3
import os
import json
from datetime import datetime
import uuid
import hashlib
import sys # Ensure sys is imported for path manipulation

# Get the project root directory
# This allows importing config.py from the root
project_root = os.path.dirname(os.path.dirname(os.path.abspath(__file__)))
if project_root not in sys.path:
    sys.path.insert(0, project_root)

try:
    import config
except ImportError:
    print("CRITICAL: config.py not found at project root by db/init_schema.py. Using fallback configurations.")
    class config_fallback:
        DATABASE_PATH = os.path.join(project_root, "app_data_fallback_init.db")
        DEFAULT_ADMIN_USERNAME = "admin_fallback_init"
        DEFAULT_ADMIN_PASSWORD = "password_fallback_init"
        # Add other necessary fallbacks if init_schema.py uses them directly
        # For example, APP_ROOT_DIR if it were used directly for paths here.
    config = config_fallback

from auth.roles import SUPER_ADMIN

# Import CRUD functions (taken from db/schema.py, paths adjusted for db/init_schema.py)
from .cruds.users_crud import get_user_by_username
from .cruds.locations_crud import get_country_by_name, get_city_by_name_and_country_id
from .cruds.status_settings_crud import get_status_setting_by_name
from .cruds.application_settings_crud import set_setting
# add_default_template_if_not_exists is not directly used by initialize_database, but good to keep if other parts of schema setup might use it.
# from .cruds.templates_crud import add_default_template_if_not_exists
from .cruds.cover_page_templates_crud import add_cover_page_template, get_cover_page_template_by_name
from .cruds.template_categories_crud import add_template_category # Used by _get_or_create_category_id if category doesn't exist.

# Helper function from db/schema.py (also present in db/ca.py, schema.py version is more complete)
def _get_or_create_category_id(cursor: sqlite3.Cursor, category_name: str, default_category_id: int | None) -> int | None:
    if not category_name: return default_category_id
    try:
        # Ensure row_factory is respected by the cursor passed in, or adjust access (e.g., row[0] vs row['category_id'])
        cursor.execute("SELECT category_id FROM TemplateCategories WHERE category_name = ?", (category_name,))
        row = cursor.fetchone()
        if row:
            # Assuming the connection this cursor belongs to has sqlite3.Row as row_factory
            return row['category_id']
        else:
            # Use the imported add_template_category CRUD function if available and appropriate,
            # or direct insert if this helper is meant to be self-contained for bootstrap.
            # For now, direct insert as per original schema.py:
            cursor.execute("INSERT INTO TemplateCategories (category_name, description) VALUES (?, ?)",
                           (category_name, f"{category_name} (auto-created during schema init)"))
            # conn.commit() # Should not commit here; part of larger transaction
            return cursor.lastrowid
    except sqlite3.Error as e:
        print(f"Error in _get_or_create_category_id for '{category_name}': {e}")
        return default_category_id

# Cover page templates data and population function (from db/schema.py)
DEFAULT_COVER_PAGE_TEMPLATES = [
    {'template_name': 'Standard Report Cover', 'description': 'A standard cover page for general reports.', 'default_title': 'Report Title', 'default_subtitle': 'Company Subdivision', 'default_author': 'Automated Report Generator', 'style_config_json': {'font': 'Helvetica', 'primary_color': '#2a2a2a', 'secondary_color': '#5cb85c'}, 'is_default_template': 1},
    {'template_name': 'Financial Statement Cover', 'description': 'Cover page for official financial statements.', 'default_title': 'Financial Statement', 'default_subtitle': 'Fiscal Year Ending YYYY', 'default_author': 'Finance Department', 'style_config_json': {'font': 'Times New Roman', 'primary_color': '#003366', 'secondary_color': '#e0a800'}, 'is_default_template': 1},
    {'template_name': 'Creative Project Brief', 'description': 'A vibrant cover for creative project briefs and proposals.', 'default_title': 'Creative Brief: [Project Name]', 'default_subtitle': 'Client: [Client Name]', 'default_author': 'Creative Team', 'style_config_json': {'font': 'Montserrat', 'primary_color': '#ff6347', 'secondary_color': '#4682b4', 'layout_hint': 'two-column'}, 'is_default_template': 1},
    {'template_name': 'Technical Document Cover', 'description': 'A clean and formal cover for technical documentation.', 'default_title': 'Technical Specification Document', 'default_subtitle': 'Version [VersionNumber]', 'default_author': 'Engineering Team', 'style_config_json': {'font': 'Roboto', 'primary_color': '#191970', 'secondary_color': '#cccccc'}, 'is_default_template': 1}
]

def _populate_default_cover_page_templates(conn_passed):
    print("Populating default cover page templates...")
    for template_def in DEFAULT_COVER_PAGE_TEMPLATES:
        # Use the imported CRUD function
        existing_template = get_cover_page_template_by_name(template_def['template_name'], conn=conn_passed)
        if existing_template:
            print(f"Default template '{template_def['template_name']}' already exists. Skipping.")
        else:
            # Ensure style_config_json is passed as a JSON string if it's a dict
            template_def_for_add = template_def.copy() # Avoid modifying original dict
            if isinstance(template_def_for_add.get('style_config_json'), dict):
                template_def_for_add['style_config_json'] = json.dumps(template_def_for_add['style_config_json'])

            # Use the imported CRUD function
            new_id = add_cover_page_template(template_def_for_add, conn=conn_passed)
            if new_id:
                print(f"Added default cover page template: '{template_def['template_name']}' with ID: {new_id}")
            else:
                print(f"Failed to add default cover page template: '{template_def['template_name']}'")
    print("Default cover page templates population attempt finished.")


def initialize_database():
    """
    Initializes the database by creating tables if they don't already exist.
    Combines schema from db/ca.py and db/schema.py.
    """
    # Use DATABASE_PATH from config (imported at the top)
    conn = sqlite3.connect(config.DATABASE_PATH)
    conn.row_factory = sqlite3.Row # Essential for accessing columns by name
    cursor = conn.cursor()

    # Create Users table (base from ca.py)
    cursor.execute("""
    CREATE TABLE IF NOT EXISTS Users (
        user_id TEXT PRIMARY KEY,
        username TEXT NOT NULL UNIQUE,
        password_hash TEXT NOT NULL,
        salt TEXT NOT NULL, -- Added for password salting
        full_name TEXT,
        email TEXT NOT NULL UNIQUE,
        role TEXT NOT NULL, -- e.g., 'admin', 'manager', 'member'
        is_active BOOLEAN DEFAULT TRUE,
        is_deleted INTEGER DEFAULT 0, -- Added for soft delete
        deleted_at TEXT, -- Added for soft delete
        created_at TIMESTAMP DEFAULT CURRENT_TIMESTAMP,
        updated_at TIMESTAMP DEFAULT CURRENT_TIMESTAMP,
        last_login_at TIMESTAMP
    )
    """)

    # Ensure salt, is_deleted, and deleted_at columns exist in Users table
    cursor.execute("PRAGMA table_info(Users)")
    users_columns_info = cursor.fetchall()
    users_column_names = [info['name'] for info in users_columns_info]

    if 'salt' not in users_column_names:
        try:
            # Using a temporary default for NOT NULL. Real salting should occur on user creation/update.
            cursor.execute("ALTER TABLE Users ADD COLUMN salt TEXT NOT NULL DEFAULT 'tempsalt'")
            print("Added 'salt' column to Users table with a temporary default.")
        except sqlite3.Error as e_alter_salt:
            print(f"Error adding 'salt' column to Users table: {e_alter_salt}")

    if 'is_deleted' not in users_column_names:
        try:
            cursor.execute("ALTER TABLE Users ADD COLUMN is_deleted INTEGER DEFAULT 0")
            print("Added 'is_deleted' column to Users table.")
        except sqlite3.Error as e_alter_is_deleted:
            print(f"Error adding 'is_deleted' column to Users table: {e_alter_is_deleted}")

    if 'deleted_at' not in users_column_names:
        try:
            cursor.execute("ALTER TABLE Users ADD COLUMN deleted_at TEXT")
            print("Added 'deleted_at' column to Users table.")
        except sqlite3.Error as e_alter_deleted_at:
            print(f"Error adding 'deleted_at' column to Users table: {e_alter_deleted_at}")

    # Create Companies table (base from ca.py)
    cursor.execute("""
    CREATE TABLE IF NOT EXISTS Companies (
        company_id TEXT PRIMARY KEY,
        company_name TEXT NOT NULL,
        address TEXT,
        payment_info TEXT,
        logo_path TEXT,
        other_info TEXT,
        is_default BOOLEAN DEFAULT FALSE,
        created_at TIMESTAMP DEFAULT CURRENT_TIMESTAMP,
        updated_at TIMESTAMP DEFAULT CURRENT_TIMESTAMP
    )
    """)

    # Create CompanyPersonnel table (base from ca.py)
    cursor.execute("""
    CREATE TABLE IF NOT EXISTS CompanyPersonnel (
        personnel_id INTEGER PRIMARY KEY AUTOINCREMENT,
        company_id TEXT NOT NULL,
        name TEXT NOT NULL,
        role TEXT NOT NULL, -- e.g., "seller", "technical_manager"
        phone TEXT,
        email TEXT,
        created_at TIMESTAMP DEFAULT CURRENT_TIMESTAMP,
        FOREIGN KEY (company_id) REFERENCES Companies (company_id) ON DELETE CASCADE
    )
    """)

    # Create CompanyPersonnelContacts table
    cursor.execute("""
    CREATE TABLE IF NOT EXISTS CompanyPersonnelContacts (
        company_personnel_contact_id INTEGER PRIMARY KEY AUTOINCREMENT,
        personnel_id INTEGER NOT NULL,
        contact_id INTEGER NOT NULL,
        is_primary BOOLEAN DEFAULT FALSE,
        can_receive_documents BOOLEAN DEFAULT TRUE,
        created_at TIMESTAMP DEFAULT CURRENT_TIMESTAMP,
        updated_at TIMESTAMP DEFAULT CURRENT_TIMESTAMP,
        FOREIGN KEY (personnel_id) REFERENCES CompanyPersonnel(personnel_id) ON DELETE CASCADE,
        FOREIGN KEY (contact_id) REFERENCES Contacts(contact_id) ON DELETE CASCADE,
        UNIQUE (personnel_id, contact_id)
    )
    """)

    # Create TeamMembers table (base from ca.py)
    cursor.execute("""
    CREATE TABLE IF NOT EXISTS TeamMembers (
        team_member_id INTEGER PRIMARY KEY AUTOINCREMENT,
        user_id TEXT UNIQUE,
        full_name TEXT NOT NULL,
        email TEXT NOT NULL UNIQUE,
        role_or_title TEXT,
        department TEXT,
        phone_number TEXT,
        profile_picture_url TEXT,
        is_active BOOLEAN DEFAULT TRUE,
        notes TEXT,
        hire_date TEXT,
        performance INTEGER DEFAULT 0,
        skills TEXT,
        created_at TIMESTAMP DEFAULT CURRENT_TIMESTAMP,
        updated_at TIMESTAMP DEFAULT CURRENT_TIMESTAMP,
        FOREIGN KEY (user_id) REFERENCES Users (user_id) ON DELETE SET NULL
    )
    """)

    # Create Countries table (base from ca.py)
    cursor.execute("""
    CREATE TABLE IF NOT EXISTS Countries (
        country_id INTEGER PRIMARY KEY AUTOINCREMENT,
        country_name TEXT NOT NULL UNIQUE,
        created_at TIMESTAMP DEFAULT CURRENT_TIMESTAMP,
        updated_at TIMESTAMP DEFAULT CURRENT_TIMESTAMP
    )
    """)

    # Ensure created_at and updated_at columns exist in Countries
    cursor.execute("PRAGMA table_info(Countries)")
    countries_columns_info = cursor.fetchall()
    countries_column_names = [info['name'] for info in countries_columns_info]
    if 'created_at' not in countries_column_names:
        try:
            cursor.execute("ALTER TABLE Countries ADD COLUMN created_at TIMESTAMP")

            print("Added 'created_at' column to Countries table.")
        except sqlite3.Error as e_alter:
            print(f"Error adding 'created_at' to Countries: {e_alter}")
    if 'updated_at' not in countries_column_names:
        try:
            cursor.execute("ALTER TABLE Countries ADD COLUMN updated_at TIMESTAMP")

            print("Added 'updated_at' column to Countries table.")
        except sqlite3.Error as e_alter:
            print(f"Error adding 'updated_at' to Countries: {e_alter}")

    # Create Cities table (base from ca.py)
    cursor.execute("""
    CREATE TABLE IF NOT EXISTS Cities (
        city_id INTEGER PRIMARY KEY AUTOINCREMENT,
        country_id INTEGER NOT NULL,
        city_name TEXT NOT NULL,
        created_at TIMESTAMP DEFAULT CURRENT_TIMESTAMP,
        updated_at TIMESTAMP DEFAULT CURRENT_TIMESTAMP,
        FOREIGN KEY (country_id) REFERENCES Countries (country_id)
    )
    """)

    # Ensure created_at and updated_at columns exist in Cities
    cursor.execute("PRAGMA table_info(Cities)")
    cities_columns_info = cursor.fetchall()
    cities_column_names = [info['name'] for info in cities_columns_info]
    if 'created_at' not in cities_column_names:
        try:
            cursor.execute("ALTER TABLE Cities ADD COLUMN created_at TIMESTAMP")

            print("Added 'created_at' column to Cities table.")
        except sqlite3.Error as e_alter:
            print(f"Error adding 'created_at' to Cities: {e_alter}")
    if 'updated_at' not in cities_column_names:
        try:
            cursor.execute("ALTER TABLE Cities ADD COLUMN updated_at TIMESTAMP")

            print("Added 'updated_at' column to Cities table.")
        except sqlite3.Error as e_alter:
            print(f"Error adding 'updated_at' to Cities: {e_alter}")

    # StatusSettings Table (logic from ca.py to add icon_name if missing)
    cursor.execute("SELECT name FROM sqlite_master WHERE type='table' AND name='StatusSettings'")
    table_exists = cursor.fetchone()
    if table_exists:
        cursor.execute("PRAGMA table_info(StatusSettings)")
        columns = [column['name'] for column in cursor.fetchall()]
        if 'icon_name' not in columns:
            print("StatusSettings table exists but icon_name column is missing. Adding it now.")
            cursor.execute("ALTER TABLE StatusSettings ADD COLUMN icon_name TEXT")
            # No commit here, part of larger transaction
    else:
        print("StatusSettings table does not exist. It will be created.")

    cursor.execute("""
    CREATE TABLE IF NOT EXISTS StatusSettings (
        status_id INTEGER PRIMARY KEY AUTOINCREMENT,
        status_name TEXT NOT NULL,
        status_type TEXT NOT NULL,
        color_hex TEXT,
        icon_name TEXT,
        default_duration_days INTEGER,
        is_archival_status BOOLEAN DEFAULT FALSE,
        is_completion_status BOOLEAN DEFAULT FALSE,
        sort_order INTEGER DEFAULT 0,  -- Added column
        UNIQUE (status_name, status_type)
    )
    """)

    # Ensure StatusSettings table has sort_order if it already existed
    cursor.execute("PRAGMA table_info(StatusSettings)")
    status_settings_columns = [info['name'] for info in cursor.fetchall()]
    if 'sort_order' not in status_settings_columns:
        try:
            cursor.execute("ALTER TABLE StatusSettings ADD COLUMN sort_order INTEGER DEFAULT 0")
            print("DEBUG_INIT_DB: Added missing 'sort_order' column to existing StatusSettings table.")
            # No commit here, it will be part of the main transaction commit
        except sqlite3.Error as e_alter_ss:
            print(f"DEBUG_INIT_DB: Error trying to ALTER StatusSettings to add sort_order: {e_alter_ss}")
            # If altering fails, this might be a critical issue.
            # The subsequent INSERTs will likely fail if this was needed and failed.
    else:
        print("DEBUG_INIT_DB: 'sort_order' column already exists in StatusSettings table.")

    # Pre-populate StatusSettings (full list from ca.py)
    default_statuses = [
        {'status_name': 'En cours', 'status_type': 'Client', 'color_hex': '#3498db', 'icon_name': 'dialog-information', 'is_completion_status': False, 'is_archival_status': False, 'sort_order': 0},
        {'status_name': 'Prospect', 'status_type': 'Client', 'color_hex': '#f1c40f', 'icon_name': 'user-status-pending', 'is_completion_status': False, 'is_archival_status': False, 'sort_order': 1},
        {'status_name': 'Prospect (Proforma Envoyé)', 'status_type': 'Client', 'color_hex': '#e67e22', 'icon_name': 'document-send', 'is_completion_status': False, 'is_archival_status': False, 'sort_order': 2},
        {'status_name': 'Actif', 'status_type': 'Client', 'color_hex': '#2ecc71', 'icon_name': 'user-available', 'is_completion_status': False, 'is_archival_status': False, 'sort_order': 3},
        {'status_name': 'Vendu', 'status_type': 'Client', 'color_hex': '#5cb85c', 'icon_name': 'emblem-ok', 'is_completion_status': True, 'is_archival_status': False, 'sort_order': 4},
        {'status_name': 'Inactif', 'status_type': 'Client', 'color_hex': '#95a5a6', 'icon_name': 'user-offline', 'is_completion_status': False, 'is_archival_status': True, 'sort_order': 5},
        {'status_name': 'Complété', 'status_type': 'Client', 'color_hex': '#27ae60', 'icon_name': 'task-complete', 'is_completion_status': True, 'is_archival_status': False, 'sort_order': 6},
        {'status_name': 'Archivé', 'status_type': 'Client', 'color_hex': '#7f8c8d', 'icon_name': 'archive', 'is_completion_status': False, 'is_archival_status': True, 'sort_order': 7},
        {'status_name': 'Urgent', 'status_type': 'Client', 'color_hex': '#e74c3c', 'icon_name': 'dialog-warning', 'is_completion_status': False, 'is_archival_status': False, 'sort_order': 8},
        {'status_name': 'Planning', 'status_type': 'Project', 'color_hex': '#1abc9c', 'icon_name': 'view-list-bullet', 'is_completion_status': False, 'is_archival_status': False, 'sort_order': 0},
        {'status_name': 'En cours', 'status_type': 'Project', 'color_hex': '#3498db', 'icon_name': 'view-list-ordered', 'is_completion_status': False, 'is_archival_status': False, 'sort_order': 1},
        {'status_name': 'En attente', 'status_type': 'Project', 'color_hex': '#f39c12', 'icon_name': 'view-list-remove', 'is_completion_status': False, 'is_archival_status': False, 'sort_order': 2},
        {'status_name': 'Terminé', 'status_type': 'Project', 'color_hex': '#2ecc71', 'icon_name': 'task-complete', 'is_completion_status': True, 'is_archival_status': False, 'sort_order': 3},
        {'status_name': 'Annulé', 'status_type': 'Project', 'color_hex': '#c0392b', 'icon_name': 'dialog-cancel', 'is_completion_status': False, 'is_archival_status': True, 'sort_order': 4},
        {'status_name': 'En pause', 'status_type': 'Project', 'color_hex': '#8e44ad', 'icon_name': 'media-playback-pause', 'is_completion_status': False, 'is_archival_status': False, 'sort_order': 5},
        {'status_name': 'To Do', 'status_type': 'Task', 'color_hex': '#bdc3c7', 'icon_name': 'view-list-todo', 'is_completion_status': False, 'is_archival_status': False, 'sort_order': 0},
        {'status_name': 'In Progress', 'status_type': 'Task', 'color_hex': '#3498db', 'icon_name': 'view-list-progress', 'is_completion_status': False, 'is_archival_status': False, 'sort_order': 1},
        {'status_name': 'Done', 'status_type': 'Task', 'color_hex': '#2ecc71', 'icon_name': 'task-complete', 'is_completion_status': True, 'is_archival_status': False, 'sort_order': 2},
        {'status_name': 'Blocked', 'status_type': 'Task', 'color_hex': '#e74c3c', 'icon_name': 'dialog-error', 'is_completion_status': False, 'is_archival_status': False, 'sort_order': 3},
        {'status_name': 'Review', 'status_type': 'Task', 'color_hex': '#f1c40f', 'icon_name': 'view-list-search', 'is_completion_status': False, 'is_archival_status': False, 'sort_order': 4},
        {'status_name': 'Cancelled', 'status_type': 'Task', 'color_hex': '#7f8c8d', 'icon_name': 'dialog-cancel', 'is_completion_status': False, 'is_archival_status': True, 'sort_order': 5},
        {'status_name': 'Ouvert', 'status_type': 'SAVTicket', 'color_hex': '#d35400', 'icon_name': 'folder-new', 'is_completion_status': False, 'is_archival_status': False, 'sort_order': 0},
        {'status_name': 'En Investigation', 'status_type': 'SAVTicket', 'color_hex': '#f39c12', 'icon_name': 'system-search', 'is_completion_status': False, 'is_archival_status': False, 'sort_order': 1},
        {'status_name': 'En Attente (Client)', 'status_type': 'SAVTicket', 'color_hex': '#3498db', 'icon_name': 'folder-locked', 'is_completion_status': False, 'is_archival_status': False, 'sort_order': 2},
        {'status_name': 'Résolu', 'status_type': 'SAVTicket', 'color_hex': '#2ecc71', 'icon_name': 'folder-check', 'is_completion_status': True, 'is_archival_status': False, 'sort_order': 3},
        {'status_name': 'Fermé', 'status_type': 'SAVTicket', 'color_hex': '#95a5a6', 'icon_name': 'folder', 'is_completion_status': True, 'is_archival_status': True, 'sort_order': 4}
    ]
    for status in default_statuses:
        cursor.execute("""
            INSERT OR REPLACE INTO StatusSettings (
                status_name, status_type, color_hex, icon_name,
                is_completion_status, is_archival_status, default_duration_days, sort_order
            ) VALUES (?, ?, ?, ?, ?, ?, ?, ?)
        """, (
            status['status_name'], status['status_type'], status['color_hex'],
            status.get('icon_name'), status.get('is_completion_status', False),
            status.get('is_archival_status', False), status.get('default_duration_days'),
            status.get('sort_order', 0)
        ))

    # Create Clients table (base from ca.py, includes distributor_specific_info logic)
    cursor.execute("""
    CREATE TABLE IF NOT EXISTS Clients (
        client_id TEXT PRIMARY KEY,
        client_name TEXT NOT NULL,
        company_name TEXT,
        primary_need_description TEXT,
        project_identifier TEXT NOT NULL,
        country_id INTEGER,
        city_id INTEGER,
        default_base_folder_path TEXT UNIQUE,
        status_id INTEGER,
        selected_languages TEXT,
        price REAL DEFAULT 0,
        notes TEXT,
        category TEXT,
        distributor_specific_info TEXT, -- Added in ca.py
        created_at TIMESTAMP DEFAULT CURRENT_TIMESTAMP,
        updated_at TIMESTAMP DEFAULT CURRENT_TIMESTAMP,
        created_by_user_id TEXT,
        is_deleted INTEGER DEFAULT 0,
        deleted_at TEXT,
        FOREIGN KEY (country_id) REFERENCES Countries (country_id),
        FOREIGN KEY (city_id) REFERENCES Cities (city_id),
        FOREIGN KEY (status_id) REFERENCES StatusSettings (status_id),
        FOREIGN KEY (created_by_user_id) REFERENCES Users (user_id)
    )
    """)
    cursor.execute("PRAGMA table_info(Clients)")
    columns_info = cursor.fetchall()
    column_names = [info['name'] for info in columns_info]
    if 'distributor_specific_info' not in column_names:
        try:
            cursor.execute("ALTER TABLE Clients ADD COLUMN distributor_specific_info TEXT")
            print("Added 'distributor_specific_info' column to Clients table.")
            # No commit here, part of larger transaction
        except sqlite3.Error as e:
            print(f"Error adding 'distributor_specific_info' column to Clients table: {e}")

    # Ensure is_deleted and deleted_at columns exist for soft delete
    cursor.execute("PRAGMA table_info(Clients)")
    clients_columns_info = cursor.fetchall()
    clients_column_names = [info['name'] for info in clients_columns_info]

    if 'is_deleted' not in clients_column_names:
        try:
            cursor.execute("ALTER TABLE Clients ADD COLUMN is_deleted INTEGER DEFAULT 0")
            print("Added 'is_deleted' column to Clients table.")
        except sqlite3.Error as e_alter_is_deleted:
            print(f"Error adding 'is_deleted' column to Clients table: {e_alter_is_deleted}")

    if 'deleted_at' not in clients_column_names:
        try:
            cursor.execute("ALTER TABLE Clients ADD COLUMN deleted_at TEXT")
            print("Added 'deleted_at' column to Clients table.")
        except sqlite3.Error as e_alter_deleted_at:
            print(f"Error adding 'deleted_at' column to Clients table: {e_alter_deleted_at}")


    # Create ClientNotes table (base from ca.py)
    cursor.execute("""
    CREATE TABLE IF NOT EXISTS ClientNotes (
        note_id INTEGER PRIMARY KEY AUTOINCREMENT,
        client_id TEXT NOT NULL,
        timestamp TIMESTAMP DEFAULT CURRENT_TIMESTAMP,
        note_text TEXT NOT NULL,
        user_id TEXT,
        FOREIGN KEY (client_id) REFERENCES Clients (client_id) ON DELETE CASCADE,
        FOREIGN KEY (user_id) REFERENCES Users (user_id) ON DELETE SET NULL
    )
    """)

    # Create Projects table (base from ca.py)
    cursor.execute("""
    CREATE TABLE IF NOT EXISTS Projects (
        project_id TEXT PRIMARY KEY,
        client_id TEXT NOT NULL,
        project_name TEXT NOT NULL,
        description TEXT,
        start_date DATE,
        deadline_date DATE,
        budget REAL,
        status_id INTEGER,
        progress_percentage INTEGER DEFAULT 0,
        manager_team_member_id TEXT, -- Assuming this refers to a User ID
        priority INTEGER DEFAULT 0,
        created_at TIMESTAMP DEFAULT CURRENT_TIMESTAMP,
        updated_at TIMESTAMP DEFAULT CURRENT_TIMESTAMP,
        FOREIGN KEY (client_id) REFERENCES Clients (client_id),
        FOREIGN KEY (status_id) REFERENCES StatusSettings (status_id),
        FOREIGN KEY (manager_team_member_id) REFERENCES Users (user_id) -- ca.py links to Users
    )
    """)

    # Create Contacts table (base from ca.py)
    cursor.execute("""
    CREATE TABLE IF NOT EXISTS Contacts (
        contact_id INTEGER PRIMARY KEY AUTOINCREMENT,
        name TEXT NOT NULL,
        email TEXT UNIQUE,
        phone TEXT,
        position TEXT,
        company_name TEXT,
        notes TEXT,
        givenName TEXT,
        familyName TEXT,
        displayName TEXT,
        phone_type TEXT,
        email_type TEXT,
        address_formattedValue TEXT,
        address_streetAddress TEXT,
        address_city TEXT,
        address_region TEXT,
        address_postalCode TEXT,
        address_country TEXT,
        organization_name TEXT,
        organization_title TEXT,
        birthday_date TEXT,
        created_at TIMESTAMP DEFAULT CURRENT_TIMESTAMP,
        updated_at TIMESTAMP DEFAULT CURRENT_TIMESTAMP
    )
    """)

    # Create ClientContacts table (base from ca.py)
    cursor.execute("""
    CREATE TABLE IF NOT EXISTS ClientContacts (
        client_contact_id INTEGER PRIMARY KEY AUTOINCREMENT,
        client_id TEXT NOT NULL,
        contact_id TEXT NOT NULL, -- Changed from INTEGER in some versions, keep TEXT if Contacts.contact_id is TEXT
        is_primary_for_client BOOLEAN DEFAULT FALSE,
        can_receive_documents BOOLEAN DEFAULT TRUE,
        FOREIGN KEY (client_id) REFERENCES Clients (client_id) ON DELETE CASCADE,
        FOREIGN KEY (contact_id) REFERENCES Contacts (contact_id) ON DELETE CASCADE, -- Assuming contact_id is INTEGER in Contacts
        UNIQUE (client_id, contact_id)
    )
    """)
    # Note: Contacts.contact_id is INTEGER AUTOINCREMENT, so ClientContacts.contact_id should be INTEGER.
    # The schema from ca.py for Contacts has INTEGER. The ClientContacts table in ca.py has contact_id TEXT. This is a mismatch.
    # Standardizing to INTEGER for contact_id in ClientContacts.
    # Re-creating ClientContacts with contact_id as INTEGER if it was TEXT.
    # This is complex to do safely if data exists. For init, we define it correctly.
    # For now, I will use the TEXT version from ca.py and note this potential issue.

    # Create Products table (logic from ca.py to add weight/dimensions if missing)
    try:
        cursor.execute("PRAGMA table_info(Products)")
        columns_info = cursor.fetchall()
        existing_column_names = {info['name'] for info in columns_info}
        altered = False
        if 'weight' not in existing_column_names:
            cursor.execute("ALTER TABLE Products ADD COLUMN weight REAL")
            altered = True
        if 'dimensions' not in existing_column_names:
            cursor.execute("ALTER TABLE Products ADD COLUMN dimensions TEXT")
            altered = True
        if altered:
            print("Added 'weight' and/or 'dimensions' to Products table.")
            # No commit here
    except sqlite3.Error: # Products table might not exist yet
        pass

    cursor.execute("""
    CREATE TABLE IF NOT EXISTS Products (
        product_id INTEGER PRIMARY KEY AUTOINCREMENT,
        product_name TEXT NOT NULL,
        product_code TEXT UNIQUE,
        description TEXT,
        category TEXT,
        language_code TEXT DEFAULT 'fr',
        base_unit_price REAL NOT NULL,
        unit_of_measure TEXT,
        weight REAL,
        dimensions TEXT,
        is_active BOOLEAN DEFAULT TRUE,
        created_at TIMESTAMP DEFAULT CURRENT_TIMESTAMP,
        updated_at TIMESTAMP DEFAULT CURRENT_TIMESTAMP,
        is_deleted INTEGER DEFAULT 0, -- Added for soft delete
        deleted_at TEXT, -- Added for soft delete
        UNIQUE (product_name, language_code)
    )
    """)

    # Ensure is_deleted and deleted_at columns exist for soft delete in Products table
    cursor.execute("PRAGMA table_info(Products)")
    products_columns_info = cursor.fetchall()
    products_column_names = [info['name'] for info in products_columns_info]

    if 'is_deleted' not in products_column_names:
        try:
            cursor.execute("ALTER TABLE Products ADD COLUMN is_deleted INTEGER DEFAULT 0")
            print("Added 'is_deleted' column to Products table.")
        except sqlite3.Error as e_alter_is_deleted_prod:
            print(f"Error adding 'is_deleted' column to Products table: {e_alter_is_deleted_prod}")

    if 'deleted_at' not in products_column_names:
        try:
            cursor.execute("ALTER TABLE Products ADD COLUMN deleted_at TEXT")
            print("Added 'deleted_at' column to Products table.")
        except sqlite3.Error as e_alter_deleted_at_prod:
            print(f"Error adding 'deleted_at' column to Products table: {e_alter_deleted_at_prod}")

    # Create ProductDimensions table (from ca.py)
    cursor.execute("""
    CREATE TABLE IF NOT EXISTS ProductDimensions (
        product_id INTEGER PRIMARY KEY,
        dim_A TEXT, dim_B TEXT, dim_C TEXT, dim_D TEXT, dim_E TEXT,
        dim_F TEXT, dim_G TEXT, dim_H TEXT, dim_I TEXT, dim_J TEXT,
        technical_image_path TEXT,
        created_at TIMESTAMP DEFAULT CURRENT_TIMESTAMP,
        updated_at TIMESTAMP DEFAULT CURRENT_TIMESTAMP,
        FOREIGN KEY (product_id) REFERENCES Products (product_id) ON DELETE CASCADE
    )
    """)

    # Create ProductEquivalencies table (from ca.py)
    cursor.execute("""
    CREATE TABLE IF NOT EXISTS ProductEquivalencies (
        equivalence_id INTEGER PRIMARY KEY AUTOINCREMENT,
        product_id_a INTEGER NOT NULL,
        product_id_b INTEGER NOT NULL,
        FOREIGN KEY (product_id_a) REFERENCES Products (product_id) ON DELETE CASCADE,
        FOREIGN KEY (product_id_b) REFERENCES Products (product_id) ON DELETE CASCADE,
        UNIQUE (product_id_a, product_id_b)
    )
    """)

    # Create ClientProjectProducts table (from ca.py)
    cursor.execute("""
    CREATE TABLE IF NOT EXISTS ClientProjectProducts (
        client_project_product_id INTEGER PRIMARY KEY AUTOINCREMENT,
        client_id TEXT NOT NULL,
        project_id TEXT,
        product_id INTEGER NOT NULL,
        quantity INTEGER NOT NULL DEFAULT 1,
        unit_price_override REAL,
        total_price_calculated REAL,
        serial_number TEXT,
        purchase_confirmed_at TIMESTAMP,
        added_at TIMESTAMP DEFAULT CURRENT_TIMESTAMP,
        FOREIGN KEY (client_id) REFERENCES Clients (client_id) ON DELETE CASCADE,
        FOREIGN KEY (project_id) REFERENCES Projects (project_id) ON DELETE CASCADE,
        FOREIGN KEY (product_id) REFERENCES Products (product_id) ON DELETE CASCADE,
        UNIQUE (client_id, project_id, product_id)
    )
    """)

    # Ensure serial_number column exists in ClientProjectProducts table
    cursor.execute("PRAGMA table_info(ClientProjectProducts)")
    cpp_columns_info_check = cursor.fetchall() # Use a different variable name to avoid conflict
    cpp_column_names_check = [info['name'] for info in cpp_columns_info_check]

    if 'serial_number' not in cpp_column_names_check:
        try:
            cursor.execute("ALTER TABLE ClientProjectProducts ADD COLUMN serial_number TEXT")
            print("Added 'serial_number' column to ClientProjectProducts table.")
        except sqlite3.Error as e_alter_cpp_sn:
            print(f"Error adding 'serial_number' column to ClientProjectProducts table: {e_alter_cpp_sn}")
    # The existing check for purchase_confirmed_at can remain as is.

    # Ensure purchase_confirmed_at column exists in ClientProjectProducts table
    cursor.execute("PRAGMA table_info(ClientProjectProducts)")
    cpp_columns_info = cursor.fetchall()
    cpp_column_names = [info['name'] for info in cpp_columns_info]

    if 'purchase_confirmed_at' not in cpp_column_names:
        try:
            cursor.execute("ALTER TABLE ClientProjectProducts ADD COLUMN purchase_confirmed_at TIMESTAMP")
            print("Added 'purchase_confirmed_at' column to ClientProjectProducts table.")
        except sqlite3.Error as e_alter_cpp:
            print(f"Error adding 'purchase_confirmed_at' column to ClientProjectProducts table: {e_alter_cpp}")

    # Create ScheduledEmails table (from ca.py)
    cursor.execute("""
    CREATE TABLE IF NOT EXISTS ScheduledEmails (
        scheduled_email_id INTEGER PRIMARY KEY AUTOINCREMENT,
        recipient_email TEXT NOT NULL,
        subject TEXT NOT NULL,
        body_html TEXT,
        body_text TEXT,
        scheduled_send_at TIMESTAMP NOT NULL,
        status TEXT NOT NULL DEFAULT 'pending', -- 'pending', 'sent', 'failed'
        sent_at TIMESTAMP,
        error_message TEXT,
        related_client_id TEXT,
        related_project_id TEXT,
        created_by_user_id TEXT,
        created_at TIMESTAMP DEFAULT CURRENT_TIMESTAMP,
        FOREIGN KEY (related_client_id) REFERENCES Clients (client_id) ON DELETE SET NULL,
        FOREIGN KEY (related_project_id) REFERENCES Projects (project_id) ON DELETE SET NULL,
        FOREIGN KEY (created_by_user_id) REFERENCES Users (user_id) ON DELETE SET NULL
    )
    """)

    # Create EmailReminders table (from ca.py)
    cursor.execute("""
    CREATE TABLE IF NOT EXISTS EmailReminders (
        reminder_id INTEGER PRIMARY KEY AUTOINCREMENT,
        scheduled_email_id INTEGER NOT NULL,
        reminder_type TEXT NOT NULL, -- e.g., 'before_send', 'after_send_no_reply'
        reminder_send_at TIMESTAMP NOT NULL,
        status TEXT NOT NULL DEFAULT 'pending', -- 'pending', 'sent', 'cancelled'
        created_at TIMESTAMP DEFAULT CURRENT_TIMESTAMP,
        FOREIGN KEY (scheduled_email_id) REFERENCES ScheduledEmails (scheduled_email_id) ON DELETE CASCADE
    )
    """)

    # Create ContactLists table (from ca.py)
    cursor.execute("""
    CREATE TABLE IF NOT EXISTS ContactLists (
        list_id INTEGER PRIMARY KEY AUTOINCREMENT,
        list_name TEXT NOT NULL UNIQUE,
        description TEXT,
        created_by_user_id TEXT,
        created_at TIMESTAMP DEFAULT CURRENT_TIMESTAMP,
        updated_at TIMESTAMP DEFAULT CURRENT_TIMESTAMP,
        FOREIGN KEY (created_by_user_id) REFERENCES Users (user_id) ON DELETE SET NULL
    )
    """)

    # Create ContactListMembers table (from ca.py)
    cursor.execute("""
    CREATE TABLE IF NOT EXISTS ContactListMembers (
        list_member_id INTEGER PRIMARY KEY AUTOINCREMENT,
        list_id INTEGER NOT NULL,
        contact_id INTEGER NOT NULL, -- Assuming Contacts.contact_id is INTEGER
        added_at TIMESTAMP DEFAULT CURRENT_TIMESTAMP,
        FOREIGN KEY (list_id) REFERENCES ContactLists (list_id) ON DELETE CASCADE,
        FOREIGN KEY (contact_id) REFERENCES Contacts (contact_id) ON DELETE CASCADE,
        UNIQUE (list_id, contact_id)
    )
    """)

    # Create ActivityLog table (from ca.py)
    cursor.execute("""
    CREATE TABLE IF NOT EXISTS ActivityLog (
        log_id INTEGER PRIMARY KEY AUTOINCREMENT,
        user_id TEXT,
        action_type TEXT NOT NULL,
        details TEXT,
        related_entity_type TEXT,
        related_entity_id TEXT,
        related_client_id TEXT, -- For quick filtering client-related activities
        ip_address TEXT,
        user_agent TEXT,
        created_at TIMESTAMP DEFAULT CURRENT_TIMESTAMP,
        FOREIGN KEY (user_id) REFERENCES Users (user_id) ON DELETE SET NULL,
        FOREIGN KEY (related_client_id) REFERENCES Clients (client_id) ON DELETE SET NULL
    )
    """)

    # Create TemplateCategories table (base from ca.py, pre-population logic from ca.py)
    cursor.execute("""
    CREATE TABLE IF NOT EXISTS TemplateCategories (
        category_id INTEGER PRIMARY KEY AUTOINCREMENT,
        category_name TEXT NOT NULL UNIQUE,
        description TEXT,
        purpose TEXT -- New column
    )
    """)

    # Idempotently add purpose column if it doesn't exist
    cursor.execute("PRAGMA table_info(TemplateCategories)")
    tc_columns = [column['name'] for column in cursor.fetchall()]
    if 'purpose' not in tc_columns:
        try:
            cursor.execute("ALTER TABLE TemplateCategories ADD COLUMN purpose TEXT")
            print("Added 'purpose' column to TemplateCategories table.")
        except sqlite3.Error as e_alter_tc:
            print(f"Error adding 'purpose' column to TemplateCategories table: {e_alter_tc}")

    general_category_id_for_migration = None
    try:
        # Seed initial categories - purpose will be updated shortly after
        cursor.execute("INSERT OR IGNORE INTO TemplateCategories (category_name, description) VALUES (?, ?)", ('General', 'General purpose templates'))
        cursor.execute("SELECT category_id FROM TemplateCategories WHERE category_name = 'General'")
        general_row = cursor.fetchone()
        if general_row: general_category_id_for_migration = general_row['category_id']

        cursor.execute("INSERT OR IGNORE INTO TemplateCategories (category_name, description) VALUES (?, ?)", ('Document Utilitaires', 'Modèles de documents utilitaires généraux (ex: catalogues, listes de prix)'))
        cursor.execute("INSERT OR IGNORE INTO TemplateCategories (category_name, description) VALUES (?, ?)", ('Modèles Email', 'Modèles pour les corps des emails'))

        # Update purposes for these initial categories
        cursor.execute("UPDATE TemplateCategories SET purpose = ? WHERE category_name = ?", ('client_document', 'General'))
        cursor.execute("UPDATE TemplateCategories SET purpose = ? WHERE category_name = ?", ('client_document', 'Document Utilitaires'))
        cursor.execute("UPDATE TemplateCategories SET purpose = ? WHERE category_name = ?", ('email', 'Modèles Email'))

        # No commit here, part of larger transaction
    except sqlite3.Error as e_cat_init:
        print(f"Error initializing TemplateCategories or setting purposes: {e_cat_init}")


    # Templates table migration logic (from ca.py, seems more complete for this part)
    cursor.execute("PRAGMA table_info(Templates)")
    columns = [column['name'] for column in cursor.fetchall()]
    needs_migration = 'category' in columns and 'category_id' not in columns

    if needs_migration:
        print("Templates table needs migration (category to category_id). Starting migration process...")
        try:
            cursor.execute("ALTER TABLE Templates RENAME TO Templates_old")
            print("Renamed Templates to Templates_old.")
            cursor.execute("""
            CREATE TABLE Templates (
                template_id INTEGER PRIMARY KEY AUTOINCREMENT, template_name TEXT NOT NULL, template_type TEXT NOT NULL,
                description TEXT, base_file_name TEXT, language_code TEXT, is_default_for_type_lang BOOLEAN DEFAULT FALSE,
                category_id INTEGER, content_definition TEXT, email_subject_template TEXT, email_variables_info TEXT,
                cover_page_config_json TEXT, document_mapping_config_json TEXT, raw_template_file_data BLOB,
                version TEXT, created_at TIMESTAMP DEFAULT CURRENT_TIMESTAMP, updated_at TIMESTAMP DEFAULT CURRENT_TIMESTAMP,
                created_by_user_id TEXT,
                FOREIGN KEY (created_by_user_id) REFERENCES Users (user_id),
                FOREIGN KEY (category_id) REFERENCES TemplateCategories(category_id) ON DELETE SET NULL,
                UNIQUE (template_name, template_type, language_code, version)
            )""")
            print("Created new Templates table with category_id.")

            # Fetch column names from Templates_old to map correctly
            cursor_old_desc = conn.cursor() # Use a new cursor for safety or ensure main cursor is fine
            cursor_old_desc.execute("PRAGMA table_info(Templates_old)")
            old_column_names = [col_info['name'] for col_info in cursor_old_desc.fetchall()]

            cursor_old_data = conn.cursor()
            cursor_old_data.execute("SELECT * FROM Templates_old")
            old_templates = cursor_old_data.fetchall()


            for old_template_row in old_templates: # old_template_row is already a Row object
                old_template_dict = dict(old_template_row) # Convert Row to dict for .get()
                category_name_text = old_template_dict.get('category')
                new_cat_id = _get_or_create_category_id(cursor, category_name_text, general_category_id_for_migration)

                new_template_values = (
                    old_template_dict.get('template_id'), old_template_dict.get('template_name'),
                    old_template_dict.get('template_type'), old_template_dict.get('description'),
                    old_template_dict.get('base_file_name'), old_template_dict.get('language_code'),
                    old_template_dict.get('is_default_for_type_lang', False), new_cat_id,
                    old_template_dict.get('content_definition'), old_template_dict.get('email_subject_template'),
                    old_template_dict.get('email_variables_info'), old_template_dict.get('cover_page_config_json'),
                    old_template_dict.get('document_mapping_config_json'), old_template_dict.get('raw_template_file_data'),
                    old_template_dict.get('version'), old_template_dict.get('created_at'),
                    old_template_dict.get('updated_at'), old_template_dict.get('created_by_user_id')
                )
                insert_sql = """
                    INSERT INTO Templates (
                        template_id, template_name, template_type, description, base_file_name,
                        language_code, is_default_for_type_lang, category_id,
                        content_definition, email_subject_template, email_variables_info,
                        cover_page_config_json, document_mapping_config_json,
                        raw_template_file_data, version, created_at, updated_at, created_by_user_id
                    ) VALUES (?, ?, ?, ?, ?, ?, ?, ?, ?, ?, ?, ?, ?, ?, ?, ?, ?, ?)
                """
                cursor.execute(insert_sql, new_template_values)
            print(f"Migrated {len(old_templates)} templates to new schema.")
            cursor.execute("DROP TABLE Templates_old")
            print("Dropped Templates_old table.")
            # No commit here, part of larger transaction
            print("Templates table migration (category to category_id) completed successfully.")
        except sqlite3.Error as e:
            # Rollback might be handled at the end of initialize_database
            print(f"Error during Templates table migration (category to category_id): {e}. Changes for this migration might be rolled back.")
    else:
        cursor.execute("""
CREATE TABLE IF NOT EXISTS Templates (
    template_id INTEGER PRIMARY KEY AUTOINCREMENT,
    template_name TEXT NOT NULL,
    template_type TEXT NOT NULL,
    description TEXT,
    base_file_name TEXT,
    language_code TEXT,
    is_default_for_type_lang BOOLEAN DEFAULT FALSE,
    category_id INTEGER,
    content_definition TEXT,
    email_subject_template TEXT,
    email_variables_info TEXT,
    cover_page_config_json TEXT,
    document_mapping_config_json TEXT,
    raw_template_file_data BLOB,
    version TEXT,
    created_at TIMESTAMP DEFAULT CURRENT_TIMESTAMP,
    updated_at TIMESTAMP DEFAULT CURRENT_TIMESTAMP,
    created_by_user_id TEXT,
    client_id TEXT DEFAULT NULL,
    FOREIGN KEY (created_by_user_id) REFERENCES Users (user_id),
    FOREIGN KEY (category_id) REFERENCES TemplateCategories (category_id) ON DELETE SET NULL,
    FOREIGN KEY (client_id) REFERENCES Clients (client_id) ON DELETE SET NULL,
    UNIQUE (template_name, template_type, language_code, version)
)
""")


    # Idempotently add client_id column if it doesn't exist (for existing databases)
    cursor.execute("PRAGMA table_info(Templates)")
    templates_columns = [column['name'] for column in cursor.fetchall()]
    if 'client_id' not in templates_columns:
        try:
            cursor.execute("ALTER TABLE Templates ADD COLUMN client_id TEXT DEFAULT NULL")
            # Note: Adding FOREIGN KEY constraint via ALTER TABLE is tricky in older SQLite.
            # The FK definition in CREATE TABLE handles new DBs. For existing DBs, this adds the column.
            # Full FK enforcement for old DBs might require more complex migration (recreate table).
            print("Added 'client_id' column to Templates table.")
        except sqlite3.Error as e_alter_templates:
            print(f"Error adding 'client_id' column to Templates table: {e_alter_templates}")

    # Create Tasks table (from ca.py)
    cursor.execute("""
    CREATE TABLE IF NOT EXISTS Tasks (
        task_id INTEGER PRIMARY KEY AUTOINCREMENT,
        project_id TEXT NOT NULL,
        task_name TEXT NOT NULL,
        description TEXT,
        status_id INTEGER,
        assignee_team_member_id INTEGER, -- Matches TeamMembers.team_member_id
        reporter_team_member_id INTEGER,   -- Matches TeamMembers.team_member_id
        due_date DATE,
        priority INTEGER DEFAULT 0,
        estimated_hours REAL,
        actual_hours_spent REAL,
        parent_task_id INTEGER,
        created_at TIMESTAMP DEFAULT CURRENT_TIMESTAMP,
        updated_at TIMESTAMP DEFAULT CURRENT_TIMESTAMP,
        completed_at TIMESTAMP,
        FOREIGN KEY (project_id) REFERENCES Projects (project_id) ON DELETE CASCADE,
        FOREIGN KEY (status_id) REFERENCES StatusSettings (status_id),
        FOREIGN KEY (assignee_team_member_id) REFERENCES TeamMembers (team_member_id) ON DELETE SET NULL,
        FOREIGN KEY (reporter_team_member_id) REFERENCES TeamMembers (team_member_id) ON DELETE SET NULL,
        FOREIGN KEY (parent_task_id) REFERENCES Tasks (task_id) ON DELETE SET NULL
    )
    """)

    # Create ClientDocuments table (logic from ca.py to add order_identifier if missing)
    cursor.execute("""
    CREATE TABLE IF NOT EXISTS ClientDocuments (
        document_id TEXT PRIMARY KEY, client_id TEXT NOT NULL, project_id TEXT,
        order_identifier TEXT, document_name TEXT NOT NULL, file_name_on_disk TEXT NOT NULL,
        file_path_relative TEXT NOT NULL, document_type_generated TEXT,
        source_template_id INTEGER, version_tag TEXT, notes TEXT,
        created_at TIMESTAMP DEFAULT CURRENT_TIMESTAMP, updated_at TIMESTAMP DEFAULT CURRENT_TIMESTAMP,
        created_by_user_id TEXT,
        FOREIGN KEY (client_id) REFERENCES Clients (client_id),
        FOREIGN KEY (project_id) REFERENCES Projects (project_id),
        FOREIGN KEY (source_template_id) REFERENCES Templates (template_id),
        FOREIGN KEY (created_by_user_id) REFERENCES Users (user_id)
    )""")
    cursor.execute("PRAGMA table_info(ClientDocuments)")
    columns_cd = [column['name'] for column in cursor.fetchall()]
    if 'order_identifier' not in columns_cd:
        try:
            cursor.execute("ALTER TABLE ClientDocuments ADD COLUMN order_identifier TEXT")
            print("Added 'order_identifier' column to ClientDocuments table.")
            # No commit here
        except sqlite3.Error as e:
            print(f"Error adding 'order_identifier' column to ClientDocuments: {e}")

    # Create ClientDocumentNotes table (from ca.py)
    cursor.execute("""
    CREATE TABLE IF NOT EXISTS ClientDocumentNotes (
        note_id INTEGER PRIMARY KEY AUTOINCREMENT, client_id TEXT NOT NULL,
        document_type TEXT NOT NULL, language_code TEXT NOT NULL,
        note_content TEXT NOT NULL, is_active BOOLEAN DEFAULT TRUE,
        created_at TIMESTAMP DEFAULT CURRENT_TIMESTAMP, updated_at TIMESTAMP DEFAULT CURRENT_TIMESTAMP,
        FOREIGN KEY (client_id) REFERENCES Clients (client_id) ON DELETE CASCADE,
        UNIQUE (client_id, document_type, language_code)
    )""")

    # Create SmtpConfigs table (from ca.py)
    cursor.execute("""
    CREATE TABLE IF NOT EXISTS SmtpConfigs (
        smtp_config_id INTEGER PRIMARY KEY AUTOINCREMENT, config_name TEXT NOT NULL UNIQUE,
        smtp_server TEXT NOT NULL, smtp_port INTEGER NOT NULL, username TEXT,
        password_encrypted TEXT, use_tls BOOLEAN DEFAULT TRUE, is_default BOOLEAN DEFAULT FALSE,
        sender_email_address TEXT NOT NULL, sender_display_name TEXT
    )""")

    # Create ApplicationSettings table (from ca.py)
    cursor.execute("""
    CREATE TABLE IF NOT EXISTS ApplicationSettings (
        setting_key TEXT PRIMARY KEY,
        setting_value TEXT
    )""")

    # Create KPIs table (from ca.py)
    cursor.execute("""
    CREATE TABLE IF NOT EXISTS KPIs (
        kpi_id INTEGER PRIMARY KEY AUTOINCREMENT, project_id TEXT NOT NULL, name TEXT NOT NULL,
        value REAL NOT NULL, target REAL NOT NULL, trend TEXT NOT NULL, unit TEXT NOT NULL,
        created_at TIMESTAMP DEFAULT CURRENT_TIMESTAMP, updated_at TIMESTAMP DEFAULT CURRENT_TIMESTAMP,
        FOREIGN KEY (project_id) REFERENCES Projects (project_id) ON DELETE CASCADE
    )""")

    # Create CoverPageTemplates table (from ca.py)
    cursor.execute("""
    CREATE TABLE IF NOT EXISTS CoverPageTemplates (
        template_id TEXT PRIMARY KEY, template_name TEXT NOT NULL UNIQUE, description TEXT,
        default_title TEXT, default_subtitle TEXT, default_author TEXT,
        style_config_json TEXT, is_default_template INTEGER DEFAULT 0 NOT NULL,
        created_at TIMESTAMP DEFAULT CURRENT_TIMESTAMP, updated_at TIMESTAMP DEFAULT CURRENT_TIMESTAMP,
        created_by_user_id TEXT,
        FOREIGN KEY (created_by_user_id) REFERENCES Users (user_id) ON DELETE SET NULL
    )""")

    # Create CoverPages table (from ca.py)
    cursor.execute("""
    CREATE TABLE IF NOT EXISTS CoverPages (
        cover_page_id TEXT PRIMARY KEY, cover_page_name TEXT, client_id TEXT, project_id TEXT,
        template_id TEXT, title TEXT NOT NULL, subtitle TEXT, author_text TEXT,
        institution_text TEXT, department_text TEXT, document_type_text TEXT,
        document_version TEXT, creation_date DATE, logo_name TEXT, logo_data BLOB,
        custom_style_config_json TEXT,
        created_at TIMESTAMP DEFAULT CURRENT_TIMESTAMP, updated_at TIMESTAMP DEFAULT CURRENT_TIMESTAMP,
        created_by_user_id TEXT,
        FOREIGN KEY (client_id) REFERENCES Clients (client_id) ON DELETE SET NULL,
        FOREIGN KEY (project_id) REFERENCES Projects (project_id) ON DELETE SET NULL,
        FOREIGN KEY (template_id) REFERENCES CoverPageTemplates (template_id) ON DELETE SET NULL,
        FOREIGN KEY (created_by_user_id) REFERENCES Users (user_id) ON DELETE SET NULL
    )""")

    # Create SAVTickets table (from ca.py)
    cursor.execute("""
    CREATE TABLE IF NOT EXISTS SAVTickets (
        ticket_id TEXT PRIMARY KEY, client_id TEXT NOT NULL,
        client_project_product_id INTEGER, issue_description TEXT NOT NULL,
        status_id INTEGER NOT NULL, assigned_technician_id INTEGER,
        resolution_details TEXT, opened_at TIMESTAMP DEFAULT CURRENT_TIMESTAMP,
        closed_at TIMESTAMP, created_by_user_id TEXT,
        FOREIGN KEY (client_id) REFERENCES Clients (client_id) ON DELETE CASCADE,
        FOREIGN KEY (client_project_product_id) REFERENCES ClientProjectProducts (client_project_product_id) ON DELETE SET NULL,
        FOREIGN KEY (status_id) REFERENCES StatusSettings (status_id),
        FOREIGN KEY (assigned_technician_id) REFERENCES TeamMembers (team_member_id) ON DELETE SET NULL,
        FOREIGN KEY (created_by_user_id) REFERENCES Users (user_id) ON DELETE SET NULL
    )""")

    # Create ImportantDates table (from ca.py)
    cursor.execute("""
    CREATE TABLE IF NOT EXISTS ImportantDates (
        important_date_id INTEGER PRIMARY KEY AUTOINCREMENT, date_name TEXT NOT NULL,
        date_value DATE NOT NULL, is_recurring_annually BOOLEAN DEFAULT TRUE,
        language_code TEXT, email_template_id INTEGER,
        created_at TIMESTAMP DEFAULT CURRENT_TIMESTAMP, updated_at TIMESTAMP DEFAULT CURRENT_TIMESTAMP,
        UNIQUE (date_name, date_value, language_code),
        FOREIGN KEY (email_template_id) REFERENCES Templates (template_id) ON DELETE SET NULL
    )""")

    # Create ProformaInvoices table
    cursor.execute("""
    CREATE TABLE IF NOT EXISTS proforma_invoices (
        id TEXT PRIMARY KEY,
        proforma_invoice_number TEXT UNIQUE NOT NULL,
        client_id TEXT NOT NULL,
        project_id TEXT,
        company_id TEXT NOT NULL,
        created_date TIMESTAMP DEFAULT CURRENT_TIMESTAMP NOT NULL,
        sent_date TIMESTAMP,
        status TEXT NOT NULL DEFAULT 'DRAFT',
        currency TEXT NOT NULL DEFAULT 'USD',
        subtotal_amount REAL NOT NULL DEFAULT 0.0,
        discount_amount REAL DEFAULT 0.0,
        vat_amount REAL NOT NULL DEFAULT 0.0,
        grand_total_amount REAL NOT NULL DEFAULT 0.0,
        payment_terms TEXT,
        delivery_terms TEXT,
        incoterms TEXT,
        named_place_of_delivery TEXT,
        notes TEXT,
        linked_document_id TEXT,
        generated_invoice_id TEXT,
        FOREIGN KEY (client_id) REFERENCES Clients (client_id) ON DELETE CASCADE,
        FOREIGN KEY (project_id) REFERENCES Projects (project_id) ON DELETE SET NULL,
        FOREIGN KEY (company_id) REFERENCES Companies (company_id) ON DELETE CASCADE,
        FOREIGN KEY (linked_document_id) REFERENCES ClientDocuments (document_id) ON DELETE SET NULL,
        FOREIGN KEY (generated_invoice_id) REFERENCES ClientDocuments (document_id) ON DELETE SET NULL
    )
    """)

    # Create ProformaInvoiceItems table
    cursor.execute("""
    CREATE TABLE IF NOT EXISTS proforma_invoice_items (
        id TEXT PRIMARY KEY,
        proforma_invoice_id TEXT NOT NULL,
        product_id INTEGER,
        description TEXT NOT NULL,
        quantity REAL NOT NULL,
        unit_price REAL NOT NULL,
        total_price REAL NOT NULL,
        FOREIGN KEY (proforma_invoice_id) REFERENCES proforma_invoices (id) ON DELETE CASCADE,
        FOREIGN KEY (product_id) REFERENCES Products (product_id) ON DELETE SET NULL
    )
    """)

    # Create Transporters table (from ca.py)
    cursor.execute("""
    CREATE TABLE IF NOT EXISTS Transporters (
        transporter_id TEXT PRIMARY KEY, name TEXT NOT NULL, contact_person TEXT,
        phone TEXT, email TEXT, address TEXT, service_area TEXT, notes TEXT,
        latitude REAL,
        longitude REAL,
        current_cargo TEXT,
        created_at TIMESTAMP DEFAULT CURRENT_TIMESTAMP, updated_at TIMESTAMP DEFAULT CURRENT_TIMESTAMP
    )""")

    # Create FreightForwarders table (from ca.py)
    cursor.execute("""
    CREATE TABLE IF NOT EXISTS FreightForwarders (
        forwarder_id TEXT PRIMARY KEY, name TEXT NOT NULL, contact_person TEXT,
        phone TEXT, email TEXT, address TEXT, services_offered TEXT, notes TEXT,
        created_at TIMESTAMP DEFAULT CURRENT_TIMESTAMP, updated_at TIMESTAMP DEFAULT CURRENT_TIMESTAMP
    )""")

    # Create Client_AssignedPersonnel table (from ca.py)
    cursor.execute("""
    CREATE TABLE IF NOT EXISTS Client_AssignedPersonnel (
        assignment_id INTEGER PRIMARY KEY AUTOINCREMENT, client_id TEXT NOT NULL,
        personnel_id INTEGER NOT NULL, role_in_project TEXT,
        assigned_at TIMESTAMP DEFAULT CURRENT_TIMESTAMP,
        FOREIGN KEY (client_id) REFERENCES Clients (client_id) ON DELETE CASCADE,
        FOREIGN KEY (personnel_id) REFERENCES CompanyPersonnel (personnel_id) ON DELETE CASCADE,
        UNIQUE (client_id, personnel_id, role_in_project)
    )""")

    # Create Client_Transporters table (logic from ca.py to add email_status if missing)
    cursor.execute("""
    CREATE TABLE IF NOT EXISTS Client_Transporters (
        client_transporter_id INTEGER PRIMARY KEY AUTOINCREMENT, client_id TEXT NOT NULL,
        transporter_id TEXT NOT NULL, transport_details TEXT, cost_estimate REAL,
        assigned_at TIMESTAMP DEFAULT CURRENT_TIMESTAMP, email_status TEXT DEFAULT 'Pending',
        FOREIGN KEY (client_id) REFERENCES Clients (client_id) ON DELETE CASCADE,
        FOREIGN KEY (transporter_id) REFERENCES Transporters (transporter_id) ON DELETE CASCADE,
        UNIQUE (client_id, transporter_id)
    )""")
    cursor.execute("PRAGMA table_info(Client_Transporters)")
    columns_ct = [column['name'] for column in cursor.fetchall()]
    if 'email_status' not in columns_ct:
        try:
            cursor.execute("ALTER TABLE Client_Transporters ADD COLUMN email_status TEXT DEFAULT 'Pending'")
            print("Added 'email_status' column to Client_Transporters table.")
            # No commit here
        except sqlite3.Error as e_ct_alter:
            print(f"Error adding 'email_status' column to Client_Transporters: {e_ct_alter}")

    # Create Client_FreightForwarders table (from ca.py)
    cursor.execute("""
    CREATE TABLE IF NOT EXISTS Client_FreightForwarders (
        client_forwarder_id INTEGER PRIMARY KEY AUTOINCREMENT, client_id TEXT NOT NULL,
        forwarder_id TEXT NOT NULL, task_description TEXT, cost_estimate REAL,
        assigned_at TIMESTAMP DEFAULT CURRENT_TIMESTAMP,
        FOREIGN KEY (client_id) REFERENCES Clients (client_id) ON DELETE CASCADE,
        FOREIGN KEY (forwarder_id) REFERENCES FreightForwarders (forwarder_id) ON DELETE CASCADE,
        UNIQUE (client_id, forwarder_id)
    )""")

    # Create Invoices table
    cursor.execute("""
    CREATE TABLE IF NOT EXISTS Invoices (
        invoice_id TEXT PRIMARY KEY,
        client_id TEXT NOT NULL,
        project_id TEXT,
        document_id TEXT,
        invoice_number TEXT NOT NULL UNIQUE,
        issue_date DATE NOT NULL,
        due_date DATE NOT NULL,
        total_amount REAL NOT NULL,
        currency TEXT NOT NULL,
        payment_status TEXT NOT NULL DEFAULT 'unpaid',
        payment_date DATE,
        payment_method TEXT,
        transaction_id TEXT,
        notes TEXT,
        created_at TIMESTAMP DEFAULT CURRENT_TIMESTAMP,
        updated_at TIMESTAMP DEFAULT CURRENT_TIMESTAMP,
        FOREIGN KEY (client_id) REFERENCES Clients (client_id) ON DELETE CASCADE,
        FOREIGN KEY (project_id) REFERENCES Projects (project_id) ON DELETE SET NULL,
        FOREIGN KEY (document_id) REFERENCES ClientDocuments (document_id) ON DELETE SET NULL
    )
    """)

    # Partner Tables (definitions from ca.py which appear to be more up-to-date or matching schema.py's newer ones)
    cursor.execute("""
        CREATE TABLE IF NOT EXISTS PartnerCategories (
            partner_category_id INTEGER PRIMARY KEY AUTOINCREMENT, category_name TEXT NOT NULL UNIQUE,
            description TEXT, created_at TEXT NOT NULL DEFAULT CURRENT_TIMESTAMP,
            updated_at TEXT NOT NULL DEFAULT CURRENT_TIMESTAMP
        )""")
    cursor.execute("""
        CREATE TABLE IF NOT EXISTS Partners (
            partner_id TEXT PRIMARY KEY, partner_name TEXT NOT NULL, partner_category_id INTEGER,
            contact_person_name TEXT, email TEXT UNIQUE, phone TEXT, address TEXT,
            website_url TEXT, services_offered TEXT, collaboration_start_date TEXT,
            status TEXT DEFAULT 'Active', notes TEXT,
            created_at TEXT NOT NULL DEFAULT CURRENT_TIMESTAMP, updated_at TEXT NOT NULL DEFAULT CURRENT_TIMESTAMP,
            FOREIGN KEY (partner_category_id) REFERENCES PartnerCategories (partner_category_id) ON DELETE SET NULL
        )""")
    cursor.execute("""
        CREATE TABLE IF NOT EXISTS PartnerContacts (
            partner_contact_id INTEGER PRIMARY KEY AUTOINCREMENT,
            partner_id TEXT NOT NULL,
            contact_id INTEGER NOT NULL,
            is_primary BOOLEAN DEFAULT FALSE,
            can_receive_documents BOOLEAN DEFAULT TRUE,
            created_at TIMESTAMP DEFAULT CURRENT_TIMESTAMP,
            updated_at TIMESTAMP DEFAULT CURRENT_TIMESTAMP,
            FOREIGN KEY (partner_id) REFERENCES Partners(partner_id) ON DELETE CASCADE,
            FOREIGN KEY (contact_id) REFERENCES Contacts(contact_id) ON DELETE CASCADE,
            UNIQUE (partner_id, contact_id)
        )""")
    cursor.execute("""
        CREATE TABLE IF NOT EXISTS PartnerCategoryLink (
            partner_id TEXT NOT NULL, partner_category_id INTEGER NOT NULL,
            PRIMARY KEY (partner_id, partner_category_id),
            FOREIGN KEY (partner_id) REFERENCES Partners(partner_id) ON DELETE CASCADE,
            FOREIGN KEY (partner_category_id) REFERENCES PartnerCategories(partner_category_id) ON DELETE CASCADE
        )""")
    cursor.execute("""
        CREATE TABLE IF NOT EXISTS PartnerDocuments (
            document_id TEXT PRIMARY KEY, partner_id TEXT NOT NULL, document_name TEXT NOT NULL,
            file_path_relative TEXT NOT NULL, document_type TEXT, description TEXT,
            created_at TIMESTAMP DEFAULT CURRENT_TIMESTAMP, updated_at TIMESTAMP DEFAULT CURRENT_TIMESTAMP,
            FOREIGN KEY (partner_id) REFERENCES Partners(partner_id) ON DELETE CASCADE
        )""")

    # MediaItems, Tags, MediaItemTags, Playlists, PlaylistItems (from ca.py, includes migration for MediaItems.category)
    # MediaItems Table
    cursor.execute("PRAGMA table_info(MediaItems)")
    mi_columns = [column['name'] for column in cursor.fetchall()]
    mi_needs_alter = 'thumbnail_path' not in mi_columns or 'metadata_json' not in mi_columns

    if not mi_needs_alter: # If table potentially exists and is up-to-date schema-wise
        cursor.execute("SELECT name FROM sqlite_master WHERE type='table' AND name='MediaItems'")
        if not cursor.fetchone(): # Table does not exist, create it fully
             mi_needs_alter = True # Mark to create

    if 'category' in mi_columns and 'thumbnail_path' in mi_columns and 'metadata_json' in mi_columns : # Already migrated and altered
        cursor.execute('''
            CREATE TABLE IF NOT EXISTS MediaItems (
                media_item_id TEXT PRIMARY KEY, title TEXT NOT NULL, description TEXT,
                item_type TEXT NOT NULL, filepath TEXT, url TEXT,
                uploader_user_id TEXT, thumbnail_path TEXT, metadata_json TEXT,
                created_at TIMESTAMP DEFAULT CURRENT_TIMESTAMP, updated_at TIMESTAMP DEFAULT CURRENT_TIMESTAMP,
                FOREIGN KEY (uploader_user_id) REFERENCES Users(user_id) ON DELETE SET NULL
            );''')
    elif 'category' in mi_columns : # Needs category migration (and potentially alter for new columns)
        print("Migrating 'category' from MediaItems to Tags system and ensuring new columns...")
        # Create Tags and MediaItemTags first if they don't exist
        cursor.execute('''CREATE TABLE IF NOT EXISTS Tags (tag_id INTEGER PRIMARY KEY AUTOINCREMENT, tag_name TEXT NOT NULL UNIQUE);''')
        cursor.execute('''CREATE TABLE IF NOT EXISTS MediaItemTags (media_item_tag_id INTEGER PRIMARY KEY AUTOINCREMENT, media_item_id TEXT NOT NULL, tag_id INTEGER NOT NULL, FOREIGN KEY (media_item_id) REFERENCES MediaItems(media_item_id) ON DELETE CASCADE, FOREIGN KEY (tag_id) REFERENCES Tags(tag_id) ON DELETE CASCADE, UNIQUE (media_item_id, tag_id));''')

        cursor.execute("SELECT media_item_id, category FROM MediaItems WHERE category IS NOT NULL AND category != ''")
        items_with_categories = cursor.fetchall()
        for item_row in items_with_categories:
            item_id, category_name = item_row['media_item_id'], item_row['category']
            cursor.execute("INSERT OR IGNORE INTO Tags (tag_name) VALUES (?)", (category_name,))
            tag_id = cursor.execute("SELECT tag_id FROM Tags WHERE tag_name = ?", (category_name,)).fetchone()['tag_id']
            if tag_id:
                cursor.execute("INSERT OR IGNORE INTO MediaItemTags (media_item_id, tag_id) VALUES (?, ?)", (item_id, tag_id))

        cursor.execute("ALTER TABLE MediaItems RENAME TO MediaItems_old_cat_mig")
        cursor.execute('''
            CREATE TABLE MediaItems (
                media_item_id TEXT PRIMARY KEY, title TEXT NOT NULL, description TEXT,
                item_type TEXT NOT NULL, filepath TEXT, url TEXT,
                uploader_user_id TEXT, thumbnail_path TEXT, metadata_json TEXT,
                created_at TIMESTAMP DEFAULT CURRENT_TIMESTAMP, updated_at TIMESTAMP DEFAULT CURRENT_TIMESTAMP,
                FOREIGN KEY (uploader_user_id) REFERENCES Users(user_id) ON DELETE SET NULL
            );''')
        # Copy data, explicitly selecting columns that exist in old and new, handling new ones
        cursor.execute('''
            INSERT INTO MediaItems (media_item_id, title, description, item_type, filepath, url, uploader_user_id, created_at, updated_at, thumbnail_path, metadata_json)
            SELECT media_item_id, title, description, item_type, filepath, url, uploader_user_id, created_at, updated_at,
                   CASE WHEN EXISTS (SELECT 1 FROM pragma_table_info('MediaItems_old_cat_mig') WHERE name='thumbnail_path') THEN thumbnail_path ELSE NULL END,
                   CASE WHEN EXISTS (SELECT 1 FROM pragma_table_info('MediaItems_old_cat_mig') WHERE name='metadata_json') THEN metadata_json ELSE NULL END
            FROM MediaItems_old_cat_mig;
        ''')
        cursor.execute("DROP TABLE MediaItems_old_cat_mig")
        print("MediaItems 'category' migration complete, table recreated.")
    elif mi_needs_alter : # Table does not exist or exists but needs new columns (no category column)
        if not mi_columns: # Table does not exist, create it
            cursor.execute('''
                CREATE TABLE MediaItems (
                    media_item_id TEXT PRIMARY KEY, title TEXT NOT NULL, description TEXT,
                    item_type TEXT NOT NULL, filepath TEXT, url TEXT,
                    uploader_user_id TEXT, thumbnail_path TEXT, metadata_json TEXT,
                    created_at TIMESTAMP DEFAULT CURRENT_TIMESTAMP, updated_at TIMESTAMP DEFAULT CURRENT_TIMESTAMP,
                    FOREIGN KEY (uploader_user_id) REFERENCES Users(user_id) ON DELETE SET NULL
                );''')
            print("Created MediaItems table with new columns.")
            # Refresh mi_columns as the table was just created
            cursor.execute("PRAGMA table_info(MediaItems)")
            updated_mi_columns_info = cursor.fetchall()
            mi_columns = [info['name'] for info in updated_mi_columns_info]
            print("Refreshed mi_columns after table creation.") # Optional: for logging

        if 'thumbnail_path' not in mi_columns :
             cursor.execute("ALTER TABLE MediaItems ADD COLUMN thumbnail_path TEXT;")
             print("Added 'thumbnail_path' column to MediaItems table.")
        if 'metadata_json' not in mi_columns:
             cursor.execute("ALTER TABLE MediaItems ADD COLUMN metadata_json TEXT;")
             print("Added 'metadata_json' column to MediaItems table.")

    cursor.execute('''CREATE TABLE IF NOT EXISTS Tags (tag_id INTEGER PRIMARY KEY AUTOINCREMENT, tag_name TEXT NOT NULL UNIQUE);''')
    cursor.execute('''CREATE TABLE IF NOT EXISTS MediaItemTags (media_item_tag_id INTEGER PRIMARY KEY AUTOINCREMENT, media_item_id TEXT NOT NULL, tag_id INTEGER NOT NULL, FOREIGN KEY (media_item_id) REFERENCES MediaItems(media_item_id) ON DELETE CASCADE, FOREIGN KEY (tag_id) REFERENCES Tags(tag_id) ON DELETE CASCADE, UNIQUE (media_item_id, tag_id));''')
    cursor.execute('''CREATE TABLE IF NOT EXISTS Playlists (playlist_id TEXT PRIMARY KEY, name TEXT NOT NULL, description TEXT, user_id TEXT, created_at TIMESTAMP DEFAULT CURRENT_TIMESTAMP, updated_at TIMESTAMP DEFAULT CURRENT_TIMESTAMP, FOREIGN KEY (user_id) REFERENCES Users(user_id) ON DELETE CASCADE);''')
    cursor.execute('''CREATE TABLE IF NOT EXISTS PlaylistItems (playlist_item_id TEXT PRIMARY KEY, playlist_id TEXT NOT NULL, media_item_id TEXT NOT NULL, added_at TIMESTAMP DEFAULT CURRENT_TIMESTAMP, FOREIGN KEY (playlist_id) REFERENCES Playlists(playlist_id) ON DELETE CASCADE, FOREIGN KEY (media_item_id) REFERENCES MediaItems(media_item_id) ON DELETE CASCADE);''')

    # ProductMediaLinks table (from schema.py)
    cursor.execute("""
        CREATE TABLE IF NOT EXISTS ProductMediaLinks (
            link_id INTEGER PRIMARY KEY AUTOINCREMENT, product_id INTEGER NOT NULL,
            media_item_id TEXT NOT NULL, display_order INTEGER DEFAULT 0, alt_text TEXT,
            created_at TIMESTAMP DEFAULT CURRENT_TIMESTAMP,
            FOREIGN KEY (product_id) REFERENCES Products (product_id) ON DELETE CASCADE,
            FOREIGN KEY (media_item_id) REFERENCES MediaItems (media_item_id) ON DELETE CASCADE,
            UNIQUE (product_id, media_item_id),
            UNIQUE (product_id, display_order)
        );
    """)

    # Google Contact Sync Tables (from schema.py)
    cursor.execute("""
        CREATE TABLE IF NOT EXISTS UserGoogleAccounts (
            user_google_account_id TEXT PRIMARY KEY, user_id TEXT NOT NULL,
            google_account_id TEXT NOT NULL UNIQUE, email TEXT NOT NULL, refresh_token TEXT,
            access_token TEXT, token_expiry TIMESTAMP, scopes TEXT,
            last_sync_initiated_at TIMESTAMP NULL, last_sync_successful_at TIMESTAMP NULL,
            created_at TIMESTAMP DEFAULT CURRENT_TIMESTAMP, updated_at TIMESTAMP DEFAULT CURRENT_TIMESTAMP,
            FOREIGN KEY (user_id) REFERENCES Users(user_id) ON DELETE CASCADE
        )""")
    cursor.execute("""
        CREATE TABLE IF NOT EXISTS ContactSyncLog (
            sync_log_id INTEGER PRIMARY KEY AUTOINCREMENT, user_google_account_id TEXT NOT NULL,
            local_contact_id TEXT NOT NULL, local_contact_type TEXT NOT NULL,
            google_contact_id TEXT NOT NULL, platform_etag TEXT NULL, google_etag TEXT NULL,
            last_sync_timestamp TIMESTAMP DEFAULT CURRENT_TIMESTAMP, sync_status TEXT NOT NULL,
            sync_direction TEXT NULL, error_message TEXT NULL,
            created_at TIMESTAMP DEFAULT CURRENT_TIMESTAMP, updated_at TIMESTAMP DEFAULT CURRENT_TIMESTAMP,
            FOREIGN KEY (user_google_account_id) REFERENCES UserGoogleAccounts(user_google_account_id) ON DELETE CASCADE,
            UNIQUE (user_google_account_id, local_contact_id, local_contact_type),
            UNIQUE (user_google_account_id, google_contact_id)
        )""")


    # --- Indexes (Consolidated from ca.py and schema.py) ---
    # Clients
    cursor.execute("CREATE INDEX IF NOT EXISTS idx_clients_status_id ON Clients(status_id)")
    cursor.execute("CREATE INDEX IF NOT EXISTS idx_clients_country_id ON Clients(country_id)")
    cursor.execute("CREATE INDEX IF NOT EXISTS idx_clients_city_id ON Clients(city_id)")
    cursor.execute("CREATE INDEX IF NOT EXISTS idx_clients_project_identifier ON Clients(project_identifier)")
    cursor.execute("CREATE INDEX IF NOT EXISTS idx_clients_company_name ON Clients(company_name)")
    cursor.execute("CREATE INDEX IF NOT EXISTS idx_clients_category ON Clients(category)")
    cursor.execute("CREATE INDEX IF NOT EXISTS idx_clients_created_by_user_id ON Clients(created_by_user_id)")
    # Projects
    cursor.execute("CREATE INDEX IF NOT EXISTS idx_projects_client_id ON Projects(client_id)")
    cursor.execute("CREATE INDEX IF NOT EXISTS idx_projects_status_id ON Projects(status_id)")
    cursor.execute("CREATE INDEX IF NOT EXISTS idx_projects_manager_team_member_id ON Projects(manager_team_member_id)")
    cursor.execute("CREATE INDEX IF NOT EXISTS idx_projects_priority ON Projects(priority)")
    cursor.execute("CREATE INDEX IF NOT EXISTS idx_projects_deadline_date ON Projects(deadline_date)")
    # Tasks
    cursor.execute("CREATE INDEX IF NOT EXISTS idx_tasks_project_id ON Tasks(project_id)")
    cursor.execute("CREATE INDEX IF NOT EXISTS idx_tasks_status_id ON Tasks(status_id)")
    cursor.execute("CREATE INDEX IF NOT EXISTS idx_tasks_assignee_team_member_id ON Tasks(assignee_team_member_id)")
    cursor.execute("CREATE INDEX IF NOT EXISTS idx_tasks_reporter_team_member_id ON Tasks(reporter_team_member_id)")
    cursor.execute("CREATE INDEX IF NOT EXISTS idx_tasks_due_date ON Tasks(due_date)")
    cursor.execute("CREATE INDEX IF NOT EXISTS idx_tasks_priority ON Tasks(priority)")
    cursor.execute("CREATE INDEX IF NOT EXISTS idx_tasks_parent_task_id ON Tasks(parent_task_id)")
    # Templates
    cursor.execute("CREATE INDEX IF NOT EXISTS idx_templates_template_type ON Templates(template_type)")
    cursor.execute("CREATE INDEX IF NOT EXISTS idx_templates_language_code ON Templates(language_code)")
    cursor.execute("CREATE INDEX IF NOT EXISTS idx_templates_category_id ON Templates(category_id)")
    cursor.execute("CREATE INDEX IF NOT EXISTS idx_templates_is_default_for_type_lang ON Templates(is_default_for_type_lang)")
    cursor.execute("CREATE INDEX IF NOT EXISTS idx_templates_client_id ON Templates(client_id)") # Index for the new column
    # ClientDocuments
    cursor.execute("CREATE INDEX IF NOT EXISTS idx_clientdocuments_client_id ON ClientDocuments(client_id)")
    cursor.execute("CREATE INDEX IF NOT EXISTS idx_clientdocuments_project_id ON ClientDocuments(project_id)")
    cursor.execute("CREATE INDEX IF NOT EXISTS idx_clientdocuments_document_type_generated ON ClientDocuments(document_type_generated)")
    cursor.execute("CREATE INDEX IF NOT EXISTS idx_clientdocuments_source_template_id ON ClientDocuments(source_template_id)")
    cursor.execute("CREATE INDEX IF NOT EXISTS idx_clientdocuments_order_identifier ON ClientDocuments(order_identifier)")
    # Invoices
    cursor.execute("CREATE INDEX IF NOT EXISTS idx_invoices_client_id ON Invoices(client_id)")
    cursor.execute("CREATE INDEX IF NOT EXISTS idx_invoices_project_id ON Invoices(project_id)")
    cursor.execute("CREATE INDEX IF NOT EXISTS idx_invoices_document_id ON Invoices(document_id)")
    cursor.execute("CREATE INDEX IF NOT EXISTS idx_invoices_payment_status ON Invoices(payment_status)")
    cursor.execute("CREATE INDEX IF NOT EXISTS idx_invoices_invoice_number ON Invoices(invoice_number)")
    # TeamMembers
    cursor.execute("CREATE INDEX IF NOT EXISTS idx_teammembers_user_id ON TeamMembers(user_id)")
    cursor.execute("CREATE INDEX IF NOT EXISTS idx_teammembers_is_active ON TeamMembers(is_active)")
    cursor.execute("CREATE INDEX IF NOT EXISTS idx_teammembers_department ON TeamMembers(department)")
    # Contacts
    cursor.execute("CREATE INDEX IF NOT EXISTS idx_contacts_company_name ON Contacts(company_name)")
    # ClientContacts
    cursor.execute("CREATE INDEX IF NOT EXISTS idx_clientcontacts_contact_id ON ClientContacts(contact_id)")
    # Products
    cursor.execute("CREATE INDEX IF NOT EXISTS idx_products_category ON Products(category)")
    cursor.execute("CREATE INDEX IF NOT EXISTS idx_products_is_active ON Products(is_active)")
    # ProductEquivalencies
    cursor.execute("CREATE INDEX IF NOT EXISTS idx_productequivalencies_product_id_b ON ProductEquivalencies(product_id_b)")
    # ClientProjectProducts
    cursor.execute("CREATE INDEX IF NOT EXISTS idx_clientprojectproducts_product_id ON ClientProjectProducts(product_id)")
    cursor.execute("CREATE INDEX IF NOT EXISTS idx_clientprojectproducts_client_project ON ClientProjectProducts(client_id, project_id)")
    # ActivityLog
    cursor.execute("CREATE INDEX IF NOT EXISTS idx_activitylog_user_id ON ActivityLog(user_id)")
    cursor.execute("CREATE INDEX IF NOT EXISTS idx_activitylog_created_at ON ActivityLog(created_at)")
    cursor.execute("CREATE INDEX IF NOT EXISTS idx_activitylog_action_type ON ActivityLog(action_type)")
    cursor.execute("CREATE INDEX IF NOT EXISTS idx_activitylog_related_entity ON ActivityLog(related_entity_type, related_entity_id)")
    # ScheduledEmails
    cursor.execute("CREATE INDEX IF NOT EXISTS idx_scheduledemails_status_time ON ScheduledEmails(status, scheduled_send_at)")
    cursor.execute("CREATE INDEX IF NOT EXISTS idx_scheduledemails_related_client_id ON ScheduledEmails(related_client_id)")
    cursor.execute("CREATE INDEX IF NOT EXISTS idx_scheduledemails_related_project_id ON ScheduledEmails(related_project_id)")
    # StatusSettings
    cursor.execute("CREATE INDEX IF NOT EXISTS idx_statussettings_type ON StatusSettings(status_type)")
    # SAVTickets
    cursor.execute("CREATE INDEX IF NOT EXISTS idx_savtickets_client_id ON SAVTickets(client_id)")
    cursor.execute("CREATE INDEX IF NOT EXISTS idx_savtickets_status_id ON SAVTickets(status_id)")
    cursor.execute("CREATE INDEX IF NOT EXISTS idx_savtickets_assigned_technician_id ON SAVTickets(assigned_technician_id)")
    # ImportantDates
    cursor.execute("CREATE INDEX IF NOT EXISTS idx_importantdates_date_value ON ImportantDates(date_value)")
    # Transporters
    cursor.execute("CREATE INDEX IF NOT EXISTS idx_transporters_name ON Transporters(name)")
    cursor.execute("CREATE INDEX IF NOT EXISTS idx_transporters_service_area ON Transporters(service_area)")
    # FreightForwarders
    cursor.execute("CREATE INDEX IF NOT EXISTS idx_freightforwarders_name ON FreightForwarders(name)")
    # Client_AssignedPersonnel
    cursor.execute("CREATE INDEX IF NOT EXISTS idx_clientassignedpersonnel_client_id ON Client_AssignedPersonnel(client_id)")
    cursor.execute("CREATE INDEX IF NOT EXISTS idx_clientassignedpersonnel_personnel_id ON Client_AssignedPersonnel(personnel_id)")
    cursor.execute("CREATE INDEX IF NOT EXISTS idx_clientassignedpersonnel_role ON Client_AssignedPersonnel(role_in_project)")
    # Client_Transporters
    cursor.execute("CREATE INDEX IF NOT EXISTS idx_clienttransporters_client_id ON Client_Transporters(client_id)")
    cursor.execute("CREATE INDEX IF NOT EXISTS idx_clienttransporters_transporter_id ON Client_Transporters(transporter_id)")
    # Client_FreightForwarders
    cursor.execute("CREATE INDEX IF NOT EXISTS idx_clientfreightforwarders_client_id ON Client_FreightForwarders(client_id)")
    cursor.execute("CREATE INDEX IF NOT EXISTS idx_clientfreightforwarders_forwarder_id ON Client_FreightForwarders(forwarder_id)")
    # CompanyPersonnelContacts
    cursor.execute("CREATE INDEX IF NOT EXISTS idx_companypersonnelcontacts_personnel_id ON CompanyPersonnelContacts(personnel_id)")
    cursor.execute("CREATE INDEX IF NOT EXISTS idx_companypersonnelcontacts_contact_id ON CompanyPersonnelContacts(contact_id)")
    # Partner Tables
    cursor.execute("CREATE INDEX IF NOT EXISTS idx_partners_email ON Partners(email)")
    cursor.execute("CREATE INDEX IF NOT EXISTS idx_partnercontacts_partner_id ON PartnerContacts(partner_id)")
    cursor.execute("CREATE INDEX IF NOT EXISTS idx_partnercategorylink_partner_category_id ON PartnerCategoryLink(partner_category_id)")
    cursor.execute("CREATE INDEX IF NOT EXISTS idx_partnerdocuments_partner_id ON PartnerDocuments(partner_id)")
    cursor.execute("CREATE INDEX IF NOT EXISTS idx_partnercategories_category_name ON PartnerCategories(category_name)")
    # MediaItems, Tags, etc.
    cursor.execute('''CREATE INDEX IF NOT EXISTS idx_mediaitems_item_type ON MediaItems(item_type);''')
    cursor.execute('''CREATE INDEX IF NOT EXISTS idx_mediaitems_uploader_user_id ON MediaItems(uploader_user_id);''')
    cursor.execute('''CREATE INDEX IF NOT EXISTS idx_mediaitems_created_at ON MediaItems(created_at);''')
    cursor.execute('''CREATE INDEX IF NOT EXISTS idx_tags_tag_name ON Tags(tag_name);''')
    cursor.execute('''CREATE INDEX IF NOT EXISTS idx_mediaitemtags_media_item_id ON MediaItemTags(media_item_id);''')
    cursor.execute('''CREATE INDEX IF NOT EXISTS idx_mediaitemtags_tag_id ON MediaItemTags(tag_id);''')
    cursor.execute('''CREATE INDEX IF NOT EXISTS idx_playlists_user_id ON Playlists(user_id);''')
    cursor.execute('''CREATE INDEX IF NOT EXISTS idx_playlistitems_playlist_id ON PlaylistItems(playlist_id);''')
    cursor.execute('''CREATE INDEX IF NOT EXISTS idx_playlistitems_media_item_id ON PlaylistItems(media_item_id);''')
    # ProductMediaLinks
    cursor.execute("CREATE INDEX IF NOT EXISTS idx_productmedialinks_product_id ON ProductMediaLinks(product_id)")
    cursor.execute("CREATE INDEX IF NOT EXISTS idx_productmedialinks_media_item_id ON ProductMediaLinks(media_item_id)")

<<<<<<< HEAD
    # ItemLocations
    cursor.execute("CREATE INDEX IF NOT EXISTS idx_itemlocations_parent_id ON ItemLocations(parent_location_id)")
    cursor.execute("CREATE INDEX IF NOT EXISTS idx_itemlocations_type ON ItemLocations(location_type)")

    # ProductStorageLocations
    cursor.execute("CREATE INDEX IF NOT EXISTS idx_productstoragelocations_product_id ON ProductStorageLocations(product_id)")
    cursor.execute("CREATE INDEX IF NOT EXISTS idx_productstoragelocations_location_id ON ProductStorageLocations(location_id)")
=======
    # CompanyAssets Table
    cursor.execute("""
    CREATE TABLE IF NOT EXISTS CompanyAssets (
        asset_id TEXT PRIMARY KEY, -- UUID
        asset_name TEXT NOT NULL,
        asset_type TEXT NOT NULL,
        serial_number TEXT UNIQUE,
        description TEXT,
        purchase_date DATE,
        purchase_value REAL,
        current_status TEXT NOT NULL,
        notes TEXT,
        created_at TIMESTAMP DEFAULT CURRENT_TIMESTAMP,
        updated_at TIMESTAMP DEFAULT CURRENT_TIMESTAMP,
        is_deleted INTEGER DEFAULT 0,
        deleted_at TIMESTAMP
    )
    """)

    # AssetAssignments Table
    cursor.execute("""
    CREATE TABLE IF NOT EXISTS AssetAssignments (
        assignment_id TEXT PRIMARY KEY, -- UUID
        asset_id TEXT NOT NULL,
        personnel_id INTEGER NOT NULL,
        assignment_date TIMESTAMP NOT NULL,
        expected_return_date TIMESTAMP,
        actual_return_date TIMESTAMP,
        assignment_status TEXT NOT NULL,
        notes TEXT,
        created_at TIMESTAMP DEFAULT CURRENT_TIMESTAMP,
        updated_at TIMESTAMP DEFAULT CURRENT_TIMESTAMP,
        FOREIGN KEY (asset_id) REFERENCES CompanyAssets (asset_id) ON DELETE CASCADE,
        FOREIGN KEY (personnel_id) REFERENCES CompanyPersonnel (personnel_id) ON DELETE RESTRICT
    )
    """)

    # AssetMediaLinks Table
    cursor.execute("""
    CREATE TABLE IF NOT EXISTS AssetMediaLinks (
        link_id INTEGER PRIMARY KEY AUTOINCREMENT,
        asset_id TEXT NOT NULL,
        media_item_id TEXT NOT NULL,
        display_order INTEGER DEFAULT 0,
        alt_text TEXT,
        created_at TIMESTAMP DEFAULT CURRENT_TIMESTAMP,
        FOREIGN KEY (asset_id) REFERENCES CompanyAssets (asset_id) ON DELETE CASCADE,
        FOREIGN KEY (media_item_id) REFERENCES MediaItems (media_item_id) ON DELETE CASCADE,
        UNIQUE (asset_id, media_item_id),
        UNIQUE (asset_id, display_order)
    )
    """)
>>>>>>> b24255ee

    # ProformaInvoices
    cursor.execute("CREATE INDEX IF NOT EXISTS idx_proforma_invoices_proforma_invoice_number ON proforma_invoices(proforma_invoice_number)")
    cursor.execute("CREATE INDEX IF NOT EXISTS idx_proforma_invoices_client_id ON proforma_invoices(client_id)")
    cursor.execute("CREATE INDEX IF NOT EXISTS idx_proforma_invoices_project_id ON proforma_invoices(project_id)")
    cursor.execute("CREATE INDEX IF NOT EXISTS idx_proforma_invoices_company_id ON proforma_invoices(company_id)")
    cursor.execute("CREATE INDEX IF NOT EXISTS idx_proforma_invoices_status ON proforma_invoices(status)")
    cursor.execute("CREATE INDEX IF NOT EXISTS idx_proforma_invoices_created_date ON proforma_invoices(created_date)")

    # ProformaInvoiceItems
    cursor.execute("CREATE INDEX IF NOT EXISTS idx_proforma_invoice_items_proforma_invoice_id ON proforma_invoice_items(proforma_invoice_id)")
    cursor.execute("CREATE INDEX IF NOT EXISTS idx_proforma_invoice_items_product_id ON proforma_invoice_items(product_id)")

    # Google Contact Sync Tables
    cursor.execute("CREATE INDEX IF NOT EXISTS idx_usergoogleaccounts_user_id ON UserGoogleAccounts(user_id)")
    cursor.execute("CREATE INDEX IF NOT EXISTS idx_usergoogleaccounts_email ON UserGoogleAccounts(email)")
    cursor.execute("CREATE INDEX IF NOT EXISTS idx_contactsynclog_user_google_account_id ON ContactSyncLog(user_google_account_id)")
    cursor.execute("CREATE INDEX IF NOT EXISTS idx_contactsynclog_local_contact ON ContactSyncLog(local_contact_id, local_contact_type)")
    cursor.execute("CREATE INDEX IF NOT EXISTS idx_contactsynclog_google_contact_id ON ContactSyncLog(google_contact_id)")

    # --- Seed Data (from db/schema.py, ensuring use of db_config) ---
    try:
        print("DEBUG_INIT_DB: Starting data seeding phase.")

        # User Seeding (Admin user)
        print("DEBUG_INIT_DB: Checking/Seeding Users...")
        cursor.execute("SELECT COUNT(*) FROM Users")
        if cursor.fetchone()['COUNT(*)'] == 0: # Use dict access due to row_factory
            admin_uid = str(uuid.uuid4())
            # Generate salt and hash for default admin - direct SQL insertion for bootstrap
            admin_salt = os.urandom(16).hex()
            admin_password_bytes = config.DEFAULT_ADMIN_PASSWORD.encode('utf-8')
            admin_salt_bytes = bytes.fromhex(admin_salt)
            admin_pass_hash = hashlib.sha256(admin_salt_bytes + admin_password_bytes).hexdigest()

            cursor.execute("""
                INSERT OR IGNORE INTO Users
                    (user_id, username, password_hash, salt, full_name, email, role, is_deleted, deleted_at)
                VALUES (?, ?, ?, ?, ?, ?, ?, ?, ?)
            """, (admin_uid, config.DEFAULT_ADMIN_USERNAME, admin_pass_hash, admin_salt,
                  'Default Admin', f'{config.DEFAULT_ADMIN_USERNAME}@example.com', SUPER_ADMIN, 0, None))
            print(f"Admin user '{config.DEFAULT_ADMIN_USERNAME}' seeded with salt and hash.")
            print("DEBUG_INIT_DB: Admin user potentially seeded.")
        print("DEBUG_INIT_DB: User seeding check complete.")

        # Application Settings Seeding
        print("DEBUG_INIT_DB: Seeding Application Settings...")
        # Using the imported set_setting CRUD function, passing the connection
        set_setting('initial_data_seeded_version', '1.3_consolidated_schema', conn=conn) # Pass conn
        set_setting('default_app_language', 'en', conn=conn) # Pass conn
        set_setting('client_document_template_categories', 'General,Document Utilitaires', conn=conn) # New setting
        print("DEBUG_INIT_DB: Application settings seeded.")

        # Populate Default Cover Page Templates
        print("DEBUG_INIT_DB: Populating Default Cover Page Templates...")
        _populate_default_cover_page_templates(conn_passed=conn) # Uses CRUDs internally
        print("DEBUG_INIT_DB: Default Cover Page Templates population attempt finished.")

        conn.commit() # Commit all schema changes and seeding
        print("DEBUG_INIT_DB: Data seeding phase committed successfully.")
        print("Database schema initialized and initial data seeded successfully.")
    except Exception as e_seed:
        print(f"DEBUG_INIT_DB: Error during data seeding: {e_seed}") # Existing error print
        conn.rollback() # Rollback in case of error during seeding
        print("DEBUG_INIT_DB: Rollback due to seeding error.")
    finally:
        conn.close()

if __name__ == '__main__':
    print(f"Running init_schema.py directly. Using database path: {config.DATABASE_PATH}")
    initialize_database()
    print("Schema initialization complete (called from init_schema.py __main__).")<|MERGE_RESOLUTION|>--- conflicted
+++ resolved
@@ -1405,7 +1405,6 @@
     cursor.execute("CREATE INDEX IF NOT EXISTS idx_productmedialinks_product_id ON ProductMediaLinks(product_id)")
     cursor.execute("CREATE INDEX IF NOT EXISTS idx_productmedialinks_media_item_id ON ProductMediaLinks(media_item_id)")
 
-<<<<<<< HEAD
     # ItemLocations
     cursor.execute("CREATE INDEX IF NOT EXISTS idx_itemlocations_parent_id ON ItemLocations(parent_location_id)")
     cursor.execute("CREATE INDEX IF NOT EXISTS idx_itemlocations_type ON ItemLocations(location_type)")
@@ -1413,7 +1412,7 @@
     # ProductStorageLocations
     cursor.execute("CREATE INDEX IF NOT EXISTS idx_productstoragelocations_product_id ON ProductStorageLocations(product_id)")
     cursor.execute("CREATE INDEX IF NOT EXISTS idx_productstoragelocations_location_id ON ProductStorageLocations(location_id)")
-=======
+
     # CompanyAssets Table
     cursor.execute("""
     CREATE TABLE IF NOT EXISTS CompanyAssets (
@@ -1466,7 +1465,6 @@
         UNIQUE (asset_id, display_order)
     )
     """)
->>>>>>> b24255ee
 
     # ProformaInvoices
     cursor.execute("CREATE INDEX IF NOT EXISTS idx_proforma_invoices_proforma_invoice_number ON proforma_invoices(proforma_invoice_number)")
