--- conflicted
+++ resolved
@@ -14,12 +14,9 @@
 # from .db_main import _get_or_create_category_id, _populate_default_cover_page_templates
 # Or by ensuring db.py is structured to allow these imports.
 
-<<<<<<< HEAD
 from .schema import _get_or_create_category_id, _populate_default_cover_page_templates
-=======
 # Import the original db.py as a module to access its helper functions
-from db import db_seed as db_helpers
->>>>>>> a942c35b
+
 
 def initialize_database():
     """
