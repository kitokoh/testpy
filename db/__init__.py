import sys
import os

# Temporarily add the parent directory to sys.path to allow importing from config.py
parent_dir = os.path.abspath(os.path.join(os.path.dirname(__file__), ".."))
if parent_dir not in sys.path:
    sys.path.insert(0, parent_dir)

try:
    from config import DATABASE_PATH
finally:
    # Remove the parent directory from sys.path
    if parent_dir in sys.path:
        sys.path.remove(parent_dir)

DATABASE_NAME = DATABASE_PATH

from .cruds.status_settings_crud import (
    get_status_setting_by_id,
    get_all_status_settings,
    get_status_setting_by_name,
)
from .cruds.templates_crud import get_all_templates, get_template_by_id
from .cruds.client_documents_crud import add_client_document, get_document_by_id
from .utils import get_document_context_data
# For proforma_invoices_crud, we will NOT add them here due to SQLAlchemy vs sqlite3 differences.
# Files using proforma_invoices_crud will import it directly.
from .cruds.application_settings_crud import get_setting, set_setting
from .cruds.projects_crud import (
    get_all_projects,
    get_project_by_id,
    add_project,
    update_project,
    delete_project,
    get_total_projects_count, # Added
    get_active_projects_count, # Added
)
from .cruds.products_crud import get_total_products_count # Added
from .cruds.tasks_crud import (
    get_tasks_by_project_id,
    add_task,
    update_task,
    delete_task,
    get_task_by_id,
    get_tasks_by_assignee_id,
    get_predecessor_tasks,
    add_task_dependency,
    remove_task_dependency,
    get_tasks_by_project_id_ordered_by_sequence,
)
from .cruds.kpis_crud import get_kpis_for_project
from .cruds.activity_logs_crud import add_activity_log, get_activity_logs
from .cruds.users_crud import (
    get_user_by_id,
    get_all_users,
    update_user,
    verify_user_password,
)
from .cruds.team_members_crud import (
    get_all_team_members,
    get_team_member_by_id,
    add_team_member,
    update_team_member,
    delete_team_member,
)
from .cruds.clients_crud import ( # Modified
    get_all_clients,
    get_active_clients_count,
    get_client_counts_by_country,
    get_client_segmentation_by_city,
    get_client_segmentation_by_status,
    get_client_segmentation_by_category,
    get_total_clients_count, # Added
<<<<<<< HEAD
=======
)
from .cruds.contacts_crud import (
    get_contacts_for_client,
    add_contact,
    get_contact_by_id,
    get_contact_by_email,
    get_all_contacts,
    update_contact,
    delete_contact,
    link_contact_to_client,
    unlink_contact_from_client,
    get_contacts_for_client_count,
    get_clients_for_contact,
    get_specific_client_contact_link_details,
    update_client_contact_link
)
from .cruds.client_project_products_crud import (
    get_products_for_client_or_project,
    get_distinct_purchase_confirmed_at_for_client,
    add_product_to_client_or_project,
    update_client_project_product,
    remove_product_from_client_or_project,
    get_client_project_product_by_id
>>>>>>> db3bedb5
)
from .cruds.cover_pages_crud import (
    get_cover_pages_for_client,
    add_cover_page,
    update_cover_page,
    delete_cover_page,
    get_cover_page_by_id,
)
from .cruds.template_categories_crud import get_all_template_categories # Added
from .cruds.templates_crud import ( # Modified
    get_all_file_based_templates,
    get_distinct_template_languages,
    get_distinct_template_types,
    get_filtered_templates
)
from .cruds.cover_page_templates_crud import get_cover_page_template_by_id
from .cruds.milestones_crud import (
    get_milestones_for_project,
    add_milestone,
    get_milestone_by_id,
    update_milestone,
    delete_milestone,
)
from .cruds.companies_crud import ( # Added
    add_company,
    get_company_by_id,
    get_all_companies,
    update_company,
    delete_company,
    set_default_company,
    get_default_company,
)
from .cruds.company_personnel_crud import ( # Added
    add_company_personnel,
    get_personnel_for_company,
    update_company_personnel,
    delete_company_personnel,
)
from .cruds.google_sync_crud import ( # Modified
    get_user_google_account_by_google_account_id,
    update_user_google_account,
    add_user_google_account,
    get_user_google_account_by_user_id,
    get_user_google_account_by_id,
    delete_user_google_account,
    add_contact_sync_log,
    get_contact_sync_log_by_local_contact, # Added
    get_contact_sync_log_by_google_contact_id, # Added
    get_contact_sync_log_by_id, # Added
    update_contact_sync_log, # Added
    delete_contact_sync_log, # Added
    get_contacts_pending_sync, # Added
    get_all_sync_logs_for_account, # Added
)
from .cruds.partners_crud import (
    get_all_partner_categories,
    get_all_partners,
    get_partners_in_category,
    get_categories_for_partner,
    get_partner_by_id,
    get_documents_for_partner,
    add_partner_document,
    update_partner_document,
    delete_partner_document,
    get_partner_document_by_id,
    get_contacts_for_partner,
    add_partner_contact,
    update_partner_contact,
    delete_partner_contact,
    add_partner,
    update_partner,
    delete_partner,
    link_partner_to_category,
    unlink_partner_from_category,
    get_or_add_partner_category,
    get_partner_category_by_name,
    add_partner_category,
    delete_partner_category,
    update_partner_category,
    get_partner_category_by_id, # Added
)
<<<<<<< HEAD
from .cruds.locations_crud import (
    get_all_countries, add_country, get_or_add_country,
    get_all_cities, add_city, get_or_add_city,
    get_country_by_id, get_city_by_id,
    get_country_by_name, get_city_by_name_and_country_id # Added these
)
=======
from .cruds.locations_crud import get_all_countries, add_country, get_or_add_country, get_all_cities, add_city, get_or_add_city, get_country_by_id, get_city_by_id
from .cruds.transporters_crud import get_all_transporters, add_transporter, get_transporter_by_id, update_transporter, delete_transporter
from .cruds.freight_forwarders_crud import get_all_freight_forwarders, add_freight_forwarder, get_freight_forwarder_by_id, update_freight_forwarder, delete_freight_forwarder
>>>>>>> db3bedb5
from .cruds.application_settings_crud import get_setting, set_setting
from .init_schema import initialize_database

__all__ = [
    "DATABASE_NAME",
    "get_setting",
    "set_setting",
    "get_status_setting_by_id",
    "get_all_status_settings",
    "get_status_setting_by_name",
    "get_all_templates",
    "get_template_by_id",
    "add_client_document",
    "get_document_by_id",
    "get_document_context_data",
    "get_all_projects",
    "get_project_by_id",
    "add_project",
    "update_project",
    "delete_project",
    "get_total_projects_count", # Added
    "get_active_projects_count", # Added
    "get_total_products_count", # Added
    "get_tasks_by_project_id",
    "add_task",
    "update_task",
    "delete_task",
    "get_task_by_id",
    "get_tasks_by_assignee_id",
    "get_predecessor_tasks",
    "add_task_dependency",
    "remove_task_dependency",
    "get_tasks_by_project_id_ordered_by_sequence",
    "get_kpis_for_project",
    "add_activity_log",
    "get_activity_logs",
    "get_user_by_id",
    "get_all_users",
    "update_user",
    "verify_user_password",
    "get_all_team_members",
    "get_team_member_by_id",
    "add_team_member",
    "update_team_member",
    "delete_team_member",
    "get_all_clients",
    "get_active_clients_count",
    "get_total_clients_count", # Added
    "get_client_counts_by_country", # Added
    "get_client_segmentation_by_city", # Added
    "get_client_segmentation_by_status", # Added
    "get_client_segmentation_by_category", # Added
    "get_contacts_for_client",
    "add_contact",
    "get_contact_by_id",
    "get_contact_by_email",
    "get_all_contacts",
    "update_contact",
    "delete_contact",
    "link_contact_to_client",
    "unlink_contact_from_client",
    "get_contacts_for_client_count",
    "get_clients_for_contact",
    "get_specific_client_contact_link_details",
    "update_client_contact_link",
    "get_products_for_client_or_project",
    "get_distinct_purchase_confirmed_at_for_client",
    "add_product_to_client_or_project",
    "update_client_project_product",
    "remove_product_from_client_or_project",
    "get_client_project_product_by_id",
    "get_cover_pages_for_client",
    "add_cover_page",
    "update_cover_page",
    "delete_cover_page",
    "get_cover_page_by_id",
    "get_all_template_categories", # Added from template_categories_crud.py
    "get_all_file_based_templates", # From templates_crud
    "get_distinct_template_languages", # Added from templates_crud.py
    "get_distinct_template_types", # Added from templates_crud.py
    "get_filtered_templates", # Added from templates_crud.py
    "get_cover_page_template_by_id", # Now from cover_page_templates_crud
    "get_milestones_for_project",
    "add_milestone",
    "get_milestone_by_id",
    "update_milestone",
    "delete_milestone",
    "add_company", # Added
    "get_company_by_id", # Added
    "get_all_companies", # Added
    "update_company", # Added
    "delete_company", # Added
    "set_default_company",
    "get_default_company",
    "add_company_personnel", # Added
    "get_personnel_for_company", # Added
    "update_company_personnel", # Added
    "delete_company_personnel",
    "get_user_google_account_by_google_account_id",
    "update_user_google_account",
    "add_user_google_account",
    "get_user_google_account_by_user_id",
    "get_user_google_account_by_id",
    "delete_user_google_account",
    "add_contact_sync_log",
    "get_contact_sync_log_by_local_contact", # Added
    "get_contact_sync_log_by_google_contact_id", # Added
    "get_contact_sync_log_by_id", # Added
    "update_contact_sync_log", # Added
    "delete_contact_sync_log", # Added
    "get_contacts_pending_sync", # Added
    "get_all_sync_logs_for_account", # Added
    "get_all_partner_categories",
    "get_all_partners", # Added
    "get_partners_in_category",
    "get_categories_for_partner",
    "get_partner_by_id",
    "get_documents_for_partner",
    "add_partner_document", # Added
    "update_partner_document", # Added
    "delete_partner_document",
    "get_partner_document_by_id",
    "get_contacts_for_partner", # Added
    "add_partner_contact", # Added
    "update_partner_contact",
    "delete_partner_contact",
    "add_partner",
    "update_partner",
    "delete_partner",
    "link_partner_to_category", # Added
    "unlink_partner_from_category", # Added
    "get_or_add_partner_category",
    "get_partner_category_by_name", # Added
    "add_partner_category",
    "delete_partner_category",
    "update_partner_category",
    "get_partner_category_by_id", # Added
    "get_all_countries",
    "add_country",
    "get_or_add_country",
    "get_all_cities",
    "add_city",
    "get_or_add_city",
    "get_country_by_id",
    "get_city_by_id",
    "get_country_by_name", # Added
    "get_city_by_name_and_country_id", # Added
    "initialize_database",
    "get_setting",
    "set_setting",
    "get_all_transporters",
    "add_transporter",
    "get_transporter_by_id",
    "update_transporter",
    "delete_transporter",
    "get_all_freight_forwarders",
    "add_freight_forwarder",
    "get_freight_forwarder_by_id",
    "update_freight_forwarder",
    "delete_freight_forwarder",
]<|MERGE_RESOLUTION|>--- conflicted
+++ resolved
@@ -71,32 +71,7 @@
     get_client_segmentation_by_status,
     get_client_segmentation_by_category,
     get_total_clients_count, # Added
-<<<<<<< HEAD
-=======
-)
-from .cruds.contacts_crud import (
-    get_contacts_for_client,
-    add_contact,
-    get_contact_by_id,
-    get_contact_by_email,
-    get_all_contacts,
-    update_contact,
-    delete_contact,
-    link_contact_to_client,
-    unlink_contact_from_client,
-    get_contacts_for_client_count,
-    get_clients_for_contact,
-    get_specific_client_contact_link_details,
-    update_client_contact_link
-)
-from .cruds.client_project_products_crud import (
-    get_products_for_client_or_project,
-    get_distinct_purchase_confirmed_at_for_client,
-    add_product_to_client_or_project,
-    update_client_project_product,
-    remove_product_from_client_or_project,
-    get_client_project_product_by_id
->>>>>>> db3bedb5
+
 )
 from .cruds.cover_pages_crud import (
     get_cover_pages_for_client,
@@ -178,18 +153,13 @@
     update_partner_category,
     get_partner_category_by_id, # Added
 )
-<<<<<<< HEAD
 from .cruds.locations_crud import (
     get_all_countries, add_country, get_or_add_country,
     get_all_cities, add_city, get_or_add_city,
     get_country_by_id, get_city_by_id,
     get_country_by_name, get_city_by_name_and_country_id # Added these
 )
-=======
-from .cruds.locations_crud import get_all_countries, add_country, get_or_add_country, get_all_cities, add_city, get_or_add_city, get_country_by_id, get_city_by_id
-from .cruds.transporters_crud import get_all_transporters, add_transporter, get_transporter_by_id, update_transporter, delete_transporter
-from .cruds.freight_forwarders_crud import get_all_freight_forwarders, add_freight_forwarder, get_freight_forwarder_by_id, update_freight_forwarder, delete_freight_forwarder
->>>>>>> db3bedb5
+
 from .cruds.application_settings_crud import get_setting, set_setting
 from .init_schema import initialize_database
 
