--- conflicted
+++ resolved
@@ -45,10 +45,7 @@
     get_active_projects_count, # Added
 )
 from .cruds.products_crud import get_total_products_count, get_all_products, get_all_products_for_selection_filtered # Added
-<<<<<<< HEAD
-=======
-
->>>>>>> bae6a6a8
+
 from .cruds.tasks_crud import (
     get_tasks_by_project_id,
     add_task,
@@ -227,10 +224,7 @@
     "get_document_context_data",
     "get_all_products", # Added
     "get_all_products_for_selection_filtered", # Added
-<<<<<<< HEAD
-=======
-
->>>>>>> bae6a6a8
+
     "get_all_projects",
     "get_project_by_id",
     "add_project",
