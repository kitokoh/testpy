--- conflicted
+++ resolved
@@ -249,8 +249,7 @@
     update_task,
     delete_task,
 )
-<<<<<<< HEAD
-=======
+
 
 # KPIs (often linked to projects or other entities)
 from .cruds.kpis_crud import ( # Assuming a kpis_crud.py exists
@@ -370,7 +369,6 @@
 
 
 # --- Transporters (Moved in previous step) ---
->>>>>>> 4228c662
 from .cruds.transporters_crud import (
     add_transporter,
     get_transporter_by_id,
@@ -482,9 +480,7 @@
     "get_status_setting_by_name", "get_status_setting_by_id", "get_all_status_settings",
     # from tasks_crud (placeholders)
     "add_task", "get_task_by_id", "get_tasks_for_project", "update_task", "delete_task",
-<<<<<<< HEAD
-    # from transporters_crud
-=======
+
     # KPIs
     "add_kpi_to_project", "get_kpis_for_project", "update_kpi", "delete_kpi",
     # Status Settings
@@ -516,7 +512,6 @@
     "add_smtp_config", "get_smtp_config_by_id", "get_default_smtp_config", "get_all_smtp_configs",
     "update_smtp_config", "delete_smtp_config", "set_default_smtp_config",
     # Transporters
->>>>>>> 4228c662
     "add_transporter", "get_transporter_by_id", "get_all_transporters", "update_transporter", "delete_transporter",
     # from users_crud
     "add_user", "get_user_by_id", "get_user_by_username", "get_user_by_email", "update_user", "delete_user",
