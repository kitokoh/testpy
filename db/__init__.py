# db/__init__.py

# Initialize the database schema if run directly (e.g., for setup)
# This also makes the initialize_database function available for import.
from .init_schema import initialize_database

# Import key utilities
from .connection import get_db_connection # Moved from utils
from .utils import format_currency, get_document_context_data

# Import all CRUD functions from their respective modules
# This makes them available via db.function_name()

from .cruds.activity_logs_crud import (
    add_activity_log,
    get_activity_logs,
    get_activity_log_by_id,
)
from .cruds.application_settings_crud import (
    get_setting,
    set_setting,
)
from .cruds.client_assigned_personnel_crud import (
    assign_personnel_to_client,
    get_assigned_personnel_for_client,
    unassign_personnel_from_client,
)
from .cruds.client_documents_crud import (
    add_client_document,
    get_document_by_id,
    get_documents_for_client,
    get_documents_for_project,
    update_client_document,
    delete_client_document,
)
from .cruds.client_freight_forwarders_crud import (
    assign_forwarder_to_client,
    get_assigned_forwarders_for_client,
    unassign_forwarder_from_client,
)
from .cruds.client_project_products_crud import (
    add_product_to_client_or_project,
    update_client_project_product,
    remove_product_from_client_or_project,
    get_client_project_product_by_id,
    get_products_for_client_or_project,
)
from .cruds.client_transporters_crud import (
    assign_transporter_to_client,
    get_assigned_transporters_for_client,
    unassign_transporter_from_client,
    update_client_transporter_email_status,
)
from .cruds.clients_crud import clients_crud_instance

# Alias functions from clients_crud_instance
add_client = clients_crud_instance.add_client
get_client_by_id = clients_crud_instance.get_client_by_id
get_all_clients = clients_crud_instance.get_all_clients
update_client = clients_crud_instance.update_client
delete_client = clients_crud_instance.delete_client
get_all_clients_with_details = clients_crud_instance.get_all_clients_with_details
get_active_clients_count = clients_crud_instance.get_active_clients_count
get_client_counts_by_country = clients_crud_instance.get_client_counts_by_country
get_client_segmentation_by_city = clients_crud_instance.get_client_segmentation_by_city
get_client_segmentation_by_status = clients_crud_instance.get_client_segmentation_by_status
get_client_segmentation_by_category = clients_crud_instance.get_client_segmentation_by_category
get_clients_by_archival_status = clients_crud_instance.get_clients_by_archival_status
get_active_clients_per_country = clients_crud_instance.get_active_clients_per_country
add_client_note = clients_crud_instance.add_client_note
get_client_notes = clients_crud_instance.get_client_notes

from .cruds.companies_crud import (
    add_company,
    get_company_by_id,
    get_all_companies,
    update_company,
    delete_company,
    set_default_company,
    get_default_company,
)
from .cruds.company_personnel_crud import (
    add_company_personnel,
    get_personnel_for_company,
    update_company_personnel,
    delete_company_personnel,
)
from .cruds.contacts_crud import (
    get_contacts_for_client,
    add_contact,
    get_contact_by_id,
    get_contact_by_email,
    get_all_contacts,
    update_contact,
    delete_contact,
    add_contact_list, # Stub
    add_contact_to_list, # Stub
    delete_contact_list, # Stub
    get_all_contact_lists, # Stub
    get_contact_list_by_id, # Stub
    get_contacts_in_list, # Stub
    remove_contact_from_list, # Stub
    link_contact_to_client,
    unlink_contact_from_client,
    get_contacts_for_client_count,
    get_clients_for_contact,
    get_specific_client_contact_link_details,
    update_client_contact_link,
)
from .cruds.cover_pages_crud import (
    add_cover_page,
    get_cover_page_by_id,
    get_cover_pages_for_client,
    get_cover_pages_for_project,
    update_cover_page,
    delete_cover_page,
    get_cover_pages_for_user,
)

# Cover Page Templates
from .cruds.cover_page_templates_crud import (
    get_all_cover_page_templates,
)

from .cruds.freight_forwarders_crud import (
    add_freight_forwarder,
    get_freight_forwarder_by_id,
    get_all_freight_forwarders,
    update_freight_forwarder,
    delete_freight_forwarder,
)
from .cruds.google_sync_crud import (
    add_user_google_account,
    get_user_google_account_by_user_id,
    get_user_google_account_by_google_account_id,
    get_user_google_account_by_id,
    update_user_google_account,
    delete_user_google_account,
    get_all_user_google_accounts,
    add_contact_sync_log,
    get_contact_sync_log_by_local_contact,
    get_contact_sync_log_by_google_contact_id,
    get_contact_sync_log_by_id,
    update_contact_sync_log,
    delete_contact_sync_log,
    get_contacts_pending_sync,
    get_all_sync_logs_for_account,
)
from .cruds.kpis_crud import ( # Stubs
    get_kpis_for_project,
    add_kpi_to_project,
    update_kpi,
    delete_kpi,
    add_kpi,
    get_kpi_by_id,
)
from .cruds.locations_crud import (
    get_country_by_name,
    get_country_by_id,
    get_or_add_country,
    add_country,
    get_all_countries,
    get_city_by_name_and_country_id,
    get_city_by_id,
    add_city,
    get_or_add_city,
    get_all_cities,
)
from .cruds.milestones_crud import (
    get_milestones_for_project,
    add_milestone,
    get_milestone_by_id,
    update_milestone,
    delete_milestone,
)
from .cruds.partners_crud import (
    add_partner_category,
    get_partner_category_by_id,
    get_partner_category_by_name,
    get_all_partner_categories,
    update_partner_category,
    delete_partner_category,
    get_or_add_partner_category,
    add_partner,
    get_partner_by_id,
    get_partner_by_email,
    get_all_partners,
    update_partner,
    delete_partner,
    get_partners_by_category_id,
    add_partner_contact,
    get_partner_contact_by_id,
    get_contacts_for_partner,
    update_partner_contact,
    delete_partner_contact,
    delete_contacts_for_partner,
    link_partner_to_category,
    unlink_partner_from_category,
    get_categories_for_partner,
    get_partners_in_category,
    add_partner_document,
    get_documents_for_partner,
    get_partner_document_by_id,
    update_partner_document,
    delete_partner_document,
)
from .cruds.product_media_links_crud import (
    link_media_to_product,
    get_media_links_for_product,
    get_media_link_by_ids,
    get_media_link_by_link_id,
    update_media_link,
    unlink_media_from_product,
    unlink_media_by_ids,
    unlink_all_media_from_product,
    update_product_media_display_orders,
)
from .cruds.products_crud import (
    get_product_by_id as get_product_by_id_details, # Renamed to avoid conflict with simple get_product_by_id if it existed
    add_product,
    get_product_by_name,
    get_all_products,
    update_product,
    delete_product,
    get_products,
    update_product_price,
    get_products_by_name_pattern,
    get_all_products_for_selection_filtered,
    get_total_products_count,
    add_or_update_product_dimension,
    get_product_dimension,
    delete_product_dimension,
    add_product_equivalence,
    get_equivalent_products,
    get_all_product_equivalencies,
    remove_product_equivalence,
)

# Proforma Invoices & Items
from .cruds.proforma_invoices_crud import (
    create_proforma_invoice,
    get_proforma_invoice_by_id,
    get_proforma_invoice_by_number,
    list_proforma_invoices,
    update_proforma_invoice,
    delete_proforma_invoice,
    create_proforma_invoice_item,
    get_proforma_invoice_item_by_id,
    update_proforma_invoice_item,
    delete_proforma_invoice_item,
)

from .cruds.projects_crud import ( # Placeholders
    add_project,
    get_project_by_id,
    delete_project,
    get_projects_by_client_id,
    update_project,
    get_all_projects,
    get_total_projects_count, # Already correctly added in previous step
)
from .cruds.status_settings_crud import (
    get_status_setting_by_name,
    get_status_setting_by_id,
    get_all_status_settings,
)
from .cruds.tasks_crud import ( # Placeholders
    add_task,
    get_task_by_id,
    get_tasks_by_project_id,
    update_task,
    delete_task,
    get_tasks_by_assignee_id, # Already correctly added in previous step
    get_all_tasks,
    add_task_dependency,
    remove_task_dependency,
    get_predecessor_tasks,
    get_tasks_by_project_id_ordered_by_sequence,
)


# KPIs (often linked to projects or other entities)
from .cruds.kpis_crud import ( # Assuming a kpis_crud.py exists
    add_kpi_to_project,
    get_kpis_for_project,
    update_kpi,
    delete_kpi,
)

# Team Members
from .cruds.team_members_crud import (
    add_team_member,
    get_team_member_by_id,
    get_all_team_members,
    update_team_member,
    delete_team_member,
)

# Template Categories
from .cruds.template_categories_crud import (
    add_template_category,
    get_template_category_by_id,
    get_template_category_by_name,
    get_all_template_categories,
    update_template_category,
    delete_template_category,
    get_template_category_details,
)

# Templates
from .cruds.templates_crud import (
    add_template,
    get_template_by_id,
    get_templates_by_type,
    update_template,
    delete_template,
    get_all_templates,
    get_distinct_template_languages,
    get_distinct_template_types,
    get_filtered_templates,
    get_template_details_for_preview,
    get_template_path_info,
    delete_template_and_get_file_info,
    set_default_template_by_id,
    get_template_by_type_lang_default,
    get_all_file_based_templates,
    get_templates_by_category_id,
    add_default_template_if_not_exists, # Often used during seeding
)

# Users
from .cruds.users_crud import (
    add_user,
    get_user_by_id,
    get_user_by_email,
    get_user_by_username,
    update_user,
    verify_user_password,
    delete_user,
    get_all_users,
)

# SAV Tickets
from .cruds.sav_tickets_crud import ( # Assuming sav_tickets_crud.py
    add_sav_ticket,
    get_sav_ticket_by_id,
    get_sav_tickets_for_client,
    update_sav_ticket,
    delete_sav_ticket,
)

# Important Dates
from .cruds.important_dates_crud import ( # Assuming important_dates_crud.py
    add_important_date,
    get_important_date_by_id,
    get_all_important_dates,
    update_important_date,
    delete_important_date,
)

# Scheduled Emails & Reminders
from .cruds.scheduled_emails_crud import ( # Assuming scheduled_emails_crud.py
    add_scheduled_email,
    get_scheduled_email_by_id,
    get_pending_scheduled_emails,
    update_scheduled_email_status,
    delete_scheduled_email,
    add_email_reminder,
    get_pending_reminders,
    update_reminder_status,
    delete_email_reminder,
)

# SmtpConfigs
from .cruds.smtp_configs_crud import ( # Assuming smtp_configs_crud.py
    add_smtp_config,
    get_smtp_config_by_id,
    get_default_smtp_config,
    get_all_smtp_configs,
    update_smtp_config,
    delete_smtp_config,
    set_default_smtp_config,
)



# --- Transporters (Moved in previous step) ---
from .cruds.transporters_crud import (
    add_transporter,
    get_transporter_by_id,
    get_all_transporters,
    update_transporter,
    delete_transporter,
)

# List all functions to be made available through `from db import *`
__all__ = [
    # from init_schema
    "initialize_database",
    # from connection
    "get_db_connection",
    # from utils
    "format_currency",
    "get_document_context_data",
    # from activity_logs_crud
    "add_activity_log", "get_activity_logs", "get_activity_log_by_id",
    # from application_settings_crud
    "get_setting", "set_setting",
    # from client_assigned_personnel_crud
    "assign_personnel_to_client", "get_assigned_personnel_for_client",
    "unassign_personnel_from_client",
    # from client_documents_crud
    "add_client_document", "get_document_by_id", "get_documents_for_client",
    "get_documents_for_project", "update_client_document", "delete_client_document",
    # from client_freight_forwarders_crud
    "assign_forwarder_to_client", "get_assigned_forwarders_for_client",
    "unassign_forwarder_from_client",
    # from client_project_products_crud
    "add_product_to_client_or_project", "update_client_project_product",
    "remove_product_from_client_or_project", "get_client_project_product_by_id",
    "get_products_for_client_or_project",
    # from client_transporters_crud
    "assign_transporter_to_client", "get_assigned_transporters_for_client",
    "unassign_transporter_from_client", "update_client_transporter_email_status",
    # from clients_crud
    "add_client", "get_client_by_id", "get_all_clients", "update_client", "delete_client",
    "get_all_clients_with_details", "get_active_clients_count", "get_client_counts_by_country",
    "get_client_segmentation_by_city", "get_client_segmentation_by_status",
    "get_client_segmentation_by_category", "get_clients_by_archival_status",
    "get_active_clients_per_country", "add_client_note", "get_client_notes",
    # from companies_crud
    "add_company", "get_company_by_id", "get_all_companies", "update_company", "delete_company",
    "set_default_company", "get_default_company",
    # from company_personnel_crud
    "add_company_personnel", "get_personnel_for_company", "update_company_personnel", "delete_company_personnel",
    # from contacts_crud
    "get_contacts_for_client", "add_contact", "get_contact_by_id", "get_contact_by_email",
    "get_all_contacts", "update_contact", "delete_contact", "add_contact_list", "add_contact_to_list",
    "delete_contact_list", "get_all_contact_lists", "get_contact_list_by_id", "get_contacts_in_list",
    "remove_contact_from_list", "link_contact_to_client", "unlink_contact_from_client",
    "get_contacts_for_client_count", "get_clients_for_contact", "get_specific_client_contact_link_details",
    "update_client_contact_link",
    # from cover_pages_crud
    "add_cover_page", "get_cover_page_by_id", "get_cover_pages_for_client", "get_cover_pages_for_project",
    "update_cover_page", "delete_cover_page", "get_cover_pages_for_user",
    # from cover_page_templates_crud
    "get_all_cover_page_templates",
    # from freight_forwarders_crud
    "add_freight_forwarder", "get_freight_forwarder_by_id", "get_all_freight_forwarders",
    "update_freight_forwarder", "delete_freight_forwarder",
    # from google_sync_crud
    "add_user_google_account", "get_user_google_account_by_user_id", "get_user_google_account_by_google_account_id",
    "get_user_google_account_by_id", "update_user_google_account", "delete_user_google_account",
    "get_all_user_google_accounts", "add_contact_sync_log", "get_contact_sync_log_by_local_contact",
    "get_contact_sync_log_by_google_contact_id", "get_contact_sync_log_by_id", "update_contact_sync_log",
    "delete_contact_sync_log", "get_contacts_pending_sync", "get_all_sync_logs_for_account",
    # from kpis_crud (stubs)
    "get_kpis_for_project", "add_kpi_to_project", "update_kpi", "delete_kpi", "add_kpi", "get_kpi_by_id",
    # from locations_crud
    "get_country_by_name", "get_country_by_id", "get_or_add_country", "add_country", "get_all_countries",
    "get_city_by_name_and_country_id", "get_city_by_id", "add_city", "get_or_add_city", "get_all_cities",
    # from milestones_crud
    "get_milestones_for_project", "add_milestone", "get_milestone_by_id", "update_milestone", "delete_milestone",
    # from partners_crud
    "add_partner_category", "get_partner_category_by_id", "get_partner_category_by_name",
    "get_all_partner_categories", "update_partner_category", "delete_partner_category",
    "get_or_add_partner_category", "add_partner", "get_partner_by_id", "get_partner_by_email",
    "get_all_partners", "update_partner", "delete_partner", "get_partners_by_category_id",
    "add_partner_contact", "get_partner_contact_by_id", "get_contacts_for_partner",
    "update_partner_contact", "delete_partner_contact", "delete_contacts_for_partner",
    "link_partner_to_category", "unlink_partner_from_category", "get_categories_for_partner",
    "get_partners_in_category", "add_partner_document", "get_documents_for_partner",
    "get_partner_document_by_id", "update_partner_document", "delete_partner_document",
    # from product_media_links_crud
    "link_media_to_product", "get_media_links_for_product", "get_media_link_by_ids",
    "get_media_link_by_link_id", "update_media_link", "unlink_media_from_product",
    "unlink_media_by_ids", "unlink_all_media_from_product", "update_product_media_display_orders",
    # from products_crud
    "get_product_by_id_details", "add_product", "get_product_by_name", "get_all_products",
    "update_product", "delete_product", "get_products", "update_product_price",
    "get_products_by_name_pattern", "get_all_products_for_selection_filtered",
    "get_total_products_count", "add_or_update_product_dimension", "get_product_dimension",
    "delete_product_dimension", "add_product_equivalence", "get_equivalent_products",
    "get_all_product_equivalencies", "remove_product_equivalence",
    # from projects_crud
    "add_project", "get_project_by_id", "delete_project", "get_projects_by_client_id", "update_project", "get_all_projects", "get_total_projects_count", # Already correct
    # from status_settings_crud
    "get_status_setting_by_name", "get_status_setting_by_id", "get_all_status_settings",
    # from tasks_crud (placeholders)
    "add_task", "get_task_by_id", "get_tasks_by_project_id", "update_task", "delete_task", "get_tasks_by_assignee_id", "get_all_tasks", "add_task_dependency", "remove_task_dependency", "get_predecessor_tasks", "get_tasks_by_project_id_ordered_by_sequence",
<<<<<<< HEAD
=======

>>>>>>> 388d9581

    # KPIs
    "add_kpi_to_project", "get_kpis_for_project", "update_kpi", "delete_kpi", "add_kpi", "get_kpi_by_id", # Added get_kpi_by_id here too
    # Team Members
    "add_team_member", "get_team_member_by_id", "get_all_team_members", "update_team_member", "delete_team_member",
    # Template Categories
    "add_template_category", "get_template_category_by_id", "get_template_category_by_name",
    "get_all_template_categories", "update_template_category", "delete_template_category", "get_template_category_details",
    # Templates
    "add_template", "get_template_by_id", "get_templates_by_type", "update_template", "delete_template",
    "get_all_templates", "get_distinct_template_languages", "get_distinct_template_types", "get_filtered_templates",
    "get_template_details_for_preview", "get_template_path_info", "delete_template_and_get_file_info",
    "set_default_template_by_id", "get_template_by_type_lang_default", "get_all_file_based_templates",
    "get_templates_by_category_id", "add_default_template_if_not_exists",
    # Users
    "add_user", "get_user_by_id", "get_user_by_email", "get_user_by_username", "update_user",
    "verify_user_password", "delete_user", "get_all_users",
    # SAV Tickets
    "add_sav_ticket", "get_sav_ticket_by_id", "get_sav_tickets_for_client", "update_sav_ticket", "delete_sav_ticket",
    # Important Dates
    "add_important_date", "get_important_date_by_id", "get_all_important_dates", "update_important_date", "delete_important_date",
    # Scheduled Emails & Reminders
    "add_scheduled_email", "get_scheduled_email_by_id", "get_pending_scheduled_emails", "update_scheduled_email_status", "delete_scheduled_email",
    "add_email_reminder", "get_pending_reminders", "update_reminder_status", "delete_email_reminder",
    # SmtpConfigs
    "add_smtp_config", "get_smtp_config_by_id", "get_default_smtp_config", "get_all_smtp_configs",
    "update_smtp_config", "delete_smtp_config", "set_default_smtp_config",

    # Transporters
    "add_transporter", "get_transporter_by_id", "get_all_transporters", "update_transporter", "delete_transporter",
    # from proforma_invoices_crud
    "create_proforma_invoice", "get_proforma_invoice_by_id", "get_proforma_invoice_by_number",
    "list_proforma_invoices", "update_proforma_invoice", "delete_proforma_invoice",
    "create_proforma_invoice_item", "get_proforma_invoice_item_by_id",
    "update_proforma_invoice_item", "delete_proforma_invoice_item",
]

# Note: financial_reports_crud.py and media_items_crud.py were not found and are thus not included.
# If these modules are created later, their functions will need to be added here and to __all__.
# The _manage_conn decorator from generic_crud is not exposed as it's internal.
# Placeholder functions from projects_crud and tasks_crud are included for completeness of the current structure.
# Stubs from contacts_crud and kpis_crud are also included.
# The 'get_product_by_id' from products_crud was renamed to 'get_product_by_id_details' to avoid
# potential naming conflicts if a simpler 'get_product_by_id' (without media links) were desired at the top level.
# This can be adjusted based on actual usage patterns.
print(f"DB Facade Initialized. {len(__all__)} functions/variables exposed in __all__.")<|MERGE_RESOLUTION|>--- conflicted
+++ resolved
@@ -488,10 +488,7 @@
     "get_status_setting_by_name", "get_status_setting_by_id", "get_all_status_settings",
     # from tasks_crud (placeholders)
     "add_task", "get_task_by_id", "get_tasks_by_project_id", "update_task", "delete_task", "get_tasks_by_assignee_id", "get_all_tasks", "add_task_dependency", "remove_task_dependency", "get_predecessor_tasks", "get_tasks_by_project_id_ordered_by_sequence",
-<<<<<<< HEAD
-=======
-
->>>>>>> 388d9581
+
 
     # KPIs
     "add_kpi_to_project", "get_kpis_for_project", "update_kpi", "delete_kpi", "add_kpi", "get_kpi_by_id", # Added get_kpi_by_id here too
