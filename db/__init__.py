import sys
import os

# Temporarily add the parent directory to sys.path to allow importing from config.py
parent_dir = os.path.abspath(os.path.join(os.path.dirname(__file__), ".."))
if parent_dir not in sys.path:
    sys.path.insert(0, parent_dir)

try:
    from config import DATABASE_PATH
finally:
    # Remove the parent directory from sys.path
    if parent_dir in sys.path:
        sys.path.remove(parent_dir)

DATABASE_NAME = DATABASE_PATH

from .cruds.status_settings_crud import (
    get_status_setting_by_id,
    get_all_status_settings,
    get_status_setting_by_name,
)
from .cruds.templates_crud import get_all_templates, get_template_by_id
from .cruds.client_documents_crud import (
    add_client_document,
    get_document_by_id,
    get_documents_for_client,
    get_client_document_notes,
    add_client_document_note,
    update_client_document_note,
    delete_client_document_note,
    get_client_document_note_by_id,
)
from .utils import get_document_context_data
# For proforma_invoices_crud, we will NOT add them here due to SQLAlchemy vs sqlite3 differences.
# Files using proforma_invoices_crud will import it directly.
from .cruds.application_settings_crud import get_setting, set_setting
from .cruds.projects_crud import (
    get_all_projects,
    get_project_by_id,
    add_project,
    update_project,
    delete_project,
    get_total_projects_count, # Added
    get_active_projects_count, # Added
)
from .cruds.products_crud import get_total_products_count, get_all_products, get_all_products_for_selection_filtered # Added

from .cruds.tasks_crud import (
    get_tasks_by_project_id,
    add_task,
    update_task,
    delete_task,
    get_task_by_id,
    get_tasks_by_assignee_id,
    get_tasks_by_project_id_ordered_by_sequence,
    add_task_dependency,
<<<<<<< HEAD
    get_predecessor_tasks,
=======
>>>>>>> cb1c8569
)
from .cruds.kpis_crud import get_kpis_for_project
from .cruds.activity_logs_crud import add_activity_log, get_activity_logs
from .cruds.users_crud import (
    get_user_by_id,
    get_all_users,
    update_user,
    verify_user_password,
)
from .cruds.team_members_crud import (
    get_all_team_members,
    get_team_member_by_id,
    add_team_member,
    update_team_member,
    delete_team_member,
)
from .cruds.clients_crud import ( # Modified
    get_all_clients,
    get_active_clients_count,
    get_client_counts_by_country,
    get_client_segmentation_by_city,
    get_client_segmentation_by_status,
    get_client_segmentation_by_category,
    get_total_clients_count, # Added
    update_client, # Added
)
from .cruds.contacts_crud import (
    get_contacts_for_client,
    add_contact,
    get_contact_by_id,
    get_contact_by_email,
    get_all_contacts,
    update_contact,
    delete_contact,
    link_contact_to_client,
    unlink_contact_from_client,
    get_contacts_for_client_count,
    get_clients_for_contact,
    get_specific_client_contact_link_details,
    update_client_contact_link
)
from .cruds.client_project_products_crud import (
    get_products_for_client_or_project,
    get_distinct_purchase_confirmed_at_for_client,
    add_product_to_client_or_project,
    update_client_project_product,
    remove_product_from_client_or_project,
    get_client_project_product_by_id
)
from .cruds.cover_pages_crud import (
    get_cover_pages_for_client,
    add_cover_page,
    update_cover_page,
    delete_cover_page,
    get_cover_page_by_id,
)
from .cruds.template_categories_crud import get_all_template_categories # Added
from .cruds.templates_crud import ( # Modified
    get_all_file_based_templates,
    get_distinct_template_languages,
    get_distinct_template_types,
    get_filtered_templates,
    get_distinct_languages_for_template_type
)
from .cruds.cover_page_templates_crud import get_cover_page_template_by_id
from .cruds.milestones_crud import (
    get_milestones_for_project,
    add_milestone,
    get_milestone_by_id,
    update_milestone,
    delete_milestone,
)
from .cruds.companies_crud import ( # Added
    add_company,
    get_company_by_id,
    get_all_companies,
    update_company,
    delete_company,
    set_default_company,
    get_default_company,
)
from .cruds.company_personnel_crud import ( # Added
    add_company_personnel,
    get_personnel_for_company,
    update_company_personnel,
    delete_company_personnel,
)
from .cruds.google_sync_crud import ( # Modified
    get_user_google_account_by_google_account_id,
    update_user_google_account,
    add_user_google_account,
    get_user_google_account_by_user_id,
    get_user_google_account_by_id,
    delete_user_google_account,
    add_contact_sync_log,
    get_contact_sync_log_by_local_contact, # Added
    get_contact_sync_log_by_google_contact_id, # Added
    get_contact_sync_log_by_id, # Added
    update_contact_sync_log, # Added
    delete_contact_sync_log, # Added
    get_contacts_pending_sync, # Added
    get_all_sync_logs_for_account, # Added
)
from .cruds.partners_crud import (
    get_all_partner_categories,
    get_all_partners,
    get_partners_in_category,
    get_categories_for_partner,
    get_partner_by_id,
    get_documents_for_partner,
    add_partner_document,
    update_partner_document,
    delete_partner_document,
    get_partner_document_by_id,
    get_contacts_for_partner,
    add_partner_contact,
    update_partner_contact,
    delete_partner_contact,
    add_partner,
    update_partner,
    delete_partner,
    link_partner_to_category,
    unlink_partner_from_category,
    get_or_add_partner_category,
    get_partner_category_by_name,
    add_partner_category,
    delete_partner_category,
    update_partner_category,
    get_partner_category_by_id, # Added
)
from .cruds.locations_crud import get_all_countries, add_country, get_or_add_country, get_all_cities, add_city, get_or_add_city, get_country_by_id, get_city_by_id, get_country_by_name, get_city_by_name_and_country_id
from .cruds.transporters_crud import get_all_transporters, add_transporter, get_transporter_by_id, update_transporter, delete_transporter
from .cruds.freight_forwarders_crud import get_all_freight_forwarders, add_freight_forwarder, get_freight_forwarder_by_id, update_freight_forwarder, delete_freight_forwarder
from .cruds.client_assigned_personnel_crud import (
    get_assigned_personnel_for_client,
    assign_personnel_to_client,
    unassign_personnel_from_client,
)
from .cruds.client_transporters_crud import (
    get_assigned_transporters_for_client,
    assign_transporter_to_client,
    unassign_transporter_from_client,
    update_client_transporter_email_status,
)
from .cruds.client_freight_forwarders_crud import (
    get_assigned_forwarders_for_client,
    assign_forwarder_to_client,
    unassign_forwarder_from_client,
)
from .cruds.application_settings_crud import get_setting, set_setting
from .init_schema import initialize_database

__all__ = [
    "DATABASE_NAME",
    "get_setting",
    "set_setting",
    "get_status_setting_by_id",
    "get_all_status_settings",
    "get_status_setting_by_name",
    "get_all_templates",
    "get_template_by_id",
    "add_client_document",
    "get_document_by_id",
    "get_documents_for_client",
    "get_client_document_notes",
    "add_client_document_note",
    "update_client_document_note",
    "delete_client_document_note",
    "get_client_document_note_by_id",
    "get_document_context_data",
    "get_all_products", # Added
    "get_all_products_for_selection_filtered", # Added

    "get_all_projects",
    "get_project_by_id",
    "add_project",
    "update_project",
    "delete_project",
    "get_total_projects_count", # Added
    "get_active_projects_count", # Added
    "get_total_products_count", # Added
    "get_tasks_by_project_id",
    "add_task",
    "update_task",
    "delete_task",
    "get_task_by_id",
    "get_tasks_by_assignee_id",
    "get_tasks_by_project_id_ordered_by_sequence",
    "add_task_dependency",
<<<<<<< HEAD
    "get_predecessor_tasks",
=======
>>>>>>> cb1c8569
    "get_kpis_for_project",
    "add_activity_log",
    "get_activity_logs",
    "get_user_by_id",
    "get_all_users",
    "update_user",
    "verify_user_password",
    "get_all_team_members",
    "get_team_member_by_id",
    "add_team_member",
    "update_team_member",
    "delete_team_member",
    "get_all_clients",
    "get_active_clients_count",
    "get_total_clients_count", # Added
    "get_client_counts_by_country", # Added
    "get_client_segmentation_by_city", # Added
    "get_client_segmentation_by_status", # Added
    "get_client_segmentation_by_category", # Added
    "update_client", # Added
    "get_contacts_for_client",
    "add_contact",
    "get_contact_by_id",
    "get_contact_by_email",
    "get_all_contacts",
    "update_contact",
    "delete_contact",
    "link_contact_to_client",
    "unlink_contact_from_client",
    "get_contacts_for_client_count",
    "get_clients_for_contact",
    "get_specific_client_contact_link_details",
    "update_client_contact_link",
    "get_products_for_client_or_project",
    "get_distinct_purchase_confirmed_at_for_client",
    "add_product_to_client_or_project",
    "update_client_project_product",
    "remove_product_from_client_or_project",
    "get_client_project_product_by_id",
    "get_cover_pages_for_client",
    "add_cover_page",
    "update_cover_page",
    "delete_cover_page",
    "get_cover_page_by_id",
    "get_all_template_categories", # Added from template_categories_crud.py
    "get_all_file_based_templates", # From templates_crud
    "get_distinct_template_languages", # Added from templates_crud.py
    "get_distinct_template_types", # Added from templates_crud.py
    "get_distinct_languages_for_template_type", # Added this line
    "get_filtered_templates", # Added from templates_crud.py
    "get_cover_page_template_by_id", # Now from cover_page_templates_crud
    "get_milestones_for_project",
    "add_milestone",
    "get_milestone_by_id",
    "update_milestone",
    "delete_milestone",
    "add_company", # Added
    "get_company_by_id", # Added
    "get_all_companies", # Added
    "update_company", # Added
    "delete_company", # Added
    "set_default_company",
    "get_default_company",
    "add_company_personnel", # Added
    "get_personnel_for_company", # Added
    "update_company_personnel", # Added
    "delete_company_personnel",
    "get_user_google_account_by_google_account_id",
    "update_user_google_account",
    "add_user_google_account",
    "get_user_google_account_by_user_id",
    "get_user_google_account_by_id",
    "delete_user_google_account",
    "add_contact_sync_log",
    "get_contact_sync_log_by_local_contact", # Added
    "get_contact_sync_log_by_google_contact_id", # Added
    "get_contact_sync_log_by_id", # Added
    "update_contact_sync_log", # Added
    "delete_contact_sync_log", # Added
    "get_contacts_pending_sync", # Added
    "get_all_sync_logs_for_account", # Added
    "get_all_partner_categories",
    "get_all_partners", # Added
    "get_partners_in_category",
    "get_categories_for_partner",
    "get_partner_by_id",
    "get_documents_for_partner",
    "add_partner_document", # Added
    "update_partner_document", # Added
    "delete_partner_document",
    "get_partner_document_by_id",
    "get_contacts_for_partner", # Added
    "add_partner_contact", # Added
    "update_partner_contact",
    "delete_partner_contact",
    "add_partner",
    "update_partner",
    "delete_partner",
    "link_partner_to_category", # Added
    "unlink_partner_from_category", # Added
    "get_or_add_partner_category",
    "get_partner_category_by_name", # Added
    "add_partner_category",
    "delete_partner_category",
    "update_partner_category",
    "get_partner_category_by_id", # Added
    "get_all_countries",
    "add_country",
    "get_or_add_country",
    "get_all_cities",
    "add_city",
    "get_or_add_city",
    "get_country_by_id",
    "get_city_by_id",
    "get_country_by_name",
    "get_city_by_name_and_country_id",
    "initialize_database",
    "get_setting",
    "set_setting",
    "get_all_transporters",
    "add_transporter",
    "get_transporter_by_id",
    "update_transporter",
    "delete_transporter",
    "get_all_freight_forwarders",
    "add_freight_forwarder",
    "get_freight_forwarder_by_id",
    "update_freight_forwarder",
    "delete_freight_forwarder",
    "get_assigned_personnel_for_client",
    "assign_personnel_to_client",
    "unassign_personnel_from_client",
    "get_assigned_transporters_for_client",
    "assign_transporter_to_client",
    "unassign_transporter_from_client",
    "update_client_transporter_email_status",
    "get_assigned_forwarders_for_client",
    "assign_forwarder_to_client",
    "unassign_forwarder_from_client",
]<|MERGE_RESOLUTION|>--- conflicted
+++ resolved
@@ -55,10 +55,8 @@
     get_tasks_by_assignee_id,
     get_tasks_by_project_id_ordered_by_sequence,
     add_task_dependency,
-<<<<<<< HEAD
     get_predecessor_tasks,
-=======
->>>>>>> cb1c8569
+
 )
 from .cruds.kpis_crud import get_kpis_for_project
 from .cruds.activity_logs_crud import add_activity_log, get_activity_logs
@@ -248,10 +246,8 @@
     "get_tasks_by_assignee_id",
     "get_tasks_by_project_id_ordered_by_sequence",
     "add_task_dependency",
-<<<<<<< HEAD
     "get_predecessor_tasks",
-=======
->>>>>>> cb1c8569
+
     "get_kpis_for_project",
     "add_activity_log",
     "get_activity_logs",
