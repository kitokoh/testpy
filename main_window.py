--- conflicted
+++ resolved
@@ -10,11 +10,8 @@
     QFileDialog, QMessageBox, QDialog, QFormLayout, QComboBox,
     QInputDialog, QCompleter, QTabWidget, QAction, QMenu, QGroupBox,
     QStackedWidget, QDoubleSpinBox, QTableWidget, QTableWidgetItem, QAbstractItemView,
-<<<<<<< HEAD
     QTextEdit, QSplitter, QApplication # Added QTextEdit for SettingsDialog notes, QSplitter for layout, QApplication
-=======
-    QTextEdit, QSplitter
->>>>>>> 145afa06
+
 )
 from PyQt5.QtGui import QIcon, QDesktopServices, QFont
 from PyQt5.QtCore import Qt, QUrl, QTimer, pyqtSlot
