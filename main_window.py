--- conflicted
+++ resolved
@@ -66,14 +66,12 @@
 
 from partners.partner_main_widget import PartnerMainWidget # Partner Management
 from inventory_browser_widget import InventoryBrowserWidget # Inventory Management
-<<<<<<< HEAD
-=======
+
 
 from download_monitor_service import DownloadMonitorService
 from dialogs.assign_document_dialog import AssignDocumentToClientDialog
 from db.cruds.client_documents_crud import add_client_document # For assign dialog
 import os # For path checks in download monitor init
->>>>>>> 036c43f8
 
 
 class DocumentManager(QMainWindow):
@@ -450,11 +448,8 @@
         self.open_carrier_map_action.triggered.connect(self.open_carrier_map_dialog)
         self.botpress_integration_action = QAction(QIcon(":/icons/placeholder_icon.svg"), self.tr("Botpress Integration"), self) # Add a placeholder icon
         self.botpress_integration_action.triggered.connect(self.show_botpress_integration_view)
-<<<<<<< HEAD
         self.inventory_browser_action = QAction(QIcon(":/icons/book.svg"), self.tr("Gestion Stock Atelier"), self) # Updated text
-=======
-        self.inventory_browser_action = QAction(QIcon(":/icons/book.svg"), self.tr("Gestion Inventaire"), self) # Using book.svg temporarily
->>>>>>> 036c43f8
+
         self.inventory_browser_action.triggered.connect(self.show_inventory_browser_view)
 
 
