--- conflicted
+++ resolved
@@ -72,8 +72,7 @@
                 print("Error: statistics_dashboard_instance does not have 'country_selected_for_new_client' signal.")
         else:
             print("Error: statistics_dashboard_instance not found for signal connection.")
-<<<<<<< HEAD
-=======
+
         self.create_menus_main() 
 
         # Set initial checked state for the default view action
@@ -81,7 +80,6 @@
         # Explicitly uncheck others, though default for checkable is false
         self.project_management_action.setChecked(False)
         self.statistics_action.setChecked(False)
->>>>>>> b60de4ad
         
         # Calls to refactored logic functions
         progress_dialog = QProgressDialog(self.tr("Chargement des clients..."), None, 0, 0, self)
@@ -133,8 +131,7 @@
         self.client_list_widget.customContextMenuRequested.connect(self.show_client_context_menu)
         left_layout.addWidget(self.client_list_widget)
         
-<<<<<<< HEAD
-=======
+
         # Removed form_group_box and its contents from here.
         # Add a button to open the AddNewClientDialog
         self.add_new_client_button = QPushButton(self.tr("Ajouter un Nouveau Client"))
@@ -143,7 +140,6 @@
         self.add_new_client_button.clicked.connect(self.open_add_new_client_dialog)
         left_layout.addWidget(self.add_new_client_button)
 
->>>>>>> b60de4ad
         self.form_group_box = QGroupBox(self.tr("Ajouter un Nouveau Client")) # Made it self.form_group_box
         form_vbox_layout = QVBoxLayout(self.form_group_box)
 
@@ -210,8 +206,7 @@
         self.form_group_box.toggled.connect(self.form_container_widget.setVisible)
         self.form_group_box.setChecked(False)
         left_layout.addWidget(self.form_group_box)
-<<<<<<< HEAD
-=======
+
 
         # Removed form_group_box and its contents from here.
         # Add a button to open the AddNewClientDialog
@@ -221,7 +216,6 @@
         self.add_new_client_button.clicked.connect(self.open_add_new_client_dialog)
         left_layout.addWidget(self.add_new_client_button)
 
->>>>>>> b60de4ad
         content_layout.addWidget(left_panel, 1)
         
         self.client_tabs_widget = QTabWidget(); self.client_tabs_widget.setTabsClosable(True) 
@@ -254,12 +248,10 @@
         self.documents_view_action.triggered.connect(self.show_documents_view)
         
         self.statistics_action = QAction(QIcon(":/icons/bar-chart.svg"), self.tr("Statistiques Détaillées"), self)
-<<<<<<< HEAD
-=======
+
 
 
         self.statistics_action.setCheckable(True)
->>>>>>> b60de4ad
         self.statistics_action.triggered.connect(self.show_statistics_view)
 
         self.product_equivalency_action = QAction(QIcon.fromTheme("document-properties", QIcon(":/icons/modern/link.svg")), self.tr("Gérer Équivalences Produits"), self)
@@ -298,14 +290,12 @@
     def show_statistics_view(self):
         self.main_area_stack.setCurrentWidget(self.statistics_dashboard_instance)
 
-<<<<<<< HEAD
-=======
+
 
         self.statistics_action.setChecked(True)
         self.documents_view_action.setChecked(False)
         self.project_management_action.setChecked(False)
 
->>>>>>> b60de4ad
     def show_about_dialog(self): 
         QMessageBox.about(self, self.tr("À propos"), self.tr("<b>Gestionnaire de Documents Client</b><br><br>Version 4.0<br>Application de gestion de documents clients avec templates Excel.<br><br>Développé par Saadiya Management (Concept)"))
         
