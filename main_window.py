--- conflicted
+++ resolved
@@ -54,11 +54,8 @@
 from utils import save_config
 from company_management import CompanyTabWidget
 from partners.partner_main_widget import PartnerMainWidget # Partner Management
-<<<<<<< HEAD
-=======
-
-
->>>>>>> 20bddf2e
+
+
 
 class SettingsDialog(OriginalSettingsDialog):
     def __init__(self, main_config, parent=None):
@@ -339,12 +336,8 @@
             icon_path (str, optional): Path to a custom icon. If None, a default icon based
                                        on the 'type' will be used. Defaults to None.
         """
-<<<<<<< HEAD
-        from main import get_notification_manager # For notifications - Moved import here
-=======
         from main import get_notification_manager # Local import
 
->>>>>>> 20bddf2e
         manager = get_notification_manager()
         if manager:
             manager.show(title, message, type=type, duration=duration, icon_path=icon_path)
