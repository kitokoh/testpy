--- conflicted
+++ resolved
@@ -54,15 +54,7 @@
 from utils import save_config
 from company_management import CompanyTabWidget
 from partners.partner_main_widget import PartnerMainWidget # Partner Management
-<<<<<<< HEAD
-# from main import get_notification_manager # REMOVING THIS LINE (if present)
-=======
-<<<<<<< fix/PYL-937-import-errors
-# from main import get_notification_manager # Ensuring this line is removed or stays removed
-=======
-# from main import get_notification_manager # For notifications - Removed global import
->>>>>>> main
->>>>>>> 3ba029fd
+
 
 
 class SettingsDialog(OriginalSettingsDialog):
@@ -344,15 +336,8 @@
             icon_path (str, optional): Path to a custom icon. If None, a default icon based
                                        on the 'type' will be used. Defaults to None.
         """
-<<<<<<< HEAD
         from main import get_notification_manager # Local import
-=======
-<<<<<<< fix/PYL-937-import-errors
-        from main import get_notification_manager # Local import
-=======
-        from main import get_notification_manager # For notifications - Moved import here
->>>>>>> main
->>>>>>> 3ba029fd
+
         manager = get_notification_manager()
         if manager:
             manager.show(title, message, type=type, duration=duration, icon_path=icon_path)
