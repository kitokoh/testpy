--- conflicted
+++ resolved
@@ -60,10 +60,8 @@
 from utils import save_config
 from company_management import CompanyTabWidget
 from settings_page import SettingsPage # Import the new SettingsPage
-<<<<<<< HEAD
-=======
+
 from dialogs.carrier_map_dialog import CarrierMapDialog # Import CarrierMapDialog
->>>>>>> aeb493ad
 
 from partners.partner_main_widget import PartnerMainWidget # Partner Management
 
