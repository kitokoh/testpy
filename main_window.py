# -*- coding: utf-8 -*-
import sys
import os
import logging

from PyQt5.QtWidgets import (
    QMainWindow, QWidget, QVBoxLayout, QHBoxLayout,
    QPushButton, QLabel, QLineEdit,
    QListWidget, QListWidgetItem,
    QFileDialog, QMessageBox, QDialog, QFormLayout, QComboBox,
    QInputDialog, QCompleter, QTabWidget, QAction, QMenu, QGroupBox,
    QStackedWidget, QDoubleSpinBox, QTableWidget, QTableWidgetItem, QAbstractItemView,
    QTextEdit, QSplitter, QApplication # Added QTextEdit for SettingsDialog notes, QSplitter for layout, QApplication

)
from PyQt5.QtGui import QIcon, QDesktopServices, QFont
from PyQt5.QtCore import Qt, QUrl, QTimer, pyqtSlot
# QWebEngineView might still be used by ClientWidget or other parts, so keep for now unless confirmed unused.
from PyQt5.QtWebEngineWidgets import QWebEngineView
# from PyQt5.QtWebChannel import QWebChannel # QWebChannel removed as DocumentManager no longer uses its own map.

import db as db_manager
from db.cruds.clients_crud import clients_crud_instance
from db.cruds.products_crud import products_crud_instance

import icons_rc
# import folium # No longer used directly by DocumentManager for its own map
# from statistics_module import MapInteractionHandler # DocumentManager no longer has its own map handler instance
from app_setup import APP_ROOT_DIR, CONFIG
# from ui_components import StatisticsWidget # StatisticsWidget removed from main_layout
from ui_components import StatusDelegate # Still used for QListWidget
from map_client_dialog import MapClientDialog # Added for new client from map
# The get_country_by_name, get_or_add_country, etc. specific imports for handle_add_client_from_stats_map might become obsolete.
from db import get_country_by_name, get_or_add_country, get_city_by_name_and_country_id, get_or_add_city

from dialogs.statistics_add_client_dialog import StatisticsAddClientDialog # Import the new dialog

from document_manager_logic import (
    handle_create_client_execution,
    load_and_display_clients,
    filter_and_display_clients,
    perform_old_clients_check,
    handle_open_edit_client_dialog,
    archive_client_status,
    permanently_delete_client
)
from dialogs import (
    SettingsDialog as OriginalSettingsDialog, TemplateDialog, AddNewClientDialog,
    ManageProductMasterDialog,
    TransporterDialog,
    FreightForwarderDialog
)
# from product_management.list_dialog import ProductListDialog # Removed
from product_management.page import ProductManagementPage # Added


from client_widget import ClientWidget
from project_management import MainDashboard as ProjectManagementDashboard
from statistics_module import StatisticsDashboard
from statistics_panel import CollapsibleStatisticsWidget

from utils import save_config
from company_management import CompanyTabWidget

from partners.partner_main_widget import PartnerMainWidget # Partner Management
<<<<<<< HEAD
from invoicing.invoice_management_widget import InvoiceManagementWidget # Invoice Management
from main import get_notification_manager # For notifications
=======
>>>>>>> 27b347b8


class SettingsDialog(OriginalSettingsDialog):
    def __init__(self, main_config, parent=None):
        super().__init__(main_config, parent)
        self._add_transporters_tab()
        self._add_freight_forwarders_tab()
        self.load_transporters_table()
        self.load_forwarders_table()

    def _add_transporters_tab(self):
        transporters_tab = QWidget()
        transporters_layout = QVBoxLayout(transporters_tab)
        self.transporters_table = QTableWidget()
        self.transporters_table.setColumnCount(6)
        self.transporters_table.setHorizontalHeaderLabels(["ID", self.tr("Nom"), self.tr("Contact"), self.tr("Téléphone"), self.tr("Email"), self.tr("Zone de Service")])
        self.transporters_table.setSelectionBehavior(QAbstractItemView.SelectRows); self.transporters_table.setEditTriggers(QAbstractItemView.NoEditTriggers)
        self.transporters_table.horizontalHeader().setStretchLastSection(True); self.transporters_table.hideColumn(0)
        self.transporters_table.itemSelectionChanged.connect(self.update_transporter_button_states)
        transporters_layout.addWidget(self.transporters_table)
        btns_layout = QHBoxLayout()
        self.add_transporter_btn = QPushButton(self.tr("Ajouter Transporteur")); self.add_transporter_btn.setIcon(QIcon.fromTheme("list-add", QIcon(":/icons/plus.svg"))); self.add_transporter_btn.clicked.connect(self.handle_add_transporter)
        self.edit_transporter_btn = QPushButton(self.tr("Modifier Transporteur")); self.edit_transporter_btn.setIcon(QIcon.fromTheme("document-edit", QIcon(":/icons/pencil.svg"))); self.edit_transporter_btn.clicked.connect(self.handle_edit_transporter); self.edit_transporter_btn.setEnabled(False)
        self.delete_transporter_btn = QPushButton(self.tr("Supprimer Transporteur")); self.delete_transporter_btn.setIcon(QIcon.fromTheme("list-remove", QIcon(":/icons/trash.svg"))); self.delete_transporter_btn.setObjectName("dangerButton"); self.delete_transporter_btn.clicked.connect(self.handle_delete_transporter); self.delete_transporter_btn.setEnabled(False)
        btns_layout.addWidget(self.add_transporter_btn); btns_layout.addWidget(self.edit_transporter_btn); btns_layout.addWidget(self.delete_transporter_btn)
        transporters_layout.addLayout(btns_layout)
        self.tabs_widget.addTab(transporters_tab, self.tr("Transporteurs"))

    def _add_freight_forwarders_tab(self):
        tab = QWidget(); layout = QVBoxLayout(tab)
        self.forwarders_table = QTableWidget(); self.forwarders_table.setColumnCount(6)
        self.forwarders_table.setHorizontalHeaderLabels(["ID", self.tr("Nom"), self.tr("Contact"), self.tr("Téléphone"), self.tr("Email"), self.tr("Services Offerts")])
        self.forwarders_table.setSelectionBehavior(QAbstractItemView.SelectRows); self.forwarders_table.setEditTriggers(QAbstractItemView.NoEditTriggers)
        self.forwarders_table.horizontalHeader().setStretchLastSection(True); self.forwarders_table.hideColumn(0)
        self.forwarders_table.itemSelectionChanged.connect(self.update_forwarder_button_states); layout.addWidget(self.forwarders_table)
        btns_layout = QHBoxLayout()
        self.add_forwarder_btn = QPushButton(self.tr("Ajouter Transitaire")); self.add_forwarder_btn.setIcon(QIcon.fromTheme("list-add", QIcon(":/icons/plus.svg"))); self.add_forwarder_btn.clicked.connect(self.handle_add_forwarder)
        self.edit_forwarder_btn = QPushButton(self.tr("Modifier Transitaire")); self.edit_forwarder_btn.setIcon(QIcon.fromTheme("document-edit", QIcon(":/icons/pencil.svg"))); self.edit_forwarder_btn.clicked.connect(self.handle_edit_forwarder); self.edit_forwarder_btn.setEnabled(False)
        self.delete_forwarder_btn = QPushButton(self.tr("Supprimer Transitaire")); self.delete_forwarder_btn.setIcon(QIcon.fromTheme("list-remove", QIcon(":/icons/trash.svg"))); self.delete_forwarder_btn.setObjectName("dangerButton"); self.delete_forwarder_btn.clicked.connect(self.handle_delete_forwarder); self.delete_forwarder_btn.setEnabled(False)
        btns_layout.addWidget(self.add_forwarder_btn); btns_layout.addWidget(self.edit_forwarder_btn); btns_layout.addWidget(self.delete_forwarder_btn)
        layout.addLayout(btns_layout)
        self.tabs_widget.addTab(tab, self.tr("Transitaires"))

    def load_transporters_table(self):
        self.transporters_table.setRowCount(0); self.transporters_table.setSortingEnabled(False)
        try:
            for r, t in enumerate(db_manager.get_all_transporters() or []):
                self.transporters_table.insertRow(r)
                id_item = QTableWidgetItem(t.get('transporter_id')); self.transporters_table.setItem(r,0,id_item)
                name_item = QTableWidgetItem(t.get('name')); name_item.setData(Qt.UserRole, t.get('transporter_id')); self.transporters_table.setItem(r,1,name_item)
                self.transporters_table.setItem(r,2,QTableWidgetItem(t.get('contact_person'))); self.transporters_table.setItem(r,3,QTableWidgetItem(t.get('phone'))); self.transporters_table.setItem(r,4,QTableWidgetItem(t.get('email'))); self.transporters_table.setItem(r,5,QTableWidgetItem(t.get('service_area')))
        except Exception as e: QMessageBox.warning(self,self.tr("Erreur DB"),self.tr("Erreur de chargement des transporteurs: {0}").format(str(e)))
        self.transporters_table.setSortingEnabled(True); self.update_transporter_button_states()
    def handle_add_transporter(self):
        if TransporterDialog(parent=self).exec_()==QDialog.Accepted: self.load_transporters_table()
    def handle_edit_transporter(self):
        if not self.transporters_table.selectedItems(): return
        t_id=self.transporters_table.item(self.transporters_table.currentRow(),0).text()
        if db_manager.get_transporter_by_id(t_id) and TransporterDialog(db_manager.get_transporter_by_id(t_id),self).exec_()==QDialog.Accepted: self.load_transporters_table()
    def handle_delete_transporter(self):
        if not self.transporters_table.selectedItems(): return
        t_id=self.transporters_table.item(self.transporters_table.currentRow(),0).text()
        if QMessageBox.question(self,self.tr("Confirmer Suppression"),self.tr("Supprimer ce transporteur?"),QMessageBox.Yes|QMessageBox.No,QMessageBox.No)==QMessageBox.Yes and db_manager.delete_transporter(t_id): self.load_transporters_table()
        else: QMessageBox.warning(self,self.tr("Erreur DB"),self.tr("Impossible de supprimer le transporteur."))
    def update_transporter_button_states(self): en=bool(self.transporters_table.selectedItems()); self.edit_transporter_btn.setEnabled(en); self.delete_transporter_btn.setEnabled(en)
    def load_forwarders_table(self):
        self.forwarders_table.setRowCount(0); self.forwarders_table.setSortingEnabled(False)
        try:
            for r,f in enumerate(db_manager.get_all_freight_forwarders() or []):
                self.forwarders_table.insertRow(r)
                id_item=QTableWidgetItem(f.get('forwarder_id')); self.forwarders_table.setItem(r,0,id_item)
                name_item=QTableWidgetItem(f.get('name')); name_item.setData(Qt.UserRole,f.get('forwarder_id')); self.forwarders_table.setItem(r,1,name_item)
                self.forwarders_table.setItem(r,2,QTableWidgetItem(f.get('contact_person'))); self.forwarders_table.setItem(r,3,QTableWidgetItem(f.get('phone'))); self.forwarders_table.setItem(r,4,QTableWidgetItem(f.get('email'))); self.forwarders_table.setItem(r,5,QTableWidgetItem(f.get('services_offered')))
        except Exception as e: QMessageBox.warning(self,self.tr("Erreur DB"),self.tr("Erreur de chargement des transitaires: {0}").format(str(e)))
        self.forwarders_table.setSortingEnabled(True); self.update_forwarder_button_states()
    def handle_add_forwarder(self):
        if FreightForwarderDialog(parent=self).exec_()==QDialog.Accepted: self.load_forwarders_table()
    def handle_edit_forwarder(self):
        if not self.forwarders_table.selectedItems(): return
        f_id=self.forwarders_table.item(self.forwarders_table.currentRow(),0).text()
        if db_manager.get_freight_forwarder_by_id(f_id) and FreightForwarderDialog(db_manager.get_freight_forwarder_by_id(f_id),self).exec_()==QDialog.Accepted: self.load_forwarders_table()
    def handle_delete_forwarder(self):
        if not self.forwarders_table.selectedItems(): return
        f_id=self.forwarders_table.item(self.forwarders_table.currentRow(),0).text()
        if QMessageBox.question(self,self.tr("Confirmer Suppression"),self.tr("Supprimer ce transitaire?"),QMessageBox.Yes|QMessageBox.No,QMessageBox.No)==QMessageBox.Yes and db_manager.delete_freight_forwarder(f_id): self.load_forwarders_table()
        else: QMessageBox.warning(self,self.tr("Erreur DB"),self.tr("Impossible de supprimer le transitaire."))
    def update_forwarder_button_states(self): en=bool(self.forwarders_table.selectedItems()); self.edit_forwarder_btn.setEnabled(en); self.delete_forwarder_btn.setEnabled(en)

class DocumentManager(QMainWindow):
    def __init__(self, app_root_dir, current_user_id):
        super().__init__()
        self.app_root_dir = app_root_dir
        self.current_user_id = current_user_id
        self.setWindowTitle(self.tr("Gestionnaire de Documents Client")); self.setGeometry(100, 100, 1200, 800)
        self.setWindowIcon(QIcon.fromTheme("folder-documents"))
        
        self.config = CONFIG
        # Use get_setting with default, falling back to config, then to a hardcoded default.
        self.config['google_maps_review_url'] = db_manager.get_setting(
            'google_maps_review_url',
            default=self.config.get('google_maps_review_url', 'https://maps.google.com/?cid=YOUR_CID_HERE_FALLBACK_CONFIG')
        )

        self.clients_data_map = {}
        self.current_offset = 0
        self.limit_per_page = 50
        
        # Removed map_view_integrated, map_interaction_handler_integrated, and web_channel_integrated

        self.setup_ui_main()
        self.project_management_widget_instance = ProjectManagementDashboard(parent=self, current_user=None)
        self.main_area_stack.addWidget(self.project_management_widget_instance)

        self.statistics_dashboard_instance = StatisticsDashboard(parent=self)
        # Connect signals from StatisticsDashboard
        self.statistics_dashboard_instance.request_add_client_for_country.connect(self.handle_add_client_from_stats_map)
        self.statistics_dashboard_instance.request_view_client_details.connect(self.handle_view_client_from_stats_map)
        self.main_area_stack.addWidget(self.statistics_dashboard_instance)

        self.partner_management_widget_instance = PartnerMainWidget(parent=self)
        self.main_area_stack.addWidget(self.partner_management_widget_instance)

<<<<<<< HEAD
        self.invoice_management_widget_instance = InvoiceManagementWidget(parent=self)
        self.main_area_stack.addWidget(self.invoice_management_widget_instance)
=======
        self.product_management_page_instance = ProductManagementPage(parent=self)
        self.main_area_stack.addWidget(self.product_management_page_instance)
>>>>>>> 27b347b8

        self.main_area_stack.setCurrentWidget(self.documents_page_widget)
        self.create_actions_main(); self.create_menus_main()
        
        self.load_clients_from_db_slot() # Initial load
        # if self.stats_widget: self.stats_widget.update_stats() # self.stats_widget removed
        # self.update_integrated_map() # Method removed
        self.check_timer = QTimer(self); self.check_timer.timeout.connect(self.check_old_clients_routine_slot); self.check_timer.start(3600000)

    @pyqtSlot(str)
    def handle_add_client_from_stats_map(self, country_name_str):
        logging.info(f"Received request to add client for country: {country_name_str} from statistics map using new dialog.")
        # Replace MapClientDialog with StatisticsAddClientDialog
        dialog = StatisticsAddClientDialog(initial_country_name=country_name_str, parent=self)

        if dialog.exec_() == QDialog.Accepted:
            # get_data() from StatisticsAddClientDialog now returns a more comprehensive dict
            # including resolved country_id and city_id.
            new_client_data = dialog.get_data()
            logging.info(f"StatisticsAddClientDialog accepted. Data: {new_client_data}")

            # Country and City IDs are now resolved within StatisticsAddClientDialog's accept() method.
            # No need for manual get_or_add_country/city calls here.

            if not new_client_data.get('country_id'):
                QMessageBox.critical(self, self.tr("Erreur Pays"), self.tr("ID du pays non obtenu depuis le dialogue. Impossible de continuer."))
                return

            # City ID is optional, so new_client_data.get('city_id') can be None, which is fine.

            # Prepare data for client creation
            # Keys from StatisticsAddClientDialog.get_data():
            # "client_name", "company_name", "primary_need_description", "project_identifier",
            # "country_id", "country_name" (for display, not DB usually),
            # "city_id", "city_name" (for display, not DB usually),
            # "selected_languages" (comma-separated string)
            client_data_for_db = {
                "client_name": new_client_data["client_name"],
                "company_name": new_client_data.get("company_name"),
                "country_id": new_client_data["country_id"],
                "city_id": new_client_data.get("city_id"), # Can be None if city was optional and not provided/resolved
                "project_identifier": new_client_data.get("project_identifier"),
                "primary_need_description": new_client_data.get("primary_need_description"),
                "selected_languages": new_client_data.get("selected_languages"), # Already a comma-separated string
                "created_by_user_id": self.current_user_id
                # handle_create_client_execution will set defaults for status, folder path, price etc.
            }

            logging.info(f"Proceeding to call handle_create_client_execution with data from new dialog: {client_data_for_db}")
            handle_create_client_execution(self, client_data_dict=client_data_for_db)
            # self.load_clients_from_db_slot() is called within execute_create_client_slot,
            # which is called by handle_create_client_execution's wrapper in DocumentManager.
        else:
            logging.info("StatisticsAddClientDialog cancelled by user.")

    @pyqtSlot(str)
    def handle_view_client_from_stats_map(self, client_id_str):
        logging.info(f"Handling request to view client ID: {client_id_str} from statistics map.")
        self.main_area_stack.setCurrentWidget(self.documents_page_widget)
        self.open_client_tab_by_id(client_id_str)

    def notify(self, title, message, type='INFO', duration=5000, icon_path=None):

        """
        Convenience method to show a notification via the global NotificationManager.

        This method provides an easy way for parts of the DocumentManager (or its children,
        if they have a reference to it) to display notifications without needing to
        directly import or manage the NotificationManager.

        Args:
            title (str): The title of the notification.
            message (str): The main message content of the notification.
            type (str, optional): Type of notification ('INFO', 'SUCCESS', 'WARNING', 'ERROR').
                                  Defaults to 'INFO'.
            duration (int, optional): Duration in milliseconds before the notification auto-closes.
                                      Defaults to 5000ms.
            icon_path (str, optional): Path to a custom icon. If None, a default icon based
                                       on the 'type' will be used. Defaults to None.
        """
        from main import get_notification_manager # Local import

        manager = get_notification_manager()
        if manager: manager.show(title, message, type=type, duration=duration, icon_path=icon_path)
        else: logging.warning(f"Notification Manager not found. Notification: {title} - {message}")

    def setup_ui_main(self): 
        central_widget = QWidget(); self.setCentralWidget(central_widget)
        main_layout = QVBoxLayout(central_widget); main_layout.setContentsMargins(10,10,10,10); main_layout.setSpacing(10)
        # self.stats_widget = StatisticsWidget(); main_layout.addWidget(self.stats_widget) # Removed

        self.main_area_stack = QStackedWidget(); main_layout.addWidget(self.main_area_stack)
        
        self.documents_page_widget = QWidget()
        main_splitter = QSplitter(Qt.Horizontal, self.documents_page_widget) # This splitter is for client list and client details view

        left_pane_widget = QWidget()
        left_pane_layout = QVBoxLayout(left_pane_widget)
        left_pane_layout.setContentsMargins(0,0,0,0)

        # Filter Search Group - Re-layout to QHBoxLayout
        filter_search_group = QGroupBox(self.tr("Filtres et Recherche Clients"))
        filter_search_main_layout = QHBoxLayout(filter_search_group) # Changed to QHBoxLayout

        # Status Filter
        status_filter_layout = QVBoxLayout() # Using QVBoxLayout for label on top
        status_label = QLabel(self.tr("Statut:"))
        self.status_filter_combo = QComboBox(); self.status_filter_combo.addItem(self.tr("Tous les statuts"), None)
        self.load_statuses_into_filter_combo(); self.status_filter_combo.currentIndexChanged.connect(self.filter_client_list_display_slot)
        status_filter_layout.addWidget(status_label)
        status_filter_layout.addWidget(self.status_filter_combo)
        filter_search_main_layout.addLayout(status_filter_layout)

        # Archive Filter
        archive_filter_layout = QVBoxLayout()
        archive_label = QLabel(self.tr("Filtre Archive:"))
        self.client_archive_filter_combo = QComboBox()
        self.client_archive_filter_combo.addItem(self.tr("Clients Actifs"), False)
        self.client_archive_filter_combo.addItem(self.tr("Clients Archivés (supprimés logiquement)"), True)
        self.client_archive_filter_combo.addItem(self.tr("Tout"), "all_status_types")
        self.client_archive_filter_combo.setCurrentIndex(0); self.client_archive_filter_combo.currentIndexChanged.connect(self.filter_client_list_display_slot)
        archive_filter_layout.addWidget(archive_label)
        archive_filter_layout.addWidget(self.client_archive_filter_combo)
        filter_search_main_layout.addLayout(archive_filter_layout)

        # Search Input
        search_layout = QVBoxLayout()
        search_label = QLabel(self.tr("Recherche:"))
        self.search_input_field = QLineEdit(); self.search_input_field.setPlaceholderText(self.tr("Rechercher client..."))
        self.search_input_field.textChanged.connect(self.filter_client_list_display_slot) 
        search_layout.addWidget(search_label)
        search_layout.addWidget(self.search_input_field)
        filter_search_main_layout.addLayout(search_layout)

        filter_search_main_layout.addStretch(1) # Add stretch to push filters to the left
        left_pane_layout.addWidget(filter_search_group)
        
        self.client_list_widget = QListWidget(); self.client_list_widget.setAlternatingRowColors(True) 
        self.client_list_widget.setItemDelegate(StatusDelegate(self.client_list_widget))
        self.client_list_widget.itemClicked.connect(self.handle_client_list_click); self.client_list_widget.setContextMenuPolicy(Qt.CustomContextMenu)
        self.client_list_widget.customContextMenuRequested.connect(self.show_client_context_menu); left_pane_layout.addWidget(self.client_list_widget)
        
        pagination_layout = QHBoxLayout()
        self.prev_page_button = QPushButton(self.tr("Précédent")); self.prev_page_button.clicked.connect(self.prev_page)
        self.next_page_button = QPushButton(self.tr("Suivant")); self.next_page_button.clicked.connect(self.next_page)
        self.page_info_label = QLabel(self.tr("Page 1")); pagination_layout.addWidget(self.prev_page_button); pagination_layout.addWidget(self.page_info_label); pagination_layout.addWidget(self.next_page_button)
        left_pane_layout.addLayout(pagination_layout)
        
        self.add_new_client_button = QPushButton(self.tr("Ajouter un Nouveau Client")); self.add_new_client_button.setIcon(QIcon(":/icons/user-add.svg")); self.add_new_client_button.setObjectName("primaryButton"); self.add_new_client_button.clicked.connect(self.open_add_new_client_dialog); left_pane_layout.addWidget(self.add_new_client_button)

        # map_group_box removed from here
        left_pane_widget.setLayout(left_pane_layout)
        main_splitter.addWidget(left_pane_widget)

        # Right pane for client tabs (no change here, it's a QSplitter itself)
        right_pane_splitter = QSplitter(Qt.Vertical) # This was already a QSplitter, good.
        self.client_tabs_widget = QTabWidget(); self.client_tabs_widget.setTabsClosable(True); self.client_tabs_widget.tabCloseRequested.connect(self.close_client_tab)
        right_pane_splitter.addWidget(self.client_tabs_widget) # Add client tabs to the right_pane_splitter
        main_splitter.addWidget(right_pane_splitter) # Add the right_pane_splitter to the main_splitter

        main_splitter.setSizes([int(self.width()*0.35), int(self.width()*0.65)]) # Adjust as needed

        docs_page_layout = QVBoxLayout(self.documents_page_widget)
        docs_page_layout.addWidget(main_splitter)
        docs_page_layout.setContentsMargins(0,0,0,0)
        self.documents_page_widget.setLayout(docs_page_layout)

        self.main_area_stack.addWidget(self.documents_page_widget)

    def open_add_new_client_dialog(self):
        dialog = AddNewClientDialog(self)
        if dialog.exec_() == QDialog.Accepted:
            client_data = dialog.get_data()
            if client_data: handle_create_client_execution(self, client_data_dict=client_data)

    def create_actions_main(self): 
        self.settings_action = QAction(QIcon(":/icons/modern/settings.svg"), self.tr("Paramètres"), self); self.settings_action.triggered.connect(self.open_settings_dialog)
        self.template_action = QAction(QIcon(":/icons/modern/templates.svg"), self.tr("Gérer les Modèles"), self); self.template_action.triggered.connect(self.open_template_manager_dialog)
        self.status_action = QAction(QIcon(":/icons/check-square.svg"), self.tr("Gérer les Statuts"), self); self.status_action.triggered.connect(self.open_status_manager_dialog); self.status_action.setEnabled(False); self.status_action.setToolTip(self.tr("Fonctionnalité de gestion des statuts prévue pour une future version."))
        self.exit_action = QAction(QIcon(":/icons/log-out.svg"), self.tr("Quitter"), self); self.exit_action.setShortcut("Ctrl+Q"); self.exit_action.triggered.connect(self.close)
        self.project_management_action = QAction(QIcon(":/icons/dashboard.svg"), self.tr("Gestion de Projet"), self); self.project_management_action.triggered.connect(self.show_project_management_view)
        self.documents_view_action = QAction(QIcon(":/icons/modern/folder-docs.svg"), self.tr("Gestion Documents"), self); self.documents_view_action.triggered.connect(self.show_documents_view)
        self.product_list_action = QAction(QIcon(":/icons/book.svg"), self.tr("Product Management"), self); self.product_list_action.triggered.connect(self.show_product_management_page) # Connect to new method
        self.partner_management_action = QAction(QIcon(":/icons/team.svg"), self.tr("Partner Management"), self); self.partner_management_action.triggered.connect(self.show_partner_management_view)
        self.statistics_action = QAction(QIcon(":/icons/bar-chart.svg"), self.tr("Statistiques"), self); self.statistics_action.triggered.connect(self.show_statistics_view)

    def create_menus_main(self): 
        menu_bar = self.menuBar(); file_menu = menu_bar.addMenu(self.tr("Fichier")); file_menu.addAction(self.settings_action); file_menu.addAction(self.template_action); file_menu.addAction(self.status_action); # file_menu.addAction(self.product_equivalency_action);
        file_menu.addSeparator(); file_menu.addAction(self.exit_action)

        modules_menu = menu_bar.addMenu(self.tr("Modules")); modules_menu.addAction(self.documents_view_action); modules_menu.addAction(self.project_management_action); modules_menu.addAction(self.product_list_action); modules_menu.addAction(self.partner_management_action); modules_menu.addAction(self.statistics_action)
        help_menu = menu_bar.addMenu(self.tr("Aide")); about_action = QAction(QIcon(":/icons/help-circle.svg"), self.tr("À propos"), self); about_action.triggered.connect(self.show_about_dialog); help_menu.addAction(about_action)

    def show_project_management_view(self): self.main_area_stack.setCurrentWidget(self.project_management_widget_instance)
    def show_documents_view(self): self.main_area_stack.setCurrentWidget(self.documents_page_widget)
    def show_partner_management_view(self): self.main_area_stack.setCurrentWidget(self.partner_management_widget_instance)
    def show_statistics_view(self): self.main_area_stack.setCurrentWidget(self.statistics_dashboard_instance)

<<<<<<< HEAD
        self.invoicing_action = QAction(QIcon(":/icons/credit-card.svg"), self.tr("Invoicing & Payments"), self)
        self.invoicing_action.triggered.connect(self.show_invoicing_view)

    def create_menus_main(self): 
        menu_bar = self.menuBar()
        file_menu = menu_bar.addMenu(self.tr("Fichier"))
        file_menu.addAction(self.settings_action); file_menu.addAction(self.template_action); file_menu.addAction(self.status_action)
        file_menu.addAction(self.product_equivalency_action)
        file_menu.addSeparator(); file_menu.addAction(self.exit_action)
        modules_menu = menu_bar.addMenu(self.tr("Modules"))
        modules_menu.addAction(self.documents_view_action)
        modules_menu.addAction(self.project_management_action)
        # modules_menu.addAction(self.statistics_action)
        modules_menu.addAction(self.product_list_action) # Add new action here
        modules_menu.addAction(self.partner_management_action) # Add Partner Management action
        modules_menu.addAction(self.invoicing_action) # Add Invoicing action
        help_menu = menu_bar.addMenu(self.tr("Aide"))
        about_action = QAction(QIcon(":/icons/help-circle.svg"), self.tr("À propos"), self); about_action.triggered.connect(self.show_about_dialog)
        help_menu.addAction(about_action)

    def show_project_management_view(self):
        self.main_area_stack.setCurrentWidget(self.project_management_widget_instance)

    def show_documents_view(self):
        self.main_area_stack.setCurrentWidget(self.documents_page_widget)

    # def toggle_collapsible_statistics_panel(self):
    #     if hasattr(self, 'collapsible_stats_widget'):
    #         # Ensure the documents page is visible first, as the stats panel is part of it
    #         self.show_documents_view()
    #
    #         # Toggle the button's checked state which in turn calls show_and_expand or hides
    #         current_state = self.collapsible_stats_widget.toggle_button.isChecked()
    #         self.collapsible_stats_widget.toggle_button.setChecked(not current_state)
    #         # If we want to ensure it always expands when menu is clicked:
    #         # self.collapsible_stats_widget.show_and_expand()
    #     else:
    #         QMessageBox.warning(self, self.tr("Erreur"), self.tr("Le panneau de statistiques n'est pas initialisé."))
        
    # def show_statistics_view(self):
    #     # This method might become obsolete or repurposed.
    #     # For now, ensure it doesn't try to show the old StatisticsDashboard in the stack
    #     # if that instance is being dismantled.
    #     # Option 1: Do nothing / Log deprecation
    #     # print("show_statistics_view is being phased out. Use toggle_collapsible_statistics_panel.")
    #     # Option 2: Redirect to the new toggle functionality
    #     self.toggle_collapsible_statistics_panel()
    #     # Option 3: If StatisticsDashboard still holds other views for a dedicated page, keep:
    #     # self.main_area_stack.setCurrentWidget(self.statistics_dashboard_instance)


    def show_partner_management_view(self):
        self.main_area_stack.setCurrentWidget(self.partner_management_widget_instance)

    def show_invoicing_view(self):
        self.main_area_stack.setCurrentWidget(self.invoice_management_widget_instance)
        if hasattr(self.invoice_management_widget_instance, 'load_invoices'):
            self.invoice_management_widget_instance.load_invoices()

    def show_about_dialog(self): 
        QMessageBox.about(self, self.tr("À propos"), self.tr("<b>Gestionnaire de Documents Client</b><br><br>Version 4.0<br>Application de gestion de documents clients avec templates Excel.<br><br>Développé par Saadiya Management (Concept)"))
=======
    def show_product_management_page(self):
        self.main_area_stack.setCurrentWidget(self.product_management_page_instance)

    def show_about_dialog(self): QMessageBox.about(self, self.tr("À propos"), self.tr("<b>Gestionnaire de Documents Client</b><br><br>Version 4.0<br>Application de gestion de documents clients avec templates Excel.<br><br>Développé par Saadiya Management (Concept)"))
>>>>>>> 27b347b8
        
    def execute_create_client_slot(self, client_data_dict=None):
        handle_create_client_execution(self, client_data_dict=client_data_dict)
        self.load_clients_from_db_slot()

    def load_clients_from_db_slot(self):
        status_id_filter = self.status_filter_combo.currentData()
        archive_filter_data = self.client_archive_filter_combo.currentData()
        include_deleted_filter = False
        if archive_filter_data == "all_status_types": include_deleted_filter = True
        elif isinstance(archive_filter_data, bool): include_deleted_filter = archive_filter_data
        filters_for_crud = {};
        if status_id_filter is not None: filters_for_crud['status_id'] = status_id_filter
        load_and_display_clients(self, filters=filters_for_crud, limit=self.limit_per_page, offset=self.current_offset, include_deleted=include_deleted_filter)
        self.update_pagination_controls()
        filter_and_display_clients(self)

    def filter_client_list_display_slot(self):
        self.current_offset = 0
        self.load_clients_from_db_slot()

    def update_pagination_controls(self):
        self.prev_page_button.setEnabled(self.current_offset > 0)
        # A more robust check for 'next' would involve total count if available
        # For now, assume if fewer items than limit_per_page loaded into client_list_widget, it's the last page.
        # This depends on load_and_display_clients correctly filling self.clients_data_map for the current page
        # and filter_and_display_clients then rendering it to client_list_widget.
        # A simple heuristic:
        is_last_page_heuristic = self.client_list_widget.count() < self.limit_per_page
        self.next_page_button.setEnabled(not is_last_page_heuristic)
        self.page_info_label.setText(self.tr("Page {0}").format((self.current_offset // self.limit_per_page) + 1))

    def prev_page(self):
        if self.current_offset > 0:
            self.current_offset -= self.limit_per_page
            self.load_clients_from_db_slot()

    def next_page(self):
        # Only advance if we think there might be more items.
        # This heuristic relies on the list widget count after filtering.
        # If the list widget has a full page, there *might* be more.
        if self.client_list_widget.count() == self.limit_per_page:
            self.current_offset += self.limit_per_page
            self.load_clients_from_db_slot()
        else:
             # If current view has less than limit_per_page, likely no more pages.
             self.next_page_button.setEnabled(False)


    def check_old_clients_routine_slot(self): perform_old_clients_check(self)
    def open_edit_client_dialog_slot(self, client_id): handle_open_edit_client_dialog(self, client_id)
    def set_client_status_archived_slot(self, client_id): archive_client_status(self, client_id)
    def delete_client_permanently_slot(self, client_id): permanently_delete_client(self, client_id)

    def execute_create_client(self, client_data_dict=None): self.execute_create_client_slot(client_data_dict=client_data_dict)
    def load_clients_from_db(self): self.load_clients_from_db_slot()
    def filter_client_list_display(self): self.filter_client_list_display_slot()
    def check_old_clients_routine(self): self.check_old_clients_routine_slot()
    def open_edit_client_dialog(self, client_id): self.open_edit_client_dialog_slot(client_id)
    def set_client_status_archived(self, client_id): self.set_client_status_archived_slot(client_id)
    def delete_client_permanently(self, client_id): self.delete_client_permanently_slot(client_id)

    def add_client_to_list_widget(self, client_dict_data): 
        item = QListWidgetItem(client_dict_data["client_name"])
        item.setData(Qt.UserRole, client_dict_data)
        self.client_list_widget.addItem(item)
            
    def load_statuses_into_filter_combo(self): 
        current_selection_data = self.status_filter_combo.currentData()
        self.status_filter_combo.clear()
        self.status_filter_combo.addItem(self.tr("Tous les statuts"), None)
        try:
            client_statuses = db_manager.get_all_status_settings(type_filter='Client')
            client_statuses = client_statuses or [] # Ensure it's a list, not None

            for status_dict in client_statuses:
                self.status_filter_combo.addItem(status_dict['status_name'], status_dict.get('status_id'))

            index = self.status_filter_combo.findData(current_selection_data)
            if index != -1:
                self.status_filter_combo.setCurrentIndex(index)
        except Exception as e:
            logging.error(f"Error loading statuses for filter: {e}", exc_info=True)
            QMessageBox.warning(self, self.tr("Avertissement Chargement"),
                                self.tr("Impossible de charger les filtres de statut des clients. Le filtrage par statut peut être indisponible."))
            
    def handle_client_list_click(self, item): 
        client_data = item.data(Qt.UserRole)
        if client_data and client_data.get("client_id"):
            self.open_client_tab_by_id(client_data["client_id"])
        
    def open_client_tab_by_id(self, client_id_to_open):
        client_data_to_show = self.clients_data_map.get(client_id_to_open)
        if not client_data_to_show:
            client_data_from_db = clients_crud_instance.get_client_by_id(client_id_to_open, include_deleted=False)
            if not client_data_from_db:
                QMessageBox.warning(self, self.tr("Erreur"), self.tr("Données client non trouvées ou client archivé (ID: {0}).").format(client_id_to_open))
                return
            client_data_to_show = client_data_from_db

        if 'country' not in client_data_to_show and client_data_to_show.get('country_id'):
            country_obj = db_manager.get_country_by_id(client_data_to_show['country_id'])
            client_data_to_show['country'] = country_obj.get('country_name', "N/A") if country_obj else "N/A"
        if 'city' not in client_data_to_show and client_data_to_show.get('city_id'):
            city_obj = db_manager.get_city_by_id(client_data_to_show['city_id'])
            client_data_to_show['city'] = city_obj.get('city_name', "N/A") if city_obj else "N/A"
        if 'status' not in client_data_to_show and client_data_to_show.get('status_id'):
            status_obj = db_manager.get_status_setting_by_id(client_data_to_show['status_id'])
            client_data_to_show['status'] = status_obj.get('status_name', "N/A") if status_obj else "N/A"

        # Ensure selected_languages is a list, even if it's null/empty from DB
        selected_languages_str = client_data_to_show.get('selected_languages')
        if isinstance(selected_languages_str, str) and selected_languages_str.strip():
            client_data_to_show['selected_languages'] = [lang.strip() for lang in selected_languages_str.split(',') if lang.strip()]
        elif not isinstance(client_data_to_show.get('selected_languages'), list): # If it's not a list already (e.g. None or empty string from .get())
            client_data_to_show['selected_languages'] = []


        for i in range(self.client_tabs_widget.count()):
            tab_widget_ref = self.client_tabs_widget.widget(i) 
            if hasattr(tab_widget_ref, 'client_info') and tab_widget_ref.client_info["client_id"] == client_id_to_open:
                self.client_tabs_widget.setCurrentIndex(i)
                if hasattr(tab_widget_ref, 'refresh_display'):
                    tab_widget_ref.refresh_display(client_data_to_show)
                return

        notification_manager = QApplication.instance().notification_manager
        client_detail_widget = ClientWidget(client_data_to_show, self.config, self.app_root_dir, notification_manager, parent=self)
        tab_idx = self.client_tabs_widget.addTab(client_detail_widget, client_data_to_show["client_name"]) 
        self.client_tabs_widget.setCurrentIndex(tab_idx)
            
    def close_client_tab(self, index): 
        widget_to_close = self.client_tabs_widget.widget(index) 
        if widget_to_close: widget_to_close.deleteLater()
        self.client_tabs_widget.removeTab(index)
        
    def show_client_context_menu(self, pos):
        list_item = self.client_list_widget.itemAt(pos) 
        if not list_item: return
        client_data = list_item.data(Qt.UserRole)
        client_id_val = client_data.get("client_id") if client_data else None
        if not client_id_val: return

        menu = QMenu()
        open_action = menu.addAction(QIcon(":/icons/eye.svg"), self.tr("Ouvrir Fiche Client")); open_action.triggered.connect(lambda: self.open_client_tab_by_id(client_id_val))
        edit_action = menu.addAction(QIcon(":/icons/pencil.svg"), self.tr("Modifier Client")); edit_action.triggered.connect(lambda: self.open_edit_client_dialog_slot(client_id_val))
        open_folder_action = menu.addAction(QIcon(":/icons/folder.svg"), self.tr("Ouvrir Dossier Client")); open_folder_action.triggered.connect(lambda: self.open_client_folder_fs(client_id_val))
        menu.addSeparator()
        archive_action = menu.addAction(QIcon(":/icons/briefcase.svg"), self.tr("Archiver Client")); archive_action.triggered.connect(lambda: self.set_client_status_archived_slot(client_id_val))
        delete_action = menu.addAction(QIcon(":/icons/trash.svg"), self.tr("Supprimer Client")); delete_action.triggered.connect(lambda: self.delete_client_permanently_slot(client_id_val))
        menu.exec_(self.client_list_widget.mapToGlobal(pos))
        
    def open_client_folder_fs(self, client_id_val): 
        client_info = self.clients_data_map.get(client_id_val)
        if client_info and client_info.get("base_folder_path"):
            QDesktopServices.openUrl(QUrl.fromLocalFile(client_info["base_folder_path"]))
        else:
            QMessageBox.warning(self, self.tr("Erreur"), self.tr("Chemin du dossier non trouvé pour ce client."))
            self.notify(title=self.tr("Accès Dossier Échoué"),
                        message=self.tr("Chemin du dossier non trouvé pour le client '{0}'.").format(client_info.get('client_name', 'N/A') if client_info else 'N/A'),
                        type='WARNING')
            
    def open_settings_dialog(self): 
        dialog = SettingsDialog(self.config, self)
        if dialog.exec_() == QDialog.Accepted:
            new_conf = dialog.get_config() 
            google_maps_url_from_dialog = new_conf.get("google_maps_review_url")
            if google_maps_url_from_dialog is not None:
                db_manager.set_setting('google_maps_review_url', google_maps_url_from_dialog)
                self.config['google_maps_review_url'] = google_maps_url_from_dialog
            self.config.update(new_conf); save_config(self.config)
            new_language_code = self.config.get('language')
            if new_language_code:
                try: db_manager.set_setting('user_selected_language', new_language_code)
                except Exception as e: logging.error(f"Error saving language preference: {e}", exc_info=True); self.notify(title=self.tr("Erreur Sauvegarde Langue"),message=self.tr("Impossible d'enregistrer la préférence linguistique."),type='ERROR')
            os.makedirs(self.config["templates_dir"], exist_ok=True); os.makedirs(self.config["clients_dir"], exist_ok=True)
            self.notify(title=self.tr("Paramètres Sauvegardés"), message=self.tr("Les nouveaux paramètres ont été enregistrés."), type='SUCCESS')
            
    def open_template_manager_dialog(self): TemplateDialog(self.config, self).exec_()
    def open_status_manager_dialog(self): QMessageBox.information(self, self.tr("Gestion des Statuts"), self.tr("Fonctionnalité à implémenter."))
    # def open_product_list_placeholder(self): ProductListDialog(self).exec_() # Removed
    def closeEvent(self, event): save_config(self.config); super().closeEvent(event)

    # process_client_map_selection and prepare_new_client_for_country removed as they were for the integrated map.
    # update_integrated_map method also removed.

    def load_countries_into_combo(self):
        if hasattr(self,'country_select_combo'): self.country_select_combo.clear(); # ... (rest of method unchanged) # This combo is part of AddNewClientDialog now.
    def load_cities_for_country(self, country_name_str):
        if hasattr(self,'city_select_combo'): self.city_select_combo.clear(); # ... (rest of method unchanged)
    def add_new_country_dialog(self): # ... (unchanged)
        pass
    def add_new_city_dialog(self): # ... (unchanged)
        pass<|MERGE_RESOLUTION|>--- conflicted
+++ resolved
@@ -63,11 +63,9 @@
 from company_management import CompanyTabWidget
 
 from partners.partner_main_widget import PartnerMainWidget # Partner Management
-<<<<<<< HEAD
 from invoicing.invoice_management_widget import InvoiceManagementWidget # Invoice Management
 from main import get_notification_manager # For notifications
-=======
->>>>>>> 27b347b8
+
 
 
 class SettingsDialog(OriginalSettingsDialog):
@@ -190,13 +188,10 @@
         self.partner_management_widget_instance = PartnerMainWidget(parent=self)
         self.main_area_stack.addWidget(self.partner_management_widget_instance)
 
-<<<<<<< HEAD
         self.invoice_management_widget_instance = InvoiceManagementWidget(parent=self)
         self.main_area_stack.addWidget(self.invoice_management_widget_instance)
-=======
         self.product_management_page_instance = ProductManagementPage(parent=self)
         self.main_area_stack.addWidget(self.product_management_page_instance)
->>>>>>> 27b347b8
 
         self.main_area_stack.setCurrentWidget(self.documents_page_widget)
         self.create_actions_main(); self.create_menus_main()
@@ -395,7 +390,6 @@
     def show_partner_management_view(self): self.main_area_stack.setCurrentWidget(self.partner_management_widget_instance)
     def show_statistics_view(self): self.main_area_stack.setCurrentWidget(self.statistics_dashboard_instance)
 
-<<<<<<< HEAD
         self.invoicing_action = QAction(QIcon(":/icons/credit-card.svg"), self.tr("Invoicing & Payments"), self)
         self.invoicing_action.triggered.connect(self.show_invoicing_view)
 
@@ -457,12 +451,10 @@
 
     def show_about_dialog(self): 
         QMessageBox.about(self, self.tr("À propos"), self.tr("<b>Gestionnaire de Documents Client</b><br><br>Version 4.0<br>Application de gestion de documents clients avec templates Excel.<br><br>Développé par Saadiya Management (Concept)"))
-=======
     def show_product_management_page(self):
         self.main_area_stack.setCurrentWidget(self.product_management_page_instance)
 
     def show_about_dialog(self): QMessageBox.about(self, self.tr("À propos"), self.tr("<b>Gestionnaire de Documents Client</b><br><br>Version 4.0<br>Application de gestion de documents clients avec templates Excel.<br><br>Développé par Saadiya Management (Concept)"))
->>>>>>> 27b347b8
         
     def execute_create_client_slot(self, client_data_dict=None):
         handle_create_client_execution(self, client_data_dict=client_data_dict)
