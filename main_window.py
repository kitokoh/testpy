--- conflicted
+++ resolved
@@ -427,7 +427,8 @@
             for country_dict in countries:
                 self.country_select_combo.addItem(country_dict['country_name'], country_dict.get('country_id'))
         except Exception as e:
-            QMessageBox.warning(self, self.tr("Erreur DB"), self.tr("Erreur de chargement des pays: {0}").format(str(e)))
+            QMessageBox.warning(self, self.tr("Erreur DB"), self.tr("Erreur de chargement des pays:
+{0}").format(str(e)))
 
     def load_cities_for_country(self, country_name_str):
         self.city_select_combo.clear()
@@ -443,7 +444,8 @@
             for city_dict in cities:
                 self.city_select_combo.addItem(city_dict['city_name'], city_dict.get('city_id'))
         except Exception as e:
-            QMessageBox.warning(self, self.tr("Erreur DB"), self.tr("Erreur de chargement des villes: {0}").format(str(e)))
+            QMessageBox.warning(self, self.tr("Erreur DB"), self.tr("Erreur de chargement des villes:
+{0}").format(str(e)))
 
     def add_new_country_dialog(self):
         country_text, ok = QInputDialog.getText(self, self.tr("Nouveau Pays"), self.tr("Entrez le nom du nouveau pays:"))
@@ -461,7 +463,8 @@
                 else:
                     QMessageBox.critical(self, self.tr("Erreur DB"), self.tr("Erreur d'ajout du pays. Vérifiez les logs."))
             except Exception as e:
-                QMessageBox.critical(self, self.tr("Erreur DB"), self.tr("Erreur d'ajout du pays: {0}").format(str(e)))
+                QMessageBox.critical(self, self.tr("Erreur DB"), self.tr("Erreur d'ajout du pays:
+{0}").format(str(e)))
 
     def add_new_city_dialog(self):
         current_country_name = self.country_select_combo.currentText()
@@ -484,7 +487,8 @@
                 else:
                     QMessageBox.critical(self, self.tr("Erreur DB"), self.tr("Erreur d'ajout de la ville. Vérifiez les logs."))
             except Exception as e:
-                QMessageBox.critical(self, self.tr("Erreur DB"), self.tr("Erreur d'ajout de la ville: {0}").format(str(e)))
+                QMessageBox.critical(self, self.tr("Erreur DB"), self.tr("Erreur d'ajout de la ville:
+{0}").format(str(e)))
 
     def execute_create_client(self):
 
@@ -596,31 +600,17 @@
             self.project_id_input_field.clear(); self.final_price_input.setValue(0)
             self.show_notification(self.tr("Client Créé"), self.tr("Client {0} créé avec succès (ID Interne: {1}).").format(client_name_val, actual_new_client_id))
             self.open_client_tab_by_id(actual_new_client_id)
-
-            # Find the ClientWidget and trigger the add contact dialog
-            for i in range(self.client_tabs_widget.count()):
-                widget = self.client_tabs_widget.widget(i)
-                if hasattr(widget, 'client_info') and widget.client_info['client_id'] == actual_new_client_id:
-                    if hasattr(widget, 'trigger_add_contact_dialog'): # Check if the method exists
-                        widget.trigger_add_contact_dialog()
-                    else:
-                        print(f"DEBUG: ClientWidget for client_id {actual_new_client_id} does not have trigger_add_contact_dialog method.")
-                    break
-
             self.stats_widget.update_stats()
         except OSError as e_os:
-<<<<<<< HEAD
-            QMessageBox.critical(self, self.tr("Erreur Dossier"), self.tr("Erreur de création du dossier client: {0}").format(str(e_os)))
-=======
             # Keep critical for OS errors that prevent folder creation
             QMessageBox.critical(self, self.tr("Erreur Dossier"), self.tr("Erreur de création du dossier client:
 {0}").format(str(e_os)))
->>>>>>> c84c956b
             if actual_new_client_id:
                  db_manager.delete_client(actual_new_client_id)
                  self.show_notification(self.tr("Rollback"), self.tr("Le client a été retiré de la base de données suite à l'erreur de création de dossier."), duration=8000)
         except Exception as e_db:
-            QMessageBox.critical(self, self.tr("Erreur Inattendue"), self.tr("Une erreur s'est produite lors de la création du client, du projet ou des tâches: {0}").format(str(e_db)))
+            QMessageBox.critical(self, self.tr("Erreur Inattendue"), self.tr("Une erreur s'est produite lors de la création du client, du projet ou des tâches:
+{0}").format(str(e_db)))
             if new_project_id_central_db and db_manager.get_project_by_id(new_project_id_central_db):
                 db_manager.delete_project(new_project_id_central_db)
             if actual_new_client_id and db_manager.get_client_by_id(actual_new_client_id):
@@ -664,7 +654,8 @@
                 self.clients_data_map[adapted_client_dict["client_id"]] = adapted_client_dict
                 self.add_client_to_list_widget(adapted_client_dict)
         except Exception as e:
-            QMessageBox.critical(self, self.tr("Erreur DB"), self.tr("Erreur de chargement des clients: {0}").format(str(e)))
+            QMessageBox.critical(self, self.tr("Erreur DB"), self.tr("Erreur de chargement des clients:
+{0}").format(str(e)))
 
     def add_client_to_list_widget(self, client_dict_data):
         item = QListWidgetItem(client_dict_data["client_name"])
@@ -782,20 +773,16 @@
             else:
                 self.show_notification(self.tr("Erreur DB"), self.tr("Erreur d'archivage du client. Vérifiez les logs."), duration=8000)
         except Exception as e:
-<<<<<<< HEAD
-            QMessageBox.critical(self, self.tr("Erreur DB"), self.tr("Erreur d'archivage du client: {0}").format(str(e)))
-=======
             self.show_notification(self.tr("Erreur DB"), self.tr("Erreur d'archivage du client: {0}").format(str(e)), duration=10000)
 
->>>>>>> c84c956b
 
     def delete_client_permanently(self, client_id_val):
         if client_id_val not in self.clients_data_map: return
         client_name_val = self.clients_data_map[client_id_val]['client_name']
         client_folder_path = self.clients_data_map[client_id_val]["base_folder_path"]
-        reply = QMessageBox.question(self, self.tr("Confirmer Suppression"),
-                                     self.tr("Supprimer '{0}'?\nCeci supprimera le client de la base de données (les contacts liés seront détachés mais pas supprimés globalement) et son dossier de fichiers (si possible).\nCette action est irréversible.").format(client_name_val),
-                                     QMessageBox.Yes | QMessageBox.No, QMessageBox.No)
+        reply = QMessageBox.question(self, self.tr("Confirmer Suppression"), self.tr("Supprimer '{0}'?
+Ceci supprimera le client de la base de données (les contacts liés seront détachés mais pas supprimés globalement) et son dossier de fichiers (si possible).
+Cette action est irréversible.").format(client_name_val), QMessageBox.Yes | QMessageBox.No, QMessageBox.No)
         if reply == QMessageBox.Yes:
             try:
                 deleted_from_db = db_manager.delete_client(client_id_val)
@@ -814,14 +801,9 @@
                     # Keep critical for actual DB delete failure
                     QMessageBox.critical(self, self.tr("Erreur DB"), self.tr("Erreur lors de la suppression du client de la base de données. Le dossier n'a pas été supprimé."))
             except OSError as e_os:
-<<<<<<< HEAD
-                QMessageBox.critical(self, self.tr("Erreur Dossier"), self.tr("Le client a été supprimé de la base de données, mais une erreur est survenue lors de la suppression de son dossier: {0}").format(str(e_os)))
-                if client_id_val in self.clients_data_map:
-=======
                 QMessageBox.critical(self, self.tr("Erreur Dossier"), self.tr("Le client a été supprimé de la base de données, mais une erreur est survenue lors de la suppression de son dossier:
 {0}").format(str(e_os)))
                 if client_id_val in self.clients_data_map: # Ensure it's still there if DB part was done
->>>>>>> c84c956b
                     del self.clients_data_map[client_id_val]
                     self.filter_client_list_display()
                     for i in range(self.client_tabs_widget.count()):
@@ -830,7 +812,8 @@
                             self.close_client_tab(i); break
                     self.stats_widget.update_stats()
             except Exception as e_db:
-                 QMessageBox.critical(self, self.tr("Erreur DB"), self.tr("Erreur lors de la suppression du client: {0}").format(str(e_db)))
+                 QMessageBox.critical(self, self.tr("Erreur DB"), self.tr("Erreur lors de la suppression du client:
+{0}").format(str(e_db)))
 
     def check_old_clients_routine(self):
         try:
@@ -863,10 +846,12 @@
                             print(f"Could not parse creation_date '{creation_date_str}' for client {client.get('client_id')}: {ve}")
                             continue
             if old_clients_to_notify:
-                client_names_str = "\n".join([f"- {c['client_name']} (créé le {c['creation_date_str']})" for c in old_clients_to_notify])
-                reply = QMessageBox.question(self, self.tr("Clients Anciens Actifs"),
-                                             self.tr("Les clients suivants sont actifs depuis plus de {0} jours:\n{1}\n\nVoulez-vous les archiver?").format(reminder_days_val, client_names_str),
-                                             QMessageBox.Yes | QMessageBox.No, QMessageBox.No)
+                client_names_str = "
+".join([f"- {c['client_name']} (créé le {c['creation_date_str']})" for c in old_clients_to_notify])
+                reply = QMessageBox.question(self, self.tr("Clients Anciens Actifs"), self.tr("Les clients suivants sont actifs depuis plus de {0} jours:
+{1}
+
+Voulez-vous les archiver?").format(reminder_days_val, client_names_str), QMessageBox.Yes | QMessageBox.No, QMessageBox.No)
                 if reply == QMessageBox.Yes:
                     for c_info in old_clients_to_notify:
                         self.set_client_status_archived(c_info['client_id'])
