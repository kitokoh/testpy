--- conflicted
+++ resolved
@@ -239,7 +239,6 @@
 
         # Search Input
         search_layout = QVBoxLayout()
-<<<<<<< HEAD
         self.search_label = QLabel(self.tr("Recherche:")) # Store label as instance member to toggle visibility
         self.search_label.setVisible(False) # Initially hidden
         search_layout.addWidget(self.search_label)
@@ -260,28 +259,7 @@
 
         self.search_icon_btn.clicked.connect(self.toggle_search_input_visibility) # Connect to clicked
         # Removed setVisible(True) for search_input_field and setChecked(True) for the button
-=======
-        search_label = QLabel(self.tr("Recherche:"))
-        search_layout.addWidget(search_label) # Add label first
-
-        search_bar_line_layout = QHBoxLayout() # Horizontal layout for button and field
-        self.toggle_search_bar_btn = QPushButton() # Text set in toggle method
-        self.toggle_search_bar_btn.setCheckable(True)
-        self.toggle_search_bar_btn.setFixedWidth(30) # Small fixed width for the button
-        search_bar_line_layout.addWidget(self.toggle_search_bar_btn)
-
-        self.search_input_field = QLineEdit(); self.search_input_field.setPlaceholderText(self.tr("Rechercher client..."))
-        self.search_input_field.textChanged.connect(self.filter_client_list_display_slot)
-        search_bar_line_layout.addWidget(self.search_input_field)
-
-        search_layout.addLayout(search_bar_line_layout) # Add the line layout to the main search_layout
-        filter_search_main_layout.addLayout(search_layout)
-
-        self.toggle_search_bar_btn.toggled.connect(self.toggle_search_bar_visibility)
-        # Initialize search bar state (visible)
-        self.search_input_field.setVisible(True)
-        self.toggle_search_bar_btn.setChecked(True) # This will call toggle_search_bar_visibility
->>>>>>> 8edd06d0
+
 
         filter_search_main_layout.addStretch(1) # Add stretch to push filters to the left
         left_pane_layout.addWidget(filter_search_group)
@@ -309,11 +287,8 @@
         right_pane_splitter.addWidget(self.client_tabs_widget) # Add client tabs to the right_pane_splitter
         main_splitter.addWidget(right_pane_splitter) # Add the right_pane_splitter to the main_splitter
 
-<<<<<<< HEAD
         main_splitter.setSizes([int(self.width()*0.20), int(self.width()*0.80)]) # Adjust as needed
-=======
-        main_splitter.setSizes([int(self.width()*0.25), int(self.width()*0.75)]) # Adjust as needed
->>>>>>> 8edd06d0
+
 
         docs_page_layout = QVBoxLayout(self.documents_page_widget)
         docs_page_layout.addWidget(main_splitter)
@@ -426,7 +401,6 @@
     def set_client_status_archived_slot(self, client_id): archive_client_status(self, client_id)
     def delete_client_permanently_slot(self, client_id): permanently_delete_client(self, client_id)
 
-<<<<<<< HEAD
     def toggle_search_input_visibility(self): # Renamed and removed 'checked' argument
         is_visible = not self.search_input_field.isVisible()
         self.search_input_field.setVisible(is_visible)
@@ -434,14 +408,7 @@
         if is_visible:
             self.search_input_field.setFocus()
         # Removed button text change logic
-=======
-    def toggle_search_bar_visibility(self, checked):
-        self.search_input_field.setVisible(checked)
-        if checked:
-            self.toggle_search_bar_btn.setText("<")
-        else:
-            self.toggle_search_bar_btn.setText(">")
->>>>>>> 8edd06d0
+
 
     def execute_create_client(self, client_data_dict=None): self.execute_create_client_slot(client_data_dict=client_data_dict)
     def load_clients_from_db(self): self.load_clients_from_db_slot()
