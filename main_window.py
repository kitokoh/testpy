--- conflicted
+++ resolved
@@ -41,7 +41,6 @@
 # Dialogs directly instantiated by DocumentManager
 from client_widget import ClientWidget # For client tabs
 from projectManagement import MainDashboard as ProjectManagementDashboard # For PM tab
-<<<<<<< HEAD
     SettingsDialog as OriginalSettingsDialog,
     TemplateDialog, AddNewClientDialog,
     ProductEquivalencyDialog,
@@ -53,9 +52,7 @@
 from projectManagement import MainDashboard as ProjectManagementDashboard
 from statistics_module import StatisticsDashboard # Will be refactored/removed later
 from statistics_panel import CollapsibleStatisticsWidget # Import the new widget
-=======
-from statistics_module import StatisticsDashboard
->>>>>>> 0acfda0a
+
 from utils import save_config
 from company_management import CompanyTabWidget
 from partners.partner_main_widget import PartnerMainWidget # Partner Management
