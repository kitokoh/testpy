# -*- coding: utf-8 -*-
import sys # Used by __init__ indirectly via app_root_dir logic if it were here, but app_root_dir is imported
import os # Used by open_settings_dialog for makedirs

# PyQt5 imports used directly by DocumentManager UI and methods
from PyQt5.QtWidgets import (
    QMainWindow, QWidget, QVBoxLayout, QHBoxLayout,
    QPushButton, QLabel, QLineEdit, # QTextEdit (used by client_notes_edit indirectly via ClientWidget or dialogs)
    QListWidget, QListWidgetItem, # QListWidgetItem for add_client_to_list_widget
    QFileDialog, QMessageBox, QDialog, QFormLayout, QComboBox, # QDialog for dialog inheritance
    QInputDialog, QCompleter, QTabWidget, QAction, QMenu, QGroupBox,
    QStackedWidget, QDoubleSpinBox # QDoubleSpinBox for final_price_input
)
from PyQt5.QtGui import QIcon, QDesktopServices, QFont
from PyQt5.QtCore import Qt, QUrl, QTimer, pyqtSlot

# Project-specific imports
import db as db_manager
import icons_rc # Import the compiled resources for icons
from app_setup import APP_ROOT_DIR, CONFIG
from ui_components import StatisticsWidget, StatusDelegate
from document_manager_logic import (
    handle_create_client_execution,
    load_and_display_clients,
    filter_and_display_clients,
    perform_old_clients_check,
    handle_open_edit_client_dialog,
    archive_client_status,
    permanently_delete_client
)
# Dialogs directly instantiated by DocumentManager
from dialogs import (
    SettingsDialog, TemplateDialog, # EditClientDialog is called from logic
    ProductEquivalencyDialog # Added for product equivalency
)
from client_widget import ClientWidget # For client tabs
from projectManagement import MainDashboard as ProjectManagementDashboard # For PM tab
from statistics_module import StatisticsDashboard
from utils import save_config # For saving config in settings and closeEvent


class DocumentManager(QMainWindow):
    def __init__(self, app_root_dir): # app_root_dir is passed
        super().__init__()
        self.app_root_dir = app_root_dir # Store it
        self.setWindowTitle(self.tr("Gestionnaire de Documents Client")); self.setGeometry(100, 100, 1200, 800)
        self.setWindowIcon(QIcon.fromTheme("folder-documents"))
        
        self.config = CONFIG 
        self.clients_data_map = {} 
        
        self.setup_ui_main() 

        self.project_management_widget_instance = ProjectManagementDashboard(parent=self, current_user=None)
        self.main_area_stack.addWidget(self.project_management_widget_instance)
<<<<<<< HEAD

        self.statistics_dashboard_instance = StatisticsDashboard(parent=self)
        self.main_area_stack.addWidget(self.statistics_dashboard_instance)

=======
        
        self.statistics_dashboard_instance = StatisticsDashboard(parent=self)
        self.main_area_stack.addWidget(self.statistics_dashboard_instance)
        
>>>>>>> 79767253
        self.main_area_stack.setCurrentWidget(self.documents_page_widget)

        self.create_actions_main() 
        self.create_menus_main()

        # Connect signal from statistics dashboard
        if hasattr(self, 'statistics_dashboard_instance') and self.statistics_dashboard_instance:
            if hasattr(self.statistics_dashboard_instance, 'country_selected_for_new_client'):
                self.statistics_dashboard_instance.country_selected_for_new_client.connect(self.prepare_new_client_for_country)
                print("Connected statistics_dashboard_instance.country_selected_for_new_client to prepare_new_client_for_country")
            else:
                print("Error: statistics_dashboard_instance does not have 'country_selected_for_new_client' signal.")
        else:
            print("Error: statistics_dashboard_instance not found for signal connection.")
        
        # Calls to refactored logic functions
        load_and_display_clients(self) 
        if self.stats_widget: # Ensure stats_widget is initialized
            self.stats_widget.update_stats() 
        
        self.check_timer = QTimer(self)
        self.check_timer.timeout.connect(self.check_old_clients_routine_slot) # Slot for timer
        self.check_timer.start(3600000)
        
    def setup_ui_main(self): 
        central_widget = QWidget(); self.setCentralWidget(central_widget)
        main_layout = QVBoxLayout(central_widget); main_layout.setContentsMargins(10,10,10,10); main_layout.setSpacing(10)
        
        self.stats_widget = StatisticsWidget(); main_layout.addWidget(self.stats_widget)

        self.main_area_stack = QStackedWidget()
        main_layout.addWidget(self.main_area_stack)

        self.documents_page_widget = QWidget()
        content_layout = QHBoxLayout(self.documents_page_widget)
        
        left_panel = QWidget(); left_layout = QVBoxLayout(left_panel); left_layout.setContentsMargins(5,5,5,5)
        filter_search_layout = QHBoxLayout() 
        self.status_filter_combo = QComboBox(); self.status_filter_combo.addItem(self.tr("Tous les statuts"))
        self.load_statuses_into_filter_combo() 
        self.status_filter_combo.currentIndexChanged.connect(self.filter_client_list_display_slot) 
        filter_search_layout.addWidget(QLabel(self.tr("Filtrer par statut:")))
        filter_search_layout.addWidget(self.status_filter_combo)
        self.search_input_field = QLineEdit(); self.search_input_field.setPlaceholderText(self.tr("Rechercher client..."))
        self.search_input_field.textChanged.connect(self.filter_client_list_display_slot) 
        filter_search_layout.addWidget(self.search_input_field); left_layout.addLayout(filter_search_layout)
        
        self.client_list_widget = QListWidget(); self.client_list_widget.setAlternatingRowColors(True) 
        self.client_list_widget.setItemDelegate(StatusDelegate(self.client_list_widget))
        self.client_list_widget.itemClicked.connect(self.handle_client_list_click) 
        self.client_list_widget.setContextMenuPolicy(Qt.CustomContextMenu)
        self.client_list_widget.customContextMenuRequested.connect(self.show_client_context_menu)
        left_layout.addWidget(self.client_list_widget)
        
        self.form_group_box = QGroupBox(self.tr("Ajouter un Nouveau Client")) # Made it self.form_group_box
        form_vbox_layout = QVBoxLayout(self.form_group_box)

        self.form_container_widget = QWidget()
        creation_form_layout = QFormLayout(self.form_container_widget)
        creation_form_layout.setLabelAlignment(Qt.AlignRight)
        creation_form_layout.setSpacing(10)
        
        self.client_name_input = QLineEdit(); self.client_name_input.setPlaceholderText(self.tr("Nom du client"))
        creation_form_layout.addRow(self.tr("Nom Client:"), self.client_name_input)
        self.company_name_input = QLineEdit(); self.company_name_input.setPlaceholderText(self.tr("Nom entreprise (optionnel)"))
        creation_form_layout.addRow(self.tr("Nom Entreprise:"), self.company_name_input)
        self.client_need_input = QLineEdit(); self.client_need_input.setPlaceholderText(self.tr("Besoin principal du client"))
        creation_form_layout.addRow(self.tr("Besoin Client:"), self.client_need_input)
        
        country_hbox_layout = QHBoxLayout(); self.country_select_combo = QComboBox() 
        self.country_select_combo.setEditable(True); self.country_select_combo.setInsertPolicy(QComboBox.NoInsert)
        self.country_select_combo.completer().setCompletionMode(QCompleter.PopupCompletion)
        self.country_select_combo.completer().setFilterMode(Qt.MatchContains)
        self.country_select_combo.currentTextChanged.connect(self.load_cities_for_country) 
        country_hbox_layout.addWidget(self.country_select_combo)
        self.add_country_button = QPushButton("+"); self.add_country_button.setFixedSize(30,30) 
        self.add_country_button.setToolTip(self.tr("Ajouter un nouveau pays"))
        self.add_country_button.clicked.connect(self.add_new_country_dialog) 
        country_hbox_layout.addWidget(self.add_country_button); creation_form_layout.addRow(self.tr("Pays Client:"), country_hbox_layout)
        
        city_hbox_layout = QHBoxLayout(); self.city_select_combo = QComboBox() 
        self.city_select_combo.setEditable(True); self.city_select_combo.setInsertPolicy(QComboBox.NoInsert)
        self.city_select_combo.completer().setCompletionMode(QCompleter.PopupCompletion)
        self.city_select_combo.completer().setFilterMode(Qt.MatchContains)
        city_hbox_layout.addWidget(self.city_select_combo)
        self.add_city_button = QPushButton("+"); self.add_city_button.setFixedSize(30,30) 
        self.add_city_button.setToolTip(self.tr("Ajouter une nouvelle ville"))
        self.add_city_button.clicked.connect(self.add_new_city_dialog) 
        city_hbox_layout.addWidget(self.add_city_button); creation_form_layout.addRow(self.tr("Ville Client:"), city_hbox_layout)
        
        self.project_id_input_field = QLineEdit(); self.project_id_input_field.setPlaceholderText(self.tr("Identifiant unique du projet"))
        creation_form_layout.addRow(self.tr("ID Projet:"), self.project_id_input_field)
        
        from PyQt5.QtWidgets import QDoubleSpinBox # Ensure QDoubleSpinBox is imported
        self.final_price_input = QDoubleSpinBox(); self.final_price_input.setPrefix("€ ") 
        self.final_price_input.setRange(0, 10000000); self.final_price_input.setValue(0)
        self.final_price_input.setReadOnly(True)
        creation_form_layout.addRow(self.tr("Prix Final:"), self.final_price_input)
        price_info_label = QLabel(self.tr("Le prix final est calculé automatiquement à partir des produits ajoutés."))
        price_info_label.setObjectName("priceInfoLabel")
        creation_form_layout.addRow("", price_info_label)
        
        self.language_select_combo = QComboBox()
        self.language_select_combo.addItems([
            self.tr("English only (en)"), self.tr("French only (fr)"),
            self.tr("Arabic only (ar)"), self.tr("Turkish only (tr)"),
            self.tr("Portuguese only (pt)"), self.tr("All supported languages (en, fr, ar, tr, pt)")
        ])
        creation_form_layout.addRow(self.tr("Langues:"), self.language_select_combo)
        
        self.create_client_button = QPushButton(self.tr("Créer Client")); self.create_client_button.setIcon(QIcon(":/icons/modern/user-add.svg")) # Conceptual: person outline with plus
        self.create_client_button.setObjectName("primaryButton")
        self.create_client_button.clicked.connect(self.execute_create_client_slot) 
        creation_form_layout.addRow(self.create_client_button)

        form_vbox_layout.addWidget(self.form_container_widget)
        self.form_group_box.setCheckable(True)
        self.form_group_box.toggled.connect(self.form_container_widget.setVisible)
        self.form_group_box.setChecked(False)
        left_layout.addWidget(self.form_group_box)
        content_layout.addWidget(left_panel, 1)
        
        self.client_tabs_widget = QTabWidget(); self.client_tabs_widget.setTabsClosable(True) 
        self.client_tabs_widget.tabCloseRequested.connect(self.close_client_tab) 
        content_layout.addWidget(self.client_tabs_widget, 2)

        self.main_area_stack.addWidget(self.documents_page_widget)
        self.load_countries_into_combo() 
        
    def create_actions_main(self): 
        self.settings_action = QAction(QIcon(":/icons/modern/settings.svg"), self.tr("Paramètres"), self); self.settings_action.triggered.connect(self.open_settings_dialog) # Conceptual: modern gear
        self.template_action = QAction(QIcon(":/icons/modern/templates.svg"), self.tr("Gérer les Modèles"), self); self.template_action.triggered.connect(self.open_template_manager_dialog) # Conceptual: stylized page with corner fold
        self.status_action = QAction(QIcon(":/icons/check-square.svg"), self.tr("Gérer les Statuts"), self); self.status_action.triggered.connect(self.open_status_manager_dialog) # No icon specified, can add one e.g. :/icons/modern/list-check.svg
        self.status_action.setEnabled(False)
        self.status_action.setToolTip(self.tr("Fonctionnalité de gestion des statuts prévue pour une future version."))
        self.exit_action = QAction(QIcon(":/icons/log-out.svg"), self.tr("Quitter"), self); self.exit_action.setShortcut("Ctrl+Q"); self.exit_action.triggered.connect(self.close) # No icon specified, can add one e.g. :/icons/modern/power.svg
        self.project_management_action = QAction(QIcon(":/icons/modern/dashboard.svg"), self.tr("Gestion de Projet"), self) # Conceptual: modern dashboard/kanban
        self.project_management_action.triggered.connect(self.show_project_management_view)
        self.documents_view_action = QAction(QIcon(":/icons/modern/folder-docs.svg"), self.tr("Gestion Documents"), self) # Conceptual: clean folder with document symbol
        self.documents_view_action.triggered.connect(self.show_documents_view)
        
        self.statistics_action = QAction(QIcon(":/icons/bar-chart.svg"), self.tr("Statistiques Détaillées"), self)
        self.statistics_action.triggered.connect(self.show_statistics_view)
<<<<<<< HEAD

=======
        
>>>>>>> 79767253
        self.product_equivalency_action = QAction(QIcon.fromTheme("document-properties", QIcon(":/icons/modern/link.svg")), self.tr("Gérer Équivalences Produits"), self)
        self.product_equivalency_action.triggered.connect(self.open_product_equivalency_dialog)

    def create_menus_main(self): 
        menu_bar = self.menuBar()
        file_menu = menu_bar.addMenu(self.tr("Fichier"))
        file_menu.addAction(self.settings_action); file_menu.addAction(self.template_action); file_menu.addAction(self.status_action)
        file_menu.addAction(self.product_equivalency_action) # Add the new action
        file_menu.addSeparator(); file_menu.addAction(self.exit_action)
        modules_menu = menu_bar.addMenu(self.tr("Modules"))
        modules_menu.addAction(self.documents_view_action)
        modules_menu.addAction(self.project_management_action)
        modules_menu.addAction(self.statistics_action)
        help_menu = menu_bar.addMenu(self.tr("Aide"))
        about_action = QAction(QIcon(":/icons/help-circle.svg"), self.tr("À propos"), self); about_action.triggered.connect(self.show_about_dialog)
        help_menu.addAction(about_action)

    def show_project_management_view(self):
        self.main_area_stack.setCurrentWidget(self.project_management_widget_instance)

    def show_documents_view(self):
        self.main_area_stack.setCurrentWidget(self.documents_page_widget)
        
    def show_statistics_view(self):
        self.main_area_stack.setCurrentWidget(self.statistics_dashboard_instance)
<<<<<<< HEAD

=======
        
>>>>>>> 79767253
    def show_about_dialog(self): 
        QMessageBox.about(self, self.tr("À propos"), self.tr("<b>Gestionnaire de Documents Client</b><br><br>Version 4.0<br>Application de gestion de documents clients avec templates Excel.<br><br>Développé par Saadiya Management (Concept)"))
        
    def load_countries_into_combo(self):
        self.country_select_combo.clear()
        try:
            countries = db_manager.get_all_countries()
            if countries is None: countries = []
            for country_dict in countries:
                self.country_select_combo.addItem(country_dict['country_name'], country_dict.get('country_id'))
        except Exception as e:
            QMessageBox.warning(self, self.tr("Erreur DB"), self.tr("Erreur de chargement des pays:\n{0}").format(str(e)))
            
    def load_cities_for_country(self, country_name_str):
        self.city_select_combo.clear()
        if not country_name_str: return
        selected_country_id = self.country_select_combo.currentData()
        if selected_country_id is None:
            country_obj_by_name = db_manager.get_country_by_name(country_name_str)
            if country_obj_by_name: selected_country_id = country_obj_by_name['country_id']
            else: return
        try:
            cities = db_manager.get_all_cities(country_id=selected_country_id)
            if cities is None: cities = []
            for city_dict in cities:
                self.city_select_combo.addItem(city_dict['city_name'], city_dict.get('city_id'))
        except Exception as e:
            QMessageBox.warning(self, self.tr("Erreur DB"), self.tr("Erreur de chargement des villes:\n{0}").format(str(e)))
            
    def add_new_country_dialog(self):
        country_text, ok = QInputDialog.getText(self, self.tr("Nouveau Pays"), self.tr("Entrez le nom du nouveau pays:"))
        if ok and country_text.strip():
            try:
                returned_country_id = db_manager.add_country({'country_name': country_text.strip()})
                if returned_country_id is not None:
                    self.load_countries_into_combo()
                    index = self.country_select_combo.findText(country_text.strip())
                    if index >= 0: self.country_select_combo.setCurrentIndex(index)
                else:
                    QMessageBox.critical(self, self.tr("Erreur DB"), self.tr("Erreur d'ajout du pays. Vérifiez les logs."))
            except Exception as e:
                QMessageBox.critical(self, self.tr("Erreur Inattendue"), self.tr("Une erreur inattendue est survenue:\n{0}").format(str(e)))
                
    def add_new_city_dialog(self):
        current_country_name = self.country_select_combo.currentText()
        current_country_id = self.country_select_combo.currentData()
        if not current_country_id:
            QMessageBox.warning(self, self.tr("Pays Requis"), self.tr("Veuillez d'abord sélectionner un pays valide.")); return
        city_text, ok = QInputDialog.getText(self, self.tr("Nouvelle Ville"), self.tr("Entrez le nom de la nouvelle ville pour {0}:").format(current_country_name))
        if ok and city_text.strip():
            try:
                returned_city_id = db_manager.add_city({'country_id': current_country_id, 'city_name': city_text.strip()})
                if returned_city_id is not None:
                    self.load_cities_for_country(current_country_name)
                    index = self.city_select_combo.findText(city_text.strip())
                    if index >= 0: self.city_select_combo.setCurrentIndex(index)
                else:
                    QMessageBox.critical(self, self.tr("Erreur DB"), self.tr("Erreur d'ajout de la ville. Vérifiez les logs."))
            except Exception as e:
                QMessageBox.critical(self, self.tr("Erreur Inattendue"), self.tr("Une erreur inattendue est survenue:\n{0}").format(str(e)))
                
    # Slots for refactored logic
    def execute_create_client_slot(self): handle_create_client_execution(self)
    def load_clients_from_db_slot(self): load_and_display_clients(self) # Renamed for clarity if used as slot
    def filter_client_list_display_slot(self): filter_and_display_clients(self) # Renamed
    def check_old_clients_routine_slot(self): perform_old_clients_check(self) # Renamed
    def open_edit_client_dialog_slot(self, client_id): handle_open_edit_client_dialog(self, client_id) # Renamed
    def set_client_status_archived_slot(self, client_id): archive_client_status(self, client_id) # Renamed
    def delete_client_permanently_slot(self, client_id): permanently_delete_client(self, client_id) # Renamed

    # Original methods calling the slots (if needed, or connect directly to slots)
    # These are now just wrappers if the signals are connected to these methods.
    # It's often cleaner to connect signals directly to the _slot methods if they are purely for that.
    def execute_create_client(self): self.execute_create_client_slot()
    def load_clients_from_db(self): self.load_clients_from_db_slot()
    def filter_client_list_display(self): self.filter_client_list_display_slot()
    def check_old_clients_routine(self): self.check_old_clients_routine_slot()
    def open_edit_client_dialog(self, client_id): self.open_edit_client_dialog_slot(client_id)
    def set_client_status_archived(self, client_id): self.set_client_status_archived_slot(client_id)
    def delete_client_permanently(self, client_id): self.delete_client_permanently_slot(client_id)

    def add_client_to_list_widget(self, client_dict_data): 
        item = QListWidgetItem(client_dict_data["client_name"])
        item.setIcon(QIcon(":/icons/user.svg"))
        item.setData(Qt.UserRole, client_dict_data.get("status", "N/A"))
        item.setData(Qt.UserRole + 1, client_dict_data["client_id"]) 
        self.client_list_widget.addItem(item)
            
    def load_statuses_into_filter_combo(self): 
        current_selection_data = self.status_filter_combo.currentData()
        self.status_filter_combo.clear()
        self.status_filter_combo.addItem(self.tr("Tous les statuts"), None)
        try:
            client_statuses = db_manager.get_all_status_settings(status_type='Client')
            if client_statuses is None: client_statuses = []
            for status_dict in client_statuses:
                self.status_filter_combo.addItem(status_dict['status_name'], status_dict.get('status_id'))
            index = self.status_filter_combo.findData(current_selection_data)
            if index != -1: self.status_filter_combo.setCurrentIndex(index)
        except Exception as e:
            print(self.tr("Erreur chargement statuts pour filtre: {0}").format(str(e))) # Should use logging
            
    def handle_client_list_click(self, item): 
        client_id_val = item.data(Qt.UserRole + 1) 
        if client_id_val: self.open_client_tab_by_id(client_id_val)
        
    def open_client_tab_by_id(self, client_id_to_open): 
        client_data_to_show = self.clients_data_map.get(client_id_to_open) 
        if not client_data_to_show: return
        for i in range(self.client_tabs_widget.count()):
            tab_widget_ref = self.client_tabs_widget.widget(i) 
            if hasattr(tab_widget_ref, 'client_info') and tab_widget_ref.client_info["client_id"] == client_id_to_open:
                self.client_tabs_widget.setCurrentIndex(i); return
        client_detail_widget = ClientWidget(client_data_to_show, self.config, self.app_root_dir, parent=self)
        tab_idx = self.client_tabs_widget.addTab(client_detail_widget, client_data_to_show["client_name"]) 
        self.client_tabs_widget.setCurrentIndex(tab_idx)
            
    def close_client_tab(self, index): 
        widget_to_close = self.client_tabs_widget.widget(index) 
        if widget_to_close: widget_to_close.deleteLater()
        self.client_tabs_widget.removeTab(index)
        
    def show_client_context_menu(self, pos):
        list_item = self.client_list_widget.itemAt(pos) 
        if not list_item: return
        client_id_val = list_item.data(Qt.UserRole + 1) 
        menu = QMenu()
        open_action = menu.addAction(QIcon(":/icons/eye.svg"), self.tr("Ouvrir Fiche Client")); open_action.triggered.connect(lambda: self.open_client_tab_by_id(client_id_val))
        # Connect context menu actions to SLOTS or directly to logic handlers if appropriate
        edit_action = menu.addAction(QIcon(":/icons/pencil.svg"), self.tr("Modifier Client")); edit_action.triggered.connect(lambda: self.open_edit_client_dialog_slot(client_id_val))
        open_folder_action = menu.addAction(QIcon(":/icons/folder.svg"), self.tr("Ouvrir Dossier Client")); open_folder_action.triggered.connect(lambda: self.open_client_folder_fs(client_id_val))
        menu.addSeparator()
        archive_action = menu.addAction(QIcon(":/icons/briefcase.svg"), self.tr("Archiver Client")); archive_action.triggered.connect(lambda: self.set_client_status_archived_slot(client_id_val))
        delete_action = menu.addAction(QIcon(":/icons/trash.svg"), self.tr("Supprimer Client")); delete_action.triggered.connect(lambda: self.delete_client_permanently_slot(client_id_val))
        menu.exec_(self.client_list_widget.mapToGlobal(pos))
        
    def open_client_folder_fs(self, client_id_val): 
        if client_id_val in self.clients_data_map:
            QDesktopServices.openUrl(QUrl.fromLocalFile(self.clients_data_map[client_id_val]["base_folder_path"]))
            
    def open_settings_dialog(self): 
        dialog = SettingsDialog(self.config, self) # Pass self as parent
        if dialog.exec_() == QDialog.Accepted:
            new_conf = dialog.get_config() 
            self.config.update(new_conf) # self.config should be CONFIG from app_setup
            save_config(self.config) # save_config from utils
            os.makedirs(self.config["templates_dir"], exist_ok=True) 
            os.makedirs(self.config["clients_dir"], exist_ok=True)
            QMessageBox.information(self, self.tr("Paramètres Sauvegardés"), self.tr("Nouveaux paramètres enregistrés.")) # self for parent
            
    def open_template_manager_dialog(self): TemplateDialog(self).exec_() # Pass self as parent
        
    def open_status_manager_dialog(self): 
        QMessageBox.information(self, self.tr("Gestion des Statuts"), self.tr("Fonctionnalité de gestion des statuts personnalisés à implémenter."))
            
    def open_product_equivalency_dialog(self):
        dialog = ProductEquivalencyDialog(self) # Pass self as parent
        dialog.exec_()

    def closeEvent(self, event): 
        save_config(self.config) # save_config from utils, self.config is CONFIG
        super().closeEvent(event)

    @pyqtSlot(str)
    def prepare_new_client_for_country(self, country_name_str):
        print(f"[MainWindow] prepare_new_client_for_country called for: {country_name_str}")

        # 1. Switch to the documents page where the client form is
        self.show_documents_view()

        # 2. Ensure the "Ajouter un Nouveau Client" form is visible/expanded
        if hasattr(self, 'form_group_box') and self.form_group_box:
<<<<<<< HEAD
            self.form_group_box.setChecked(True)
=======
            self.form_group_box.setChecked(True) 
>>>>>>> 79767253
            if hasattr(self, 'form_container_widget'):
                 self.form_container_widget.setVisible(True) # Explicitly ensure container is visible
        else:
            print("Warning: 'form_group_box' not found in MainWindow. Cannot expand new client form.")
            return

<<<<<<< HEAD
        # 3. Attempt to pre-fill the country combo box
        country_successfully_selected = False
        if hasattr(self, 'country_select_combo') and self.country_select_combo:
            # First attempt to find the country in the existing combo box items
=======
        # 3. Pre-fill the country combo box
        if hasattr(self, 'country_select_combo') and self.country_select_combo:
            found_country = False
>>>>>>> 79767253
            for i in range(self.country_select_combo.count()):
                if self.country_select_combo.itemText(i).lower() == country_name_str.lower():
                    self.country_select_combo.setCurrentIndex(i)
                    print(f"Country '{country_name_str}' found and selected in combobox.")
<<<<<<< HEAD
                    country_successfully_selected = True
                    break

            if not country_successfully_selected:
                print(f"Country '{country_name_str}' not initially found in combobox. Attempting to add/verify in DB.")
                try:
                    # Use the new db_manager function to get or add the country
                    country_data = db_manager.get_or_add_country(country_name_str)

                    if country_data and country_data.get('country_id') is not None:
                        new_country_id = country_data.get('country_id')
                        new_country_name = country_data.get('country_name', country_name_str) # Use returned name

                        print(f"Country '{new_country_name}' (ID: {new_country_id}) confirmed/added in DB.")

                        # Reload countries into the combo box to include the new one
                        self.load_countries_into_combo()

                        index_to_select = -1
                        for i in range(self.country_select_combo.count()):
                            item_id = self.country_select_combo.itemData(i)
                            if item_id is not None and item_id == new_country_id:
                                index_to_select = i
                                break
                            elif self.country_select_combo.itemText(i).lower() == new_country_name.lower():
                                index_to_select = i

                        if index_to_select != -1:
                            self.country_select_combo.setCurrentIndex(index_to_select)
                            print(f"Country '{new_country_name}' selected in combobox after DB add/verify and reload.")
                            country_successfully_selected = True
                        else:
                            print(f"Error: Country '{new_country_name}' was added/found in DB, but NOT found in combobox after reload. This is unexpected.")
                            if self.country_select_combo.isEditable():
                                self.country_select_combo.lineEdit().setText(new_country_name)
                                print(f"Set combobox text to '{new_country_name}' as a fallback.")
                    else:
                        print(f"Error: Country '{country_name_str}' could not be added to or found in the database via get_or_add_country.")
                        # QMessageBox.warning(self, self.tr("Erreur Pays"), self.tr("Le pays '{0}' n'a pas pu être ajouté ou trouvé.").format(country_name_str))
                except Exception as e:
                    print(f"An exception occurred while trying to add/select country '{country_name_str}': {e}")
                    # QMessageBox.critical(self, self.tr("Erreur Critique"), self.tr("Une erreur inattendue est survenue lors de la gestion du pays."))
=======
                    found_country = True
                    break
            if not found_country:
                print(f"Warning: Country '{country_name_str}' not found in the country combobox. User may need to add it.")
                # If editable, we could set the text directly:
                # self.country_select_combo.lineEdit().setText(country_name_str)
                # Or, attempt to add it via a non-interactive version of add_new_country_dialog if that were possible.
>>>>>>> 79767253
        else:
            print("Warning: 'country_select_combo' not found in MainWindow. Cannot pre-fill country.")

        # 4. Set focus to the client name input field
        if hasattr(self, 'client_name_input') and self.client_name_input:
<<<<<<< HEAD
            QTimer.singleShot(0, self.client_name_input.setFocus)
            if country_successfully_selected:
                 print(f"Focus set to client name input for country '{country_name_str}'.")
            else:
                 print(f"Focus set to client name input. Country '{country_name_str}' was not selected in combobox.")
        else:
            print("Warning: 'client_name_input' not found. Cannot set focus.")
=======
            # Using QTimer.singleShot to ensure focus is set after UI updates settle
            QTimer.singleShot(0, self.client_name_input.setFocus)
            print("Focus set to client name input.")
        else:
            print("Warning: 'client_name_input' not found in MainWindow. Cannot set focus.")
>>>>>>> 79767253


# If main() and other app setup logic is moved to main.py, this file should only contain DocumentManager
# and its necessary imports.<|MERGE_RESOLUTION|>--- conflicted
+++ resolved
@@ -53,17 +53,11 @@
 
         self.project_management_widget_instance = ProjectManagementDashboard(parent=self, current_user=None)
         self.main_area_stack.addWidget(self.project_management_widget_instance)
-<<<<<<< HEAD
 
         self.statistics_dashboard_instance = StatisticsDashboard(parent=self)
         self.main_area_stack.addWidget(self.statistics_dashboard_instance)
 
-=======
-        
-        self.statistics_dashboard_instance = StatisticsDashboard(parent=self)
-        self.main_area_stack.addWidget(self.statistics_dashboard_instance)
-        
->>>>>>> 79767253
+
         self.main_area_stack.setCurrentWidget(self.documents_page_widget)
 
         self.create_actions_main() 
@@ -207,11 +201,7 @@
         
         self.statistics_action = QAction(QIcon(":/icons/bar-chart.svg"), self.tr("Statistiques Détaillées"), self)
         self.statistics_action.triggered.connect(self.show_statistics_view)
-<<<<<<< HEAD
-
-=======
-        
->>>>>>> 79767253
+
         self.product_equivalency_action = QAction(QIcon.fromTheme("document-properties", QIcon(":/icons/modern/link.svg")), self.tr("Gérer Équivalences Produits"), self)
         self.product_equivalency_action.triggered.connect(self.open_product_equivalency_dialog)
 
@@ -237,11 +227,7 @@
         
     def show_statistics_view(self):
         self.main_area_stack.setCurrentWidget(self.statistics_dashboard_instance)
-<<<<<<< HEAD
-
-=======
-        
->>>>>>> 79767253
+
     def show_about_dialog(self): 
         QMessageBox.about(self, self.tr("À propos"), self.tr("<b>Gestionnaire de Documents Client</b><br><br>Version 4.0<br>Application de gestion de documents clients avec templates Excel.<br><br>Développé par Saadiya Management (Concept)"))
         
@@ -414,32 +400,23 @@
 
         # 2. Ensure the "Ajouter un Nouveau Client" form is visible/expanded
         if hasattr(self, 'form_group_box') and self.form_group_box:
-<<<<<<< HEAD
             self.form_group_box.setChecked(True)
-=======
-            self.form_group_box.setChecked(True) 
->>>>>>> 79767253
+
             if hasattr(self, 'form_container_widget'):
                  self.form_container_widget.setVisible(True) # Explicitly ensure container is visible
         else:
             print("Warning: 'form_group_box' not found in MainWindow. Cannot expand new client form.")
             return
 
-<<<<<<< HEAD
         # 3. Attempt to pre-fill the country combo box
         country_successfully_selected = False
         if hasattr(self, 'country_select_combo') and self.country_select_combo:
             # First attempt to find the country in the existing combo box items
-=======
-        # 3. Pre-fill the country combo box
-        if hasattr(self, 'country_select_combo') and self.country_select_combo:
-            found_country = False
->>>>>>> 79767253
+
             for i in range(self.country_select_combo.count()):
                 if self.country_select_combo.itemText(i).lower() == country_name_str.lower():
                     self.country_select_combo.setCurrentIndex(i)
                     print(f"Country '{country_name_str}' found and selected in combobox.")
-<<<<<<< HEAD
                     country_successfully_selected = True
                     break
 
@@ -482,7 +459,6 @@
                 except Exception as e:
                     print(f"An exception occurred while trying to add/select country '{country_name_str}': {e}")
                     # QMessageBox.critical(self, self.tr("Erreur Critique"), self.tr("Une erreur inattendue est survenue lors de la gestion du pays."))
-=======
                     found_country = True
                     break
             if not found_country:
@@ -490,13 +466,11 @@
                 # If editable, we could set the text directly:
                 # self.country_select_combo.lineEdit().setText(country_name_str)
                 # Or, attempt to add it via a non-interactive version of add_new_country_dialog if that were possible.
->>>>>>> 79767253
         else:
             print("Warning: 'country_select_combo' not found in MainWindow. Cannot pre-fill country.")
 
         # 4. Set focus to the client name input field
         if hasattr(self, 'client_name_input') and self.client_name_input:
-<<<<<<< HEAD
             QTimer.singleShot(0, self.client_name_input.setFocus)
             if country_successfully_selected:
                  print(f"Focus set to client name input for country '{country_name_str}'.")
@@ -504,13 +478,7 @@
                  print(f"Focus set to client name input. Country '{country_name_str}' was not selected in combobox.")
         else:
             print("Warning: 'client_name_input' not found. Cannot set focus.")
-=======
-            # Using QTimer.singleShot to ensure focus is set after UI updates settle
-            QTimer.singleShot(0, self.client_name_input.setFocus)
-            print("Focus set to client name input.")
-        else:
-            print("Warning: 'client_name_input' not found in MainWindow. Cannot set focus.")
->>>>>>> 79767253
+
 
 
 # If main() and other app setup logic is moved to main.py, this file should only contain DocumentManager
