# -*- coding: utf-8 -*-
import sys # Used by __init__ indirectly via app_root_dir logic if it were here, but app_root_dir is imported
import os # Used by open_settings_dialog for makedirs

# PyQt5 imports used directly by DocumentManager UI and methods
from PyQt5.QtWidgets import (
    QApplication, QMainWindow, QWidget, QVBoxLayout, QHBoxLayout, # Added QApplication
    QPushButton, QLabel, QLineEdit, # QTextEdit (used by client_notes_edit indirectly via ClientWidget or dialogs)
    QListWidget, QListWidgetItem, # QListWidgetItem for add_client_to_list_widget
    QFileDialog, QMessageBox, QDialog, QFormLayout, QComboBox, # QDialog for dialog inheritance
    QInputDialog, QCompleter, QTabWidget, QAction, QMenu, QGroupBox, QProgressDialog, # Added QProgressDialog
    QStackedWidget, QDoubleSpinBox # QDoubleSpinBox for final_price_input
)
from PyQt5.QtGui import QIcon, QDesktopServices, QFont
from PyQt5.QtCore import Qt, QUrl, QTimer, pyqtSlot

# Project-specific imports
import db as db_manager
import icons_rc # Import the compiled resources for icons
from app_setup import APP_ROOT_DIR, CONFIG
from ui_components import StatisticsWidget, StatusDelegate
from document_manager_logic import (
    handle_create_client_execution,
    load_and_display_clients,
    filter_and_display_clients,
    perform_old_clients_check,
    handle_open_edit_client_dialog,
    archive_client_status,
    permanently_delete_client
)
# Dialogs directly instantiated by DocumentManager
from dialogs import (
    SettingsDialog, TemplateDialog, AddNewClientDialog, # EditClientDialog is called from logic
    ProductEquivalencyDialog, # Added for product equivalency
    ManageProductMasterDialog # Added for global product management
)
from client_widget import ClientWidget # For client tabs
from projectManagement import MainDashboard as ProjectManagementDashboard # For PM tab
from statistics_module import StatisticsDashboard
from utils import save_config # For saving config in settings and closeEvent


class DocumentManager(QMainWindow):
    def __init__(self, app_root_dir): # app_root_dir is passed
        super().__init__()
        self.app_root_dir = app_root_dir # Store it
        self.setWindowTitle(self.tr("Gestionnaire de Documents Client")); self.setGeometry(100, 100, 1200, 800)
        self.setWindowIcon(QIcon.fromTheme("folder-documents"))
        
        self.config = CONFIG 
        self.clients_data_map = {} 
        
        self.setup_ui_main() 

        self.project_management_widget_instance = ProjectManagementDashboard(parent=self, current_user=None)
        self.main_area_stack.addWidget(self.project_management_widget_instance)

        self.statistics_dashboard_instance = StatisticsDashboard(parent=self)
        self.main_area_stack.addWidget(self.statistics_dashboard_instance)

        self.main_area_stack.setCurrentWidget(self.documents_page_widget)

        self.create_actions_main() 
<<<<<<< HEAD
        self.create_menus_main()

        # Connect signal from statistics dashboard
        if hasattr(self, 'statistics_dashboard_instance') and self.statistics_dashboard_instance:
            if hasattr(self.statistics_dashboard_instance, 'country_selected_for_new_client'):
                self.statistics_dashboard_instance.country_selected_for_new_client.connect(self.prepare_new_client_for_country)
                print("Connected statistics_dashboard_instance.country_selected_for_new_client to prepare_new_client_for_country")
            else:
                print("Error: statistics_dashboard_instance does not have 'country_selected_for_new_client' signal.")
        else:
            print("Error: statistics_dashboard_instance not found for signal connection.")
=======
        self.create_menus_main() 

        # Set initial checked state for the default view action
        self.documents_view_action.setChecked(True)
        # Explicitly uncheck others, though default for checkable is false
        self.project_management_action.setChecked(False)
        self.statistics_action.setChecked(False)
>>>>>>> 1868f0d7
        
        # Calls to refactored logic functions
        progress_dialog = QProgressDialog(self.tr("Chargement des clients..."), None, 0, 0, self)
        progress_dialog.setWindowModality(Qt.WindowModal)
        progress_dialog.setMinimumDuration(100) # Only show if loading takes > 100ms
        progress_dialog.setValue(0)

        QApplication.setOverrideCursor(Qt.WaitCursor)
        try:
            load_and_display_clients(self)
        finally:
            QApplication.restoreOverrideCursor()
            progress_dialog.close() # Ensure it's closed

        if self.stats_widget: # Ensure stats_widget is initialized
            self.stats_widget.update_stats() 
        
        self.check_timer = QTimer(self)
        self.check_timer.timeout.connect(self.check_old_clients_routine_slot) # Slot for timer
        self.check_timer.start(3600000)
        
    def setup_ui_main(self): 
        central_widget = QWidget(); self.setCentralWidget(central_widget)
        main_layout = QVBoxLayout(central_widget); main_layout.setContentsMargins(10,10,10,10); main_layout.setSpacing(10)
        
        self.stats_widget = StatisticsWidget(); main_layout.addWidget(self.stats_widget)

        self.main_area_stack = QStackedWidget()
        main_layout.addWidget(self.main_area_stack)

        self.documents_page_widget = QWidget()
        content_layout = QHBoxLayout(self.documents_page_widget)
        
        left_panel = QWidget(); left_layout = QVBoxLayout(left_panel); left_layout.setContentsMargins(5,5,5,5)
        filter_search_layout = QHBoxLayout() 
        self.status_filter_combo = QComboBox(); self.status_filter_combo.addItem(self.tr("Tous les statuts"))
        self.load_statuses_into_filter_combo() 
        self.status_filter_combo.currentIndexChanged.connect(self.filter_client_list_display_slot) 
        filter_search_layout.addWidget(QLabel(self.tr("Filtrer par statut:")))
        filter_search_layout.addWidget(self.status_filter_combo)
        self.search_input_field = QLineEdit(); self.search_input_field.setPlaceholderText(self.tr("Rechercher client..."))
        self.search_input_field.textChanged.connect(self.filter_client_list_display_slot) 
        filter_search_layout.addWidget(self.search_input_field); left_layout.addLayout(filter_search_layout)
        
        self.client_list_widget = QListWidget(); self.client_list_widget.setAlternatingRowColors(True) 
        self.client_list_widget.setItemDelegate(StatusDelegate(self.client_list_widget))
        self.client_list_widget.itemClicked.connect(self.handle_client_list_click) 
        self.client_list_widget.setContextMenuPolicy(Qt.CustomContextMenu)
        self.client_list_widget.customContextMenuRequested.connect(self.show_client_context_menu)
        left_layout.addWidget(self.client_list_widget)
        
<<<<<<< HEAD
        self.form_group_box = QGroupBox(self.tr("Ajouter un Nouveau Client")) # Made it self.form_group_box
        form_vbox_layout = QVBoxLayout(self.form_group_box)

        self.form_container_widget = QWidget()
        creation_form_layout = QFormLayout(self.form_container_widget)
        creation_form_layout.setLabelAlignment(Qt.AlignRight)
        creation_form_layout.setSpacing(10)
        
        self.client_name_input = QLineEdit(); self.client_name_input.setPlaceholderText(self.tr("Nom du client"))
        creation_form_layout.addRow(self.tr("Nom Client:"), self.client_name_input)
        self.company_name_input = QLineEdit(); self.company_name_input.setPlaceholderText(self.tr("Nom entreprise (optionnel)"))
        creation_form_layout.addRow(self.tr("Nom Entreprise:"), self.company_name_input)
        self.client_need_input = QLineEdit(); self.client_need_input.setPlaceholderText(self.tr("Besoin principal du client"))
        creation_form_layout.addRow(self.tr("Besoin Client:"), self.client_need_input)
        
        country_hbox_layout = QHBoxLayout(); self.country_select_combo = QComboBox() 
        self.country_select_combo.setEditable(True); self.country_select_combo.setInsertPolicy(QComboBox.NoInsert)
        self.country_select_combo.completer().setCompletionMode(QCompleter.PopupCompletion)
        self.country_select_combo.completer().setFilterMode(Qt.MatchContains)
        self.country_select_combo.currentTextChanged.connect(self.load_cities_for_country) 
        country_hbox_layout.addWidget(self.country_select_combo)
        self.add_country_button = QPushButton("+"); self.add_country_button.setFixedSize(30,30) 
        self.add_country_button.setToolTip(self.tr("Ajouter un nouveau pays"))
        self.add_country_button.clicked.connect(self.add_new_country_dialog) 
        country_hbox_layout.addWidget(self.add_country_button); creation_form_layout.addRow(self.tr("Pays Client:"), country_hbox_layout)
        
        city_hbox_layout = QHBoxLayout(); self.city_select_combo = QComboBox() 
        self.city_select_combo.setEditable(True); self.city_select_combo.setInsertPolicy(QComboBox.NoInsert)
        self.city_select_combo.completer().setCompletionMode(QCompleter.PopupCompletion)
        self.city_select_combo.completer().setFilterMode(Qt.MatchContains)
        city_hbox_layout.addWidget(self.city_select_combo)
        self.add_city_button = QPushButton("+"); self.add_city_button.setFixedSize(30,30) 
        self.add_city_button.setToolTip(self.tr("Ajouter une nouvelle ville"))
        self.add_city_button.clicked.connect(self.add_new_city_dialog) 
        city_hbox_layout.addWidget(self.add_city_button); creation_form_layout.addRow(self.tr("Ville Client:"), city_hbox_layout)
        
        self.project_id_input_field = QLineEdit(); self.project_id_input_field.setPlaceholderText(self.tr("Identifiant unique du projet"))
        creation_form_layout.addRow(self.tr("ID Projet:"), self.project_id_input_field)
        
        from PyQt5.QtWidgets import QDoubleSpinBox # Ensure QDoubleSpinBox is imported
        self.final_price_input = QDoubleSpinBox(); self.final_price_input.setPrefix("€ ") 
        self.final_price_input.setRange(0, 10000000); self.final_price_input.setValue(0)
        self.final_price_input.setReadOnly(True)
        creation_form_layout.addRow(self.tr("Prix Final:"), self.final_price_input)
        price_info_label = QLabel(self.tr("Le prix final est calculé automatiquement à partir des produits ajoutés."))
        price_info_label.setObjectName("priceInfoLabel")
        creation_form_layout.addRow("", price_info_label)
        
        self.language_select_combo = QComboBox()
        self.language_select_combo.addItems([
            self.tr("English only (en)"), self.tr("French only (fr)"),
            self.tr("Arabic only (ar)"), self.tr("Turkish only (tr)"),
            self.tr("Portuguese only (pt)"), self.tr("All supported languages (en, fr, ar, tr, pt)")
        ])
        creation_form_layout.addRow(self.tr("Langues:"), self.language_select_combo)
        
        self.create_client_button = QPushButton(self.tr("Créer Client")); self.create_client_button.setIcon(QIcon(":/icons/modern/user-add.svg")) # Conceptual: person outline with plus
        self.create_client_button.setObjectName("primaryButton")
        self.create_client_button.clicked.connect(self.execute_create_client_slot) 
        creation_form_layout.addRow(self.create_client_button)

        form_vbox_layout.addWidget(self.form_container_widget)
        self.form_group_box.setCheckable(True)
        self.form_group_box.toggled.connect(self.form_container_widget.setVisible)
        self.form_group_box.setChecked(False)
        left_layout.addWidget(self.form_group_box)
=======
        # Removed form_group_box and its contents from here.
        # Add a button to open the AddNewClientDialog
        self.add_new_client_button = QPushButton(self.tr("Ajouter un Nouveau Client"))
        self.add_new_client_button.setIcon(QIcon(":/icons/modern/user-add.svg")) # Conceptual: person outline with plus
        self.add_new_client_button.setObjectName("primaryButton")
        self.add_new_client_button.clicked.connect(self.open_add_new_client_dialog)
        left_layout.addWidget(self.add_new_client_button)

>>>>>>> 1868f0d7
        content_layout.addWidget(left_panel, 1)
        
        self.client_tabs_widget = QTabWidget(); self.client_tabs_widget.setTabsClosable(True) 
        self.client_tabs_widget.tabCloseRequested.connect(self.close_client_tab) 
        content_layout.addWidget(self.client_tabs_widget, 2)

        self.main_area_stack.addWidget(self.documents_page_widget)
        # self.load_countries_into_combo() # This is now part of AddNewClientDialog
        
    def open_add_new_client_dialog(self):
        dialog = AddNewClientDialog(self)
        if dialog.exec_() == QDialog.Accepted:
            client_data = dialog.get_data()
            if client_data:
                # Pass data to the existing logic handler
                handle_create_client_execution(self, client_data_dict=client_data)

    def create_actions_main(self): 
        self.settings_action = QAction(QIcon(":/icons/modern/settings.svg"), self.tr("Paramètres"), self); self.settings_action.triggered.connect(self.open_settings_dialog) # Conceptual: modern gear
        self.template_action = QAction(QIcon(":/icons/modern/templates.svg"), self.tr("Gérer les Modèles"), self); self.template_action.triggered.connect(self.open_template_manager_dialog) # Conceptual: stylized page with corner fold
        self.status_action = QAction(self.tr("Gérer les Statuts"), self); self.status_action.triggered.connect(self.open_status_manager_dialog) # No icon specified, can add one e.g. :/icons/modern/list-check.svg
        self.status_action.setEnabled(False)
        self.status_action.setToolTip(self.tr("Fonctionnalité de gestion des statuts prévue pour une future version."))
        self.exit_action = QAction(self.tr("Quitter"), self); self.exit_action.setShortcut("Ctrl+Q"); self.exit_action.triggered.connect(self.close) # No icon specified, can add one e.g. :/icons/modern/power.svg
        self.project_management_action = QAction(QIcon(":/icons/modern/dashboard.svg"), self.tr("Gestion de Projet"), self) # Conceptual: modern dashboard/kanban
        self.project_management_action.setCheckable(True)
        self.project_management_action.triggered.connect(self.show_project_management_view)
        self.documents_view_action = QAction(QIcon(":/icons/modern/folder-docs.svg"), self.tr("Gestion Documents"), self) # Conceptual: clean folder with document symbol
        self.documents_view_action.setCheckable(True)
        self.documents_view_action.triggered.connect(self.show_documents_view)
        
        self.statistics_action = QAction(QIcon(":/icons/bar-chart.svg"), self.tr("Statistiques Détaillées"), self)
<<<<<<< HEAD
=======

        self.statistics_action.setCheckable(True)
>>>>>>> 1868f0d7
        self.statistics_action.triggered.connect(self.show_statistics_view)

        self.product_equivalency_action = QAction(QIcon.fromTheme("document-properties", QIcon(":/icons/modern/link.svg")), self.tr("Gérer Équivalences Produits"), self)
        self.product_equivalency_action.triggered.connect(self.open_product_equivalency_dialog)

        self.manage_products_action = QAction(QIcon(":/icons/briefcase.svg"), self.tr("Gérer Produits Globaux"), self)
        self.manage_products_action.triggered.connect(self.open_manage_products_dialog)

    def create_menus_main(self): 
        menu_bar = self.menuBar()
        file_menu = menu_bar.addMenu(self.tr("Fichier"))
        file_menu.addAction(self.settings_action); file_menu.addAction(self.template_action); file_menu.addAction(self.status_action)
        file_menu.addAction(self.product_equivalency_action)
        file_menu.addAction(self.manage_products_action) # Add the new action for products
        file_menu.addSeparator(); file_menu.addAction(self.exit_action)
        modules_menu = menu_bar.addMenu(self.tr("Modules"))
        modules_menu.addAction(self.documents_view_action)
        modules_menu.addAction(self.project_management_action)
        modules_menu.addAction(self.statistics_action)
        help_menu = menu_bar.addMenu(self.tr("Aide"))
        about_action = QAction(self.tr("À propos"), self); about_action.triggered.connect(self.show_about_dialog)
        help_menu.addAction(about_action)

    def show_project_management_view(self):
        self.main_area_stack.setCurrentWidget(self.project_management_widget_instance)
        self.project_management_action.setChecked(True)
        self.documents_view_action.setChecked(False)
        self.statistics_action.setChecked(False)

    def show_documents_view(self):
        self.main_area_stack.setCurrentWidget(self.documents_page_widget)
        self.documents_view_action.setChecked(True)
        self.project_management_action.setChecked(False)
        self.statistics_action.setChecked(False)
        
    def show_statistics_view(self):
        self.main_area_stack.setCurrentWidget(self.statistics_dashboard_instance)

<<<<<<< HEAD
=======
        self.statistics_action.setChecked(True)
        self.documents_view_action.setChecked(False)
        self.project_management_action.setChecked(False)

>>>>>>> 1868f0d7
    def show_about_dialog(self): 
        QMessageBox.about(self, self.tr("À propos"), self.tr("<b>Gestionnaire de Documents Client</b><br><br>Version 4.0<br>Application de gestion de documents clients avec templates Excel.<br><br>Développé par Saadiya Management (Concept)"))
        
    # Removed load_countries_into_combo, load_cities_for_country,
    # add_new_country_dialog, add_new_city_dialog as they are now in AddNewClientDialog.
                
    # Slots for refactored logic
    # Modified execute_create_client_slot to accept data if needed, or it will be handled by the logic function itself.
    def execute_create_client_slot(self, client_data_dict=None): # client_data_dict can be passed if needed by future refactors
        handle_create_client_execution(self, client_data_dict=client_data_dict) # Pass it to the handler

    def load_clients_from_db_slot(self): load_and_display_clients(self) # Renamed for clarity if used as slot
    def filter_client_list_display_slot(self): filter_and_display_clients(self) # Renamed
    def check_old_clients_routine_slot(self): perform_old_clients_check(self) # Renamed
    def open_edit_client_dialog_slot(self, client_id): handle_open_edit_client_dialog(self, client_id) # Renamed
    def set_client_status_archived_slot(self, client_id): archive_client_status(self, client_id) # Renamed
    def delete_client_permanently_slot(self, client_id): permanently_delete_client(self, client_id) # Renamed

    # Original methods calling the slots (if needed, or connect directly to slots)
    # These are now just wrappers if the signals are connected to these methods.
    # It's often cleaner to connect signals directly to the _slot methods if they are purely for that.
    def execute_create_client(self, client_data_dict=None): self.execute_create_client_slot(client_data_dict=client_data_dict) # Ensure it can take arg
    def load_clients_from_db(self): self.load_clients_from_db_slot()
    def filter_client_list_display(self): self.filter_client_list_display_slot()
    def check_old_clients_routine(self): self.check_old_clients_routine_slot()
    def open_edit_client_dialog(self, client_id): self.open_edit_client_dialog_slot(client_id)
    def set_client_status_archived(self, client_id): self.set_client_status_archived_slot(client_id)
    def delete_client_permanently(self, client_id): self.delete_client_permanently_slot(client_id)

    def add_client_to_list_widget(self, client_dict_data): 
        item = QListWidgetItem(client_dict_data["client_name"])
        item.setData(Qt.UserRole, client_dict_data.get("status", "N/A"))
        item.setData(Qt.UserRole + 1, client_dict_data["client_id"]) 
        self.client_list_widget.addItem(item)
            
    def load_statuses_into_filter_combo(self): 
        current_selection_data = self.status_filter_combo.currentData()
        self.status_filter_combo.clear()
        self.status_filter_combo.addItem(self.tr("Tous les statuts"), None)
        try:
            client_statuses = db_manager.get_all_status_settings(status_type='Client')
            if client_statuses is None: client_statuses = []
            for status_dict in client_statuses:
                self.status_filter_combo.addItem(status_dict['status_name'], status_dict.get('status_id'))
            index = self.status_filter_combo.findData(current_selection_data)
            if index != -1: self.status_filter_combo.setCurrentIndex(index)
        except Exception as e:
            print(self.tr("Erreur chargement statuts pour filtre: {0}").format(str(e))) # Should use logging
            
    def handle_client_list_click(self, item): 
        client_id_val = item.data(Qt.UserRole + 1) 
        if client_id_val: self.open_client_tab_by_id(client_id_val)
        
    def open_client_tab_by_id(self, client_id_to_open): 
        client_data_to_show = self.clients_data_map.get(client_id_to_open) 
        if not client_data_to_show: return
        for i in range(self.client_tabs_widget.count()):
            tab_widget_ref = self.client_tabs_widget.widget(i) 
            if hasattr(tab_widget_ref, 'client_info') and tab_widget_ref.client_info["client_id"] == client_id_to_open:
                self.client_tabs_widget.setCurrentIndex(i); return
        client_detail_widget = ClientWidget(client_data_to_show, self.config, self.app_root_dir, parent=self)
        tab_idx = self.client_tabs_widget.addTab(client_detail_widget, client_data_to_show["client_name"]) 
        self.client_tabs_widget.setCurrentIndex(tab_idx)
            
    def close_client_tab(self, index): 
        widget_to_close = self.client_tabs_widget.widget(index) 
        if widget_to_close: widget_to_close.deleteLater()
        self.client_tabs_widget.removeTab(index)
        
    def show_client_context_menu(self, pos):
        list_item = self.client_list_widget.itemAt(pos) 
        if not list_item: return
        client_id_val = list_item.data(Qt.UserRole + 1) 
        menu = QMenu()
        open_action = menu.addAction(self.tr("Ouvrir Fiche Client")); open_action.triggered.connect(lambda: self.open_client_tab_by_id(client_id_val))
        # Connect context menu actions to SLOTS or directly to logic handlers if appropriate
        edit_action = menu.addAction(self.tr("Modifier Client")); edit_action.triggered.connect(lambda: self.open_edit_client_dialog_slot(client_id_val))
        open_folder_action = menu.addAction(self.tr("Ouvrir Dossier Client")); open_folder_action.triggered.connect(lambda: self.open_client_folder_fs(client_id_val))
        menu.addSeparator()
        archive_action = menu.addAction(self.tr("Archiver Client")); archive_action.triggered.connect(lambda: self.set_client_status_archived_slot(client_id_val))
        delete_action = menu.addAction(self.tr("Supprimer Client")); delete_action.triggered.connect(lambda: self.delete_client_permanently_slot(client_id_val))
        menu.exec_(self.client_list_widget.mapToGlobal(pos))
        
    def open_client_folder_fs(self, client_id_val): 
        if client_id_val in self.clients_data_map:
            QDesktopServices.openUrl(QUrl.fromLocalFile(self.clients_data_map[client_id_val]["base_folder_path"]))
            
    def open_settings_dialog(self): 
        dialog = SettingsDialog(self.config, self) # Pass self as parent
        if dialog.exec_() == QDialog.Accepted:
            new_conf = dialog.get_config() 
            self.config.update(new_conf) # self.config should be CONFIG from app_setup
            save_config(self.config) # save_config from utils
            os.makedirs(self.config["templates_dir"], exist_ok=True) 
            os.makedirs(self.config["clients_dir"], exist_ok=True)
            QMessageBox.information(self, self.tr("Paramètres Sauvegardés"), self.tr("Nouveaux paramètres enregistrés.")) # self for parent
            
    def open_template_manager_dialog(self): TemplateDialog(self.config, self).exec_() # Pass self as parent
        
    def open_status_manager_dialog(self): 
        QMessageBox.information(self, self.tr("Gestion des Statuts"), self.tr("Fonctionnalité de gestion des statuts personnalisés à implémenter."))
            
    def open_product_equivalency_dialog(self):
        dialog = ProductEquivalencyDialog(self) # Pass self as parent
        dialog.exec_()

    def open_manage_products_dialog(self):
        dialog = ManageProductMasterDialog(self.app_root_dir, self) # Pass app_root_dir and self as parent
        dialog.exec_()

    def closeEvent(self, event): 
        save_config(self.config) # save_config from utils, self.config is CONFIG
        super().closeEvent(event)

    @pyqtSlot(str)
    def prepare_new_client_for_country(self, country_name_str):
        print(f"[MainWindow] prepare_new_client_for_country called for: {country_name_str}")

        # 1. Switch to the documents page where the client form is
        self.show_documents_view()

        # 2. Ensure the "Ajouter un Nouveau Client" form is visible/expanded
        if hasattr(self, 'form_group_box') and self.form_group_box:
            self.form_group_box.setChecked(True)
            if hasattr(self, 'form_container_widget'):
                 self.form_container_widget.setVisible(True) # Explicitly ensure container is visible
        else:
            print("Warning: 'form_group_box' not found in MainWindow. Cannot expand new client form.")
            return

        # 3. Pre-fill the country combo box
        if hasattr(self, 'country_select_combo') and self.country_select_combo:
            found_country = False
            for i in range(self.country_select_combo.count()):
                if self.country_select_combo.itemText(i).lower() == country_name_str.lower():
                    self.country_select_combo.setCurrentIndex(i)
                    print(f"Country '{country_name_str}' found and selected in combobox.")
                    found_country = True
                    break
            if not found_country:
                print(f"Warning: Country '{country_name_str}' not found in the country combobox. User may need to add it.")
                # If editable, we could set the text directly:
                # self.country_select_combo.lineEdit().setText(country_name_str)
                # Or, attempt to add it via a non-interactive version of add_new_country_dialog if that were possible.
        else:
            print("Warning: 'country_select_combo' not found in MainWindow. Cannot pre-fill country.")

        # 4. Set focus to the client name input field
        if hasattr(self, 'client_name_input') and self.client_name_input:
            # Using QTimer.singleShot to ensure focus is set after UI updates settle
            QTimer.singleShot(0, self.client_name_input.setFocus)
            print("Focus set to client name input.")
        else:
            print("Warning: 'client_name_input' not found in MainWindow. Cannot set focus.")


# If main() and other app setup logic is moved to main.py, this file should only contain DocumentManager
# and its necessary imports.<|MERGE_RESOLUTION|>--- conflicted
+++ resolved
@@ -61,7 +61,6 @@
         self.main_area_stack.setCurrentWidget(self.documents_page_widget)
 
         self.create_actions_main() 
-<<<<<<< HEAD
         self.create_menus_main()
 
         # Connect signal from statistics dashboard
@@ -73,7 +72,6 @@
                 print("Error: statistics_dashboard_instance does not have 'country_selected_for_new_client' signal.")
         else:
             print("Error: statistics_dashboard_instance not found for signal connection.")
-=======
         self.create_menus_main() 
 
         # Set initial checked state for the default view action
@@ -81,7 +79,6 @@
         # Explicitly uncheck others, though default for checkable is false
         self.project_management_action.setChecked(False)
         self.statistics_action.setChecked(False)
->>>>>>> 1868f0d7
         
         # Calls to refactored logic functions
         progress_dialog = QProgressDialog(self.tr("Chargement des clients..."), None, 0, 0, self)
@@ -133,7 +130,6 @@
         self.client_list_widget.customContextMenuRequested.connect(self.show_client_context_menu)
         left_layout.addWidget(self.client_list_widget)
         
-<<<<<<< HEAD
         self.form_group_box = QGroupBox(self.tr("Ajouter un Nouveau Client")) # Made it self.form_group_box
         form_vbox_layout = QVBoxLayout(self.form_group_box)
 
@@ -200,7 +196,7 @@
         self.form_group_box.toggled.connect(self.form_container_widget.setVisible)
         self.form_group_box.setChecked(False)
         left_layout.addWidget(self.form_group_box)
-=======
+
         # Removed form_group_box and its contents from here.
         # Add a button to open the AddNewClientDialog
         self.add_new_client_button = QPushButton(self.tr("Ajouter un Nouveau Client"))
@@ -209,7 +205,6 @@
         self.add_new_client_button.clicked.connect(self.open_add_new_client_dialog)
         left_layout.addWidget(self.add_new_client_button)
 
->>>>>>> 1868f0d7
         content_layout.addWidget(left_panel, 1)
         
         self.client_tabs_widget = QTabWidget(); self.client_tabs_widget.setTabsClosable(True) 
@@ -242,11 +237,9 @@
         self.documents_view_action.triggered.connect(self.show_documents_view)
         
         self.statistics_action = QAction(QIcon(":/icons/bar-chart.svg"), self.tr("Statistiques Détaillées"), self)
-<<<<<<< HEAD
-=======
+
 
         self.statistics_action.setCheckable(True)
->>>>>>> 1868f0d7
         self.statistics_action.triggered.connect(self.show_statistics_view)
 
         self.product_equivalency_action = QAction(QIcon.fromTheme("document-properties", QIcon(":/icons/modern/link.svg")), self.tr("Gérer Équivalences Produits"), self)
@@ -285,13 +278,11 @@
     def show_statistics_view(self):
         self.main_area_stack.setCurrentWidget(self.statistics_dashboard_instance)
 
-<<<<<<< HEAD
-=======
+
         self.statistics_action.setChecked(True)
         self.documents_view_action.setChecked(False)
         self.project_management_action.setChecked(False)
 
->>>>>>> 1868f0d7
     def show_about_dialog(self): 
         QMessageBox.about(self, self.tr("À propos"), self.tr("<b>Gestionnaire de Documents Client</b><br><br>Version 4.0<br>Application de gestion de documents clients avec templates Excel.<br><br>Développé par Saadiya Management (Concept)"))
         
