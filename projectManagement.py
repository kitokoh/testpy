--- conflicted
+++ resolved
@@ -4438,107 +4438,13 @@
         self.log_activity("Updated user preferences")
 
     def save_account_settings(self):
-<<<<<<< HEAD
         # TODO: Implement account settings saving logic
         logging.info("Placeholder for save_account_settings called in MainDashboard.")
         # Depending on UI, might want to show a message to the user
         # from PyQt5.QtWidgets import QMessageBox
         # QMessageBox.information(self, "Settings", "Account settings saving not yet implemented.")
         pass
-=======
-        if not self.current_user or not self.current_user.get('user_id'):
-            QMessageBox.warning(self, self.tr("Error"), self.tr("No user logged in or user ID is missing."))
-            return
-
-        user_id = self.current_user.get('user_id')
-        username = self.current_user.get('username') # Needed for password verification
-
-        name_val = self.name_edit.text().strip()
-        email_val = self.email_edit.text().strip()
-        # Phone is not directly part of the Users table in db.py schema, so skipping phone_val for now
-        # phone_val = self.phone_edit.text().strip()
-
-        current_pwd_val = self.current_pwd_edit.text()
-        new_pwd_val = self.new_pwd_edit.text()
-        confirm_pwd_val = self.confirm_pwd_edit.text()
-
-        user_data_to_update = {}
-        log_messages = []
-
-        # Check current user data from db to see if basic info changed
-        # This assumes self.current_user might be stale, safer to re-fetch or compare with initial load.
-        # For simplicity, directly compare with self.current_user fields.
-        if name_val and name_val != self.current_user.get('full_name'):
-            user_data_to_update['full_name'] = name_val
-            log_messages.append(self.tr("Full name updated."))
-
-        if email_val and email_val != self.current_user.get('email'):
-            user_data_to_update['email'] = email_val
-            log_messages.append(self.tr("Email updated."))
-
-        password_changed_successfully = False
-        if new_pwd_val: # User intends to change password
-            if not current_pwd_val:
-                QMessageBox.warning(self, self.tr("Password Error"), self.tr("Please enter your current password to set a new one."))
-                self.current_pwd_edit.setFocus()
-                return
-            if new_pwd_val != confirm_pwd_val:
-                QMessageBox.warning(self, self.tr("Password Error"), self.tr("New passwords do not match."))
-                self.new_pwd_edit.clear()
-                self.confirm_pwd_edit.clear()
-                self.new_pwd_edit.setFocus()
-                return
-
-            # Verify current password
-            if not verify_user_password(username, current_pwd_val):
-                QMessageBox.warning(self, self.tr("Password Error"), self.tr("Incorrect current password."))
-                self.current_pwd_edit.clear()
-                self.current_pwd_edit.setFocus()
-                return
-
-            # Hash new password
-            salt = os.urandom(16).hex()
-            password_hash = hashlib.sha256((new_pwd_val + salt).encode('utf-8')).hexdigest()
-            user_data_to_update['password_hash'] = password_hash
-            user_data_to_update['salt'] = salt
-            password_changed_successfully = True
-            log_messages.append(self.tr("Password updated."))
-
-        if not user_data_to_update and not password_changed_successfully: # Corrected condition
-            QMessageBox.information(self, self.tr("No Changes"), self.tr("No changes detected to save."))
-            self.current_pwd_edit.clear()
-            self.new_pwd_edit.clear()
-            self.confirm_pwd_edit.clear()
-            return
-
-        try:
-            success = update_user(user_id, user_data_to_update)
-            if success:
-                # Update self.current_user with new details if changes were made
-                if 'full_name' in user_data_to_update:
-                    self.current_user['full_name'] = user_data_to_update['full_name']
-                    self.user_name.setText(self.current_user['full_name']) # Update display name in topbar
-                if 'email' in user_data_to_update:
-                    self.current_user['email'] = user_data_to_update['email']
-
-                # Log specific changes
-                activity_details = "; ".join(log_messages)
-                self.log_activity(self.tr("Updated account settings"), details=activity_details)
-
-                QMessageBox.information(self, self.tr("Success"), self.tr("Account settings updated successfully."))
-
-            else:
-                # This case handles DB update failure for non-password changes or if password change was part of other updates but DB failed.
-                QMessageBox.critical(self, self.tr("Error"), self.tr("Failed to update account settings. Check application logs."))
-        except Exception as e:
-            QMessageBox.critical(self, self.tr("Error"), self.tr("An unexpected error occurred: {0}").format(str(e)))
-            print(f"Error saving account settings: {e}")
-        finally:
-            # Always clear password fields after any operation attempt
-            self.current_pwd_edit.clear()
-            self.new_pwd_edit.clear()
-            self.confirm_pwd_edit.clear()
->>>>>>> a1360f95
+
 
     def add_on_page(self):
         from Installsweb.installmodules import InstallerDialog
