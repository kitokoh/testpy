--- conflicted
+++ resolved
@@ -262,7 +262,6 @@
             <p>{{declaration_statement}}</p>
         </div>
 
-<<<<<<< HEAD
         <div class="instructions-section text-left"> <!-- Adjusted -->
             <div class="section-title">Instructions</div>
             <p>{{instructions}}</p>
@@ -291,32 +290,6 @@
                 </tr>
             </table>
         </div>
-=======
-        <div class="section-title">Instructions</div>
-        <p>{{instructions}}</p>
-
-        <table style="margin-top: 40px; border:none;">
-            <tr>
-                <td style="width: 60%; border:none;">
-                    <div class="signature-section">
-                        <p>Pour et au nom de {{exporter_company_name}}:</p>
-                        <div class="signature-line"></div>
-                        <p><strong>{{authorized_signature_name}}</strong></p>
-                        <p><em>{{authorized_signature_title}}</em></p>
-                        <p>Date: {{signature_date}}</p>
-                    </div>
-                </td>
-                <td style="width: 40%; text-align: center; border:none;">
-                    {{#if company_logo_path_for_stamp}}
-                    <div class="section-title">Cachet de l'Entreprise</div>
-                    <div class="stamp-area">
-                        <img src="{{company_logo_path_for_stamp}}" alt="Cachet de l'entreprise">
-                    </div>
-                    {{/if}}
-                </td>
-            </tr>
-        </table>
->>>>>>> 7cb5a6ec
     </div>
 </body>
 </html>