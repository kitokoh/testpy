--- conflicted
+++ resolved
@@ -81,7 +81,6 @@
 </head>
 <body>
     <div class="cover-container">
-<<<<<<< HEAD
         <div class="header-section">
             {{#if company_logo_path}}
             <img src="{{company_logo_path}}" alt="Company Logo" class="logo">
@@ -104,19 +103,6 @@
 
         <div class="footer-section">
             {{#if author_name}}<p>{{author_name}}</p>{{/if}}
-=======
-        <img src="{{company_logo_path}}" alt="Company Logo" class="logo">
-        <h1>{{document_title}}</h1>
-        <h2>{{document_subtitle}}</h2>
-        <div class="meta-info">
-            <p><strong>Client:</strong> {{client_name}}</p>
-            <p><strong>Projet:</strong> {{project_name}}</p>
-            <p><strong>Date:</strong> {{document_date}}</p>
-            <p><strong>Version:</strong> {{document_version}}</p>
-        </div>
-        <div class="footer-info">
-            <p>{{author_name}}</p>
->>>>>>> 7cb5a6ec
         </div>
     </div>
 </body>
