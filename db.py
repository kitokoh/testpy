import sqlite3
import uuid
import hashlib
from datetime import datetime
import json
import os # Added os import

# Global variable for the database name
DATABASE_NAME = "app_data.db"

# Constants for document context paths
# Assuming db.py is in a subdirectory of the app root (e.g., /app/core/db.py or /app/db.py)
# If db.py is directly in /app, then os.path.dirname(__file__) is /app
# If db.py is directly in /app, then os.path.dirname(__file__) is /app
APP_ROOT_DIR_CONTEXT = os.path.abspath(os.path.dirname(__file__))
LOGO_SUBDIR_CONTEXT = "company_logos" # This should match the setup in the test script and app_setup.py


def initialize_database():
    """
    Initializes the database by creating tables if they don't already exist.
    """
    conn = sqlite3.connect(DATABASE_NAME)
    conn.row_factory = sqlite3.Row # <-- ADD THIS LINE
    cursor = conn.cursor()

    # Create Users table
    cursor.execute("""
    CREATE TABLE IF NOT EXISTS Users (
        user_id TEXT PRIMARY KEY, 
        username TEXT NOT NULL UNIQUE,
        password_hash TEXT NOT NULL,
        full_name TEXT,
        email TEXT NOT NULL UNIQUE,
        role TEXT NOT NULL, -- e.g., 'admin', 'manager', 'member'
        is_active BOOLEAN DEFAULT TRUE,
        created_at TIMESTAMP DEFAULT CURRENT_TIMESTAMP,
        updated_at TIMESTAMP DEFAULT CURRENT_TIMESTAMP,
        last_login_at TIMESTAMP
    )
    """)

    # Create Companies table
    cursor.execute("""
    CREATE TABLE IF NOT EXISTS Companies (
        company_id TEXT PRIMARY KEY,
        company_name TEXT NOT NULL,
        address TEXT,
        payment_info TEXT,
        logo_path TEXT,
        other_info TEXT,
        is_default BOOLEAN DEFAULT FALSE,
        created_at TIMESTAMP DEFAULT CURRENT_TIMESTAMP,
        updated_at TIMESTAMP DEFAULT CURRENT_TIMESTAMP
    )
    """)

    # Create CompanyPersonnel table
    cursor.execute("""
    CREATE TABLE IF NOT EXISTS CompanyPersonnel (
        personnel_id INTEGER PRIMARY KEY AUTOINCREMENT,
        company_id TEXT NOT NULL,
        name TEXT NOT NULL,
        role TEXT NOT NULL, -- e.g., "seller", "technical_manager"
        phone TEXT, -- Added phone
        email TEXT, -- Added email
        created_at TIMESTAMP DEFAULT CURRENT_TIMESTAMP,
        FOREIGN KEY (company_id) REFERENCES Companies (company_id) ON DELETE CASCADE
    )
    """)

    # Create TeamMembers table (New, depends on Users)
    cursor.execute("""
    CREATE TABLE IF NOT EXISTS TeamMembers (
        team_member_id INTEGER PRIMARY KEY AUTOINCREMENT,
        user_id TEXT UNIQUE,      -- Link to Users table, can be NULL
        full_name TEXT NOT NULL,
        email TEXT NOT NULL UNIQUE,
        role_or_title TEXT,       -- e.g., 'Project Manager', 'Developer', 'Designer'
        department TEXT,          -- e.g., 'Engineering', 'Design', 'Sales'
        phone_number TEXT,
        profile_picture_url TEXT,
        is_active BOOLEAN DEFAULT TRUE,
        notes TEXT,
        hire_date TEXT,
        performance INTEGER DEFAULT 0,
        skills TEXT,
        created_at TIMESTAMP DEFAULT CURRENT_TIMESTAMP,
        updated_at TIMESTAMP DEFAULT CURRENT_TIMESTAMP,
        FOREIGN KEY (user_id) REFERENCES Users (user_id) ON DELETE SET NULL -- If user is deleted, set user_id to NULL
    )
    """)

    # Create Countries table
    cursor.execute("""
    CREATE TABLE IF NOT EXISTS Countries (
        country_id INTEGER PRIMARY KEY AUTOINCREMENT,
        country_name TEXT NOT NULL UNIQUE
    )
    """)

    # Create Cities table
    cursor.execute("""
    CREATE TABLE IF NOT EXISTS Cities (
        city_id INTEGER PRIMARY KEY AUTOINCREMENT,
        country_id INTEGER NOT NULL,
        city_name TEXT NOT NULL,
        FOREIGN KEY (country_id) REFERENCES Countries (country_id)
    )
    """)

    # --- StatusSettings Table ---
    # Check if StatusSettings table exists and if icon_name column is present
    cursor.execute("SELECT name FROM sqlite_master WHERE type='table' AND name='StatusSettings'")
    table_exists = cursor.fetchone()

    if table_exists:
        cursor.execute("PRAGMA table_info(StatusSettings)")
        columns = [column[1] for column in cursor.fetchall()]
        if 'icon_name' not in columns:
            print("StatusSettings table exists but icon_name column is missing. Adding it now.")
            cursor.execute("ALTER TABLE StatusSettings ADD COLUMN icon_name TEXT")
            conn.commit() # Commit the schema change immediately
        else:
            print("StatusSettings table and icon_name column already exist.")
    else:
        print("StatusSettings table does not exist. It will be created.")

    # Create StatusSettings table (IF NOT EXISTS handles the case where it was just created or existed)
    cursor.execute("""
    CREATE TABLE IF NOT EXISTS StatusSettings (
        status_id INTEGER PRIMARY KEY AUTOINCREMENT,
        status_name TEXT NOT NULL,
        status_type TEXT NOT NULL, -- e.g., 'Client', 'Project', 'Task'
        color_hex TEXT,
        icon_name TEXT, -- Ensured by above logic or created here
        default_duration_days INTEGER,
        is_archival_status BOOLEAN DEFAULT FALSE,
        is_completion_status BOOLEAN DEFAULT FALSE,
        UNIQUE (status_name, status_type)
    )
    """)

    # --- Pre-populate StatusSettings ---
    # Values include icon_name, ensuring it's populated.
    default_statuses = [
        # Client Statuses
        {'status_name': 'En cours', 'status_type': 'Client', 'color_hex': '#3498db', 'icon_name': 'dialog-information', 'is_completion_status': False, 'is_archival_status': False},
        {'status_name': 'Prospect', 'status_type': 'Client', 'color_hex': '#f1c40f', 'icon_name': 'user-status-pending', 'is_completion_status': False, 'is_archival_status': False},
        {'status_name': 'Actif', 'status_type': 'Client', 'color_hex': '#2ecc71', 'icon_name': 'user-available', 'is_completion_status': False, 'is_archival_status': False},
        {'status_name': 'Inactif', 'status_type': 'Client', 'color_hex': '#95a5a6', 'icon_name': 'user-offline', 'is_completion_status': False, 'is_archival_status': True},
        {'status_name': 'Complété', 'status_type': 'Client', 'color_hex': '#27ae60', 'icon_name': 'task-complete', 'is_completion_status': True, 'is_archival_status': False},
        {'status_name': 'Archivé', 'status_type': 'Client', 'color_hex': '#7f8c8d', 'icon_name': 'archive', 'is_completion_status': False, 'is_archival_status': True},
        {'status_name': 'Urgent', 'status_type': 'Client', 'color_hex': '#e74c3c', 'icon_name': 'dialog-warning', 'is_completion_status': False, 'is_archival_status': False},

        # Project Statuses
        {'status_name': 'Planning', 'status_type': 'Project', 'color_hex': '#1abc9c', 'icon_name': 'view-list-bullet', 'is_completion_status': False, 'is_archival_status': False},
        {'status_name': 'En cours', 'status_type': 'Project', 'color_hex': '#3498db', 'icon_name': 'view-list-ordered', 'is_completion_status': False, 'is_archival_status': False},
        {'status_name': 'En attente', 'status_type': 'Project', 'color_hex': '#f39c12', 'icon_name': 'view-list-remove', 'is_completion_status': False, 'is_archival_status': False},
        {'status_name': 'Terminé', 'status_type': 'Project', 'color_hex': '#2ecc71', 'icon_name': 'task-complete', 'is_completion_status': True, 'is_archival_status': False},
        {'status_name': 'Annulé', 'status_type': 'Project', 'color_hex': '#c0392b', 'icon_name': 'dialog-cancel', 'is_completion_status': False, 'is_archival_status': True},
        {'status_name': 'En pause', 'status_type': 'Project', 'color_hex': '#8e44ad', 'icon_name': 'media-playback-pause', 'is_completion_status': False, 'is_archival_status': False},

        # Task Statuses
        {'status_name': 'To Do', 'status_type': 'Task', 'color_hex': '#bdc3c7', 'icon_name': 'view-list-todo', 'is_completion_status': False, 'is_archival_status': False},
        {'status_name': 'In Progress', 'status_type': 'Task', 'color_hex': '#3498db', 'icon_name': 'view-list-progress', 'is_completion_status': False, 'is_archival_status': False},
        {'status_name': 'Done', 'status_type': 'Task', 'color_hex': '#2ecc71', 'icon_name': 'task-complete', 'is_completion_status': True, 'is_archival_status': False},
        {'status_name': 'Blocked', 'status_type': 'Task', 'color_hex': '#e74c3c', 'icon_name': 'dialog-error', 'is_completion_status': False, 'is_archival_status': False},
        {'status_name': 'Review', 'status_type': 'Task', 'color_hex': '#f1c40f', 'icon_name': 'view-list-search', 'is_completion_status': False, 'is_archival_status': False},
        {'status_name': 'Cancelled', 'status_type': 'Task', 'color_hex': '#7f8c8d', 'icon_name': 'dialog-cancel', 'is_completion_status': False, 'is_archival_status': True}
    ]

    for status in default_statuses:
        # Using INSERT OR REPLACE to ensure existing statuses are updated with latest values (e.g., icon_name, color_hex)
        # The UNIQUE constraint (status_name, status_type) is used by REPLACE.
        cursor.execute("""
            INSERT OR REPLACE INTO StatusSettings (
                status_name, status_type, color_hex, icon_name,
                is_completion_status, is_archival_status, default_duration_days -- Added default_duration_days if applicable
            ) VALUES (?, ?, ?, ?, ?, ?, ?)
        """, (
            status['status_name'],
            status['status_type'],
            status['color_hex'],
            status.get('icon_name'),
            status.get('is_completion_status', False),
            status.get('is_archival_status', False),
            status.get('default_duration_days') # Ensure this key exists in your default_statuses or handle if missing
        ))
    # Note: If default_duration_days is not always present in default_statuses,
    # you might need to adjust the INSERT OR REPLACE or ensure the data structure is consistent.
    # For now, assuming it might be there or defaults to NULL if not provided and column allows NULL.

    # Create Clients tabhhhle
    cursor.execute("""
    CREATE TABLE IF NOT EXISTS Clients (
        client_id TEXT PRIMARY KEY,
        client_name TEXT NOT NULL,
        company_name TEXT,
        primary_need_description TEXT, -- Maps to 'need' from main.py
        project_identifier TEXT NOT NULL, -- Added from main.py
        country_id INTEGER,
        city_id INTEGER,
        default_base_folder_path TEXT UNIQUE, -- Added UNIQUE from main.py's base_folder_path
        status_id INTEGER,
        selected_languages TEXT, -- Comma-separated list of language codes
        price REAL DEFAULT 0, -- Added from main.py
        notes TEXT,
        category TEXT,
        created_at TIMESTAMP DEFAULT CURRENT_TIMESTAMP, -- Maps to creation_date from main.py
        updated_at TIMESTAMP DEFAULT CURRENT_TIMESTAMP, -- Maps to last_modified from main.py
        created_by_user_id TEXT,
        FOREIGN KEY (country_id) REFERENCES Countries (country_id),
        FOREIGN KEY (city_id) REFERENCES Cities (city_id),
        FOREIGN KEY (status_id) REFERENCES StatusSettings (status_id),
        FOREIGN KEY (created_by_user_id) REFERENCES Users (user_id)
    )
    """)

    # Create ClientNotes table
    cursor.execute("""
    CREATE TABLE IF NOT EXISTS ClientNotes (
        note_id INTEGER PRIMARY KEY AUTOINCREMENT,
        client_id TEXT NOT NULL,
        timestamp TIMESTAMP DEFAULT CURRENT_TIMESTAMP,
        note_text TEXT NOT NULL,
        user_id TEXT,
        FOREIGN KEY (client_id) REFERENCES Clients (client_id) ON DELETE CASCADE,
        FOREIGN KEY (user_id) REFERENCES Users (user_id) ON DELETE SET NULL
    )
    """)

    # Create Projects table
    cursor.execute("""
    CREATE TABLE IF NOT EXISTS Projects (
        project_id TEXT PRIMARY KEY,
        client_id TEXT NOT NULL,
        project_name TEXT NOT NULL,
        description TEXT,
        start_date DATE,
        deadline_date DATE,
        budget REAL,
        status_id INTEGER,
        progress_percentage INTEGER DEFAULT 0,
        manager_team_member_id TEXT, -- Assuming this refers to a User ID
        priority INTEGER DEFAULT 0,
        created_at TIMESTAMP DEFAULT CURRENT_TIMESTAMP,
        updated_at TIMESTAMP DEFAULT CURRENT_TIMESTAMP,
        FOREIGN KEY (client_id) REFERENCES Clients (client_id),
        FOREIGN KEY (status_id) REFERENCES StatusSettings (status_id),
        FOREIGN KEY (manager_team_member_id) REFERENCES Users (user_id)
    )
    """)

    # Create Contacts table
    cursor.execute("""
    CREATE TABLE IF NOT EXISTS Contacts (
        contact_id INTEGER PRIMARY KEY AUTOINCREMENT, -- Changed to INTEGER for AUTOINCREMENT
        name TEXT NOT NULL, -- This will be used as a fallback if displayName is not available
        email TEXT UNIQUE,
        phone TEXT, -- This will be the primary phone, specific type in phone_type
        position TEXT, -- Kept for general position, specific title in organization_title
        company_name TEXT, -- Kept for general company name, specific in organization_name
        notes TEXT, -- Used for notes_text
        givenName TEXT,
        familyName TEXT,
        displayName TEXT,
        phone_type TEXT, -- e.g., 'work', 'mobile', 'home'
        email_type TEXT, -- e.g., 'work', 'personal'
        address_formattedValue TEXT,
        address_streetAddress TEXT,
        address_city TEXT,
        address_region TEXT,
        address_postalCode TEXT,
        address_country TEXT,
        organization_name TEXT,
        organization_title TEXT,
        birthday_date TEXT, -- Store as TEXT in ISO format e.g., YYYY-MM-DD or MM-DD
        created_at TIMESTAMP DEFAULT CURRENT_TIMESTAMP,
        updated_at TIMESTAMP DEFAULT CURRENT_TIMESTAMP
    )
    """)

    # Create ClientContacts table (associative table)
    cursor.execute("""
    CREATE TABLE IF NOT EXISTS ClientContacts (
        client_contact_id INTEGER PRIMARY KEY AUTOINCREMENT,
        client_id TEXT NOT NULL,
        contact_id TEXT NOT NULL,
        is_primary_for_client BOOLEAN DEFAULT FALSE,
        can_receive_documents BOOLEAN DEFAULT TRUE,
        FOREIGN KEY (client_id) REFERENCES Clients (client_id) ON DELETE CASCADE, -- Added ON DELETE CASCADE
        FOREIGN KEY (contact_id) REFERENCES Contacts (contact_id) ON DELETE CASCADE, -- Added ON DELETE CASCADE
        UNIQUE (client_id, contact_id)
    )
    """)

    # Create Products table (New)
    # Idempotent ALTER TABLE for existing Products table
    try:
        cursor.execute("PRAGMA table_info(Products)")
        columns_info = cursor.fetchall()
        existing_column_names = {info['name'] for info in columns_info} # Assuming conn.row_factory = sqlite3.Row

        altered = False
        if 'weight' not in existing_column_names:
            cursor.execute("ALTER TABLE Products ADD COLUMN weight REAL")
            print("Added 'weight' column to Products table.")
            altered = True
        if 'dimensions' not in existing_column_names:
            cursor.execute("ALTER TABLE Products ADD COLUMN dimensions TEXT")
            print("Added 'dimensions' column to Products table.")
            altered = True

        if altered:
            conn.commit() # Commit ALTER TABLE statements immediately

    except sqlite3.Error as e:
        # This might happen if Products table doesn't exist yet, which is fine.
        # The CREATE TABLE IF NOT EXISTS below will handle it.
        print(f"Info: Checking columns for Products table, it might not exist yet or other error: {e}")

    cursor.execute("""
    CREATE TABLE IF NOT EXISTS Products (
        product_id INTEGER PRIMARY KEY AUTOINCREMENT,
        product_name TEXT NOT NULL,
        description TEXT,
        category TEXT, 
        language_code TEXT DEFAULT 'fr',
        base_unit_price REAL NOT NULL,
        unit_of_measure TEXT, 
        weight REAL, -- New column
        dimensions TEXT, -- New column (e.g., "LxWxH cm")
        is_active BOOLEAN DEFAULT TRUE,
        created_at TIMESTAMP DEFAULT CURRENT_TIMESTAMP,
        updated_at TIMESTAMP DEFAULT CURRENT_TIMESTAMP,
        UNIQUE (product_name, language_code)
    )
    """)

    # Create ProductDimensions table (New)
    cursor.execute("""
    CREATE TABLE IF NOT EXISTS ProductDimensions (
        product_id INTEGER PRIMARY KEY,
        dim_A TEXT,
        dim_B TEXT,
        dim_C TEXT,
        dim_D TEXT,
        dim_E TEXT,
        dim_F TEXT,
        dim_G TEXT,
        dim_H TEXT,
        dim_I TEXT,
        dim_J TEXT,
        technical_image_path TEXT,
        created_at TIMESTAMP DEFAULT CURRENT_TIMESTAMP,
        updated_at TIMESTAMP DEFAULT CURRENT_TIMESTAMP,
        FOREIGN KEY (product_id) REFERENCES Products (product_id) ON DELETE CASCADE
    )
    """)

    # Create ProductEquivalencies table (New)
    cursor.execute("""
    CREATE TABLE IF NOT EXISTS ProductEquivalencies (
        equivalence_id INTEGER PRIMARY KEY AUTOINCREMENT,
        product_id_a INTEGER NOT NULL,
        product_id_b INTEGER NOT NULL,
        FOREIGN KEY (product_id_a) REFERENCES Products (product_id) ON DELETE CASCADE,
        FOREIGN KEY (product_id_b) REFERENCES Products (product_id) ON DELETE CASCADE,
        UNIQUE (product_id_a, product_id_b)
    )
    """)

    # Create ClientProjectProducts table (New - Association)
    cursor.execute("""
    CREATE TABLE IF NOT EXISTS ClientProjectProducts (
        client_project_product_id INTEGER PRIMARY KEY AUTOINCREMENT,
        client_id TEXT NOT NULL,
        project_id TEXT, 
        product_id INTEGER NOT NULL,
        quantity INTEGER NOT NULL DEFAULT 1,
        unit_price_override REAL, 
        total_price_calculated REAL, 
        added_at TIMESTAMP DEFAULT CURRENT_TIMESTAMP,
        FOREIGN KEY (client_id) REFERENCES Clients (client_id) ON DELETE CASCADE,
        FOREIGN KEY (project_id) REFERENCES Projects (project_id) ON DELETE CASCADE,
        FOREIGN KEY (product_id) REFERENCES Products (product_id) ON DELETE CASCADE,
        UNIQUE (client_id, project_id, product_id)
    )
    """)

    # Create ScheduledEmails table
    cursor.execute("""
    CREATE TABLE IF NOT EXISTS ScheduledEmails (
        scheduled_email_id INTEGER PRIMARY KEY AUTOINCREMENT,
        recipient_email TEXT NOT NULL,
        subject TEXT NOT NULL,
        body_html TEXT,
        body_text TEXT,
        scheduled_send_at TIMESTAMP NOT NULL, 
        status TEXT NOT NULL DEFAULT 'pending', 
        sent_at TIMESTAMP, 
        error_message TEXT,
        related_client_id TEXT,
        related_project_id TEXT,
        created_by_user_id TEXT,
        created_at TIMESTAMP DEFAULT CURRENT_TIMESTAMP,
        FOREIGN KEY (related_client_id) REFERENCES Clients (client_id) ON DELETE SET NULL,
        FOREIGN KEY (related_project_id) REFERENCES Projects (project_id) ON DELETE SET NULL,
        FOREIGN KEY (created_by_user_id) REFERENCES Users (user_id) ON DELETE SET NULL
    )
    """)

    # Create EmailReminders table
    cursor.execute("""
    CREATE TABLE IF NOT EXISTS EmailReminders (
        reminder_id INTEGER PRIMARY KEY AUTOINCREMENT,
        scheduled_email_id INTEGER NOT NULL,
        reminder_type TEXT NOT NULL, 
        reminder_send_at TIMESTAMP NOT NULL, 
        status TEXT NOT NULL DEFAULT 'pending', 
        created_at TIMESTAMP DEFAULT CURRENT_TIMESTAMP,
        FOREIGN KEY (scheduled_email_id) REFERENCES ScheduledEmails (scheduled_email_id) ON DELETE CASCADE
    )
    """)

    # Create ContactLists table
    cursor.execute("""
    CREATE TABLE IF NOT EXISTS ContactLists (
        list_id INTEGER PRIMARY KEY AUTOINCREMENT,
        list_name TEXT NOT NULL UNIQUE,
        description TEXT,
        created_by_user_id TEXT,
        created_at TIMESTAMP DEFAULT CURRENT_TIMESTAMP,
        updated_at TIMESTAMP DEFAULT CURRENT_TIMESTAMP,
        FOREIGN KEY (created_by_user_id) REFERENCES Users (user_id) ON DELETE SET NULL
    )
    """)

    # Create ContactListMembers table
    cursor.execute("""
    CREATE TABLE IF NOT EXISTS ContactListMembers (
        list_member_id INTEGER PRIMARY KEY AUTOINCREMENT,
        list_id INTEGER NOT NULL,
        contact_id INTEGER NOT NULL,
        added_at TIMESTAMP DEFAULT CURRENT_TIMESTAMP,
        FOREIGN KEY (list_id) REFERENCES ContactLists (list_id) ON DELETE CASCADE,
        FOREIGN KEY (contact_id) REFERENCES Contacts (contact_id) ON DELETE CASCADE,
        UNIQUE (list_id, contact_id)
    )
    """)
    
    # Create ActivityLog table
    cursor.execute("""
    CREATE TABLE IF NOT EXISTS ActivityLog (
        log_id INTEGER PRIMARY KEY AUTOINCREMENT,
        user_id TEXT, 
        action_type TEXT NOT NULL, 
        details TEXT, 
        related_entity_type TEXT, 
        related_entity_id TEXT, 
        related_client_id TEXT, 
        ip_address TEXT,
        user_agent TEXT,
        created_at TIMESTAMP DEFAULT CURRENT_TIMESTAMP,
        FOREIGN KEY (user_id) REFERENCES Users (user_id) ON DELETE SET NULL,
        FOREIGN KEY (related_client_id) REFERENCES Clients (client_id) ON DELETE SET NULL 
    )
    """)

    # Create TemplateCategories table
    cursor.execute("""
    CREATE TABLE IF NOT EXISTS TemplateCategories (
        category_id INTEGER PRIMARY KEY AUTOINCREMENT,
        category_name TEXT NOT NULL UNIQUE,
        description TEXT
    )
    """)
    # Pre-populate a "General" category
    general_category_id_for_migration = None
    try:
        cursor.execute("INSERT OR IGNORE INTO TemplateCategories (category_name, description) VALUES (?, ?)",
                       ('General', 'General purpose templates'))
        # Fetch its ID for fallback during migration
        cursor.execute("SELECT category_id FROM TemplateCategories WHERE category_name = 'General'")
        general_row = cursor.fetchone()
        if general_row:
            general_category_id_for_migration = general_row[0]

        # Pre-populate "Document Utilitaires" category
        try:
            cursor.execute("INSERT OR IGNORE INTO TemplateCategories (category_name, description) VALUES (?, ?)",
                           ('Document Utilitaires', 'Modèles de documents utilitaires généraux (ex: catalogues, listes de prix)'))
        except sqlite3.Error as e_cat_util:
            print(f"Error initializing 'Document Utilitaires' category: {e_cat_util}")

            # Add "Modèles Email" category
            try:
                cursor.execute("INSERT OR IGNORE INTO TemplateCategories (category_name, description) VALUES (?, ?)",
                               ('Modèles Email', 'Modèles pour les corps des emails'))
            except sqlite3.Error as e_cat_email:
                print(f"Error initializing 'Modèles Email' category: {e_cat_email}")

        conn.commit() # Commit category creation before potential DDL changes for Templates
    except sqlite3.Error as e_cat_init: # This specifically catches errors from the 'General' category block
        print(f"Error initializing General category or other categories in this block: {e_cat_init}")

        # Decide if this is fatal or if migration can proceed without a fallback ID
        # For now, migration will use None if this fails, which _get_or_create_category_id handles.

    # Check if Templates table needs migration
    cursor.execute("PRAGMA table_info(Templates)")
    columns = [column[1] for column in cursor.fetchall()]
    needs_migration = 'category' in columns and 'category_id' not in columns

    if needs_migration:
        print("Templates table needs migration. Starting migration process...")
        try:
            # 1. Rename Templates to Templates_old
            cursor.execute("ALTER TABLE Templates RENAME TO Templates_old")
            print("Renamed Templates to Templates_old.")

            # 2. Create the new Templates table with category_id FOREIGN KEY
            cursor.execute("""
            CREATE TABLE Templates (
                template_id INTEGER PRIMARY KEY AUTOINCREMENT,
                template_name TEXT NOT NULL,
                template_type TEXT NOT NULL,
                description TEXT,
                base_file_name TEXT,
                language_code TEXT,
                is_default_for_type_lang BOOLEAN DEFAULT FALSE,
                category_id INTEGER,
                content_definition TEXT,
                email_subject_template TEXT,
                email_variables_info TEXT,
                cover_page_config_json TEXT,
                document_mapping_config_json TEXT,
                raw_template_file_data BLOB,
                version TEXT,
                created_at TIMESTAMP DEFAULT CURRENT_TIMESTAMP,
                updated_at TIMESTAMP DEFAULT CURRENT_TIMESTAMP,
                created_by_user_id TEXT,
                FOREIGN KEY (created_by_user_id) REFERENCES Users (user_id),
                FOREIGN KEY (category_id) REFERENCES TemplateCategories(category_id) ON DELETE SET NULL,
                UNIQUE (template_name, template_type, language_code, version)
            )
            """)
            print("Created new Templates table with category_id.")

            # 3. Iterate through Templates_old and insert into new Templates
            cursor.execute("SELECT * FROM Templates_old")
            old_templates = cursor.fetchall()

            # Make sure connection's row_factory is set to sqlite3.Row for dict-like access
            # This is usually set in get_db_connection, but ensure it's active for this part.
            # If cursor.fetchall() returns tuples, access by index. If dicts, by key.
            # Assuming get_db_connection sets row_factory, so fetchall() gives list of Row objects.

            # Need to get the column names from Templates_old to safely map
            cursor_old_desc = conn.execute("PRAGMA table_info(Templates_old)")
            old_column_names = [col_info[1] for col_info in cursor_old_desc.fetchall()]

            for old_template_tuple in old_templates:
                old_template_dict = {name: val for name, val in zip(old_column_names, old_template_tuple)}

                category_name_text = old_template_dict.get('category')
                # Use the internal helper _get_or_create_category_id
                # Pass the main cursor, not creating a new one for this helper
                new_cat_id = _get_or_create_category_id(cursor, category_name_text, general_category_id_for_migration)

                # Prepare values for insert, ensuring order and handling missing keys
                new_template_values = (
                    old_template_dict.get('template_id'),
                    old_template_dict.get('template_name'),
                    old_template_dict.get('template_type'),
                    old_template_dict.get('description'),
                    old_template_dict.get('base_file_name'),
                    old_template_dict.get('language_code'),
                    old_template_dict.get('is_default_for_type_lang', False), # Default if missing
                    new_cat_id, # New category_id
                    old_template_dict.get('content_definition'),
                    old_template_dict.get('email_subject_template'),
                    old_template_dict.get('email_variables_info'),
                    old_template_dict.get('cover_page_config_json'),
                    old_template_dict.get('document_mapping_config_json'),
                    old_template_dict.get('raw_template_file_data'),
                    old_template_dict.get('version'),
                    old_template_dict.get('created_at'),
                    old_template_dict.get('updated_at'),
                    old_template_dict.get('created_by_user_id')
                )

                insert_sql = """
                    INSERT INTO Templates (
                        template_id, template_name, template_type, description, base_file_name,
                        language_code, is_default_for_type_lang, category_id,
                        content_definition, email_subject_template, email_variables_info,
                        cover_page_config_json, document_mapping_config_json,
                        raw_template_file_data, version, created_at, updated_at, created_by_user_id
                    ) VALUES (?, ?, ?, ?, ?, ?, ?, ?, ?, ?, ?, ?, ?, ?, ?, ?, ?, ?)
                """
                cursor.execute(insert_sql, new_template_values)
            print(f"Migrated {len(old_templates)} templates to new schema.")

            # 4. Drop Templates_old
            cursor.execute("DROP TABLE Templates_old")
            print("Dropped Templates_old table.")
            conn.commit()
            print("Templates table migration completed successfully.")
        except sqlite3.Error as e:
            conn.rollback()
            print(f"Error during Templates table migration: {e}. Rolled back changes.")
            # Consider re-creating the original Templates table if migration fails critically
            # Or, if the new Templates table was created, drop it to allow retry.
            # For now, just rollback and log. The DB might be in an inconsistent state (e.g. Templates_old exists).
    else:
        # Create Templates table if it doesn't exist (fresh setup or already migrated)
        cursor.execute("""
        CREATE TABLE IF NOT EXISTS Templates (
            template_id INTEGER PRIMARY KEY AUTOINCREMENT,
            template_name TEXT NOT NULL,
            template_type TEXT NOT NULL,
            description TEXT,
            base_file_name TEXT,
            language_code TEXT,
            is_default_for_type_lang BOOLEAN DEFAULT FALSE,
            category_id INTEGER, -- New field
            content_definition TEXT,
            email_subject_template TEXT,
            email_variables_info TEXT,
            cover_page_config_json TEXT,
            document_mapping_config_json TEXT,
            raw_template_file_data BLOB,
            version TEXT,
            created_at TIMESTAMP DEFAULT CURRENT_TIMESTAMP,
            updated_at TIMESTAMP DEFAULT CURRENT_TIMESTAMP,
            created_by_user_id TEXT,
            FOREIGN KEY (created_by_user_id) REFERENCES Users (user_id),
            FOREIGN KEY (category_id) REFERENCES TemplateCategories(category_id) ON DELETE SET NULL, -- Added FK
            UNIQUE (template_name, template_type, language_code, version)
        )
        """)
        # No conn.commit() here, let it be part of the larger transaction at the end of initialize_database

    # Create Tasks table (New)
    cursor.execute("""
    CREATE TABLE IF NOT EXISTS Tasks (
        task_id INTEGER PRIMARY KEY AUTOINCREMENT,
        project_id TEXT NOT NULL,
        task_name TEXT NOT NULL,
        description TEXT,
        status_id INTEGER,
        assignee_team_member_id INTEGER, -- Changed to INTEGER to match TeamMembers.team_member_id
        reporter_team_member_id INTEGER,   -- Changed to INTEGER to match TeamMembers.team_member_id
        due_date DATE,
        priority INTEGER DEFAULT 0,
        estimated_hours REAL,
        actual_hours_spent REAL,
        parent_task_id INTEGER,
        created_at TIMESTAMP DEFAULT CURRENT_TIMESTAMP,
        updated_at TIMESTAMP DEFAULT CURRENT_TIMESTAMP,
        completed_at TIMESTAMP,
        FOREIGN KEY (project_id) REFERENCES Projects (project_id) ON DELETE CASCADE,
        FOREIGN KEY (status_id) REFERENCES StatusSettings (status_id),
        FOREIGN KEY (assignee_team_member_id) REFERENCES TeamMembers (team_member_id) ON DELETE SET NULL,
        FOREIGN KEY (reporter_team_member_id) REFERENCES TeamMembers (team_member_id) ON DELETE SET NULL,
        FOREIGN KEY (parent_task_id) REFERENCES Tasks (task_id) ON DELETE SET NULL
    )
    """)

    # Create ClientDocuments table
    cursor.execute("""
    CREATE TABLE IF NOT EXISTS ClientDocuments (
        document_id TEXT PRIMARY KEY,
        client_id TEXT NOT NULL,
        project_id TEXT,
        document_name TEXT NOT NULL,
        file_name_on_disk TEXT NOT NULL, -- Actual name on the file system
        file_path_relative TEXT NOT NULL, -- Relative to a base documents folder
        document_type_generated TEXT, -- e.g., 'Proposal', 'Contract', 'Invoice'
        source_template_id INTEGER,
        version_tag TEXT,
        notes TEXT,
        created_at TIMESTAMP DEFAULT CURRENT_TIMESTAMP,
        updated_at TIMESTAMP DEFAULT CURRENT_TIMESTAMP,
        created_by_user_id TEXT,
        FOREIGN KEY (client_id) REFERENCES Clients (client_id),
        FOREIGN KEY (project_id) REFERENCES Projects (project_id),
        FOREIGN KEY (source_template_id) REFERENCES Templates (template_id),
        FOREIGN KEY (created_by_user_id) REFERENCES Users (user_id)
    )
    """)

    # Create ClientDocumentNotes table
    cursor.execute("""
    CREATE TABLE IF NOT EXISTS ClientDocumentNotes (
        note_id INTEGER PRIMARY KEY AUTOINCREMENT,
        client_id TEXT NOT NULL,
        document_type TEXT NOT NULL, -- e.g., 'Proforma', 'Invoice', 'PackingList', 'CertificateOfOrigin'
        language_code TEXT NOT NULL, -- e.g., 'fr', 'en'
        note_content TEXT NOT NULL,  -- The actual notes, potentially multi-line
        is_active BOOLEAN DEFAULT TRUE,
        created_at TIMESTAMP DEFAULT CURRENT_TIMESTAMP,
        updated_at TIMESTAMP DEFAULT CURRENT_TIMESTAMP,
        FOREIGN KEY (client_id) REFERENCES Clients (client_id) ON DELETE CASCADE,
        UNIQUE (client_id, document_type, language_code)
    )
    """)

    # Create SmtpConfigs table
    cursor.execute("""
    CREATE TABLE IF NOT EXISTS SmtpConfigs (
        smtp_config_id INTEGER PRIMARY KEY AUTOINCREMENT,
        config_name TEXT NOT NULL UNIQUE,
        smtp_server TEXT NOT NULL,
        smtp_port INTEGER NOT NULL,
        username TEXT,
        password_encrypted TEXT, -- Store encrypted password
        use_tls BOOLEAN DEFAULT TRUE,
        is_default BOOLEAN DEFAULT FALSE,
        sender_email_address TEXT NOT NULL,
        sender_display_name TEXT
    )
    """)

    # Create ApplicationSettings table
    cursor.execute("""
    CREATE TABLE IF NOT EXISTS ApplicationSettings (
        setting_key TEXT PRIMARY KEY,
        setting_value TEXT
    )
    """)

    # Create KPIs table
    cursor.execute("""
    CREATE TABLE IF NOT EXISTS KPIs (
        kpi_id INTEGER PRIMARY KEY AUTOINCREMENT,
        project_id TEXT NOT NULL,
        name TEXT NOT NULL,
        value REAL NOT NULL,
        target REAL NOT NULL,
        trend TEXT NOT NULL, -- 'up', 'down', 'stable'
        unit TEXT NOT NULL,
        created_at TIMESTAMP DEFAULT CURRENT_TIMESTAMP,
        updated_at TIMESTAMP DEFAULT CURRENT_TIMESTAMP,
        FOREIGN KEY (project_id) REFERENCES Projects (project_id) ON DELETE CASCADE
    )
    """)

    # Create CoverPageTemplates table
    cursor.execute("""
    CREATE TABLE IF NOT EXISTS CoverPageTemplates (
        template_id TEXT PRIMARY KEY,
        template_name TEXT NOT NULL UNIQUE,
        description TEXT,
        default_title TEXT,
        default_subtitle TEXT,
        default_author TEXT,
        style_config_json TEXT, -- JSON string for detailed styling (fonts, colors, layout hints)
        is_default_template INTEGER DEFAULT 0 NOT NULL, -- Added new flag
        created_at TIMESTAMP DEFAULT CURRENT_TIMESTAMP,
        updated_at TIMESTAMP DEFAULT CURRENT_TIMESTAMP,
        created_by_user_id TEXT,
        FOREIGN KEY (created_by_user_id) REFERENCES Users (user_id) ON DELETE SET NULL
    )
    """)

    # Create CoverPages table (linking to Clients/Projects and Templates)
    cursor.execute("""
    CREATE TABLE IF NOT EXISTS CoverPages (
        cover_page_id TEXT PRIMARY KEY,
        cover_page_name TEXT, -- User-defined name for this instance
        client_id TEXT,
        project_id TEXT,
        template_id TEXT,
        title TEXT NOT NULL,
        subtitle TEXT,
        author_text TEXT,
        institution_text TEXT,
        department_text TEXT,
        document_type_text TEXT,
        document_version TEXT,
        creation_date DATE, -- Renamed from document_date for consistency with table
        logo_name TEXT,
        logo_data BLOB,
        custom_style_config_json TEXT,
        created_at TIMESTAMP DEFAULT CURRENT_TIMESTAMP,
        updated_at TIMESTAMP DEFAULT CURRENT_TIMESTAMP,
        created_by_user_id TEXT,
        FOREIGN KEY (client_id) REFERENCES Clients (client_id) ON DELETE SET NULL,
        FOREIGN KEY (project_id) REFERENCES Projects (project_id) ON DELETE SET NULL,
        FOREIGN KEY (template_id) REFERENCES CoverPageTemplates (template_id) ON DELETE SET NULL,
        FOREIGN KEY (created_by_user_id) REFERENCES Users (user_id) ON DELETE SET NULL
    )
    """)

    # Indexes for Clients table
    cursor.execute("CREATE INDEX IF NOT EXISTS idx_clients_status_id ON Clients(status_id)")
    cursor.execute("CREATE INDEX IF NOT EXISTS idx_clients_country_id ON Clients(country_id)")
    cursor.execute("CREATE INDEX IF NOT EXISTS idx_clients_city_id ON Clients(city_id)")
    cursor.execute("CREATE INDEX IF NOT EXISTS idx_clients_project_identifier ON Clients(project_identifier)")
    cursor.execute("CREATE INDEX IF NOT EXISTS idx_clients_company_name ON Clients(company_name)")
    cursor.execute("CREATE INDEX IF NOT EXISTS idx_clients_category ON Clients(category)")
    cursor.execute("CREATE INDEX IF NOT EXISTS idx_clients_created_by_user_id ON Clients(created_by_user_id)")

    # Indexes for Projects table
    cursor.execute("CREATE INDEX IF NOT EXISTS idx_projects_client_id ON Projects(client_id)")
    cursor.execute("CREATE INDEX IF NOT EXISTS idx_projects_status_id ON Projects(status_id)")
    cursor.execute("CREATE INDEX IF NOT EXISTS idx_projects_manager_team_member_id ON Projects(manager_team_member_id)")
    cursor.execute("CREATE INDEX IF NOT EXISTS idx_projects_priority ON Projects(priority)")
    cursor.execute("CREATE INDEX IF NOT EXISTS idx_projects_deadline_date ON Projects(deadline_date)")

    # Indexes for Tasks table
    cursor.execute("CREATE INDEX IF NOT EXISTS idx_tasks_project_id ON Tasks(project_id)")
    cursor.execute("CREATE INDEX IF NOT EXISTS idx_tasks_status_id ON Tasks(status_id)")
    cursor.execute("CREATE INDEX IF NOT EXISTS idx_tasks_assignee_team_member_id ON Tasks(assignee_team_member_id)")
    cursor.execute("CREATE INDEX IF NOT EXISTS idx_tasks_reporter_team_member_id ON Tasks(reporter_team_member_id)")
    cursor.execute("CREATE INDEX IF NOT EXISTS idx_tasks_due_date ON Tasks(due_date)")
    cursor.execute("CREATE INDEX IF NOT EXISTS idx_tasks_priority ON Tasks(priority)")
    cursor.execute("CREATE INDEX IF NOT EXISTS idx_tasks_parent_task_id ON Tasks(parent_task_id)")

    # Indexes for Templates table
    cursor.execute("CREATE INDEX IF NOT EXISTS idx_templates_template_type ON Templates(template_type)")
    cursor.execute("CREATE INDEX IF NOT EXISTS idx_templates_language_code ON Templates(language_code)")
    cursor.execute("CREATE INDEX IF NOT EXISTS idx_templates_category_id ON Templates(category_id)")
    cursor.execute("CREATE INDEX IF NOT EXISTS idx_templates_is_default_for_type_lang ON Templates(is_default_for_type_lang)")

    # Indexes for ClientDocuments table
    cursor.execute("CREATE INDEX IF NOT EXISTS idx_clientdocuments_client_id ON ClientDocuments(client_id)")
    cursor.execute("CREATE INDEX IF NOT EXISTS idx_clientdocuments_project_id ON ClientDocuments(project_id)")
    cursor.execute("CREATE INDEX IF NOT EXISTS idx_clientdocuments_document_type_generated ON ClientDocuments(document_type_generated)")
    cursor.execute("CREATE INDEX IF NOT EXISTS idx_clientdocuments_source_template_id ON ClientDocuments(source_template_id)")

    # Indexes for TeamMembers table
    cursor.execute("CREATE INDEX IF NOT EXISTS idx_teammembers_user_id ON TeamMembers(user_id)")
    cursor.execute("CREATE INDEX IF NOT EXISTS idx_teammembers_is_active ON TeamMembers(is_active)")
    cursor.execute("CREATE INDEX IF NOT EXISTS idx_teammembers_department ON TeamMembers(department)")

    # Indexes for Contacts table
    cursor.execute("CREATE INDEX IF NOT EXISTS idx_contacts_company_name ON Contacts(company_name)")

    # Indexes for ClientContacts table (Associative)
    cursor.execute("CREATE INDEX IF NOT EXISTS idx_clientcontacts_contact_id ON ClientContacts(contact_id)")

    # Indexes for Products table
    cursor.execute("CREATE INDEX IF NOT EXISTS idx_products_category ON Products(category)")
    cursor.execute("CREATE INDEX IF NOT EXISTS idx_products_is_active ON Products(is_active)")

    # Indexes for ProductEquivalencies table
    cursor.execute("CREATE INDEX IF NOT EXISTS idx_productequivalencies_product_id_b ON ProductEquivalencies(product_id_b)")

    # Indexes for ClientProjectProducts table
    cursor.execute("CREATE INDEX IF NOT EXISTS idx_clientprojectproducts_product_id ON ClientProjectProducts(product_id)")
    cursor.execute("CREATE INDEX IF NOT EXISTS idx_clientprojectproducts_client_project ON ClientProjectProducts(client_id, project_id)")

    # Indexes for ActivityLog table
    cursor.execute("CREATE INDEX IF NOT EXISTS idx_activitylog_user_id ON ActivityLog(user_id)")
    cursor.execute("CREATE INDEX IF NOT EXISTS idx_activitylog_created_at ON ActivityLog(created_at)")
    cursor.execute("CREATE INDEX IF NOT EXISTS idx_activitylog_action_type ON ActivityLog(action_type)")
    cursor.execute("CREATE INDEX IF NOT EXISTS idx_activitylog_related_entity ON ActivityLog(related_entity_type, related_entity_id)")

    # Indexes for ScheduledEmails table
    cursor.execute("CREATE INDEX IF NOT EXISTS idx_scheduledemails_status_time ON ScheduledEmails(status, scheduled_send_at)")
    cursor.execute("CREATE INDEX IF NOT EXISTS idx_scheduledemails_related_client_id ON ScheduledEmails(related_client_id)")
    cursor.execute("CREATE INDEX IF NOT EXISTS idx_scheduledemails_related_project_id ON ScheduledEmails(related_project_id)")

    # StatusSettings: UNIQUE(status_name, status_type) already indexed. Index on status_type alone might be useful.
    cursor.execute("CREATE INDEX IF NOT EXISTS idx_statussettings_type ON StatusSettings(status_type)")

    conn.commit()
    conn.close()

def get_db_connection():
    """
    Returns a new database connection object.
    The connection is configured to return rows as dictionary-like objects.
    """
    conn = sqlite3.connect(DATABASE_NAME)
    conn.row_factory = sqlite3.Row
    return conn

# CRUD functions for Clients
def add_client(client_data: dict) -> str | None:
    """
    Adds a new client to the database.
    Returns the new client_id if successful, otherwise None.
    Ensures created_at and updated_at are set.
    Expects 'category_id' instead of 'category' text.
    """
    conn = None
    try:
        conn = get_db_connection()
        cursor = conn.cursor()
        
        new_client_id = uuid.uuid4().hex
        now = datetime.utcnow().isoformat() + "Z"

        # Ensure all required fields are present, or provide defaults
        sql = """
            INSERT INTO Clients (
                client_id, client_name, company_name, primary_need_description, project_identifier,
                country_id, city_id, default_base_folder_path, status_id,
                selected_languages, notes, category, created_at, updated_at, created_by_user_id
            ) VALUES (?, ?, ?, ?, ?, ?, ?, ?, ?, ?, ?, ?, ?, ?, ?)
        """
        params = (
            new_client_id,
            client_data.get('client_name'),
            client_data.get('company_name'),
            client_data.get('primary_need_description'),
            client_data.get('project_identifier'), # Added
            client_data.get('country_id'),
            client_data.get('city_id'),
            client_data.get('default_base_folder_path'),
            client_data.get('status_id'),
            client_data.get('selected_languages'),
            client_data.get('notes'),
            client_data.get('category'),
            now,  # created_at
            now,  # updated_at
            client_data.get('created_by_user_id')
        )
        
        cursor.execute(sql, params)
        conn.commit()
        return new_client_id
    except sqlite3.Error as e:
        print(f"Database error in add_client: {e}")
        # Consider raising a custom exception or logging more formally
        return None
    finally:
        if conn:
            conn.close()


<<<<<<< HEAD
def get_or_add_country(country_name: str) -> dict | None:
    """
    Retrieves a country by its name. If not found, adds it to the database.
    Returns the country data as a dictionary (including 'country_id' and 'country_name')
    if found or successfully added, otherwise None.
    """
    if not country_name or not country_name.strip():
        print("Error in get_or_add_country: country_name cannot be empty.")
        return None

    country_name_stripped = country_name.strip()

    try:
        existing_country = get_country_by_name(country_name_stripped)
        if existing_country:
            print(f"Country '{country_name_stripped}' found with ID: {existing_country.get('country_id')}")
            return existing_country

        print(f"Country '{country_name_stripped}' not found. Attempting to add it.")

        new_country_id = add_country({'country_name': country_name_stripped})

        if new_country_id is not None:
            print(f"Country '{country_name_stripped}' processed by add_country. ID (new or existing): {new_country_id}.")
            # add_country should return the ID of the new or existing (if UNIQUE constraint hit) country.
            # Now, fetch the country data using this ID.
            country_data = get_country_by_id(new_country_id)
            if country_data:
                return country_data
            else:
                # This would be unusual if new_country_id is valid.
                print(f"Error in get_or_add_country: Could not retrieve details for country ID {new_country_id} after add_country call.")
                return None
        else:
            # This implies add_country itself failed to return a valid ID, which is unexpected given its logic.
            print(f"Error in get_or_add_country: add_country returned None for '{country_name_stripped}'.")
            # As a fallback, try one last time to get by name, in case of race or other non-obvious scenario.
            final_check_country = get_country_by_name(country_name_stripped)
            if final_check_country:
                print(f"Final check: Country '{country_name_stripped}' now exists. Returning its data.")
                return final_check_country
            return None

    except sqlite3.Error as e: # Should ideally be caught by underlying functions
        print(f"Database error in get_or_add_country for '{country_name_stripped}': {e}")
        return None
    except Exception as ex:
        print(f"Unexpected error in get_or_add_country for '{country_name_stripped}': {ex}")
        return None


=======
>>>>>>> 79767253
def get_client_segmentation_by_city() -> list[dict]:
    conn = None
    try:
        conn = get_db_connection()
        cursor = conn.cursor()
        sql = """
            SELECT
                co.country_name,
                ci.city_name,
                COUNT(cl.client_id) as client_count
            FROM Clients cl
            JOIN Cities ci ON cl.city_id = ci.city_id
            JOIN Countries co ON ci.country_id = co.country_id
            GROUP BY co.country_name, ci.city_name
            HAVING COUNT(cl.client_id) > 0
            ORDER BY co.country_name, client_count DESC, ci.city_name
        """
        cursor.execute(sql)
        rows = cursor.fetchall()
        return [dict(row) for row in rows]
    except sqlite3.Error as e:
        print(f"Database error in get_client_segmentation_by_city: {e}")
        return []
    finally:
        if conn:
            conn.close()

def get_client_segmentation_by_status() -> list[dict]:
    conn = None
    try:
        conn = get_db_connection()
        cursor = conn.cursor()
        sql = """
            SELECT
                ss.status_name,
                COUNT(cl.client_id) as client_count
            FROM Clients cl
            JOIN StatusSettings ss ON cl.status_id = ss.status_id
            GROUP BY ss.status_name
            HAVING COUNT(cl.client_id) > 0
            ORDER BY client_count DESC, ss.status_name
        """
        cursor.execute(sql)
        rows = cursor.fetchall()
        return [dict(row) for row in rows]
    except sqlite3.Error as e:
        print(f"Database error in get_client_segmentation_by_status: {e}")
        return []
    finally:
        if conn:
            conn.close()

def get_client_segmentation_by_category() -> list[dict]:
    conn = None
    try:
        conn = get_db_connection()
        cursor = conn.cursor()
        # Assumes Clients.category is a simple text field.
        # If category were an ID linking to another table, the query would need a JOIN.
        sql = """
            SELECT
                cl.category,
                COUNT(cl.client_id) as client_count
            FROM Clients cl
            WHERE cl.category IS NOT NULL AND cl.category != ''
            GROUP BY cl.category
            HAVING COUNT(cl.client_id) > 0
            ORDER BY client_count DESC, cl.category
        """
        cursor.execute(sql)
        rows = cursor.fetchall()
        return [dict(row) for row in rows]
    except sqlite3.Error as e:
        print(f"Database error in get_client_segmentation_by_category: {e}")
        return []
    finally:
        if conn:
            conn.close()


def get_client_counts_by_country() -> list[dict]:
    conn = None
    try:
        conn = get_db_connection()
        cursor = conn.cursor()
        # This query assumes Clients table has country_id and Countries table has country_id and country_name
        sql = """
            SELECT
                co.country_name,
                COUNT(cl.client_id) as client_count
            FROM Clients cl
            JOIN Countries co ON cl.country_id = co.country_id
            GROUP BY co.country_name
            HAVING COUNT(cl.client_id) > 0
            ORDER BY client_count DESC
        """
        cursor.execute(sql)
        rows = cursor.fetchall()
        return [dict(row) for row in rows]
    except sqlite3.Error as e:
        print(f"Database error in get_client_counts_by_country: {e}")
        return []
    finally:
        if conn:
            conn.close()

def get_client_by_id(client_id: str) -> dict | None:
    """Retrieves a client by their ID. Returns a dict or None if not found."""
    conn = None
    try:
        conn = get_db_connection()
        cursor = conn.cursor()
        cursor.execute("SELECT * FROM Clients WHERE client_id = ?", (client_id,))
        row = cursor.fetchone()
        return dict(row) if row else None
    except sqlite3.Error as e:
        print(f"Database error in get_client_by_id: {e}")
        return None
    finally:
        if conn:
            conn.close()

def get_all_clients(filters: dict = None) -> list[dict]:
    """
    Retrieves all clients, optionally applying filters.
    Filters can be e.g. {'status_id': 1, 'category': 'VIP'}.
    """
    conn = None
    try:
        conn = get_db_connection()
        cursor = conn.cursor()
        
        sql = "SELECT * FROM Clients"
        params = []
        
        if filters:
            where_clauses = []
            for key, value in filters.items():
                # Basic protection against non-column names; ideally, validate keys against known columns
                if key in ['client_name', 'company_name', 'country_id', 'city_id', 'status_id', 'category', 'created_by_user_id']: # Add other filterable columns
                    where_clauses.append(f"{key} = ?")
                    params.append(value)
            if where_clauses:
                sql += " WHERE " + " AND ".join(where_clauses)
                
        cursor.execute(sql, params)
        rows = cursor.fetchall()
        return [dict(row) for row in rows]
    except sqlite3.Error as e:
        print(f"Database error in get_all_clients: {e}")
        return []
    finally:
        if conn:
            conn.close()

def update_client(client_id: str, client_data: dict) -> bool:
    """
    Updates an existing client's information.
    Ensures updated_at is set to the current timestamp.
    Returns True if update was successful, False otherwise.
    """
    conn = None
    if not client_data:
        return False # Nothing to update

    try:
        conn = get_db_connection()
        cursor = conn.cursor()
        
        now = datetime.utcnow().isoformat() + "Z"
        client_data['updated_at'] = now
        
        set_clauses = []
        params = []
        
        for key, value in client_data.items():
            # Validate keys against actual column names to prevent SQL injection if keys are from unsafe source
            # For now, assuming keys are controlled or map to valid columns
            if key != 'client_id': # client_id should not be updated here
                 set_clauses.append(f"{key} = ?")
                 params.append(value)
        
        if not set_clauses:
            return False # No valid fields to update
            
        sql = f"UPDATE Clients SET {', '.join(set_clauses)} WHERE client_id = ?"
        params.append(client_id)
        
        cursor.execute(sql, params)
        conn.commit()
        return cursor.rowcount > 0
    except sqlite3.Error as e:
        print(f"Database error in update_client: {e}")
        return False
    finally:
        if conn:
            conn.close()

def delete_client(client_id: str) -> bool:
    """
    Deletes a client from the database.
    Returns True if deletion was successful, False otherwise.
    """
    conn = None
    try:
        conn = get_db_connection()
        cursor = conn.cursor()
        cursor.execute("DELETE FROM Clients WHERE client_id = ?", (client_id,))
        conn.commit()
        return cursor.rowcount > 0
    except sqlite3.Error as e:
        print(f"Database error in delete_client: {e}")
        return False
    finally:
        if conn:
            conn.close()

def get_all_clients_with_details():
    # Ensure status_type = 'Client' is part of the JOIN or WHERE clause if status_id is not unique across types
    query = """
    SELECT
        c.client_id, c.client_name, c.company_name, c.primary_need_description,
        c.project_identifier, c.default_base_folder_path, c.selected_languages,
        c.price, c.notes, c.created_at, c.category, c.status_id, c.country_id, c.city_id,
        co.country_name AS country,  -- Alias to match existing expected key 'country'
        ci.city_name AS city,        -- Alias to match existing expected key 'city'
        s.status_name AS status      -- Alias to match existing expected key 'status'
    FROM clients c
    LEFT JOIN countries co ON c.country_id = co.country_id
    LEFT JOIN cities ci ON c.city_id = ci.city_id
    LEFT JOIN status_settings s ON c.status_id = s.status_id AND s.status_type = 'Client'
    ORDER BY c.client_name;
    """
    conn = None
    try:
        conn = get_db_connection() # Assumes get_db_connection sets row_factory = sqlite3.Row
        cursor = conn.cursor()
        cursor.execute(query)
        rows = cursor.fetchall()
        # Column names are directly keys in the dicts due to conn.row_factory = sqlite3.Row
        return [dict(row) for row in rows]
    except sqlite3.Error as e:
        print(f"Database error in get_all_clients_with_details: {e}")
        return []
    finally:
        if conn:
            conn.close()

def get_active_clients_count() -> int:
    """
    Retrieves the count of active clients.
    An active client is one whose status is not marked as 'is_archival_status = TRUE'.
    """
    conn = None
    try:
        conn = get_db_connection()
        cursor = conn.cursor()
        # Select clients whose status_id is not in the set of archival statuses,
        # or clients who have no status_id (considered active by default).
        sql = """
            SELECT COUNT(c.client_id) as active_count
            FROM Clients c
            LEFT JOIN StatusSettings ss ON c.status_id = ss.status_id
            WHERE ss.is_archival_status IS NOT TRUE OR c.status_id IS NULL
        """
        cursor.execute(sql)
        row = cursor.fetchone()
        return row['active_count'] if row else 0
    except sqlite3.Error as e:
        print(f"Database error in get_active_clients_count: {e}")
        return 0 # Return 0 in case of error
    finally:
        if conn:
            conn.close()

def add_client_note(client_id: str, note_text: str, user_id: str = None) -> int | None:
    """
    Adds a new note for a client.
    Returns the note_id if successful, otherwise None.
    """
    conn = None
    try:
        conn = get_db_connection()
        cursor = conn.cursor()
        sql = """
            INSERT INTO ClientNotes (client_id, note_text, user_id)
            VALUES (?, ?, ?)
        """
        # timestamp is handled by DEFAULT CURRENT_TIMESTAMP
        params = (client_id, note_text, user_id)
        cursor.execute(sql, params)
        conn.commit()
        return cursor.lastrowid  # Returns the note_id of the inserted row
    except sqlite3.Error as e:
        print(f"Database error in add_client_note: {e}")
        if conn:
            conn.rollback() # Rollback any changes if an error occurred
        return None
    finally:
        if conn:
            conn.close()

def get_client_notes(client_id: str) -> list[dict]:
    """
    Retrieves all notes for a given client_id, ordered by timestamp (oldest first).
    Returns a list of dictionaries, where each dictionary represents a note.
    """
    conn = None
    try:
        conn = get_db_connection()
        cursor = conn.cursor()
        sql = """
            SELECT note_id, client_id, timestamp, note_text, user_id
            FROM ClientNotes
            WHERE client_id = ?
            ORDER BY timestamp ASC
        """
        cursor.execute(sql, (client_id,))
        rows = cursor.fetchall()
        return [dict(row) for row in rows]
    except sqlite3.Error as e:
        print(f"Database error in get_client_notes: {e}")
        return [] # Return an empty list in case of error
    finally:
        if conn:
            conn.close()

# CRUD functions for Companies
def add_company(company_data: dict) -> str | None:
    """Adds a new company. Generates UUID for company_id. Handles created_at, updated_at."""
    conn = None
    try:
        conn = get_db_connection()
        cursor = conn.cursor()
        now = datetime.utcnow().isoformat() + "Z"
        new_company_id = str(uuid.uuid4())

        sql = """
            INSERT INTO Companies (
                company_id, company_name, address, payment_info, logo_path,
                other_info, is_default, created_at, updated_at
            ) VALUES (?, ?, ?, ?, ?, ?, ?, ?, ?)
        """
        params = (
            new_company_id,
            company_data.get('company_name'),
            company_data.get('address'),
            company_data.get('payment_info'),
            company_data.get('logo_path'),
            company_data.get('other_info'),
            company_data.get('is_default', False),
            now,  # created_at
            now   # updated_at
        )
        cursor.execute(sql, params)
        conn.commit()
        return new_company_id
    except sqlite3.Error as e:
        print(f"Database error in add_company: {e}")
        return None
    finally:
        if conn:
            conn.close()

def get_company_by_id(company_id: str) -> dict | None:
    """Fetches a company by its ID."""
    conn = None
    try:
        conn = get_db_connection()
        cursor = conn.cursor()
        cursor.execute("SELECT * FROM Companies WHERE company_id = ?", (company_id,))
        row = cursor.fetchone()
        return dict(row) if row else None
    except sqlite3.Error as e:
        print(f"Database error in get_company_by_id: {e}")
        return None
    finally:
        if conn:
            conn.close()

def get_all_companies() -> list[dict]:
    """Fetches all companies."""
    conn = None
    try:
        conn = get_db_connection()
        cursor = conn.cursor()
        cursor.execute("SELECT * FROM Companies ORDER BY company_name")
        rows = cursor.fetchall()
        return [dict(row) for row in rows]
    except sqlite3.Error as e:
        print(f"Database error in get_all_companies: {e}")
        return []
    finally:
        if conn:
            conn.close()

def update_company(company_id: str, company_data: dict) -> bool:
    """Updates company details. Manages updated_at."""
    conn = None
    if not company_data:
        return False
    try:
        conn = get_db_connection()
        cursor = conn.cursor()
        now = datetime.utcnow().isoformat() + "Z"
        company_data['updated_at'] = now

        set_clauses = [f"{key} = ?" for key in company_data.keys() if key != 'company_id']
        params = [value for key, value in company_data.items() if key != 'company_id']

        if not set_clauses:
            return False # No valid fields to update

        params.append(company_id)
        sql = f"UPDATE Companies SET {', '.join(set_clauses)} WHERE company_id = ?"

        cursor.execute(sql, tuple(params))
        conn.commit()
        return cursor.rowcount > 0
    except sqlite3.Error as e:
        print(f"Database error in update_company: {e}")
        return False
    finally:
        if conn:
            conn.close()

def delete_company(company_id: str) -> bool:
    """Deletes a company."""
    conn = None
    try:
        conn = get_db_connection()
        cursor = conn.cursor()
        # ON DELETE CASCADE will handle CompanyPersonnel
        cursor.execute("DELETE FROM Companies WHERE company_id = ?", (company_id,))
        conn.commit()
        return cursor.rowcount > 0
    except sqlite3.Error as e:
        print(f"Database error in delete_company: {e}")
        return False
    finally:
        if conn:
            conn.close()

def set_default_company(company_id: str) -> bool:
    """Sets a company as default, ensuring only one company can be default."""
    conn = None
    try:
        conn = get_db_connection()
        cursor = conn.cursor()
        conn.isolation_level = None # Start transaction
        cursor.execute("BEGIN")
        # Unset other defaults
        cursor.execute("UPDATE Companies SET is_default = FALSE WHERE is_default = TRUE AND company_id != ?", (company_id,))
        # Set the new default
        cursor.execute("UPDATE Companies SET is_default = TRUE WHERE company_id = ?", (company_id,))
        conn.commit()
        return True
    except sqlite3.Error as e:
        if conn:
            conn.rollback()
        print(f"Database error in set_default_company: {e}")
        return False
    finally:
        if conn:
            conn.isolation_level = '' # Reset isolation level
            conn.close()

def get_default_company() -> dict | None:
    """
    Retrieves the company marked as default.
    Returns company data as a dictionary if found, otherwise None.
    """
    conn = None
    try:
        conn = get_db_connection()
        cursor = conn.cursor()
        cursor.execute("SELECT * FROM Companies WHERE is_default = TRUE")
        row = cursor.fetchone()
        if row:
            return dict(row)
        return None
    except sqlite3.Error as e:
        print(f"Database error in get_default_company: {e}")
        return None
    finally:
        if conn:
            conn.close()

# CRUD functions for CompanyPersonnel
def add_company_personnel(personnel_data: dict) -> int | None: # Keep signature, expect phone/email in dict
    """Inserts new personnel linked to a company. Returns personnel_id."""
    conn = None
    try:
        conn = get_db_connection()
        cursor = conn.cursor()
        now = datetime.utcnow().isoformat() + "Z"
        sql = """
            INSERT INTO CompanyPersonnel (company_id, name, role, phone, email, created_at)
            VALUES (?, ?, ?, ?, ?, ?)
        """
        params = (
            personnel_data.get('company_id'),
            personnel_data.get('name'),
            personnel_data.get('role'),
            personnel_data.get('phone'), # Get from dict
            personnel_data.get('email'), # Get from dict
            now
        )
        cursor.execute(sql, params)
        conn.commit()
        return cursor.lastrowid
    except sqlite3.Error as e:
        print(f"Database error in add_company_personnel: {e}")
        return None
    finally:
        if conn:
            conn.close()

def get_personnel_for_company(company_id: str, role: str = None) -> list[dict]:
    """Fetches personnel for a company, optionally filtering by role."""
    conn = None
    try:
        conn = get_db_connection()
        cursor = conn.cursor()
        sql = "SELECT * FROM CompanyPersonnel WHERE company_id = ?"
        params = [company_id]
        if role:
            sql += " AND role = ?"
            params.append(role)
        sql += " ORDER BY name"
        cursor.execute(sql, tuple(params))
        rows = cursor.fetchall()
        return [dict(row) for row in rows]
    except sqlite3.Error as e:
        print(f"Database error in get_personnel_for_company: {e}")
        return []
    finally:
        if conn:
            conn.close()

def update_company_personnel(personnel_id: int, personnel_data: dict) -> bool:
    """Updates personnel details."""
    conn = None
    if not personnel_data:
        return False
    try:
        conn = get_db_connection()
        cursor = conn.cursor()

        # We don't update created_at, but if there was an updated_at for this table:
        # personnel_data['updated_at'] = datetime.utcnow().isoformat() + "Z"

        # Define valid columns to prevent malicious or accidental updates to PK or FKs if they were in dict
        valid_update_columns = ['name', 'role', 'phone', 'email']

        set_clauses = []
        params = []
        for key, value in personnel_data.items():
            if key in valid_update_columns:
                set_clauses.append(f"{key} = ?")
                params.append(value)

        if not set_clauses:
            return False

        params.append(personnel_id)
        sql = f"UPDATE CompanyPersonnel SET {', '.join(set_clauses)} WHERE personnel_id = ?"

        cursor.execute(sql, tuple(params))
        conn.commit()
        return cursor.rowcount > 0
    except sqlite3.Error as e:
        print(f"Database error in update_company_personnel: {e}")
        return False
    finally:
        if conn:
            conn.close()

def delete_company_personnel(personnel_id: int) -> bool:
    """Deletes a personnel entry."""
    conn = None
    try:
        conn = get_db_connection()
        cursor = conn.cursor()
        cursor.execute("DELETE FROM CompanyPersonnel WHERE personnel_id = ?", (personnel_id,))
        conn.commit()
        return cursor.rowcount > 0
    except sqlite3.Error as e:
        print(f"Database error in delete_company_personnel: {e}")
        return False
    finally:
        if conn:
            conn.close()

# CRUD functions for TemplateCategories
def add_template_category(category_name: str, description: str = None) -> int | None:
    """
    Adds a new template category if it doesn't exist by name.
    Returns the category_id of the new or existing category, or None on error.
    """
    conn = None
    try:
        conn = get_db_connection()
        cursor = conn.cursor()

        # Check if category already exists
        cursor.execute("SELECT category_id FROM TemplateCategories WHERE category_name = ?", (category_name,))
        row = cursor.fetchone()
        if row:
            return row['category_id']

        # If not, insert new category
        sql = "INSERT INTO TemplateCategories (category_name, description) VALUES (?, ?)"
        cursor.execute(sql, (category_name, description))
        conn.commit()
        return cursor.lastrowid
    except sqlite3.Error as e:
        print(f"Database error in add_template_category: {e}")
        if conn:
            conn.rollback()
        return None
    finally:
        if conn:
            conn.close()

def _get_or_create_category_id(cursor: sqlite3.Cursor, category_name: str, default_category_id: int | None) -> int | None:
    """
    Internal helper: Gets category_id for a name, creates if not exists.
    Uses the provided cursor and does not manage connection or transaction.
    Returns category_id or default_category_id if name is None/empty.
    """
    if not category_name:
        return default_category_id
    try:
        cursor.execute("SELECT category_id FROM TemplateCategories WHERE category_name = ?", (category_name,))
        row = cursor.fetchone()
        if row:
            return row['category_id']
        else:
            # Category does not exist, create it
            cursor.execute("INSERT INTO TemplateCategories (category_name, description) VALUES (?, ?)",
                           (category_name, f"{category_name} (auto-created during migration)"))
            # No conn.commit() here as it's part of a larger transaction
            return cursor.lastrowid
    except sqlite3.Error as e:
        print(f"Error in _get_or_create_category_id for '{category_name}': {e}")
        # Depending on how critical this is, you might want to raise the error
        # or return the default_category_id as a fallback.
        return default_category_id


def get_template_category_by_id(category_id: int) -> dict | None:
    """Retrieves a template category by its ID."""
    conn = None
    try:
        conn = get_db_connection()
        cursor = conn.cursor()
        cursor.execute("SELECT * FROM TemplateCategories WHERE category_id = ?", (category_id,))
        row = cursor.fetchone()
        return dict(row) if row else None
    except sqlite3.Error as e:
        print(f"Database error in get_template_category_by_id: {e}")
        return None
    finally:
        if conn:
            conn.close()

def get_template_category_by_name(category_name: str) -> dict | None:
    """Retrieves a template category by its name."""
    conn = None
    try:
        conn = get_db_connection()
        cursor = conn.cursor()
        cursor.execute("SELECT * FROM TemplateCategories WHERE category_name = ?", (category_name,))
        row = cursor.fetchone()
        return dict(row) if row else None
    except sqlite3.Error as e:
        print(f"Database error in get_template_category_by_name: {e}")
        return None
    finally:
        if conn:
            conn.close()

def get_all_template_categories() -> list[dict]:
    """Retrieves all template categories."""
    conn = None
    try:
        conn = get_db_connection()
        cursor = conn.cursor()
        cursor.execute("SELECT * FROM TemplateCategories ORDER BY category_name")
        rows = cursor.fetchall()
        return [dict(row) for row in rows]
    except sqlite3.Error as e:
        print(f"Database error in get_all_template_categories: {e}")
        return []
    finally:
        if conn:
            conn.close()

def update_template_category(category_id: int, new_name: str = None, new_description: str = None) -> bool:
    """
    Updates a template category's name and/or description.
    Returns True on success, False otherwise.
    """
    conn = None
    if not new_name and not new_description:
        return False # Nothing to update

    try:
        conn = get_db_connection()
        cursor = conn.cursor()

        set_clauses = []
        params = []
        if new_name:
            set_clauses.append("category_name = ?")
            params.append(new_name)
        if new_description is not None: # Allow setting description to empty string
            set_clauses.append("description = ?")
            params.append(new_description)

        if not set_clauses:
            return False

        sql = f"UPDATE TemplateCategories SET {', '.join(set_clauses)} WHERE category_id = ?"
        params.append(category_id)

        cursor.execute(sql, tuple(params))
        conn.commit()
        return cursor.rowcount > 0
    except sqlite3.Error as e:
        print(f"Database error in update_template_category: {e}")
        if conn:
            conn.rollback()
        return False
    finally:
        if conn:
            conn.close()

def delete_template_category(category_id: int) -> bool:
    """
    Deletes a template category.
    Templates using this category will have their category_id set to NULL
    due to ON DELETE SET NULL foreign key constraint.
    Returns True on success, False otherwise.
    """
    conn = None
    try:
        conn = get_db_connection()
        cursor = conn.cursor()
        # Before deleting, one might want to check if it's a protected category like "General"
        # For now, allowing deletion of any category.
        cursor.execute("DELETE FROM TemplateCategories WHERE category_id = ?", (category_id,))
        conn.commit()
        return cursor.rowcount > 0
    except sqlite3.Error as e:
        print(f"Database error in delete_template_category: {e}")
        if conn:
            conn.rollback()
        return False
    finally:
        if conn:
            conn.close()

def get_template_category_details(category_id: int) -> dict | None:
    """Retrieves details for a specific template category by its ID."""
    conn = None
    try:
        conn = get_db_connection()
        cursor = conn.cursor()
        cursor.execute("SELECT * FROM TemplateCategories WHERE category_id = ?", (category_id,))
        row = cursor.fetchone()
        return dict(row) if row else None
    except sqlite3.Error as e:
        print(f"Database error in get_template_category_details: {e}")
        return None
    finally:
        if conn:
            conn.close()

# CRUD functions for Templates
def add_template(template_data: dict) -> int | None:
    """
    Adds a new template to the database. Returns the template_id if successful.
    Ensures created_at and updated_at are set.
    """
    conn = None
    try:
        conn = get_db_connection()
        cursor = conn.cursor()
        now = datetime.utcnow().isoformat() + "Z"

        sql = """
            INSERT INTO Templates (
                template_name, template_type, description, base_file_name, language_code,
                is_default_for_type_lang, category_id, content_definition, email_subject_template,
                email_variables_info, cover_page_config_json, document_mapping_config_json,
                raw_template_file_data, version, created_at, updated_at, created_by_user_id
            ) VALUES (?, ?, ?, ?, ?, ?, ?, ?, ?, ?, ?, ?, ?, ?, ?, ?, ?)
        """
        params = (
            template_data.get('template_name'),
            template_data.get('template_type'),
            template_data.get('description'),
            template_data.get('base_file_name'),
            template_data.get('language_code'),
            template_data.get('is_default_for_type_lang', False),
            template_data.get('category_id'), # Changed from 'category' to 'category_id'
            template_data.get('content_definition'),
            template_data.get('email_subject_template'),
            template_data.get('email_variables_info'),
            template_data.get('cover_page_config_json'),
            template_data.get('document_mapping_config_json'),
            template_data.get('raw_template_file_data'),
            template_data.get('version'),
            now,  # created_at
            now,  # updated_at
            template_data.get('created_by_user_id')
        )
        cursor.execute(sql, params)
        conn.commit()
        return cursor.lastrowid # For AUTOINCREMENT PK
    except sqlite3.Error as e:
        print(f"Database error in add_template: {e}")
        return None
    finally:
        if conn:
            conn.close()

def get_template_by_id(template_id: int) -> dict | None:
    """Retrieves a template by its ID. Returns a dict or None if not found."""
    conn = None
    try:
        conn = get_db_connection()
        cursor = conn.cursor()
        cursor.execute("SELECT * FROM Templates WHERE template_id = ?", (template_id,))
        row = cursor.fetchone()
        return dict(row) if row else None
    except sqlite3.Error as e:
        print(f"Database error in get_template_by_id: {e}")
        return None
    finally:
        if conn:
            conn.close()

def get_templates_by_type(template_type: str, language_code: str = None) -> list[dict]:
    """
    Retrieves templates filtered by template_type.
    If language_code is provided, also filters by language_code.
    """
    conn = None
    try:
        conn = get_db_connection()
        cursor = conn.cursor()
        
        sql = "SELECT * FROM Templates WHERE template_type = ?"
        params = [template_type]
        
        if language_code:
            sql += " AND language_code = ?"
            params.append(language_code)
            
        cursor.execute(sql, tuple(params))
        rows = cursor.fetchall()
        return [dict(row) for row in rows]
    except sqlite3.Error as e:
        print(f"Database error in get_templates_by_type: {e}")
        return []
    finally:
        if conn:
            conn.close()

def update_template(template_id: int, template_data: dict) -> bool:
    """
    Updates an existing template.
    Ensures updated_at is set.
    Returns True on success.
    """
    conn = None
    if not template_data:
        return False

    try:
        conn = get_db_connection()
        cursor = conn.cursor()
        now = datetime.utcnow().isoformat() + "Z"
        template_data['updated_at'] = now
        
        set_clauses = []
        params = []
        
        for key, value in template_data.items():
            if key != 'template_id': # template_id should not be updated
                set_clauses.append(f"{key} = ?")
                params.append(value)
        
        if not set_clauses:
            return False
            
        sql = f"UPDATE Templates SET {', '.join(set_clauses)} WHERE template_id = ?"
        params.append(template_id)
        
        cursor.execute(sql, params)
        conn.commit()
        return cursor.rowcount > 0
    except sqlite3.Error as e:
        print(f"Database error in update_template: {e}")
        return False
    finally:
        if conn:
            conn.close()

def delete_template(template_id: int) -> bool:
    """Deletes a template from the database. Returns True on success."""
    conn = None
    try:
        conn = get_db_connection()
        cursor = conn.cursor()
        cursor.execute("DELETE FROM Templates WHERE template_id = ?", (template_id,))
        conn.commit()
        return cursor.rowcount > 0
    except sqlite3.Error as e:
        print(f"Database error in delete_template: {e}")
        return False
    finally:
        if conn:
            conn.close()

def get_distinct_template_languages() -> list[tuple[str]]:
    """Retrieves a list of distinct, non-empty language codes from templates."""
    conn = None
    try:
        conn = get_db_connection()
        cursor = conn.cursor()
        sql = "SELECT DISTINCT language_code FROM Templates WHERE language_code IS NOT NULL AND language_code != '' ORDER BY language_code;"
        cursor.execute(sql)
        # Returns list of tuples, e.g., [('en',), ('fr',)]
        return cursor.fetchall()
    except sqlite3.Error as e:
        print(f"Database error in get_distinct_template_languages: {e}")
        return []
    finally:
        if conn:
            conn.close()

def get_distinct_template_types() -> list[tuple[str]]:
    """Retrieves a list of distinct, non-empty template types from templates."""
    conn = None
    try:
        conn = get_db_connection()
        cursor = conn.cursor()
        sql = "SELECT DISTINCT template_type FROM Templates WHERE template_type IS NOT NULL AND template_type != '' ORDER BY template_type;"
        cursor.execute(sql)
        # Returns list of tuples, e.g., [('document_excel',), ('document_word',)]
        return cursor.fetchall()
    except sqlite3.Error as e:
        print(f"Database error in get_distinct_template_types: {e}")
        return []
    finally:
        if conn:
            conn.close()

def get_filtered_templates(category_id: int = None, language_code: str = None, template_type: str = None) -> list[dict]:
    """
    Fetches templates based on the provided filters.
    If a filter is None, it's not applied.
    """
    conn = None
    try:
        conn = get_db_connection()
        cursor = conn.cursor()

        base_sql = "SELECT * FROM Templates"
        where_clauses = []
        params = []

        if category_id is not None:
            where_clauses.append("category_id = ?")
            params.append(category_id)
        if language_code is not None:
            where_clauses.append("language_code = ?")
            params.append(language_code)
        if template_type is not None:
            where_clauses.append("template_type = ?")
            params.append(template_type)

        if where_clauses:
            sql = f"{base_sql} WHERE {' AND '.join(where_clauses)}"
        else:
            sql = base_sql

        sql += " ORDER BY category_id, template_name;" # Order for consistent display

        cursor.execute(sql, tuple(params))
        rows = cursor.fetchall()
        return [dict(row) for row in rows]
    except sqlite3.Error as e:
        print(f"Database error in get_filtered_templates: {e}")
        return []
    finally:
        if conn:
            conn.close()

def get_template_details_for_preview(template_id: int) -> dict | None:
    """
    Fetches base_file_name and language_code for a given template_id for preview purposes.
    Returns a dictionary like {'base_file_name': 'name.xlsx', 'language_code': 'fr'} or None.
    """
    conn = None
    try:
        conn = get_db_connection()
        cursor = conn.cursor()
        cursor.execute(
            "SELECT base_file_name, language_code FROM Templates WHERE template_id = ?",
            (template_id,)
        )
        row = cursor.fetchone()
        if row:
            return {'base_file_name': row['base_file_name'], 'language_code': row['language_code']}
        return None
    except sqlite3.Error as e:
        print(f"Database error in get_template_details_for_preview: {e}")
        return None
    finally:
        if conn:
            conn.close()

def get_template_path_info(template_id: int) -> dict | None:
    """
    Fetches base_file_name (as file_name) and language_code (as language) for a given template_id.
    Returns {'file_name': 'name.xlsx', 'language': 'fr'} or None.
    """
    conn = None
    try:
        conn = get_db_connection()
        cursor = conn.cursor()
        cursor.execute(
            "SELECT base_file_name, language_code FROM Templates WHERE template_id = ?",
            (template_id,)
        )
        row = cursor.fetchone()
        if row:
            return {'file_name': row['base_file_name'], 'language': row['language_code']}
        return None
    except sqlite3.Error as e:
        print(f"Database error in get_template_path_info: {e}")
        return None
    finally:
        if conn:
            conn.close()

def delete_template_and_get_file_info(template_id: int) -> dict | None:
    """
    Deletes the template record by template_id after fetching its file information.
    Returns {'file_name': 'name.xlsx', 'language': 'fr'} if successful, None otherwise.
    """
    conn = None
    try:
        conn = get_db_connection()
        conn.isolation_level = None # Start transaction
        cursor = conn.cursor()
        cursor.execute("BEGIN")

        # First, fetch the required information
        cursor.execute(
            "SELECT base_file_name, language_code FROM Templates WHERE template_id = ?",
            (template_id,)
        )
        row = cursor.fetchone()

        if not row:
            conn.rollback()
            print(f"Template with ID {template_id} not found for deletion.")
            return None

        file_info = {'file_name': row['base_file_name'], 'language': row['language_code']}

        # Proceed with deletion
        cursor.execute("DELETE FROM Templates WHERE template_id = ?", (template_id,))

        if cursor.rowcount > 0:
            conn.commit()
            return file_info
        else:
            # This case should ideally not be reached if the select was successful
            # but included for robustness
            conn.rollback()
            print(f"Failed to delete template with ID {template_id} after fetching info.")
            return None

    except sqlite3.Error as e:
        if conn:
            conn.rollback()
        print(f"Database error in delete_template_and_get_file_info: {e}")
        return None
    finally:
        if conn:
            conn.isolation_level = '' # Reset isolation level
            conn.close()

def set_default_template_by_id(template_id: int) -> bool:
    """
    Sets a template as the default for its template_type and language_code.
    Unsets other templates of the same type and language.
    Returns True on success, False on error.
    """
    conn = None
    try:
        conn = get_db_connection()
        conn.isolation_level = None # Start transaction
        cursor = conn.cursor()
        cursor.execute("BEGIN")

        # Get template_type and language_code for the given template_id
        cursor.execute(
            "SELECT template_type, language_code FROM Templates WHERE template_id = ?",
            (template_id,)
        )
        template_info = cursor.fetchone()

        if not template_info:
            print(f"Template with ID {template_id} not found.")
            conn.rollback()
            return False

        current_template_type = template_info['template_type']
        current_language_code = template_info['language_code']

        # Set is_default_for_type_lang = 0 for all templates of the same type and language
        cursor.execute(
            """
            UPDATE Templates
            SET is_default_for_type_lang = 0
            WHERE template_type = ? AND language_code = ?
            """,
            (current_template_type, current_language_code)
        )

        # Set is_default_for_type_lang = 1 for the specified template_id
        cursor.execute(
            "UPDATE Templates SET is_default_for_type_lang = 1 WHERE template_id = ?",
            (template_id,)
        )

        conn.commit()
        return True

    except sqlite3.Error as e:
        if conn:
            conn.rollback()
        print(f"Database error in set_default_template_by_id: {e}")
        return False
    finally:
        if conn:
            conn.isolation_level = '' # Reset isolation level
            conn.close()

def add_default_template_if_not_exists(template_data: dict) -> int | None:
    """
    Adds a template to the Templates table if it doesn't already exist
    based on template_name, template_type, and language_code.
    Returns the template_id of the new or existing template, or None on error.
    Expects template_data to include:
        'template_name' (e.g., "Proforma"),
        'template_type' (e.g., "document_excel", "document_word"),
        'language_code' (e.g., "fr", "en"),
        'base_file_name' (e.g., "proforma_template.xlsx"),
        'description' (optional),
        'category' (optional, e.g., "Finance", "Technical"),
        'is_default_for_type_lang' (optional, boolean, defaults to False),
        'category_name' (optional, string, defaults to "General")
    """
    conn = None
    try:
        conn = get_db_connection()
        cursor = conn.cursor() # Get a cursor from the connection

        name = template_data.get('template_name')
        ttype = template_data.get('template_type')
        lang = template_data.get('language_code')
        filename = template_data.get('base_file_name')
        category_name_text = template_data.get('category_name', "General")

        if not all([name, ttype, lang, filename]):
            print(f"Error: Missing required fields for default template: {template_data}")
            return None

        # Get or create category_id (using a separate connection for this, or pass cursor)
        # For simplicity here, calling the public function.
        # In a high-performance scenario, might pass the cursor.
        category_id = add_template_category(category_name_text, f"{category_name_text} (auto-created)")
        if category_id is None:
            print(f"Error: Could not get or create category_id for '{category_name_text}'.")
            return None # Cannot proceed without a category_id

        # Check if this specific template (name, type, lang) already exists
        cursor.execute("""
            SELECT template_id FROM Templates
            WHERE template_name = ? AND template_type = ? AND language_code = ?
        """, (name, ttype, lang))
        existing_template = cursor.fetchone()

        if existing_template:
            print(f"Default template '{name}' ({ttype}, {lang}) already exists with ID: {existing_template['template_id']}.")
            return existing_template['template_id']
        else:
            now = datetime.utcnow().isoformat() + "Z"
            sql = """
                INSERT INTO Templates (
                    template_name, template_type, language_code, base_file_name,
                    description, category_id, is_default_for_type_lang,
                    email_subject_template, -- Added email_subject_template
                    created_at, updated_at
                    -- created_by_user_id could be NULL or a system user ID
                ) VALUES (?, ?, ?, ?, ?, ?, ?, ?, ?, ?) -- Added placeholder for email_subject_template
            """
            params = (
                name,
                ttype,
                lang,
                filename,
                template_data.get('description', f"Default {name} template"),
                category_id, # Use the fetched/created category_id
                template_data.get('is_default_for_type_lang', True),
                template_data.get('email_subject_template'), # Get email_subject_template
                now,
                now
            )
            cursor.execute(sql, params)
            conn.commit()
            new_id = cursor.lastrowid
            print(f"Added default template '{name}' ({ttype}, {lang}) with Category ID: {category_id}, new Template ID: {new_id}.")
            return new_id

    except sqlite3.Error as e:
        print(f"Database error in add_default_template_if_not_exists for '{template_data.get('template_name')}': {e}")
        if conn:
            conn.rollback() # Rollback on error
        return None
    finally:
        if conn:
            conn.close()

# CRUD functions for Projects
def add_project(project_data: dict) -> str | None:
    """
    Adds a new project to the database.
    Returns the new project_id if successful, otherwise None.
    """
    conn = None
    try:
        conn = get_db_connection()
        cursor = conn.cursor()
        
        new_project_id = uuid.uuid4().hex
        now = datetime.utcnow().isoformat() + "Z"

        sql = """
            INSERT INTO Projects (
                project_id, client_id, project_name, description, start_date, 
                deadline_date, budget, status_id, progress_percentage, 
                manager_team_member_id, priority, created_at, updated_at
            ) VALUES (?, ?, ?, ?, ?, ?, ?, ?, ?, ?, ?, ?, ?)
        """
        params = (
            new_project_id,
            project_data.get('client_id'),
            project_data.get('project_name'),
            project_data.get('description'),
            project_data.get('start_date'),
            project_data.get('deadline_date'),
            project_data.get('budget'),
            project_data.get('status_id'),
            project_data.get('progress_percentage', 0),
            project_data.get('manager_team_member_id'),
            project_data.get('priority', 0),
            now,  # created_at
            now   # updated_at
        )
        
        cursor.execute(sql, params)
        conn.commit()
        return new_project_id
    except sqlite3.Error as e:
        print(f"Database error in add_project: {e}")
        return None
    finally:
        if conn:
            conn.close()

def get_project_by_id(project_id: str) -> dict | None:
    """Retrieves a project by its ID."""
    conn = None
    try:
        conn = get_db_connection()
        cursor = conn.cursor()
        cursor.execute("SELECT * FROM Projects WHERE project_id = ?", (project_id,))
        row = cursor.fetchone()
        return dict(row) if row else None
    except sqlite3.Error as e:
        print(f"Database error in get_project_by_id: {e}")
        return None
    finally:
        if conn:
            conn.close()

def get_projects_by_client_id(client_id: str) -> list[dict]:
    """Retrieves all projects for a given client_id."""
    conn = None
    try:
        conn = get_db_connection()
        cursor = conn.cursor()
        cursor.execute("SELECT * FROM Projects WHERE client_id = ?", (client_id,))
        rows = cursor.fetchall()
        return [dict(row) for row in rows]
    except sqlite3.Error as e:
        print(f"Database error in get_projects_by_client_id: {e}")
        return []
    finally:
        if conn:
            conn.close()

def get_all_projects(filters: dict = None) -> list[dict]:
    """
    Retrieves all projects, optionally applying filters.
    Allowed filters: client_id, status_id, manager_team_member_id, priority.
    """
    conn = None
    try:
        conn = get_db_connection()
        cursor = conn.cursor()
        
        sql = "SELECT * FROM Projects"
        params = []
        
        if filters:
            where_clauses = []
            allowed_filters = ['client_id', 'status_id', 'manager_team_member_id', 'priority']
            for key, value in filters.items():
                if key in allowed_filters:
                    where_clauses.append(f"{key} = ?")
                    params.append(value)
            if where_clauses:
                sql += " WHERE " + " AND ".join(where_clauses)
                
        cursor.execute(sql, params)
        rows = cursor.fetchall()
        return [dict(row) for row in rows]
    except sqlite3.Error as e:
        print(f"Database error in get_all_projects: {e}")
        return []
    finally:
        if conn:
            conn.close()

def update_project(project_id: str, project_data: dict) -> bool:
    """
    Updates an existing project. Sets updated_at.
    Returns True if update was successful, False otherwise.
    """
    conn = None
    if not project_data:
        return False

    try:
        conn = get_db_connection()
        cursor = conn.cursor()
        
        now = datetime.utcnow().isoformat() + "Z"
        project_data['updated_at'] = now
        
        set_clauses = []
        params = []
        
        # Ensure only valid columns are updated
        valid_columns = [
            'client_id', 'project_name', 'description', 'start_date', 'deadline_date', 
            'budget', 'status_id', 'progress_percentage', 'manager_team_member_id', 
            'priority', 'updated_at'
        ]
        for key, value in project_data.items():
            if key in valid_columns:
                 set_clauses.append(f"{key} = ?")
                 params.append(value)
        
        if not set_clauses:
            return False 
            
        sql = f"UPDATE Projects SET {', '.join(set_clauses)} WHERE project_id = ?"
        params.append(project_id)
        
        cursor.execute(sql, params)
        conn.commit()
        return cursor.rowcount > 0
    except sqlite3.Error as e:
        print(f"Database error in update_project: {e}")
        return False
    finally:
        if conn:
            conn.close()

def delete_project(project_id: str) -> bool:
    """Deletes a project. Returns True if deletion was successful."""
    conn = None
    try:
        conn = get_db_connection()
        cursor = conn.cursor()
        # ON DELETE CASCADE for Tasks related to this project will be handled by SQLite
        cursor.execute("DELETE FROM Projects WHERE project_id = ?", (project_id,))
        conn.commit()
        return cursor.rowcount > 0
    except sqlite3.Error as e:
        print(f"Database error in delete_project: {e}")
        return False
    finally:
        if conn:
            conn.close()

# CRUD functions for Tasks
def add_task(task_data: dict) -> int | None:
    """
    Adds a new task to the database. Returns the task_id if successful.
    Sets created_at and updated_at.
    """
    conn = None
    try:
        conn = get_db_connection()
        cursor = conn.cursor()
        now = datetime.utcnow().isoformat() + "Z"

        sql = """
            INSERT INTO Tasks (
                project_id, task_name, description, status_id, assignee_team_member_id,
                reporter_team_member_id, due_date, priority, estimated_hours,
                actual_hours_spent, parent_task_id, created_at, updated_at, completed_at
            ) VALUES (?, ?, ?, ?, ?, ?, ?, ?, ?, ?, ?, ?, ?, ?)
        """
        params = (
            task_data.get('project_id'),
            task_data.get('task_name'),
            task_data.get('description'),
            task_data.get('status_id'),
            task_data.get('assignee_team_member_id'),
            task_data.get('reporter_team_member_id'),
            task_data.get('due_date'),
            task_data.get('priority', 0),
            task_data.get('estimated_hours'),
            task_data.get('actual_hours_spent'),
            task_data.get('parent_task_id'),
            now,  # created_at
            now,  # updated_at
            task_data.get('completed_at') # Explicitly set if provided
        )
        cursor.execute(sql, params)
        conn.commit()
        return cursor.lastrowid
    except sqlite3.Error as e:
        print(f"Database error in add_task: {e}")
        return None
    finally:
        if conn:
            conn.close()

def get_task_by_id(task_id: int) -> dict | None:
    """Retrieves a task by its ID."""
    conn = None
    try:
        conn = get_db_connection()
        cursor = conn.cursor()
        cursor.execute("SELECT * FROM Tasks WHERE task_id = ?", (task_id,))
        row = cursor.fetchone()
        return dict(row) if row else None
    except sqlite3.Error as e:
        print(f"Database error in get_task_by_id: {e}")
        return None
    finally:
        if conn:
            conn.close()

def get_tasks_by_project_id(project_id: str, filters: dict = None) -> list[dict]:
    """
    Retrieves tasks for a given project_id, optionally applying filters.
    Allowed filters: assignee_team_member_id, status_id, priority.
    """
    conn = None
    try:
        conn = get_db_connection()
        cursor = conn.cursor()
        
        sql = "SELECT * FROM Tasks WHERE project_id = ?"
        params = [project_id]
        
        if filters:
            where_clauses = []
            allowed_filters = ['assignee_team_member_id', 'status_id', 'priority']
            for key, value in filters.items():
                if key in allowed_filters:
                    where_clauses.append(f"{key} = ?")
                    params.append(value)
            if where_clauses:
                sql += " AND " + " AND ".join(where_clauses)
                
        cursor.execute(sql, tuple(params))
        rows = cursor.fetchall()
        return [dict(row) for row in rows]
    except sqlite3.Error as e:
        print(f"Database error in get_tasks_by_project_id: {e}")
        return []
    finally:
        if conn:
            conn.close()

def update_task(task_id: int, task_data: dict) -> bool:
    """
    Updates an existing task. Sets updated_at.
    If 'completed_at' is in task_data, it will be updated.
    (Logic for setting 'completed_at' based on status change should ideally be handled by calling code).
    Returns True on success.
    """
    conn = None
    if not task_data:
        return False

    try:
        conn = get_db_connection()
        cursor = conn.cursor()
        now = datetime.utcnow().isoformat() + "Z"
        task_data['updated_at'] = now
        
        set_clauses = []
        params = []
        
        valid_columns = [
            'project_id', 'task_name', 'description', 'status_id', 'assignee_team_member_id',
            'reporter_team_member_id', 'due_date', 'priority', 'estimated_hours',
            'actual_hours_spent', 'parent_task_id', 'updated_at', 'completed_at'
        ]
        for key, value in task_data.items():
            if key in valid_columns: # Ensure key is a valid column
                set_clauses.append(f"{key} = ?")
                params.append(value)
        
        if not set_clauses:
            return False
            
        sql = f"UPDATE Tasks SET {', '.join(set_clauses)} WHERE task_id = ?"
        params.append(task_id)
        
        cursor.execute(sql, params)
        conn.commit()
        return cursor.rowcount > 0
    except sqlite3.Error as e:
        print(f"Database error in update_task: {e}")
        return False
    finally:
        if conn:
            conn.close()

def delete_task(task_id: int) -> bool:
    """Deletes a task. Returns True on success."""
    conn = None
    try:
        conn = get_db_connection()
        cursor = conn.cursor()
        cursor.execute("DELETE FROM Tasks WHERE task_id = ?", (task_id,))
        conn.commit()
        return cursor.rowcount > 0
    except sqlite3.Error as e:
        print(f"Database error in delete_task: {e}")
        return False
    finally:
        if conn:
            conn.close()

# CRUD functions for Users
def add_user(user_data: dict) -> str | None:
    """
    Adds a new user to the database.
    Generates user_id (UUID), hashes password.
    Returns the new user_id if successful, otherwise None.
    """
    conn = None
    try:
        conn = get_db_connection()
        cursor = conn.cursor()
        
        new_user_id = uuid.uuid4().hex
        now = datetime.utcnow().isoformat() + "Z"
        
        if 'password' not in user_data or not user_data['password']:
            print("Password is required to create a user.")
            return None
        if 'username' not in user_data or not user_data['username']:
            print("Username is required to create a user.")
            return None
        if 'email' not in user_data or not user_data['email']:
            print("Email is required to create a user.")
            return None
        if 'role' not in user_data or not user_data['role']:
            print("Role is required to create a user.")
            return None

        password_hash = hashlib.sha256(user_data['password'].encode('utf-8')).hexdigest()

        sql = """
            INSERT INTO Users (
                user_id, username, password_hash, full_name, email, role, 
                is_active, created_at, updated_at, last_login_at
            ) VALUES (?, ?, ?, ?, ?, ?, ?, ?, ?, ?)
        """
        params = (
            new_user_id,
            user_data.get('username'),
            password_hash,
            user_data.get('full_name'),
            user_data.get('email'),
            user_data.get('role'),
            user_data.get('is_active', True),
            now,  # created_at
            now,  # updated_at
            user_data.get('last_login_at') 
        )
        
        cursor.execute(sql, params)
        conn.commit()
        return new_user_id
    except sqlite3.Error as e:
        print(f"Database error in add_user: {e}")
        return None
    finally:
        if conn:
            conn.close()

def get_user_by_id(user_id: str) -> dict | None:
    """Retrieves a user by their ID."""
    conn = None
    try:
        conn = get_db_connection()
        cursor = conn.cursor()
        cursor.execute("SELECT * FROM Users WHERE user_id = ?", (user_id,))
        row = cursor.fetchone()
        return dict(row) if row else None
    except sqlite3.Error as e:
        print(f"Database error in get_user_by_id: {e}")
        return None
    finally:
        if conn:
            conn.close()

def get_user_by_email(email: str) -> dict | None:
    """Retrieves a user by their email address."""
    conn = None
    try:
        conn = get_db_connection()
        cursor = conn.cursor()
        cursor.execute("SELECT * FROM Users WHERE email = ?", (email,))
        row = cursor.fetchone()
        return dict(row) if row else None
    except sqlite3.Error as e:
        print(f"Database error in get_user_by_email: {e}")
        return None
    finally:
        if conn:
            conn.close()

def get_user_by_username(username: str) -> dict | None:
    """Retrieves a user by their username."""
    conn = None
    try:
        conn = get_db_connection()
        cursor = conn.cursor()
        cursor.execute("SELECT * FROM Users WHERE username = ?", (username,))
        row = cursor.fetchone()
        return dict(row) if row else None
    except sqlite3.Error as e:
        print(f"Database error in get_user_by_username: {e}")
        return None
    finally:
        if conn:
            conn.close()

def update_user(user_id: str, user_data: dict) -> bool:
    """
    Updates an existing user's information.
    If 'password' is in user_data, it will be hashed and updated.
    Sets updated_at. Returns True on success.
    """
    conn = None
    if not user_data:
        return False

    try:
        conn = get_db_connection()
        cursor = conn.cursor()
        
        now = datetime.utcnow().isoformat() + "Z"
        user_data['updated_at'] = now
        
        if 'password' in user_data:
            if user_data['password']: # Ensure password is not empty
                user_data['password_hash'] = hashlib.sha256(user_data.pop('password').encode('utf-8')).hexdigest()
            else:
                user_data.pop('password') # Remove empty password from update data
        
        set_clauses = []
        params = []
        
        valid_columns = ['username', 'password_hash', 'full_name', 'email', 'role', 'is_active', 'updated_at', 'last_login_at']
        for key, value in user_data.items():
            if key in valid_columns:
                 set_clauses.append(f"{key} = ?")
                 params.append(value)
        
        if not set_clauses: # No valid fields to update (e.g. only empty password was provided)
            return False 
            
        sql = f"UPDATE Users SET {', '.join(set_clauses)} WHERE user_id = ?"
        params.append(user_id)
        
        cursor.execute(sql, params)
        conn.commit()
        return cursor.rowcount > 0
    except sqlite3.Error as e:
        print(f"Database error in update_user: {e}")
        return False
    finally:
        if conn:
            conn.close()

def verify_user_password(username: str, password: str) -> dict | None:
    """
    Verifies a user's password.
    Returns user data (dict) if verification is successful, otherwise None.
    """
    user = get_user_by_username(username)
    if user and user['is_active']: # Check if user exists and is active
        password_hash = hashlib.sha256(password.encode('utf-8')).hexdigest()
        if password_hash == user['password_hash']:
            # Optionally update last_login_at here if desired
            # update_user(user['user_id'], {'last_login_at': datetime.utcnow().isoformat() + "Z"})
            return user
    return None

def delete_user(user_id: str) -> bool:
    """
    Deletes a user (hard delete).
    Returns True if deletion was successful.
    Note: TeamMembers.user_id will be set to NULL due to ON DELETE SET NULL.
    """
    conn = None
    try:
        conn = get_db_connection()
        cursor = conn.cursor()
        cursor.execute("DELETE FROM Users WHERE user_id = ?", (user_id,))
        conn.commit()
        return cursor.rowcount > 0
    except sqlite3.Error as e:
        print(f"Database error in delete_user: {e}")
        return False
    finally:
        if conn:
            conn.close()

# CRUD functions for TeamMembers
def add_team_member(member_data: dict) -> int | None:
    """
    Adds a new team member. Returns team_member_id (AUTOINCREMENT) or None.
    """
    conn = None
    try:
        conn = get_db_connection()
        cursor = conn.cursor()
        now = datetime.utcnow().isoformat() + "Z"

        sql = """
            INSERT INTO TeamMembers (
                user_id, full_name, email, role_or_title, department, 
                phone_number, profile_picture_url, is_active, notes, 
                hire_date, performance, skills,
                created_at, updated_at
            ) VALUES (?, ?, ?, ?, ?, ?, ?, ?, ?, ?, ?, ?, ?, ?)
        """
        params = (
            member_data.get('user_id'), # Can be None
            member_data.get('full_name'),
            member_data.get('email'),
            member_data.get('role_or_title'),
            member_data.get('department'),
            member_data.get('phone_number'),
            member_data.get('profile_picture_url'),
            member_data.get('is_active', True),
            member_data.get('notes'),
            member_data.get('hire_date'),
            member_data.get('performance', 0),
            member_data.get('skills'),
            now, # created_at
            now  # updated_at
        )
        cursor.execute(sql, params)
        conn.commit()
        return cursor.lastrowid
    except sqlite3.Error as e:
        print(f"Database error in add_team_member: {e}")
        return None
    finally:
        if conn:
            conn.close()

def get_team_member_by_id(team_member_id: int) -> dict | None:
    """Retrieves a team member by their ID."""
    conn = None
    try:
        conn = get_db_connection()
        cursor = conn.cursor()
        cursor.execute("SELECT * FROM TeamMembers WHERE team_member_id = ?", (team_member_id,))
        row = cursor.fetchone()
        return dict(row) if row else None
    except sqlite3.Error as e:
        print(f"Database error in get_team_member_by_id: {e}")
        return None
    finally:
        if conn:
            conn.close()

def get_all_team_members(filters: dict = None) -> list[dict]:
    """
    Retrieves all team members, optionally applying filters.
    Allowed filters: is_active (boolean), department (string).
    """
    conn = None
    try:
        conn = get_db_connection()
        cursor = conn.cursor()
        
        sql = "SELECT * FROM TeamMembers"
        params = []
        
        if filters:
            where_clauses = []
            allowed_filters = ['is_active', 'department', 'user_id'] 
            for key, value in filters.items():
                if key in allowed_filters:
                    if key == 'is_active' and isinstance(value, bool):
                         where_clauses.append(f"{key} = ?")
                         params.append(1 if value else 0)
                    else:
                        where_clauses.append(f"{key} = ?")
                        params.append(value)
            if where_clauses:
                sql += " WHERE " + " AND ".join(where_clauses)
                
        cursor.execute(sql, params)
        rows = cursor.fetchall()
        return [dict(row) for row in rows]
    except sqlite3.Error as e:
        print(f"Database error in get_all_team_members: {e}")
        return []
    finally:
        if conn:
            conn.close()

def update_team_member(team_member_id: int, member_data: dict) -> bool:
    """
    Updates an existing team member. Sets updated_at.
    Returns True on success.
    """
    conn = None
    if not member_data:
        return False

    try:
        conn = get_db_connection()
        cursor = conn.cursor()
        now = datetime.utcnow().isoformat() + "Z"
        member_data['updated_at'] = now
        
        set_clauses = []
        params = []
        
        valid_columns = [
            'user_id', 'full_name', 'email', 'role_or_title', 'department', 
            'phone_number', 'profile_picture_url', 'is_active', 'notes',
            'hire_date', 'performance', 'skills', 'updated_at'
        ]
        for key, value in member_data.items():
            if key in valid_columns:
                set_clauses.append(f"{key} = ?")
                params.append(value)
        
        if not set_clauses:
            return False
            
        sql = f"UPDATE TeamMembers SET {', '.join(set_clauses)} WHERE team_member_id = ?"
        params.append(team_member_id)
        
        cursor.execute(sql, params)
        conn.commit()
        return cursor.rowcount > 0
    except sqlite3.Error as e:
        print(f"Database error in update_team_member: {e}")
        return False
    finally:
        if conn:
            conn.close()

def delete_team_member(team_member_id: int) -> bool:
    """Deletes a team member (hard delete). Returns True on success."""
    conn = None
    try:
        conn = get_db_connection()
        cursor = conn.cursor()
        cursor.execute("DELETE FROM TeamMembers WHERE team_member_id = ?", (team_member_id,))
        conn.commit()
        return cursor.rowcount > 0
    except sqlite3.Error as e:
        print(f"Database error in delete_team_member: {e}")
        return False
    finally:
        if conn:
            conn.close()

# CRUD functions for Contacts
def add_contact(contact_data: dict) -> int | None:
    """Adds a new contact. Returns contact_id (AUTOINCREMENT) or None."""
    conn = None
    try:
        conn = get_db_connection()
        cursor = conn.cursor()
        now = datetime.utcnow().isoformat() + "Z"

        # Fallback for 'name' if 'displayName' is not provided
        name_to_insert = contact_data.get('displayName', contact_data.get('name'))

        sql = """
            INSERT INTO Contacts (
                name, email, phone, position, company_name, notes,
                givenName, familyName, displayName, phone_type, email_type,
                address_formattedValue, address_streetAddress, address_city,
                address_region, address_postalCode, address_country,
                organization_name, organization_title, birthday_date,
                created_at, updated_at
            ) VALUES (?, ?, ?, ?, ?, ?, ?, ?, ?, ?, ?, ?, ?, ?, ?, ?, ?, ?, ?, ?, ?, ?)
        """
        params = (
            name_to_insert,
            contact_data.get('email'),
            contact_data.get('phone'),
            contact_data.get('position'),
            contact_data.get('company_name'),
            contact_data.get('notes'), # notes_text
            contact_data.get('givenName'),
            contact_data.get('familyName'),
            contact_data.get('displayName'),
            contact_data.get('phone_type'),
            contact_data.get('email_type'),
            contact_data.get('address_formattedValue'),
            contact_data.get('address_streetAddress'),
            contact_data.get('address_city'),
            contact_data.get('address_region'),
            contact_data.get('address_postalCode'),
            contact_data.get('address_country'),
            contact_data.get('organization_name'),
            contact_data.get('organization_title'),
            contact_data.get('birthday_date'),
            now, now
        )
        cursor.execute(sql, params)
        conn.commit()
        return cursor.lastrowid
    except sqlite3.Error as e:
        print(f"Database error in add_contact: {e}")
        return None
    finally:
        if conn: conn.close()

def get_contact_by_id(contact_id: int) -> dict | None:
    """Retrieves a contact by their ID."""
    conn = None
    try:
        conn = get_db_connection()
        cursor = conn.cursor()
        cursor.execute("SELECT * FROM Contacts WHERE contact_id = ?", (contact_id,))
        row = cursor.fetchone()
        return dict(row) if row else None
    except sqlite3.Error as e:
        print(f"Database error in get_contact_by_id: {e}")
        return None
    finally:
        if conn: conn.close()

def get_contact_by_email(email: str) -> dict | None:
    """Retrieves a contact by their email."""
    conn = None
    if not email: return None
    try:
        conn = get_db_connection()
        cursor = conn.cursor()
        cursor.execute("SELECT * FROM Contacts WHERE email = ?", (email,))
        row = cursor.fetchone()
        return dict(row) if row else None
    except sqlite3.Error as e:
        print(f"Database error in get_contact_by_email: {e}")
        return None
    finally:
        if conn: conn.close()

def get_all_contacts(filters: dict = None) -> list[dict]:
    """
    Retrieves all contacts. Filters by 'company_name' (exact) or 'name' (partial LIKE).
    Now selects all new columns.
    """
    conn = None
    try:
        conn = get_db_connection()
        cursor = conn.cursor()
        sql = "SELECT * FROM Contacts" # Selects all columns including new ones
        params = []
        where_clauses = []
        if filters:
            if 'company_name' in filters:
                where_clauses.append("company_name = ?")
                params.append(filters['company_name'])
            if 'name' in filters: # This will search in 'name' or 'displayName'
                where_clauses.append("(name LIKE ? OR displayName LIKE ?)")
                params.append(f"%{filters['name']}%")
                params.append(f"%{filters['name']}%")
            # TODO: Add filters for new fields if needed
        
        if where_clauses:
            sql += " WHERE " + " AND ".join(where_clauses)
            
        cursor.execute(sql, params)
        rows = cursor.fetchall()
        return [dict(row) for row in rows]
    except sqlite3.Error as e:
        print(f"Database error in get_all_contacts: {e}")
        return []
    finally:
        if conn: conn.close()

def update_contact(contact_id: int, contact_data: dict) -> bool:
    """Updates an existing contact. Sets updated_at."""
    conn = None
    if not contact_data: return False
    try:
        conn = get_db_connection()
        cursor = conn.cursor()
        now = datetime.utcnow().isoformat() + "Z"
        contact_data['updated_at'] = now

        # Fallback for 'name' if 'displayName' is provided and 'name' is not
        if 'displayName' in contact_data and 'name' not in contact_data:
            contact_data['name'] = contact_data['displayName']
        elif 'name' in contact_data and 'displayName' not in contact_data:
             # If only 'name' is provided, ensure 'displayName' is also updated if it's meant to be the primary display
             # This depends on application logic, for now, we'll update 'name' if 'displayName' isn't explicitly set to something else.
             # A more robust approach might be to always set displayName = name if displayName is not in contact_data.
             # For now, let's assume if 'displayName' is not in contact_data, it's not being changed.
             pass


        # Ensure only valid columns are updated
        valid_columns = [
            'name', 'email', 'phone', 'position', 'company_name', 'notes',
            'givenName', 'familyName', 'displayName', 'phone_type', 'email_type',
            'address_formattedValue', 'address_streetAddress', 'address_city',
            'address_region', 'address_postalCode', 'address_country',
            'organization_name', 'organization_title', 'birthday_date', 'updated_at'
        ]

        set_clauses = []
        params = []

        for key, value in contact_data.items():
            if key in valid_columns: # Check if the key is a valid column to update
                set_clauses.append(f"{key} = ?")
                params.append(value)
            elif key == 'contact_id': # Skip primary key
                continue
        
        if not set_clauses:
            print("Warning: No valid fields to update in update_contact.")
            return False

        params.append(contact_id)
        
        sql = f"UPDATE Contacts SET {', '.join(set_clauses)} WHERE contact_id = ?"
        cursor.execute(sql, params)
        conn.commit()
        return cursor.rowcount > 0
    except sqlite3.Error as e:
        print(f"Database error in update_contact: {e}")
        return False
    finally:
        if conn: conn.close()

def delete_contact(contact_id: int) -> bool:
    """Deletes a contact. Associated ClientContacts are handled by ON DELETE CASCADE."""
    conn = None
    try:
        conn = get_db_connection()
        cursor = conn.cursor()
        cursor.execute("DELETE FROM Contacts WHERE contact_id = ?", (contact_id,))
        conn.commit()
        return cursor.rowcount > 0
    except sqlite3.Error as e:
        print(f"Database error in delete_contact: {e}")
        return False
    finally:
        if conn: conn.close()

# Functions for ClientContacts association
def link_contact_to_client(client_id: str, contact_id: int, is_primary: bool = False, can_receive_documents: bool = True) -> int | None:
    """Links a contact to a client."""
    conn = None
    try:
        conn = get_db_connection()
        cursor = conn.cursor()
        sql = """
            INSERT INTO ClientContacts (client_id, contact_id, is_primary_for_client, can_receive_documents)
            VALUES (?, ?, ?, ?)
        """
        params = (client_id, contact_id, is_primary, can_receive_documents)
        cursor.execute(sql, params)
        conn.commit()
        return cursor.lastrowid
    except sqlite3.Error as e: # Handles UNIQUE constraint violation if link already exists
        print(f"Database error in link_contact_to_client: {e}")
        return None
    finally:
        if conn: conn.close()

def unlink_contact_from_client(client_id: str, contact_id: int) -> bool:
    """Unlinks a contact from a client."""
    conn = None
    try:
        conn = get_db_connection()
        cursor = conn.cursor()
        sql = "DELETE FROM ClientContacts WHERE client_id = ? AND contact_id = ?"
        cursor.execute(sql, (client_id, contact_id))
        conn.commit()
        return cursor.rowcount > 0
    except sqlite3.Error as e:
        print(f"Database error in unlink_contact_from_client: {e}")
        return False
    finally:
        if conn: conn.close()

def get_contacts_for_client(client_id: str, limit: int = None, offset: int = 0) -> list[dict]:
    """Retrieves contacts for a given client, including link details, with optional pagination."""
    conn = None
    try:
        conn = get_db_connection()
        cursor = conn.cursor()
        sql = """
            SELECT c.*, cc.is_primary_for_client, cc.can_receive_documents, cc.client_contact_id
            FROM Contacts c
            JOIN ClientContacts cc ON c.contact_id = cc.contact_id
            WHERE cc.client_id = ?
            ORDER BY c.name  -- Or any other preferred order
        """
        params = [client_id]

        if limit is not None:
            sql += " LIMIT ? OFFSET ?"
            params.extend([limit, offset])

        cursor.execute(sql, tuple(params))
        rows = cursor.fetchall()
        return [dict(row) for row in rows]
    except sqlite3.Error as e:
        print(f"Database error in get_contacts_for_client: {e}")
        return []
    finally:
        if conn: conn.close()

def get_contacts_for_client_count(client_id: str) -> int:
    """Retrieves the count of contacts linked to a specific client_id."""
    conn = None
    try:
        conn = get_db_connection()
        cursor = conn.cursor()
        # Counts entries in the ClientContacts association table for the given client_id
        sql = "SELECT COUNT(contact_id) FROM ClientContacts WHERE client_id = ?"
        cursor.execute(sql, (client_id,))
        row = cursor.fetchone()
        return row[0] if row else 0
    except sqlite3.Error as e:
        print(f"Database error in get_contacts_for_client_count for client_id {client_id}: {e}")
        return 0 # Return 0 in case of error to prevent further issues
    finally:
        if conn:
            conn.close()

def get_clients_for_contact(contact_id: int) -> list[dict]:
    """Retrieves all clients associated with a contact."""
    conn = None
    try:
        conn = get_db_connection()
        cursor = conn.cursor()
        sql = """
            SELECT cl.*, cc.is_primary_for_client, cc.can_receive_documents, cc.client_contact_id
            FROM Clients cl
            JOIN ClientContacts cc ON cl.client_id = cc.client_id
            WHERE cc.contact_id = ?
        """
        cursor.execute(sql, (contact_id,))
        rows = cursor.fetchall()
        return [dict(row) for row in rows]
    except sqlite3.Error as e:
        print(f"Database error in get_clients_for_contact: {e}")
        return []
    finally:
        if conn: conn.close()

def get_specific_client_contact_link_details(client_id: str, contact_id: int) -> dict | None:
    """
    Retrieves specific details (client_contact_id, is_primary_for_client, can_receive_documents)
    for a single link between a client and a contact.
    Returns a dict if the link is found, otherwise None.
    """
    conn = None
    try:
        conn = get_db_connection()
        cursor = conn.cursor()
        sql = """
            SELECT client_contact_id, is_primary_for_client, can_receive_documents
            FROM ClientContacts
            WHERE client_id = ? AND contact_id = ?
        """
        cursor.execute(sql, (client_id, contact_id))
        row = cursor.fetchone()
        return dict(row) if row else None
    except sqlite3.Error as e:
        print(f"Database error in get_specific_client_contact_link_details: {e}")
        return None
    finally:
        if conn:
            conn.close()

def update_client_contact_link(client_contact_id: int, details: dict) -> bool:
    """Updates details of a client-contact link (is_primary, can_receive_documents)."""
    conn = None
    if not details or not any(key in details for key in ['is_primary_for_client', 'can_receive_documents']):
        return False
    try:
        conn = get_db_connection()
        cursor = conn.cursor()
        
        set_clauses = []
        params = []
        if 'is_primary_for_client' in details:
            set_clauses.append("is_primary_for_client = ?")
            params.append(details['is_primary_for_client'])
        if 'can_receive_documents' in details:
            set_clauses.append("can_receive_documents = ?")
            params.append(details['can_receive_documents'])
        
        if not set_clauses: return False # Should not happen due to check above

        params.append(client_contact_id)
        sql = f"UPDATE ClientContacts SET {', '.join(set_clauses)} WHERE client_contact_id = ?"
        
        cursor.execute(sql, params)
        conn.commit()
        return cursor.rowcount > 0
    except sqlite3.Error as e:
        print(f"Database error in update_client_contact_link: {e}")
        return False
    finally:
        if conn: conn.close()

def get_all_product_equivalencies() -> list[dict]:
    """
    Retrieves all product equivalencies with product details for both products in the pair.
    Returns a list of dictionaries.
    """
    conn = None
    try:
        conn = get_db_connection()
        cursor = conn.cursor()
        sql = """
            SELECT
                pe.equivalence_id,
                pe.product_id_a,
                pA.product_name AS product_name_a,
                pA.language_code AS language_code_a,
                pA.weight AS weight_a,
                pA.dimensions AS dimensions_a,
                pe.product_id_b,
                pB.product_name AS product_name_b,
                pB.language_code AS language_code_b,
                pB.weight AS weight_b,
                pB.dimensions AS dimensions_b
            FROM ProductEquivalencies pe
            JOIN Products pA ON pe.product_id_a = pA.product_id
            JOIN Products pB ON pe.product_id_b = pB.product_id
            ORDER BY pA.product_name, pB.product_name;
        """
        cursor.execute(sql)
        rows = cursor.fetchall()
        return [dict(row) for row in rows]
    except sqlite3.Error as e:
        print(f"Database error in get_all_product_equivalencies: {e}")
        return []
    finally:
        if conn:
            conn.close()

def remove_product_equivalence(equivalence_id: int) -> bool:
    """
    Deletes a product equivalence by its equivalence_id.
    Returns True if deletion was successful, False otherwise.
    """
    conn = None
    try:
        conn = get_db_connection()
        cursor = conn.cursor()
        cursor.execute("DELETE FROM ProductEquivalencies WHERE equivalence_id = ?", (equivalence_id,))
        conn.commit()
        return cursor.rowcount > 0
    except sqlite3.Error as e:
        print(f"Database error in remove_product_equivalence: {e}")
        return False
    finally:
        if conn:
            conn.close()


# CRUD functions for ProductEquivalencies
def add_product_equivalence(product_id_a: int, product_id_b: int) -> int | None:
    """
    Adds a product equivalence pair.
    Ensures product_id_a < product_id_b to maintain uniqueness.
    Returns equivalence_id of the new or existing record.
    """
    if product_id_a == product_id_b:
        print("Error: Cannot create equivalence for a product with itself.")
        return None

    p_a = min(product_id_a, product_id_b)
    p_b = max(product_id_a, product_id_b)

    conn = None
    try:
        conn = get_db_connection()
        cursor = conn.cursor()
        sql = "INSERT INTO ProductEquivalencies (product_id_a, product_id_b) VALUES (?, ?)"
        cursor.execute(sql, (p_a, p_b))
        conn.commit()
        return cursor.lastrowid
    except sqlite3.IntegrityError: # Pair already exists
        print(f"IntegrityError: Product equivalence pair ({p_a}, {p_b}) likely already exists.")
        cursor.execute("SELECT equivalence_id FROM ProductEquivalencies WHERE product_id_a = ? AND product_id_b = ?", (p_a, p_b))
        row = cursor.fetchone()
        return row['equivalence_id'] if row else None # Should find it if IntegrityError was due to this UNIQUE constraint
    except sqlite3.Error as e:
        print(f"Database error in add_product_equivalence: {e}")
        return None
    finally:
        if conn: conn.close()

def get_equivalent_products(product_id: int) -> list[dict]:
    """
    Retrieves all products equivalent to the given product_id.
    Returns a list of product dictionaries.
    """
    conn = None
    equivalent_product_ids = set()
    conn = None
    try:
        conn = get_db_connection()
        cursor = conn.cursor()

        # Find pairs where product_id is product_id_a
        cursor.execute("SELECT product_id_b FROM ProductEquivalencies WHERE product_id_a = ?", (product_id,))
        for row in cursor.fetchall():
            equivalent_product_ids.add(row['product_id_b'])

        # Find pairs where product_id is product_id_b
        cursor.execute("SELECT product_id_a FROM ProductEquivalencies WHERE product_id_b = ?", (product_id,))
        for row in cursor.fetchall():
            equivalent_product_ids.add(row['product_id_a'])

        # Remove the original product_id itself if it's in the set
        equivalent_product_ids.discard(product_id)

        equivalent_products_details = []
        if not equivalent_product_ids:
            return []

        # Fetch all equivalent products in a single query
        placeholders = ','.join('?' for _ in equivalent_product_ids)
        sql = f"SELECT * FROM Products WHERE product_id IN ({placeholders})"
        cursor.execute(sql, tuple(equivalent_product_ids))
        rows = cursor.fetchall()
        equivalent_products_details = [dict(row) for row in rows]

        return equivalent_products_details

    except sqlite3.Error as e:
        print(f"Database error in get_equivalent_products: {e}")
        return []
    finally:
        if conn: conn.close()

# CRUD functions for ProductEquivalencies (This one was duplicated, keeping one instance)
def add_product_equivalence(product_id_a: int, product_id_b: int) -> int | None:
    """
    Adds a product equivalence pair.
    Ensures product_id_a < product_id_b to maintain uniqueness.
    Returns equivalence_id of the new or existing record.
    """
    if product_id_a == product_id_b:
        print("Error: Cannot create equivalence for a product with itself.")
        return None

    # Ensure p_a is always the smaller ID
    p_a = min(product_id_a, product_id_b)
    p_b = max(product_id_a, product_id_b)

    conn = None
    try:
        conn = get_db_connection()
        cursor = conn.cursor()
        sql = "INSERT INTO ProductEquivalencies (product_id_a, product_id_b) VALUES (?, ?)"
        cursor.execute(sql, (p_a, p_b))
        conn.commit()
        return cursor.lastrowid
    except sqlite3.IntegrityError: # Pair already exists
        print(f"IntegrityError: Product equivalence pair ({p_a}, {p_b}) likely already exists.")
        # Fetch the ID of the existing pair
        try:
            cursor.execute("SELECT equivalence_id FROM ProductEquivalencies WHERE product_id_a = ? AND product_id_b = ?", (p_a, p_b))
            row = cursor.fetchone()
            if row:
                return row['equivalence_id']
            else:
                # This case should be rare if IntegrityError was due to the unique constraint
                print(f"Warning: IntegrityError for pair ({p_a}, {p_b}) but could not retrieve existing ID.")
                return None
        except sqlite3.Error as e_select:
            print(f"Database error while trying to retrieve existing equivalence_id for ({p_a}, {p_b}): {e_select}")
            return None
    except sqlite3.Error as e:
        print(f"Database error in add_product_equivalence: {e}")
        if conn:
            conn.rollback() # Rollback if not an integrity error on insert
        return None
    finally:
        if conn: conn.close()

def get_equivalent_products(product_id: int) -> list[dict]:
    """
    Retrieves all products equivalent to the given product_id.
    Returns a list of product dictionaries (including weight and dimensions).
    """
    conn = None
# This SEARCH block is for the duplicated get_equivalent_products, we are removing it.
# The actual refactored function is above.

# CRUD functions for ProductDimensions
def add_or_update_product_dimension(product_id: int, dimension_data: dict) -> bool:
    """
    Adds or updates a product's dimensions.
    Performs an "upsert" operation. Updates 'updated_at' timestamp.
    Returns True on success, False on failure.
    """
    conn = None
    try:
        conn = get_db_connection()
        cursor = conn.cursor()
        now = datetime.utcnow().isoformat() + "Z"

        # Check if record exists
        cursor.execute("SELECT product_id FROM ProductDimensions WHERE product_id = ?", (product_id,))
        exists = cursor.fetchone()

        if exists:
            # Update existing record
            dimension_data['updated_at'] = now
            set_clauses = [f"{key} = ?" for key in dimension_data.keys() if key != 'product_id']
            # Filter out product_id from params if it was accidentally included in dimension_data keys
            params = [value for key, value in dimension_data.items() if key != 'product_id']

            if not set_clauses: # No actual dimension data to update, only product_id was passed
                # Still, we might want to update the 'updated_at' timestamp
                # Forcing an update to 'updated_at' even if other fields are empty
                cursor.execute("UPDATE ProductDimensions SET updated_at = ? WHERE product_id = ?", (now, product_id))
                conn.commit()
                return True

            params.append(product_id)
            sql = f"UPDATE ProductDimensions SET {', '.join(set_clauses)} WHERE product_id = ?"
            cursor.execute(sql, params)
        else:
            # Insert new record
            # Ensure all dimension columns are potentially included, defaulting to None if not in dimension_data
            all_dim_columns = ['dim_A', 'dim_B', 'dim_C', 'dim_D', 'dim_E', 'dim_F', 'dim_G', 'dim_H', 'dim_I', 'dim_J', 'technical_image_path']

            columns_to_insert = ['product_id', 'created_at', 'updated_at']
            values_to_insert = [product_id, now, now]

            for col in all_dim_columns:
                columns_to_insert.append(col)
                values_to_insert.append(dimension_data.get(col))

            placeholders = ', '.join(['?'] * len(columns_to_insert))
            sql = f"INSERT INTO ProductDimensions ({', '.join(columns_to_insert)}) VALUES ({placeholders})"
            cursor.execute(sql, tuple(values_to_insert))

        conn.commit()
        return cursor.rowcount > 0 or (not exists and cursor.lastrowid is not None) # For INSERT, check lastrowid
    except sqlite3.Error as e:
        print(f"Database error in add_or_update_product_dimension for product_id {product_id}: {e}")
        if conn:
            conn.rollback()
        return False
    finally:
        if conn:
            conn.close()

def get_product_dimension(product_id: int) -> dict | None:
    """
    Fetches the dimension data for the given product_id.
    Returns a dictionary of the dimension data if found, otherwise None.
    """
    conn = None
    try:
        conn = get_db_connection()
        cursor = conn.cursor()
        cursor.execute("SELECT * FROM ProductDimensions WHERE product_id = ?", (product_id,))
        row = cursor.fetchone()
        return dict(row) if row else None
    except sqlite3.Error as e:
        print(f"Database error in get_product_dimension for product_id {product_id}: {e}")
        return None
    finally:
        if conn:
            conn.close()

def delete_product_dimension(product_id: int) -> bool:
    """
    Deletes the dimension record for the given product_id.
    Returns True if a row was deleted, False otherwise.
    """
    conn = None
    try:
        conn = get_db_connection()
        cursor = conn.cursor()
        cursor.execute("DELETE FROM ProductDimensions WHERE product_id = ?", (product_id,))
        conn.commit()
        return cursor.rowcount > 0
    except sqlite3.Error as e:
        print(f"Database error in delete_product_dimension for product_id {product_id}: {e}")
        if conn:
            conn.rollback()
        return False
    finally:
        if conn:
            conn.close()

# CRUD functions for ProductDimensions
def add_or_update_product_dimension(product_id: int, dimension_data: dict) -> bool:
    """
    Adds or updates a product's dimensions.
    Performs an "upsert" operation. Updates 'updated_at' timestamp.
    Returns True on success, False on failure.
    """
    conn = None
    try:
        conn = get_db_connection()
        cursor = conn.cursor()
        now = datetime.utcnow().isoformat() + "Z"

        # Check if record exists
        cursor.execute("SELECT product_id FROM ProductDimensions WHERE product_id = ?", (product_id,))
        exists = cursor.fetchone()

        if exists:
            # Update existing record
            dimension_data['updated_at'] = now
            set_clauses = [f"{key} = ?" for key in dimension_data.keys() if key != 'product_id']
            # Filter out product_id from params if it was accidentally included in dimension_data keys
            params = [value for key, value in dimension_data.items() if key != 'product_id']

            if not set_clauses: # No actual dimension data to update, only product_id was passed
                # Still, we might want to update the 'updated_at' timestamp
                # Forcing an update to 'updated_at' even if other fields are empty
                cursor.execute("UPDATE ProductDimensions SET updated_at = ? WHERE product_id = ?", (now, product_id))
                conn.commit()
                return True

            params.append(product_id)
            sql = f"UPDATE ProductDimensions SET {', '.join(set_clauses)} WHERE product_id = ?"
            cursor.execute(sql, params)
        else:
            # Insert new record
            # Ensure all dimension columns are potentially included, defaulting to None if not in dimension_data
            all_dim_columns = ['dim_A', 'dim_B', 'dim_C', 'dim_D', 'dim_E', 'dim_F', 'dim_G', 'dim_H', 'dim_I', 'dim_J', 'technical_image_path']

            columns_to_insert = ['product_id', 'created_at', 'updated_at']
            values_to_insert = [product_id, now, now]

            for col in all_dim_columns:
                columns_to_insert.append(col)
                values_to_insert.append(dimension_data.get(col))

            placeholders = ', '.join(['?'] * len(columns_to_insert))
            sql = f"INSERT INTO ProductDimensions ({', '.join(columns_to_insert)}) VALUES ({placeholders})"
            cursor.execute(sql, tuple(values_to_insert))

        conn.commit()
        return cursor.rowcount > 0 or (not exists and cursor.lastrowid is not None) # For INSERT, check lastrowid
    except sqlite3.Error as e:
        print(f"Database error in add_or_update_product_dimension for product_id {product_id}: {e}")
        if conn:
            conn.rollback()
        return False
    finally:
        if conn:
            conn.close()

def get_product_dimension(product_id: int) -> dict | None:
    """
    Fetches the dimension data for the given product_id.
    Returns a dictionary of the dimension data if found, otherwise None.
    """
    conn = None
    try:
        conn = get_db_connection()
        cursor = conn.cursor()
        cursor.execute("SELECT * FROM ProductDimensions WHERE product_id = ?", (product_id,))
        row = cursor.fetchone()
        return dict(row) if row else None
    except sqlite3.Error as e:
        print(f"Database error in get_product_dimension for product_id {product_id}: {e}")
        return None
    finally:
        if conn:
            conn.close()

def delete_product_dimension(product_id: int) -> bool:
    """
    Deletes the dimension record for the given product_id.
    Returns True if a row was deleted, False otherwise.
    """
    conn = None
    try:
        conn = get_db_connection()
        cursor = conn.cursor()
        cursor.execute("DELETE FROM ProductDimensions WHERE product_id = ?", (product_id,))
        conn.commit()
        return cursor.rowcount > 0
    except sqlite3.Error as e:
        print(f"Database error in delete_product_dimension for product_id {product_id}: {e}")
        if conn:
            conn.rollback()
        return False
    finally:
        if conn:
            conn.close()

# CRUD functions for Products
def add_product(product_data: dict) -> int | None:
    """Adds a new product, including weight and dimensions. Returns product_id or None."""
    conn = None
    try:
        product_name = product_data.get('product_name')
        base_unit_price = product_data.get('base_unit_price')
        language_code = product_data.get('language_code', 'fr') # Default to 'fr'

        if not product_name:
            print("Error in add_product: 'product_name' is required.")
            # Consider raising an error or returning a more specific indicator of failure
            return None
        if base_unit_price is None: # Price can be 0.0, so check for None explicitly
            print("Error in add_product: 'base_unit_price' is required.")
            # Consider raising an error or returning a more specific indicator of failure
            return None
        conn = get_db_connection()
        cursor = conn.cursor()
        now = datetime.utcnow().isoformat() + "Z"
        sql = """
            INSERT INTO Products (
                product_name, description, category, language_code, base_unit_price,
                unit_of_measure, weight, dimensions, is_active, created_at, updated_at
            ) VALUES (?, ?, ?, ?, ?, ?, ?, ?, ?, ?, ?)
        """
        params = (
            product_name, product_data.get('description'),
            product_data.get('category'),
            language_code,
            base_unit_price,
            product_data.get('unit_of_measure'),
            product_data.get('weight'),
            product_data.get('dimensions'),
            product_data.get('is_active', True),
            now, now
        )
        cursor.execute(sql, params)
        conn.commit()
        return cursor.lastrowid
    except sqlite3.IntegrityError as e:
        # This will catch the UNIQUE constraint violation for (product_name, language_code)
        print(f"IntegrityError in add_product for name '{product_name}' and lang '{language_code}': {e}")
        if conn:
            conn.rollback()
        # Optionally, here you could query for the existing product_id if needed:
        # cursor.execute("SELECT product_id FROM Products WHERE product_name = ? AND language_code = ?", (product_name, language_code))
        # existing_product = cursor.fetchone()
        # if existing_product: return existing_product['product_id']
        return None # Indicates "add failed" or "already exists"
    except sqlite3.Error as e:
        print(f"Database error in add_product: {e}")
        if conn:
            conn.rollback()
        return None
    finally:
        if conn: conn.close()

def get_product_by_id(product_id: int) -> dict | None:
    """Retrieves a product by ID, including weight and dimensions."""
    conn = None
    try:
        conn = get_db_connection()
        cursor = conn.cursor()
        # Ensure all desired columns including new ones are selected
        cursor.execute("SELECT product_id, product_name, description, category, language_code, base_unit_price, unit_of_measure, weight, dimensions, is_active, created_at, updated_at FROM Products WHERE product_id = ?", (product_id,))
        row = cursor.fetchone()
        return dict(row) if row else None
    except sqlite3.Error as e:
        print(f"Database error in get_product_by_id: {e}")
        return None
    finally:
        if conn: conn.close()

def get_product_by_name(product_name: str) -> dict | None:
    """Retrieves a product by its exact name, including weight and dimensions. Returns a dict or None if not found."""
    conn = None
    if not product_name:
        return None
    try:
        conn = get_db_connection()
        cursor = conn.cursor()
        # Ensure all desired columns including new ones are selected
        cursor.execute("SELECT product_id, product_name, description, category, language_code, base_unit_price, unit_of_measure, weight, dimensions, is_active, created_at, updated_at FROM Products WHERE product_name = ?", (product_name,))
        row = cursor.fetchone()
        return dict(row) if row else None
    except sqlite3.Error as e:
        print(f"Database error in get_product_by_name: {e}")
        return None
    finally:
        if conn:
            conn.close()

def get_all_products(filters: dict = None) -> list[dict]:
    """Retrieves all products, including weight and dimensions. Filters by category (exact) or product_name (partial LIKE)."""
    conn = None
    try:
        conn = get_db_connection()
        cursor = conn.cursor()
        # Ensure all desired columns including new ones are selected
        sql = "SELECT product_id, product_name, description, category, language_code, base_unit_price, unit_of_measure, weight, dimensions, is_active, created_at, updated_at FROM Products"
        params = []
        where_clauses = []
        if filters:
            if 'category' in filters:
                where_clauses.append("category = ?")
                params.append(filters['category'])
            if 'product_name' in filters:
                where_clauses.append("product_name LIKE ?")
                params.append(f"%{filters['product_name']}%")
        
        if where_clauses:
            sql += " WHERE " + " AND ".join(where_clauses)
            
        cursor.execute(sql, params)
        rows = cursor.fetchall()
        return [dict(row) for row in rows]
    except sqlite3.Error as e:
        print(f"Database error in get_all_products: {e}")
        return []
    finally:
        if conn: conn.close()

def update_product(product_id: int, product_data: dict) -> bool:
    """Updates an existing product, including weight and dimensions. Sets updated_at."""
    conn = None
    if not product_data:
        return False
    try:
        conn = get_db_connection()
        cursor = conn.cursor()
        now = datetime.utcnow().isoformat() + "Z"
        product_data['updated_at'] = now
        
        # Ensure only valid columns are updated
        valid_columns = [
            'product_name', 'description', 'category', 'language_code',
            'base_unit_price', 'unit_of_measure', 'weight', 'dimensions',
            'is_active', 'updated_at'
        ]
        
        set_clauses = []
        params = []
        for key, value in product_data.items():
            if key in valid_columns: # Check if the key is a valid column to update
                set_clauses.append(f"{key} = ?")
                params.append(value)

        if not set_clauses:
            print("Warning: No valid fields to update in update_product.")
            return False

        params.append(product_id)
        sql = f"UPDATE Products SET {', '.join(set_clauses)} WHERE product_id = ?"

        cursor.execute(sql, params)
        conn.commit()
        return cursor.rowcount > 0
    except sqlite3.Error as e:
        print(f"Database error in update_product: {e}")
        return False
    finally:
        if conn: conn.close()

def delete_product(product_id: int) -> bool:
    """Deletes a product. Associated ClientProjectProducts are handled by ON DELETE CASCADE."""
    conn = None
    try:
        conn = get_db_connection()
        cursor = conn.cursor()
        cursor.execute("DELETE FROM Products WHERE product_id = ?", (product_id,))
        conn.commit()
        return cursor.rowcount > 0
    except sqlite3.Error as e:
        print(f"Database error in delete_product: {e}")
        return False
    finally:
        if conn: conn.close()

def get_products_by_name_pattern(pattern: str) -> list[dict] | None:
    """
    Retrieves products where the product_name matches the given pattern (LIKE %pattern%).
    Returns a list of up to 10 matching products as dictionaries, or None on error.
    """
    conn = None
    try:
        conn = get_db_connection()
        cursor = conn.cursor()

        search_pattern = f"%{pattern}%"
        # Ensure all desired columns including new ones are selected
        sql = """
            SELECT product_id, product_name, description, category, language_code, base_unit_price, unit_of_measure, weight, dimensions, is_active, created_at, updated_at
            FROM Products
            WHERE product_name LIKE ?
            ORDER BY product_name
            LIMIT 10
        """
        cursor.execute(sql, (search_pattern,))
        rows = cursor.fetchall()

        products = [dict(row) for row in rows]
        return products

    except sqlite3.Error as e:
        print(f"Database error in get_products_by_name_pattern: {e}")
        return None
    finally:
        if conn:
            conn.close()

def get_all_products_for_selection(language_code: str = None, name_pattern: str = None) -> list[dict]:
    """
    Retrieves active products for selection, optionally filtered by language_code
    and/or name_pattern (searches product_name and description).
    Orders by product_name.
    """
    conn = None
    try:
        conn = get_db_connection()
        cursor = conn.cursor()

        sql_params = []
        # Start with base selection of active products
        sql_where_clauses = ["is_active = TRUE"]

        if language_code:
            sql_where_clauses.append("language_code = ?")
            sql_params.append(language_code)

        if name_pattern:
            # The name_pattern should be passed with wildcards already, e.g., "%search_term%"
            sql_where_clauses.append("(product_name LIKE ? OR description LIKE ?)")
            sql_params.append(name_pattern)
            sql_params.append(name_pattern)

        sql = f"""
            SELECT product_id, product_name, description, category, language_code, base_unit_price, unit_of_measure, weight, dimensions, is_active, created_at, updated_at
            FROM Products
            WHERE {' AND '.join(sql_where_clauses)}
            ORDER BY product_name
        """

        cursor.execute(sql, tuple(sql_params))
        rows = cursor.fetchall()
        return [dict(row) for row in rows]
    except sqlite3.Error as e:
        print(f"Database error in get_all_products_for_selection: {e}")
        return []
    finally:
        if conn:
            conn.close()

# Functions for ClientProjectProducts association
def add_product_to_client_or_project(link_data: dict) -> int | None:
    """Links a product to a client or project, calculating total price."""
    conn = None
    try:
        conn = get_db_connection()
        cursor = conn.cursor()
        # Initialize effective_unit_price in case of early exit or error before its definition
        effective_unit_price = None # Ensure it's in scope for the except block
        product_info = None # Ensure it's in scope for the except block

        product_id = link_data.get('product_id')
        product_info = get_product_by_id(product_id) # Need this for base price
        if not product_info:
            print(f"Product with ID {product_id} not found.")
            return None

        quantity = link_data.get('quantity', 1)
        unit_price_override = link_data.get('unit_price_override')

        if unit_price_override is not None: # Explicit check for None
            effective_unit_price = unit_price_override
        else:
            effective_unit_price = product_info.get('base_unit_price')

        # Ensure effective_unit_price is not None before multiplication
        if effective_unit_price is None:
            # This case should ideally not be reached if base_unit_price is NOT NULL in DB
            # and product_info is correctly fetched.
            print(f"Warning: effective_unit_price was None for product ID {product_id} (Quantity: {quantity}, Override: {unit_price_override}, Base from DB: {product_info.get('base_unit_price') if product_info else 'N/A'}). Defaulting to 0.0.")
            effective_unit_price = 0.0

        total_price_calculated = quantity * effective_unit_price

        sql = """
            INSERT INTO ClientProjectProducts (
                client_id, project_id, product_id, quantity, unit_price_override, total_price_calculated, added_at
            ) VALUES (?, ?, ?, ?, ?, ?, ?)
        """
        params = (
            link_data.get('client_id'),
            link_data.get('project_id'), # Can be NULL
            product_id,
            quantity,
            link_data.get('unit_price_override'), # Store override, or NULL if base used
            total_price_calculated,
            datetime.utcnow().isoformat() + "Z"
        )
        cursor.execute(sql, params)
        conn.commit()
        return cursor.lastrowid
    except TypeError as te: # Specifically catch the error we are investigating
        print(f"TypeError in add_product_to_client_or_project: {te}")
        print(f"  product_id: {link_data.get('product_id')}")
        print(f"  quantity: {link_data.get('quantity', 1)}")
        print(f"  unit_price_override from link_data: {link_data.get('unit_price_override')}")
        if product_info: # product_info might be None if error happened before it was fetched
            print(f"  base_unit_price from product_info: {product_info.get('base_unit_price')}")
        else:
            print(f"  product_info was None or not fetched prior to error.")
        print(f"  effective_unit_price at point of error: {effective_unit_price if 'effective_unit_price' in locals() else 'Not yet defined or error before definition'}")
        return None # Indicate failure
    except sqlite3.Error as e:
        print(f"Database error in add_product_to_client_or_project: {e}")
        return None
    finally:
        if conn: conn.close()

def get_products_for_client_or_project(client_id: str, project_id: str = None) -> list[dict]:
    """Fetches products for a client, optionally filtered by project_id. Joins with Products."""
    conn = None
    try:
        conn = get_db_connection()
        cursor = conn.cursor()
        
        sql = """
            SELECT cpp.*,
                   p.product_id as product_id_original_lang, p.product_name, p.description as product_description,
                   p.category as product_category, p.base_unit_price, p.unit_of_measure,
                   p.weight, p.dimensions, p.language_code
            FROM ClientProjectProducts cpp
            JOIN Products p ON cpp.product_id = p.product_id
            WHERE cpp.client_id = ?
        """
        params = [client_id]
        
        if project_id:
            sql += " AND cpp.project_id = ?"
            params.append(project_id)
        else: # Explicitly handle case where we want products not tied to any project for this client
            sql += " AND cpp.project_id IS NULL"
            
        cursor.execute(sql, tuple(params))
        rows = cursor.fetchall()
        return [dict(row) for row in rows]
    except sqlite3.Error as e:
        print(f"Database error in get_products_for_client_or_project: {e}")
        return []
    finally:
        if conn: conn.close()

def update_client_project_product(link_id: int, update_data: dict) -> bool:
    """Updates a ClientProjectProduct link. Recalculates total_price if needed."""
    conn = None
    if not update_data: return False
    try:
        conn = get_db_connection()
        cursor = conn.cursor()

        # Fetch current link data to get product_id and existing values for price calculation
        cursor.execute("SELECT * FROM ClientProjectProducts WHERE client_project_product_id = ?", (link_id,))
        current_link = cursor.fetchone()
        if not current_link:
            print(f"ClientProjectProduct link with ID {link_id} not found.")
            return False
        
        current_link_dict = dict(current_link)
        new_quantity = update_data.get('quantity', current_link_dict['quantity'])
        new_unit_price_override = update_data.get('unit_price_override', current_link_dict['unit_price_override'])

        final_unit_price = new_unit_price_override
        if final_unit_price is None: # If override is removed or was never there, use base price
            product_info = get_product_by_id(current_link_dict['product_id'])
            if not product_info: return False # Should not happen if data is consistent
            final_unit_price = product_info['base_unit_price']
        
        update_data['total_price_calculated'] = new_quantity * final_unit_price
        
        set_clauses = [f"{key} = ?" for key in update_data.keys()]
        params_list = list(update_data.values())
        params_list.append(link_id)
        
        sql = f"UPDATE ClientProjectProducts SET {', '.join(set_clauses)} WHERE client_project_product_id = ?"
        cursor.execute(sql, params_list)
        conn.commit()
        return cursor.rowcount > 0
    except sqlite3.Error as e:
        print(f"Database error in update_client_project_product: {e}")
        return False
    finally:
        if conn: conn.close()

def remove_product_from_client_or_project(link_id: int) -> bool:
    """Removes a product link from a client/project."""
    conn = None
    try:
        conn = get_db_connection()
        cursor = conn.cursor()
        sql = "DELETE FROM ClientProjectProducts WHERE client_project_product_id = ?"
        cursor.execute(sql, (link_id,))
        conn.commit()
        return cursor.rowcount > 0
    except sqlite3.Error as e:
        print(f"Database error in remove_product_from_client_or_project: {e}")
        return False
    finally:
        if conn: conn.close()

# CRUD functions for ClientDocuments
def add_client_document(doc_data: dict) -> str | None:
    """Adds a new client document. Returns document_id (UUID) or None."""
    conn = None
    try:
        conn = get_db_connection()
        cursor = conn.cursor()
        now = datetime.utcnow().isoformat() + "Z"
        doc_id = uuid.uuid4().hex

        sql = """
            INSERT INTO ClientDocuments (
                document_id, client_id, project_id, document_name, file_name_on_disk,
                file_path_relative, document_type_generated, source_template_id,
                version_tag, notes, created_at, updated_at, created_by_user_id
            ) VALUES (?, ?, ?, ?, ?, ?, ?, ?, ?, ?, ?, ?, ?)
        """
        params = (
            doc_id, doc_data.get('client_id'), doc_data.get('project_id'),
            doc_data.get('document_name'), doc_data.get('file_name_on_disk'),
            doc_data.get('file_path_relative'), doc_data.get('document_type_generated'),
            doc_data.get('source_template_id'), doc_data.get('version_tag'),
            doc_data.get('notes'), now, now, doc_data.get('created_by_user_id')
        )
        cursor.execute(sql, params)
        conn.commit()
        return doc_id
    except sqlite3.Error as e:
        print(f"Database error in add_client_document: {e}")
        return None
    finally:
        if conn: conn.close()

def get_document_by_id(document_id: str) -> dict | None:
    """Retrieves a document by its ID."""
    conn = None
    try:
        conn = get_db_connection()
        cursor = conn.cursor()
        cursor.execute("SELECT * FROM ClientDocuments WHERE document_id = ?", (document_id,))
        row = cursor.fetchone()
        return dict(row) if row else None
    except sqlite3.Error as e:
        print(f"Database error in get_document_by_id: {e}")
        return None
    finally:
        if conn: conn.close()

def get_documents_for_client(client_id: str, filters: dict = None) -> list[dict]:
    """
    Retrieves documents for a client. 
    Filters by 'document_type_generated' (exact) or 'project_id' (exact).
    """
    conn = None
    try:
        conn = get_db_connection()
        cursor = conn.cursor()
        sql = "SELECT * FROM ClientDocuments WHERE client_id = ?"
        params = [client_id]
        
        if filters:
            if 'document_type_generated' in filters:
                sql += " AND document_type_generated = ?"
                params.append(filters['document_type_generated'])
            if 'project_id' in filters: # Can be None to filter for client-general docs
                if filters['project_id'] is None:
                    sql += " AND project_id IS NULL"
                else:
                    sql += " AND project_id = ?"
                    params.append(filters['project_id'])
            
        cursor.execute(sql, tuple(params))
        rows = cursor.fetchall()
        return [dict(row) for row in rows]
    except sqlite3.Error as e:
        print(f"Database error in get_documents_for_client: {e}")
        return []
    finally:
        if conn: conn.close()

def get_documents_for_project(project_id: str, filters: dict = None) -> list[dict]:
    """
    Retrieves documents for a project. 
    Filters by 'document_type_generated' (exact).
    """
    conn = None
    try:
        conn = get_db_connection()
        cursor = conn.cursor()
        sql = "SELECT * FROM ClientDocuments WHERE project_id = ?"
        params = [project_id]
        
        if filters and 'document_type_generated' in filters:
            sql += " AND document_type_generated = ?"
            params.append(filters['document_type_generated'])
            
        cursor.execute(sql, tuple(params))
        rows = cursor.fetchall()
        return [dict(row) for row in rows]
    except sqlite3.Error as e:
        print(f"Database error in get_documents_for_project: {e}")
        return []
    finally:
        if conn: conn.close()

def update_client_document(document_id: str, doc_data: dict) -> bool:
    """Updates an existing client document. Sets updated_at."""
    conn = None
    if not doc_data: return False
    try:
        conn = get_db_connection()
        cursor = conn.cursor()
        now = datetime.utcnow().isoformat() + "Z"
        doc_data['updated_at'] = now
        
        # Exclude primary key from update set
        valid_columns = [
            'client_id', 'project_id', 'document_name', 'file_name_on_disk', 
            'file_path_relative', 'document_type_generated', 'source_template_id', 
            'version_tag', 'notes', 'updated_at', 'created_by_user_id'
        ]
        current_doc_data = {k: v for k, v in doc_data.items() if k in valid_columns}

        if not current_doc_data: return False

        set_clauses = [f"{key} = ?" for key in current_doc_data.keys()]
        params = list(current_doc_data.values())
        params.append(document_id)
        
        sql = f"UPDATE ClientDocuments SET {', '.join(set_clauses)} WHERE document_id = ?"
        cursor.execute(sql, params)
        conn.commit()
        return cursor.rowcount > 0
    except sqlite3.Error as e:
        print(f"Database error in update_client_document: {e}")
        return False
    finally:
        if conn: conn.close()

def delete_client_document(document_id: str) -> bool:
    """Deletes a client document."""
    conn = None
    try:
        conn = get_db_connection()
        cursor = conn.cursor()
        cursor.execute("DELETE FROM ClientDocuments WHERE document_id = ?", (document_id,))
        conn.commit()
        return cursor.rowcount > 0
    except sqlite3.Error as e:
        print(f"Database error in delete_client_document: {e}")
        return False
    finally:
        if conn: conn.close()

# --- ClientDocumentNotes CRUD Functions ---
def add_client_document_note(data: dict) -> int | None:
    """
    Adds a new client document note.
    data should contain client_id, document_type, language_code, note_content.
    Optionally is_active (defaults to True).
    Returns note_id on success, None on failure (e.g., UNIQUE constraint violation).
    """
    conn = None
    try:
        conn = get_db_connection()
        cursor = conn.cursor()
        now = datetime.utcnow().isoformat() + "Z"

        sql = """
            INSERT INTO ClientDocumentNotes (
                client_id, document_type, language_code, note_content,
                is_active, created_at, updated_at
            ) VALUES (?, ?, ?, ?, ?, ?, ?)
        """
        params = (
            data.get('client_id'),
            data.get('document_type'),
            data.get('language_code'),
            data.get('note_content'),
            data.get('is_active', True),
            now, # created_at
            now  # updated_at
        )
        cursor.execute(sql, params)
        conn.commit()
        return cursor.lastrowid
    except sqlite3.IntegrityError as ie: # Catches UNIQUE constraint violation
        print(f"Database IntegrityError in add_client_document_note (likely duplicate): {ie}")
        if conn: conn.rollback()
        return None
    except sqlite3.Error as e:
        print(f"Database error in add_client_document_note: {e}")
        if conn: conn.rollback()
        return None
    finally:
        if conn: conn.close()

def get_client_document_notes(client_id: str, document_type: str = None, language_code: str = None, is_active: bool = None) -> list[dict]:
    """
    Fetches client document notes based on provided filters.
    If a filter is None, it's not applied.
    is_active=None means fetch all regardless of active status.
    """
    conn = None
    try:
        conn = get_db_connection()
        cursor = conn.cursor()

        sql = "SELECT * FROM ClientDocumentNotes WHERE client_id = ?"
        params = [client_id]

        if document_type is not None:
            sql += " AND document_type = ?"
            params.append(document_type)
        if language_code is not None:
            sql += " AND language_code = ?"
            params.append(language_code)
        if is_active is not None: # True or False
            sql += " AND is_active = ?"
            params.append(1 if is_active else 0)

        sql += " ORDER BY created_at DESC"

        cursor.execute(sql, params)
        rows = cursor.fetchall()
        return [dict(row) for row in rows]
    except sqlite3.Error as e:
        print(f"Database error in get_client_document_notes: {e}")
        return []
    finally:
        if conn: conn.close()

def update_client_document_note(note_id: int, data: dict) -> bool:
    """
    Updates an existing client document note.
    data can contain document_type, language_code, note_content, is_active.
    Updates 'updated_at'. Returns True on success, False otherwise.
    """
    conn = None
    if not data: return False

    try:
        conn = get_db_connection()
        cursor = conn.cursor()
        now = datetime.utcnow().isoformat() + "Z"

        set_clauses = []
        params = []

        valid_update_columns = ['document_type', 'language_code', 'note_content', 'is_active']

        for key, value in data.items():
            if key in valid_update_columns:
                set_clauses.append(f"{key} = ?")
                params.append(value)

        if not set_clauses:
            print("Warning: No valid fields provided for update_client_document_note.")
            return False

        set_clauses.append("updated_at = ?")
        params.append(now)

        params.append(note_id)

        sql = f"UPDATE ClientDocumentNotes SET {', '.join(set_clauses)} WHERE note_id = ?"

        cursor.execute(sql, params)
        conn.commit()
        return cursor.rowcount > 0
    except sqlite3.IntegrityError as ie:
        print(f"Database IntegrityError in update_client_document_note (likely duplicate on update): {ie}")
        if conn: conn.rollback()
        return False
    except sqlite3.Error as e:
        print(f"Database error in update_client_document_note for note_id {note_id}: {e}")
        if conn: conn.rollback()
        return False
    finally:
        if conn: conn.close()

def delete_client_document_note(note_id: int) -> bool:
    """Deletes a client document note by its note_id."""
    conn = None
    try:
        conn = get_db_connection()
        cursor = conn.cursor()
        cursor.execute("DELETE FROM ClientDocumentNotes WHERE note_id = ?", (note_id,))
        conn.commit()
        return cursor.rowcount > 0
    except sqlite3.Error as e:
        print(f"Database error in delete_client_document_note for note_id {note_id}: {e}")
        if conn: conn.rollback()
        return False
    finally:
        if conn: conn.close()

def get_client_document_note_by_id(note_id: int) -> dict | None:
    """
    Fetches a single client document note by its note_id.
    Returns a dictionary containing all fields of the note, or None if not found.
    """
    conn = None
    try:
        conn = get_db_connection()
        cursor = conn.cursor()
        cursor.execute("SELECT * FROM ClientDocumentNotes WHERE note_id = ?", (note_id,))
        row = cursor.fetchone()
        return dict(row) if row else None
    except sqlite3.Error as e:
        print(f"Database error in get_client_document_note_by_id for note_id {note_id}: {e}")
        return None
    finally:
        if conn:
            conn.close()

# CRUD functions for SmtpConfigs
def _ensure_single_default_smtp(cursor: sqlite3.Cursor, exclude_id: int | None = None):
    """Internal helper to ensure only one SMTP config is default."""
    sql = "UPDATE SmtpConfigs SET is_default = FALSE WHERE is_default = TRUE"
    if exclude_id is not None:
        sql += " AND smtp_config_id != ?"
        cursor.execute(sql, (exclude_id,))
    else:
        cursor.execute(sql)

def add_smtp_config(config_data: dict) -> int | None:
    """
    Adds a new SMTP config. Returns smtp_config_id or None.
    Expects 'password_encrypted'. Handles 'is_default' logic.
    """
    conn = None
    try:
        conn = get_db_connection()
        # Use a transaction for default handling
        conn.isolation_level = None # Explicitly start transaction for some Python versions / DB drivers
        cursor = conn.cursor()
        cursor.execute("BEGIN")

        if config_data.get('is_default'):
            _ensure_single_default_smtp(cursor)

        now = datetime.utcnow().isoformat() + "Z" # Not in schema, but good practice if it were
        sql = """
            INSERT INTO SmtpConfigs (
                config_name, smtp_server, smtp_port, username, password_encrypted,
                use_tls, is_default, sender_email_address, sender_display_name
            ) VALUES (?, ?, ?, ?, ?, ?, ?, ?, ?)
        """
        params = (
            config_data.get('config_name'), config_data.get('smtp_server'),
            config_data.get('smtp_port'), config_data.get('username'),
            config_data.get('password_encrypted'), # Assumed pre-encrypted
            config_data.get('use_tls', True),
            config_data.get('is_default', False),
            config_data.get('sender_email_address'),
            config_data.get('sender_display_name')
        )
        cursor.execute(sql, params)
        new_id = cursor.lastrowid
        conn.commit()
        return new_id
    except sqlite3.Error as e:
        if conn: conn.rollback()
        print(f"Database error in add_smtp_config: {e}")
        return None
    finally:
        if conn: 
            conn.isolation_level = '' # Reset to default
            conn.close()


def get_smtp_config_by_id(smtp_config_id: int) -> dict | None:
    """Retrieves an SMTP config by ID."""
    conn = None
    try:
        conn = get_db_connection()
        cursor = conn.cursor()
        cursor.execute("SELECT * FROM SmtpConfigs WHERE smtp_config_id = ?", (smtp_config_id,))
        row = cursor.fetchone()
        return dict(row) if row else None
    except sqlite3.Error as e:
        print(f"Database error in get_smtp_config_by_id: {e}")
        return None
    finally:
        if conn: conn.close()

def get_default_smtp_config() -> dict | None:
    """Retrieves the default SMTP config."""
    conn = None
    try:
        conn = get_db_connection()
        cursor = conn.cursor()
        cursor.execute("SELECT * FROM SmtpConfigs WHERE is_default = TRUE")
        row = cursor.fetchone()
        return dict(row) if row else None # Could be multiple if DB constraint not present, returns first
    except sqlite3.Error as e:
        print(f"Database error in get_default_smtp_config: {e}")
        return None
    finally:
        if conn: conn.close()

def get_all_smtp_configs() -> list[dict]:
    """Retrieves all SMTP configs."""
    conn = None
    try:
        conn = get_db_connection()
        cursor = conn.cursor()
        cursor.execute("SELECT * FROM SmtpConfigs ORDER BY config_name")
        rows = cursor.fetchall()
        return [dict(row) for row in rows]
    except sqlite3.Error as e:
        print(f"Database error in get_all_smtp_configs: {e}")
        return []
    finally:
        if conn: conn.close()

def update_smtp_config(smtp_config_id: int, config_data: dict) -> bool:
    """
    Updates an SMTP config. Handles 'is_default' logic.
    Expects 'password_encrypted' if password is to be changed.
    """
    conn = None
    if not config_data: return False
    try:
        conn = get_db_connection()
        conn.isolation_level = None
        cursor = conn.cursor()
        cursor.execute("BEGIN")

        if config_data.get('is_default'):
            _ensure_single_default_smtp(cursor, exclude_id=smtp_config_id)
        
        # Ensure password_encrypted is handled if present, otherwise original remains
        # This assumes if 'password_encrypted' is not in config_data, it's not being updated.
        valid_columns = [
            'config_name', 'smtp_server', 'smtp_port', 'username', 
            'password_encrypted', 'use_tls', 'is_default', 
            'sender_email_address', 'sender_display_name'
        ]
        current_config_data = {k: v for k,v in config_data.items() if k in valid_columns}
        if not current_config_data:
            conn.rollback() # No valid fields to update
            return False

        set_clauses = [f"{key} = ?" for key in current_config_data.keys()]
        params = list(current_config_data.values())
        params.append(smtp_config_id)
        
        sql = f"UPDATE SmtpConfigs SET {', '.join(set_clauses)} WHERE smtp_config_id = ?"
        cursor.execute(sql, params)
        conn.commit()
        return cursor.rowcount > 0
    except sqlite3.Error as e:
        if conn: conn.rollback()
        print(f"Database error in update_smtp_config: {e}")
        return False
    finally:
        if conn: 
            conn.isolation_level = ''
            conn.close()

def delete_smtp_config(smtp_config_id: int) -> bool:
    """Deletes an SMTP config."""
    conn = None
    try:
        conn = get_db_connection()
        cursor = conn.cursor()
        # Consider logic if deleting the default config (e.g., pick another or ensure none is default)
        # For now, direct delete.
        cursor.execute("DELETE FROM SmtpConfigs WHERE smtp_config_id = ?", (smtp_config_id,))
        conn.commit()
        return cursor.rowcount > 0
    except sqlite3.Error as e:
        print(f"Database error in delete_smtp_config: {e}")
        return False
    finally:
        if conn: conn.close()

def set_default_smtp_config(smtp_config_id: int) -> bool:
    """Sets a specific SMTP config as default and unsets others."""
    conn = None
    try:
        conn = get_db_connection()
        conn.isolation_level = None
        cursor = conn.cursor()
        cursor.execute("BEGIN")
        
        _ensure_single_default_smtp(cursor, exclude_id=smtp_config_id)
        cursor.execute("UPDATE SmtpConfigs SET is_default = TRUE WHERE smtp_config_id = ?", (smtp_config_id,))
        updated_rows = cursor.rowcount
        
        conn.commit()
        return updated_rows > 0
    except sqlite3.Error as e:
        if conn: conn.rollback()
        print(f"Database error in set_default_smtp_config: {e}")
        return False
    finally:
        if conn: 
            conn.isolation_level = ''
            conn.close()

# --- ScheduledEmails Functions ---
def add_scheduled_email(email_data: dict) -> int | None:
    conn = None
    try:
        conn = get_db_connection()
        cursor = conn.cursor()
        now = datetime.utcnow().isoformat() + "Z"
        sql = """INSERT INTO ScheduledEmails (recipient_email, subject, body_html, body_text, 
                                           scheduled_send_at, status, related_client_id, 
                                           related_project_id, created_by_user_id, created_at)
                 VALUES (?, ?, ?, ?, ?, ?, ?, ?, ?, ?)"""
        params = (
            email_data.get('recipient_email'), email_data.get('subject'),
            email_data.get('body_html'), email_data.get('body_text'),
            email_data.get('scheduled_send_at'), email_data.get('status', 'pending'),
            email_data.get('related_client_id'), email_data.get('related_project_id'),
            email_data.get('created_by_user_id'), now
        )
        cursor.execute(sql, params)
        conn.commit()
        return cursor.lastrowid
    except sqlite3.Error as e:
        print(f"DB error in add_scheduled_email: {e}")
        return None
    finally:
        if conn: conn.close()

def get_scheduled_email_by_id(scheduled_email_id: int) -> dict | None:
    conn = None
    try:
        conn = get_db_connection()
        cursor = conn.cursor()
        cursor.execute("SELECT * FROM ScheduledEmails WHERE scheduled_email_id = ?", (scheduled_email_id,))
        row = cursor.fetchone()
        return dict(row) if row else None
    except sqlite3.Error as e:
        print(f"DB error in get_scheduled_email_by_id: {e}")
        return None
    finally:
        if conn: conn.close()

def get_pending_scheduled_emails(before_time: str = None) -> list[dict]:
    conn = None
    try:
        conn = get_db_connection()
        cursor = conn.cursor()
        sql = "SELECT * FROM ScheduledEmails WHERE status = 'pending'"
        params = []
        if before_time:
            sql += " AND scheduled_send_at <= ?"
            params.append(before_time)
        sql += " ORDER BY scheduled_send_at ASC"
        cursor.execute(sql, params)
        rows = cursor.fetchall()
        return [dict(row) for row in rows]
    except sqlite3.Error as e:
        print(f"DB error in get_pending_scheduled_emails: {e}")
        return []
    finally:
        if conn: conn.close()

def update_scheduled_email_status(scheduled_email_id: int, status: str, sent_at: str = None, error_message: str = None) -> bool:
    conn = None
    try:
        conn = get_db_connection()
        cursor = conn.cursor()
        sql = "UPDATE ScheduledEmails SET status = ?, sent_at = ?, error_message = ? WHERE scheduled_email_id = ?"
        params = (status, sent_at, error_message, scheduled_email_id)
        cursor.execute(sql, params)
        conn.commit()
        return cursor.rowcount > 0
    except sqlite3.Error as e:
        print(f"DB error in update_scheduled_email_status: {e}")
        return False
    finally:
        if conn: conn.close()

def delete_scheduled_email(scheduled_email_id: int) -> bool:
    conn = None
    try:
        conn = get_db_connection()
        cursor = conn.cursor()
        # ON DELETE CASCADE handles EmailReminders
        cursor.execute("DELETE FROM ScheduledEmails WHERE scheduled_email_id = ?", (scheduled_email_id,))
        conn.commit()
        return cursor.rowcount > 0
    except sqlite3.Error as e:
        print(f"DB error in delete_scheduled_email: {e}")
        return False
    finally:
        if conn: conn.close()

# --- EmailReminders Functions ---
def add_email_reminder(reminder_data: dict) -> int | None:
    conn = None
    try:
        conn = get_db_connection()
        cursor = conn.cursor()
        sql = """INSERT INTO EmailReminders (scheduled_email_id, reminder_type, reminder_send_at, status)
                 VALUES (?, ?, ?, ?)"""
        params = (
            reminder_data.get('scheduled_email_id'), reminder_data.get('reminder_type'),
            reminder_data.get('reminder_send_at'), reminder_data.get('status', 'pending')
        )
        cursor.execute(sql, params)
        conn.commit()
        return cursor.lastrowid
    except sqlite3.Error as e:
        print(f"DB error in add_email_reminder: {e}")
        return None
    finally:
        if conn: conn.close()

def get_pending_reminders(before_time: str = None) -> list[dict]:
    conn = None
    try:
        conn = get_db_connection()
        cursor = conn.cursor()
        sql = "SELECT * FROM EmailReminders WHERE status = 'pending'"
        params = []
        if before_time:
            sql += " AND reminder_send_at <= ?"
            params.append(before_time)
        sql += " ORDER BY reminder_send_at ASC"
        cursor.execute(sql, params)
        rows = cursor.fetchall()
        return [dict(row) for row in rows] # Consider joining with ScheduledEmails for context
    except sqlite3.Error as e:
        print(f"DB error in get_pending_reminders: {e}")
        return []
    finally:
        if conn: conn.close()

def update_reminder_status(reminder_id: int, status: str) -> bool:
    conn = None
    try:
        conn = get_db_connection()
        cursor = conn.cursor()
        sql = "UPDATE EmailReminders SET status = ? WHERE reminder_id = ?"
        cursor.execute(sql, (status, reminder_id))
        conn.commit()
        return cursor.rowcount > 0
    except sqlite3.Error as e:
        print(f"DB error in update_reminder_status: {e}")
        return False
    finally:
        if conn: conn.close()

def delete_email_reminder(reminder_id: int) -> bool:
    conn = None
    try:
        conn = get_db_connection()
        cursor = conn.cursor()
        cursor.execute("DELETE FROM EmailReminders WHERE reminder_id = ?", (reminder_id,))
        conn.commit()
        return cursor.rowcount > 0
    except sqlite3.Error as e:
        print(f"DB error in delete_email_reminder: {e}")
        return False
    finally:
        if conn: conn.close()

# --- ContactLists & ContactListMembers Functions ---
def add_contact_list(list_data: dict) -> int | None:
    conn = None
    try:
        conn = get_db_connection()
        cursor = conn.cursor()
        now = datetime.utcnow().isoformat() + "Z"
        sql = """INSERT INTO ContactLists (list_name, description, created_by_user_id, created_at, updated_at)
                 VALUES (?, ?, ?, ?, ?)"""
        params = (
            list_data.get('list_name'), list_data.get('description'),
            list_data.get('created_by_user_id'), now, now
        )
        cursor.execute(sql, params)
        conn.commit()
        return cursor.lastrowid
    except sqlite3.Error as e:
        print(f"DB error in add_contact_list: {e}")
        return None
    finally:
        if conn: conn.close()

def get_contact_list_by_id(list_id: int) -> dict | None:
    conn = None
    try:
        conn = get_db_connection()
        cursor = conn.cursor()
        cursor.execute("SELECT * FROM ContactLists WHERE list_id = ?", (list_id,))
        row = cursor.fetchone()
        return dict(row) if row else None
    except sqlite3.Error as e:
        print(f"DB error in get_contact_list_by_id: {e}")
        return None
    finally:
        if conn: conn.close()

def get_all_contact_lists() -> list[dict]:
    conn = None
    try:
        conn = get_db_connection()
        cursor = conn.cursor()
        cursor.execute("SELECT * FROM ContactLists ORDER BY list_name")
        rows = cursor.fetchall()
        return [dict(row) for row in rows]
    except sqlite3.Error as e:
        print(f"DB error in get_all_contact_lists: {e}")
        return []
    finally:
        if conn: conn.close()

def update_contact_list(list_id: int, list_data: dict) -> bool:
    conn = None
    if not list_data: return False
    try:
        conn = get_db_connection()
        cursor = conn.cursor()
        list_data['updated_at'] = datetime.utcnow().isoformat() + "Z"
        set_clauses = [f"{key} = ?" for key in list_data.keys()]
        params = list(list_data.values())
        params.append(list_id)
        sql = f"UPDATE ContactLists SET {', '.join(set_clauses)} WHERE list_id = ?"
        cursor.execute(sql, params)
        conn.commit()
        return cursor.rowcount > 0
    except sqlite3.Error as e:
        print(f"DB error in update_contact_list: {e}")
        return False
    finally:
        if conn: conn.close()

def delete_contact_list(list_id: int) -> bool:
    conn = None
    try:
        conn = get_db_connection()
        cursor = conn.cursor()
        # ON DELETE CASCADE handles ContactListMembers
        cursor.execute("DELETE FROM ContactLists WHERE list_id = ?", (list_id,))
        conn.commit()
        return cursor.rowcount > 0
    except sqlite3.Error as e:
        print(f"DB error in delete_contact_list: {e}")
        return False
    finally:
        if conn: conn.close()

def add_contact_to_list(list_id: int, contact_id: int) -> int | None:
    conn = None
    try:
        conn = get_db_connection()
        cursor = conn.cursor()
        sql = "INSERT INTO ContactListMembers (list_id, contact_id) VALUES (?, ?)"
        cursor.execute(sql, (list_id, contact_id))
        conn.commit()
        return cursor.lastrowid
    except sqlite3.Error as e: # Handles unique constraint violation
        print(f"DB error in add_contact_to_list: {e}")
        return None
    finally:
        if conn: conn.close()

def remove_contact_from_list(list_id: int, contact_id: int) -> bool:
    conn = None
    try:
        conn = get_db_connection()
        cursor = conn.cursor()
        sql = "DELETE FROM ContactListMembers WHERE list_id = ? AND contact_id = ?"
        cursor.execute(sql, (list_id, contact_id))
        conn.commit()
        return cursor.rowcount > 0
    except sqlite3.Error as e:
        print(f"DB error in remove_contact_from_list: {e}")
        return False
    finally:
        if conn: conn.close()

def get_contacts_in_list(list_id: int) -> list[dict]:
    conn = None
    try:
        conn = get_db_connection()
        cursor = conn.cursor()
        sql = """SELECT c.*, clm.added_at 
                 FROM Contacts c 
                 JOIN ContactListMembers clm ON c.contact_id = clm.contact_id 
                 WHERE clm.list_id = ?"""
        cursor.execute(sql, (list_id,))
        rows = cursor.fetchall()
        return [dict(row) for row in rows]
    except sqlite3.Error as e:
        print(f"DB error in get_contacts_in_list: {e}")
        return []
    finally:
        if conn: conn.close()

# CRUD functions for KPIs
def add_kpi(kpi_data: dict) -> int | None:
    """Adds a new KPI. Returns kpi_id or None."""
    conn = None
    try:
        conn = get_db_connection()
        cursor = conn.cursor()
        now = datetime.utcnow().isoformat() + "Z"
        sql = """
            INSERT INTO KPIs (
                project_id, name, value, target, trend, unit, created_at, updated_at
            ) VALUES (?, ?, ?, ?, ?, ?, ?, ?)
        """
        params = (
            kpi_data.get('project_id'),
            kpi_data.get('name'),
            kpi_data.get('value'),
            kpi_data.get('target'),
            kpi_data.get('trend'),
            kpi_data.get('unit'),
            now,  # created_at
            now   # updated_at
        )
        cursor.execute(sql, params)
        conn.commit()
        return cursor.lastrowid
    except sqlite3.Error as e:
        print(f"Database error in add_kpi: {e}")
        return None
    finally:
        if conn:
            conn.close()

def get_kpi_by_id(kpi_id: int) -> dict | None:
    """Retrieves a KPI by its ID."""
    conn = None
    try:
        conn = get_db_connection()
        cursor = conn.cursor()
        cursor.execute("SELECT * FROM KPIs WHERE kpi_id = ?", (kpi_id,))
        row = cursor.fetchone()
        return dict(row) if row else None
    except sqlite3.Error as e:
        print(f"Database error in get_kpi_by_id: {e}")
        return None
    finally:
        if conn:
            conn.close()

def get_kpis_for_project(project_id: str) -> list[dict]:
    """Retrieves all KPIs for a given project_id."""
    conn = None
    try:
        conn = get_db_connection()
        cursor = conn.cursor()
        cursor.execute("SELECT * FROM KPIs WHERE project_id = ?", (project_id,))
        rows = cursor.fetchall()
        return [dict(row) for row in rows]
    except sqlite3.Error as e:
        print(f"Database error in get_kpis_for_project: {e}")
        return []
    finally:
        if conn:
            conn.close()

def update_kpi(kpi_id: int, kpi_data: dict) -> bool:
    """Updates an existing KPI. Sets updated_at. Returns True on success."""
    conn = None
    if not kpi_data:
        return False
    try:
        conn = get_db_connection()
        cursor = conn.cursor()
        now = datetime.utcnow().isoformat() + "Z"
        kpi_data['updated_at'] = now

        set_clauses = []
        params = []

        valid_columns = ['project_id', 'name', 'value', 'target', 'trend', 'unit', 'updated_at']
        for key, value in kpi_data.items():
            if key in valid_columns:
                set_clauses.append(f"{key} = ?")
                params.append(value)

        if not set_clauses:
            return False

        sql = f"UPDATE KPIs SET {', '.join(set_clauses)} WHERE kpi_id = ?"
        params.append(kpi_id)

        cursor.execute(sql, params)
        conn.commit()
        return cursor.rowcount > 0
    except sqlite3.Error as e:
        print(f"Database error in update_kpi: {e}")
        return False
    finally:
        if conn:
            conn.close()

def delete_kpi(kpi_id: int) -> bool:
    """Deletes a KPI. Returns True on success."""
    conn = None
    try:
        conn = get_db_connection()
        cursor = conn.cursor()
        cursor.execute("DELETE FROM KPIs WHERE kpi_id = ?", (kpi_id,))
        conn.commit()
        return cursor.rowcount > 0
    except sqlite3.Error as e:
        print(f"Database error in delete_kpi: {e}")
        return False
    finally:
        if conn:
            conn.close()

# --- ApplicationSettings Functions ---
def get_setting(key: str) -> str | None:
    conn = None
    try:
        conn = get_db_connection()
        cursor = conn.cursor()
        cursor.execute("SELECT setting_value FROM ApplicationSettings WHERE setting_key = ?", (key,))
        row = cursor.fetchone()
        return row['setting_value'] if row else None
    except sqlite3.Error as e:
        print(f"DB error in get_setting: {e}")
        return None
    finally:
        if conn: conn.close()

def set_setting(key: str, value: str) -> bool:
    conn = None
    try:
        conn = get_db_connection()
        cursor = conn.cursor()
        # Using INSERT OR REPLACE (UPSERT)
        sql = "INSERT OR REPLACE INTO ApplicationSettings (setting_key, setting_value) VALUES (?, ?)"
        cursor.execute(sql, (key, value))
        conn.commit()
        return cursor.rowcount > 0
    except sqlite3.Error as e:
        print(f"DB error in set_setting: {e}")
        return False
    finally:
        if conn: conn.close()

# --- ActivityLog Functions ---
def add_activity_log(log_data: dict) -> int | None:
    conn = None
    try:
        conn = get_db_connection()
        cursor = conn.cursor()
        sql = """INSERT INTO ActivityLog (user_id, action_type, details, related_entity_type, 
                                        related_entity_id, related_client_id, ip_address, user_agent)
                 VALUES (?, ?, ?, ?, ?, ?, ?, ?)"""
        params = (
            log_data.get('user_id'), log_data.get('action_type'), log_data.get('details'),
            log_data.get('related_entity_type'), log_data.get('related_entity_id'),
            log_data.get('related_client_id'), log_data.get('ip_address'), log_data.get('user_agent')
        )
        cursor.execute(sql, params)
        conn.commit()
        return cursor.lastrowid
    except sqlite3.Error as e:
        print(f"DB error in add_activity_log: {e}")
        return None
    finally:
        if conn: conn.close()

def get_activity_logs(limit: int = 50, filters: dict = None) -> list[dict]:
    conn = None
    try:
        conn = get_db_connection()
        cursor = conn.cursor()
        sql = "SELECT * FROM ActivityLog"
        params = []
        where_clauses = []
        if filters:
            allowed = ['user_id', 'action_type', 'related_entity_type', 'related_entity_id', 'related_client_id']
            for key, value in filters.items():
                if key in allowed and value is not None:
                    where_clauses.append(f"{key} = ?")
                    params.append(value)
        
        if where_clauses:
            sql += " WHERE " + " AND ".join(where_clauses)
        
        sql += " ORDER BY created_at DESC LIMIT ?"
        params.append(limit)
        
        cursor.execute(sql, params)
        rows = cursor.fetchall()
        return [dict(row) for row in rows]
    except sqlite3.Error as e:
        print(f"DB error in get_activity_logs: {e}")
        return []
    finally:
        if conn: conn.close()

# --- Default Templates Population ---
DEFAULT_COVER_PAGE_TEMPLATES = [
    {
        'template_name': 'Standard Report Cover',
        'description': 'A standard cover page for general reports.',
        'default_title': 'Report Title',
        'default_subtitle': 'Company Subdivision',
        'default_author': 'Automated Report Generator',
        'style_config_json': {'font': 'Helvetica', 'primary_color': '#2a2a2a', 'secondary_color': '#5cb85c'},
        'is_default_template': 1 # Mark as default
    },
    {
        'template_name': 'Financial Statement Cover',
        'description': 'Cover page for official financial statements.',
        'default_title': 'Financial Statement',
        'default_subtitle': 'Fiscal Year Ending YYYY',
        'default_author': 'Finance Department',
        'style_config_json': {'font': 'Times New Roman', 'primary_color': '#003366', 'secondary_color': '#e0a800'},
        'is_default_template': 1 # Mark as default
    },
    {
        'template_name': 'Creative Project Brief',
        'description': 'A vibrant cover for creative project briefs and proposals.',
        'default_title': 'Creative Brief: [Project Name]',
        'default_subtitle': 'Client: [Client Name]',
        'default_author': 'Creative Team',
        'style_config_json': {'font': 'Montserrat', 'primary_color': '#ff6347', 'secondary_color': '#4682b4', 'layout_hint': 'two-column'},
        'is_default_template': 1 # Mark as default
    },
    {
        'template_name': 'Technical Document Cover',
        'description': 'A clean and formal cover for technical documentation.',
        'default_title': 'Technical Specification Document',
        'default_subtitle': 'Version [VersionNumber]',
        'default_author': 'Engineering Team',
        'style_config_json': {'font': 'Roboto', 'primary_color': '#191970', 'secondary_color': '#cccccc'},
        'is_default_template': 1 # Mark as default
    }
]

def _populate_default_cover_page_templates():
    """
    Populates the CoverPageTemplates table with predefined default templates
    if they do not already exist by name.
    """
    print("Attempting to populate default cover page templates...")
    # Optionally, fetch a system user ID if you want to set created_by_user_id
    # system_user = get_user_by_username('system_user') # Define or fetch a system user
    # system_user_id = system_user['user_id'] if system_user else None

    for template_def in DEFAULT_COVER_PAGE_TEMPLATES:
        existing_template = get_cover_page_template_by_name(template_def['template_name'])
        if existing_template:
            print(f"Default template '{template_def['template_name']}' already exists. Skipping.")
        else:
            # template_def_with_user = {**template_def, 'created_by_user_id': system_user_id}
            # new_id = add_cover_page_template(template_def_with_user)
            new_id = add_cover_page_template(template_def) # Simpler: no user_id for defaults for now
            if new_id:
                print(f"Added default cover page template: '{template_def['template_name']}' with ID: {new_id}")
            else:
                print(f"Failed to add default cover page template: '{template_def['template_name']}'")
    print("Default cover page templates population attempt finished.")

# --- CoverPageTemplates CRUD ---
def add_cover_page_template(template_data: dict) -> str | None:
    """Adds a new cover page template. Returns template_id or None."""
    conn = None
    try:
        conn = get_db_connection()
        cursor = conn.cursor()
        new_template_id = uuid.uuid4().hex
        now = datetime.utcnow().isoformat() + "Z"

        style_config = template_data.get('style_config_json')
        if isinstance(style_config, dict): # Ensure it's a JSON string
            style_config = json.dumps(style_config)

        sql = """
            INSERT INTO CoverPageTemplates (
                template_id, template_name, description, default_title, default_subtitle,
                default_author, style_config_json, is_default_template,
                created_at, updated_at, created_by_user_id
            ) VALUES (?, ?, ?, ?, ?, ?, ?, ?, ?, ?, ?)
        """
        params = (
            new_template_id,
            template_data.get('template_name'),
            template_data.get('description'),
            template_data.get('default_title'),
            template_data.get('default_subtitle'),
            template_data.get('default_author'),
            style_config,
            template_data.get('is_default_template', 0), # Handle new field, default to 0
            now, now,
            template_data.get('created_by_user_id')
        )
        cursor.execute(sql, params)
        conn.commit()
        return new_template_id
    except sqlite3.Error as e:
        print(f"Database error in add_cover_page_template: {e}")
        return None
    finally:
        if conn: conn.close()

def get_cover_page_template_by_id(template_id: str) -> dict | None:
    """Retrieves a cover page template by its ID."""
    conn = None
    try:
        conn = get_db_connection()
        cursor = conn.cursor()
        cursor.execute("SELECT * FROM CoverPageTemplates WHERE template_id = ?", (template_id,))
        row = cursor.fetchone()
        if row:
            data = dict(row)
            if data.get('style_config_json'):
                try:
                    data['style_config_json'] = json.loads(data['style_config_json'])
                except json.JSONDecodeError:
                    print(f"Warning: Could not parse style_config_json for template {template_id}")
                    # Keep as string or set to default dict? For now, keep as is.
            return data
        return None
    except sqlite3.Error as e:
        print(f"Database error in get_cover_page_template_by_id: {e}")
        return None
    finally:
        if conn: conn.close()

def get_cover_page_template_by_name(template_name: str) -> dict | None:
    """Retrieves a cover page template by its unique name."""
    conn = None
    try:
        conn = get_db_connection()
        cursor = conn.cursor()
        cursor.execute("SELECT * FROM CoverPageTemplates WHERE template_name = ?", (template_name,))
        row = cursor.fetchone()
        if row:
            data = dict(row)
            if data.get('style_config_json'):
                try:
                    data['style_config_json'] = json.loads(data['style_config_json'])
                except json.JSONDecodeError:
                    print(f"Warning: Could not parse style_config_json for template {template_name}")
            return data
        return None
    except sqlite3.Error as e:
        print(f"Database error in get_cover_page_template_by_name: {e}")
        return None
    finally:
        if conn: conn.close()

def get_all_cover_page_templates(is_default: bool = None, limit: int = 100, offset: int = 0) -> list[dict]:
    """
    Retrieves all cover page templates, optionally filtered by is_default.
    Includes pagination.
    """
    conn = None
    try:
        conn = get_db_connection()
        cursor = conn.cursor()

        sql = "SELECT * FROM CoverPageTemplates"
        params = []

        if is_default is not None:
            sql += " WHERE is_default_template = ?"
            params.append(1 if is_default else 0)

        sql += " ORDER BY template_name LIMIT ? OFFSET ?"
        params.extend([limit, offset])

        cursor.execute(sql, params)
        rows = cursor.fetchall()
        templates = []
        for row in rows:
            data = dict(row)
            if data.get('style_config_json'):
                try:
                    data['style_config_json'] = json.loads(data['style_config_json'])
                except json.JSONDecodeError:
                    print(f"Warning: Could not parse style_config_json for template ID {data['template_id']}")
            templates.append(data)
        return templates
    except sqlite3.Error as e:
        print(f"Database error in get_all_cover_page_templates: {e}")
        return []
    finally:
        if conn: conn.close()

def update_cover_page_template(template_id: str, update_data: dict) -> bool:
    """Updates an existing cover page template."""
    conn = None
    if not update_data: return False
    try:
        conn = get_db_connection()
        cursor = conn.cursor()
        update_data['updated_at'] = datetime.utcnow().isoformat() + "Z"

        if 'style_config_json' in update_data and isinstance(update_data['style_config_json'], dict):
            update_data['style_config_json'] = json.dumps(update_data['style_config_json'])

        # Ensure boolean/integer fields are correctly formatted for SQL if needed
        if 'is_default_template' in update_data:
            update_data['is_default_template'] = 1 if update_data['is_default_template'] else 0

        valid_columns = [
            'template_name', 'description', 'default_title', 'default_subtitle',
            'default_author', 'style_config_json', 'is_default_template', 'updated_at'
            # created_by_user_id is typically not updated this way
        ]

        set_clauses = []
        sql_params = []

        for key, value in update_data.items():
            if key in valid_columns:
                set_clauses.append(f"{key} = ?")
                sql_params.append(value)

        if not set_clauses:
            return False # Nothing valid to update

        sql_params.append(template_id)
        sql = f"UPDATE CoverPageTemplates SET {', '.join(set_clauses)} WHERE template_id = ?"

        cursor.execute(sql, sql_params)
        conn.commit()
        return cursor.rowcount > 0
    except sqlite3.Error as e:
        print(f"Database error in update_cover_page_template: {e}")
        return False
    finally:
        if conn: conn.close()

def delete_cover_page_template(template_id: str) -> bool:
    """Deletes a cover page template."""
    conn = None
    try:
        conn = get_db_connection()
        cursor = conn.cursor()
        # Consider impact on CoverPages using this template (ON DELETE SET NULL)
        cursor.execute("DELETE FROM CoverPageTemplates WHERE template_id = ?", (template_id,))
        conn.commit()
        return cursor.rowcount > 0
    except sqlite3.Error as e:
        print(f"Database error in delete_cover_page_template: {e}")
        return False
    finally:
        if conn: conn.close()

# --- CoverPages CRUD ---
def add_cover_page(cover_data: dict) -> str | None:
    """Adds a new cover page instance. Returns cover_page_id or None."""
    conn = None
    try:
        conn = get_db_connection()
        cursor = conn.cursor()
        new_cover_id = uuid.uuid4().hex
        now = datetime.utcnow().isoformat() + "Z"

        custom_style_config = cover_data.get('custom_style_config_json')
        if isinstance(custom_style_config, dict):
            custom_style_config = json.dumps(custom_style_config)

        sql = """
            INSERT INTO CoverPages (
                cover_page_id, cover_page_name, client_id, project_id, template_id,
                title, subtitle, author_text, institution_text, department_text,
                document_type_text, document_version, creation_date,
                logo_name, logo_data, custom_style_config_json,
                created_at, updated_at, created_by_user_id
            ) VALUES (?, ?, ?, ?, ?, ?, ?, ?, ?, ?, ?, ?, ?, ?, ?, ?, ?, ?, ?)
        """
        params = (
            new_cover_id,
            cover_data.get('cover_page_name'),
            cover_data.get('client_id'),
            cover_data.get('project_id'),
            cover_data.get('template_id'),
            cover_data.get('title'),
            cover_data.get('subtitle'),
            cover_data.get('author_text'),
            cover_data.get('institution_text'),
            cover_data.get('department_text'),
            cover_data.get('document_type_text'),
            cover_data.get('document_version'),
            cover_data.get('creation_date'),
            cover_data.get('logo_name'),
            cover_data.get('logo_data'),
            custom_style_config,
            now, now,
            cover_data.get('created_by_user_id')
        )
        cursor.execute(sql, params)
        conn.commit()
        return new_cover_id
    except sqlite3.Error as e:
        print(f"Database error in add_cover_page: {e}")
        return None
    finally:
        if conn: conn.close()

def get_cover_page_by_id(cover_page_id: str) -> dict | None:
    """Retrieves a cover page instance by its ID."""
    conn = None
    try:
        conn = get_db_connection()
        cursor = conn.cursor()
        cursor.execute("SELECT * FROM CoverPages WHERE cover_page_id = ?", (cover_page_id,))
        row = cursor.fetchone()
        if row:
            data = dict(row)
            if data.get('custom_style_config_json'):
                try:
                    data['custom_style_config_json'] = json.loads(data['custom_style_config_json'])
                except json.JSONDecodeError:
                    print(f"Warning: Could not parse custom_style_config_json for cover page {cover_page_id}")
            return data
        return None
    except sqlite3.Error as e:
        print(f"Database error in get_cover_page_by_id: {e}")
        return None
    finally:
        if conn: conn.close()

def get_cover_pages_for_client(client_id: str) -> list[dict]:
    """Retrieves all cover pages for a specific client."""
    conn = None
    try:
        conn = get_db_connection()
        cursor = conn.cursor()
        cursor.execute("SELECT * FROM CoverPages WHERE client_id = ? ORDER BY created_at DESC", (client_id,))
        rows = cursor.fetchall()
        cover_pages = []
        for row in rows:
            data = dict(row)
            # JSON parsing similar to get_cover_page_by_id if needed
            cover_pages.append(data)
        return cover_pages
    except sqlite3.Error as e:
        print(f"Database error in get_cover_pages_for_client: {e}")
        return []
    finally:
        if conn: conn.close()

def get_cover_pages_for_project(project_id: str) -> list[dict]:
    """Retrieves all cover pages for a specific project."""
    conn = None
    try:
        conn = get_db_connection()
        cursor = conn.cursor()
        cursor.execute("SELECT * FROM CoverPages WHERE project_id = ? ORDER BY created_at DESC", (project_id,))
        rows = cursor.fetchall()
        cover_pages = []
        for row in rows:
            data = dict(row)
            # JSON parsing similar to get_cover_page_by_id if needed
            cover_pages.append(data)
        return cover_pages
    except sqlite3.Error as e:
        print(f"Database error in get_cover_pages_for_project: {e}")
        return []
    finally:
        if conn: conn.close()

def update_cover_page(cover_page_id: str, update_data: dict) -> bool:
    """Updates an existing cover page instance."""
    conn = None
    if not update_data: return False
    try:
        conn = get_db_connection()
        cursor = conn.cursor()
        update_data['updated_at'] = datetime.utcnow().isoformat() + "Z"

        if 'custom_style_config_json' in update_data and isinstance(update_data['custom_style_config_json'], dict):
            update_data['custom_style_config_json'] = json.dumps(update_data['custom_style_config_json'])

        set_clauses = [f"{key} = ?" for key in update_data.keys() if key != 'cover_page_id']
        params = [update_data[key] for key in update_data.keys() if key != 'cover_page_id']
        params.append(cover_page_id)

        sql = f"UPDATE CoverPages SET {', '.join(set_clauses)} WHERE cover_page_id = ?"
        cursor.execute(sql, params)
        conn.commit()
        return cursor.rowcount > 0
    except sqlite3.Error as e:
        print(f"Database error in update_cover_page: {e}")
        return False
    finally:
        if conn: conn.close()

def delete_cover_page(cover_page_id: str) -> bool:
    """Deletes a cover page instance."""
    conn = None
    try:
        conn = get_db_connection()
        cursor = conn.cursor()
        cursor.execute("DELETE FROM CoverPages WHERE cover_page_id = ?", (cover_page_id,))
        conn.commit()
        return cursor.rowcount > 0
    except sqlite3.Error as e:
        print(f"Database error in delete_cover_page: {e}")
        return False
    finally:
        if conn: conn.close()

def get_cover_pages_for_user(user_id: str, limit: int = 50, offset: int = 0) -> list[dict]:
    """Retrieves cover pages created by a specific user, with pagination."""
    conn = None
    try:
        conn = get_db_connection()
        cursor = conn.cursor()
        # Querying by 'created_by_user_id' as per the CoverPages table schema
        sql = "SELECT * FROM CoverPages WHERE created_by_user_id = ? ORDER BY updated_at DESC LIMIT ? OFFSET ?"
        params = (user_id, limit, offset)
        cursor.execute(sql, params)
        rows = cursor.fetchall()
        # It's good practice to parse JSON fields here if any, similar to other get functions
        cover_pages = []
        for row in rows:
            data = dict(row)
            if data.get('custom_style_config_json'):
                try:
                    data['custom_style_config_json'] = json.loads(data['custom_style_config_json'])
                except json.JSONDecodeError:
                    print(f"Warning: Could not parse custom_style_config_json for cover page {data['cover_page_id']}")
            cover_pages.append(data)
        return cover_pages
    except sqlite3.Error as e:
        print(f"Database error in get_cover_pages_for_user: {e}")
        return []
    finally:
        if conn:
            conn.close()

# --- Lookup Table GET Functions ---
def get_all_countries() -> list[dict]:
    conn = None
    try:
        conn = get_db_connection()
        cursor = conn.cursor()
        cursor.execute("SELECT * FROM Countries ORDER BY country_name")
        rows = cursor.fetchall()
        return [dict(row) for row in rows]
    except sqlite3.Error as e:
        print(f"DB error in get_all_countries: {e}")
        return []
    finally:
        if conn: conn.close()

def get_country_by_id(country_id: int) -> dict | None:
    conn = None
    try:
        conn = get_db_connection()
        cursor = conn.cursor()
        cursor.execute("SELECT * FROM Countries WHERE country_id = ?", (country_id,))
        row = cursor.fetchone()
        return dict(row) if row else None
    except sqlite3.Error as e:
        print(f"DB error in get_country_by_id: {e}")
        return None
    finally:
        if conn: conn.close()

def get_country_by_name(country_name: str) -> dict | None:
    """Retrieves a country by its name. Returns a dict or None if not found."""
    conn = None
    try:
        conn = get_db_connection()
        cursor = conn.cursor()
        cursor.execute("SELECT * FROM Countries WHERE country_name = ?", (country_name,))
        row = cursor.fetchone()
        return dict(row) if row else None
    except sqlite3.Error as e:
        print(f"Database error in get_country_by_name: {e}")
        return None
    finally:
        if conn:
            conn.close()

def add_country(country_data: dict) -> int | None:
    """
    Adds a new country to the Countries table.
    Expects country_data to contain 'country_name'.
    Returns the country_id of the newly added or existing country.
    Returns None if an unexpected error occurs.
    """
    conn = None
    try:
        conn = get_db_connection()
        cursor = conn.cursor()
        country_name = country_data.get('country_name')
        if not country_name:
            print("Error: 'country_name' is required to add a country.")
            return None

        try:
            cursor.execute("INSERT INTO Countries (country_name) VALUES (?)", (country_name,))
            conn.commit()
            return cursor.lastrowid
        except sqlite3.IntegrityError:
            # Country name already exists, fetch its ID
            print(f"Country '{country_name}' already exists. Fetching its ID.")
            cursor.execute("SELECT country_id FROM Countries WHERE country_name = ?", (country_name,))
            row = cursor.fetchone()
            return row['country_id'] if row else None

    except sqlite3.Error as e:
        print(f"Database error in add_country: {e}")
        return None
    finally:
        if conn:
            conn.close()

def get_all_cities(country_id: int = None) -> list[dict]:
    conn = None
    try:
        conn = get_db_connection()
        cursor = conn.cursor()
        sql = "SELECT * FROM Cities"
        params = []
        if country_id is not None:
            sql += " WHERE country_id = ?"
            params.append(country_id)
        sql += " ORDER BY city_name"
        cursor.execute(sql, params)
        rows = cursor.fetchall()
        return [dict(row) for row in rows]
    except sqlite3.Error as e:
        print(f"DB error in get_all_cities: {e}")
        return []
    finally:
        if conn: conn.close()

def add_city(city_data: dict) -> int | None:
    """
    Adds a new city to the Cities table.
    Expects city_data to contain 'country_id' and 'city_name'.
    Returns the city_id of the newly added or existing city.
    Returns None if an unexpected error occurs or if country_id or city_name is missing.
    """
    conn = None
    try:
        conn = get_db_connection()
        cursor = conn.cursor()

        country_id = city_data.get('country_id')
        city_name = city_data.get('city_name')

        if not country_id or not city_name:
            print("Error: 'country_id' and 'city_name' are required to add a city.")
            return None

        try:
            # Check if city already exists for this country to avoid IntegrityError for composite uniqueness if not explicitly handled by schema (though schema doesn't show composite unique constraint for city_name+country_id, it's good practice)
            # However, the current schema for Cities does not have a UNIQUE constraint on (country_id, city_name).
            # It only has city_id as PK and country_id as FK.
            # So, we will just insert. If a stricter uniqueness is needed, the table schema should be updated.
            cursor.execute("INSERT INTO Cities (country_id, city_name) VALUES (?, ?)", (country_id, city_name))
            conn.commit()
            return cursor.lastrowid
        except sqlite3.IntegrityError:
            # This part would be relevant if there was a UNIQUE constraint on (country_id, city_name)
            # For now, this block might not be hit unless city_name itself becomes unique across all countries (which is not typical)
            print(f"IntegrityError likely means city '{city_name}' under country_id '{country_id}' already exists or other constraint failed.")
            # If it were unique and we wanted to return existing:
            # cursor.execute("SELECT city_id FROM Cities WHERE country_id = ? AND city_name = ?", (country_id, city_name))
            # row = cursor.fetchone()
            # return row['city_id'] if row else None
            return None # For now, any IntegrityError is treated as a failure to add as new.

    except sqlite3.Error as e:
        print(f"Database error in add_city: {e}")
        return None
    finally:
        if conn:
            conn.close()

def get_city_by_name_and_country_id(city_name: str, country_id: int) -> dict | None:
    """Retrieves a specific city by name for a given country_id."""
    conn = None
    try:
        conn = get_db_connection()
        cursor = conn.cursor()
        cursor.execute("SELECT * FROM Cities WHERE city_name = ? AND country_id = ?", (city_name, country_id))
        row = cursor.fetchone()
        return dict(row) if row else None
    except sqlite3.Error as e:
        print(f"Database error in get_city_by_name_and_country_id: {e}")
        return None
    finally:
        if conn:
            conn.close()

def get_city_by_id(city_id: int) -> dict | None:
    conn = None
    try:
        conn = get_db_connection()
        cursor = conn.cursor()
        cursor.execute("SELECT * FROM Cities WHERE city_id = ?", (city_id,))
        row = cursor.fetchone()
        return dict(row) if row else None
    except sqlite3.Error as e:
        print(f"DB error in get_city_by_id: {e}")
        return None
    finally:
        if conn: conn.close()

def get_all_templates(template_type_filter: str = None, language_code_filter: str = None) -> list[dict]:
    """
    Retrieves all templates, optionally filtered by template_type and/or language_code.
    If template_type_filter is None, retrieves all templates regardless of type.
    If language_code_filter is None, retrieves for all languages.
    """
    conn = None
    try:
        conn = get_db_connection()
        cursor = conn.cursor()
        sql = "SELECT * FROM Templates"
        params = []
        where_clauses = []

        if template_type_filter:
            where_clauses.append("template_type = ?")
            params.append(template_type_filter)
        if language_code_filter:
            where_clauses.append("language_code = ?")
            params.append(language_code_filter)

        if where_clauses:
            sql += " WHERE " + " AND ".join(where_clauses)

        sql += " ORDER BY template_name, language_code"
        cursor.execute(sql, tuple(params))
        rows = cursor.fetchall()
        return [dict(row) for row in rows]
    except sqlite3.Error as e:
        print(f"Database error in get_all_templates: {e}")
        return []
    finally:
        if conn: conn.close()

def get_distinct_languages_for_template_type(template_type: str) -> list[str]:
    """
    Retrieves a list of distinct language codes available for a given template type.
    """
    conn = None
    languages = []
    try:
        conn = get_db_connection()
        cursor = conn.cursor()
        cursor.execute("SELECT DISTINCT language_code FROM Templates WHERE template_type = ? ORDER BY language_code ASC", (template_type,))
        rows = cursor.fetchall()
        languages = [row['language_code'] for row in rows if row['language_code']] # Ensure not None
    except sqlite3.Error as e:
        print(f"Database error in get_distinct_languages_for_template_type for type '{template_type}': {e}")
        # Return empty list on error
    finally:
        if conn:
            conn.close()
    return languages

def get_all_file_based_templates() -> list[dict]:
    """Retrieves all templates that have a base_file_name, suitable for document creation."""
    conn = None
    try:
        conn = get_db_connection()
        cursor = conn.cursor()
        # Selects templates that are likely file-based documents
        # Changed 'category' to 'category_id'.
        # If category_name is needed here, a JOIN with TemplateCategories would be required.
        sql = "SELECT template_id, template_name, language_code, base_file_name, description, category_id FROM Templates WHERE base_file_name IS NOT NULL AND base_file_name != '' ORDER BY template_name, language_code"
        cursor.execute(sql)
        rows = cursor.fetchall()
        return [dict(row) for row in rows]
    except sqlite3.Error as e:
        print(f"Database error in get_all_file_based_templates: {e}")
        return []
    finally:
        if conn: conn.close()

def get_templates_by_category_id(category_id: int) -> list[dict]:
    """Retrieves all templates for a given category_id."""
    conn = None
    try:
        conn = get_db_connection()
        cursor = conn.cursor()
        cursor.execute("SELECT * FROM Templates WHERE category_id = ? ORDER BY template_name, language_code", (category_id,))
        rows = cursor.fetchall()
        return [dict(row) for row in rows]
    except sqlite3.Error as e:
        print(f"Database error in get_templates_by_category_id: {e}")
        return []
    finally:
        if conn:
            conn.close()

def get_all_products_for_selection_filtered(language_code: str = None, name_pattern: str = None) -> list[dict]:
    """
    Retrieves active products for selection, optionally filtered by language_code
    and/or name_pattern (searches product_name and description).
    Orders by product_name.
    """
    conn = None
    try:
        conn = get_db_connection()
        cursor = conn.cursor()

        sql_params = []
        # Start with base selection of active products
        sql_where_clauses = ["is_active = TRUE"]

        if language_code:
            sql_where_clauses.append("language_code = ?")
            sql_params.append(language_code)

        if name_pattern:
            # The name_pattern should be passed with wildcards already, e.g., "%search_term%"
            sql_where_clauses.append("(product_name LIKE ? OR description LIKE ?)")
            sql_params.append(name_pattern)
            sql_params.append(name_pattern)

        sql = f"""
            SELECT product_id, product_name, description, base_unit_price, language_code
            FROM Products
            WHERE {' AND '.join(sql_where_clauses)}
            ORDER BY product_name
        """

        cursor.execute(sql, tuple(sql_params))
        rows = cursor.fetchall()
        return [dict(row) for row in rows]
    except sqlite3.Error as e:
        print(f"Database error in get_all_products_for_selection_filtered: {e}")
        return []
    finally:
        if conn:
            conn.close()

def get_all_tasks(active_only: bool = False, project_id_filter: str = None) -> list[dict]:
    """
    Retrieves all tasks, optionally filtering for active tasks only and/or by project_id.
    Active tasks are those not linked to a status marked as completion or archival.
    """
    conn = None
    try:
        conn = get_db_connection()
        cursor = conn.cursor()
        sql = "SELECT t.* FROM Tasks t"
        params = []
        where_clauses = []

        if active_only:
            sql += """
                LEFT JOIN StatusSettings ss ON t.status_id = ss.status_id
            """
            where_clauses.append("(ss.is_completion_status IS NOT TRUE AND ss.is_archival_status IS NOT TRUE)")

        if project_id_filter:
            where_clauses.append("t.project_id = ?")
            params.append(project_id_filter)

        if where_clauses:
            sql += " WHERE " + " AND ".join(where_clauses)

        sql += " ORDER BY t.created_at DESC" # Or some other meaningful order

        cursor.execute(sql, tuple(params))
        rows = cursor.fetchall()
        return [dict(row) for row in rows]
    except sqlite3.Error as e:
        print(f"Database error in get_all_tasks: {e}")
        return []
    finally:
        if conn: conn.close()

def get_tasks_by_assignee_id(assignee_team_member_id: int, active_only: bool = False) -> list[dict]:
    """
    Retrieves tasks assigned to a specific team member, optionally filtering for active tasks.
    """
    conn = None
    try:
        conn = get_db_connection()
        cursor = conn.cursor()
        sql = "SELECT t.* FROM Tasks t"
        params = []
        where_clauses = ["t.assignee_team_member_id = ?"]
        params.append(assignee_team_member_id)

        if active_only:
            sql += """
                LEFT JOIN StatusSettings ss ON t.status_id = ss.status_id
            """
            where_clauses.append("(ss.is_completion_status IS NOT TRUE AND ss.is_archival_status IS NOT TRUE)")

        if where_clauses: # Will always be true because of assignee_team_member_id
            sql += " WHERE " + " AND ".join(where_clauses)

        sql += " ORDER BY t.due_date ASC, t.priority DESC"

        cursor.execute(sql, tuple(params))
        rows = cursor.fetchall()
        return [dict(row) for row in rows]
    except sqlite3.Error as e:
        print(f"Database error in get_tasks_by_assignee_id: {e}")
        return []
    finally:
        if conn: conn.close()

def get_all_status_settings(status_type: str = None) -> list[dict]:
    conn = None
    try:
        conn = get_db_connection()
        cursor = conn.cursor()
        sql = "SELECT status_id, status_name, status_type, color_hex, icon_name, default_duration_days, is_archival_status, is_completion_status FROM StatusSettings" # Ensure icon_name is fetched
        params = []
        if status_type:
            sql += " WHERE status_type = ?"
            params.append(status_type)
        sql += " ORDER BY status_type, status_name"
        cursor.execute(sql, params)
        rows = cursor.fetchall()
        return [dict(row) for row in rows]
    except sqlite3.Error as e:
        print(f"DB error in get_all_status_settings: {e}")
        return []
    finally:
        if conn: conn.close()

def get_status_setting_by_id(status_id: int) -> dict | None:
    conn = None
    try:
        conn = get_db_connection()
        cursor = conn.cursor()
        cursor.execute("SELECT status_id, status_name, status_type, color_hex, icon_name, default_duration_days, is_archival_status, is_completion_status FROM StatusSettings WHERE status_id = ?", (status_id,)) # Ensure icon_name is fetched
        row = cursor.fetchone()
        return dict(row) if row else None
    except sqlite3.Error as e:
        print(f"DB error in get_status_setting_by_id: {e}")
        return None
    finally:
        if conn: conn.close()

def get_status_setting_by_name(status_name: str, status_type: str) -> dict | None:
    conn = None
    try:
        conn = get_db_connection()
        cursor = conn.cursor()
        cursor.execute("SELECT status_id, status_name, status_type, color_hex, icon_name, default_duration_days, is_archival_status, is_completion_status FROM StatusSettings WHERE status_name = ? AND status_type = ?", (status_name, status_type)) # Ensure icon_name is fetched
        row = cursor.fetchone()
        return dict(row) if row else None
    except sqlite3.Error as e:
        print(f"DB error in get_status_setting_by_name: {e}")
        return None
    finally:
        if conn: conn.close()

# --- Document Context Data Function ---

def format_currency(amount: float | None, symbol: str = "€", precision: int = 2) -> str:
    """Formats a numerical amount into a currency string."""
    if amount is None:
        return ""
    return f"{symbol}{amount:,.{precision}f}"

def _get_batch_products_and_equivalents(product_ids: list[int], target_language_code: str) -> dict:
    """
    Internal helper to fetch product details and their equivalents in batches.
    Attempts to find equivalents in the target_language_code.
    """
    if not product_ids:
        return {}

    conn = None
    results = {pid: {'original': None, 'equivalents': []} for pid in product_ids}
    all_equivalent_ids_to_fetch = set()
    original_product_details_map = {}

    try:
        conn = get_db_connection()
        cursor = conn.cursor()

        # 1. Fetch details for the primary product_ids
        placeholders = ','.join('?' for _ in product_ids)
        sql_originals = f"SELECT * FROM Products WHERE product_id IN ({placeholders})"
        cursor.execute(sql_originals, tuple(product_ids))
        for row in cursor.fetchall():
            original_product_details_map[row['product_id']] = dict(row)
            results[row['product_id']]['original'] = dict(row)

        # 2. For each original product, find its direct equivalent IDs
        product_to_equivalent_ids_map = {pid: set() for pid in product_ids}
        for pid in product_ids:
            cursor.execute("SELECT product_id_b FROM ProductEquivalencies WHERE product_id_a = ?", (pid,))
            for eq_row in cursor.fetchall():
                if eq_row['product_id_b'] != pid: # Ensure not self-referential if somehow data allows
                    all_equivalent_ids_to_fetch.add(eq_row['product_id_b'])
                    product_to_equivalent_ids_map[pid].add(eq_row['product_id_b'])

            cursor.execute("SELECT product_id_a FROM ProductEquivalencies WHERE product_id_b = ?", (pid,))
            for eq_row in cursor.fetchall():
                if eq_row['product_id_a'] != pid:
                    all_equivalent_ids_to_fetch.add(eq_row['product_id_a'])
                    product_to_equivalent_ids_map[pid].add(eq_row['product_id_a'])

        # 3. Fetch details for all unique equivalent IDs found (if any)
        equivalent_product_details_map = {}
        if all_equivalent_ids_to_fetch:
            eq_placeholders = ','.join('?' for _ in all_equivalent_ids_to_fetch)
            sql_equivalents = f"SELECT * FROM Products WHERE product_id IN ({eq_placeholders})"
            cursor.execute(sql_equivalents, tuple(all_equivalent_ids_to_fetch))
            for row in cursor.fetchall():
                equivalent_product_details_map[row['product_id']] = dict(row)

        # 4. Populate the results with equivalent details
        for pid, data in results.items():
            if pid in product_to_equivalent_ids_map:
                for eq_id in product_to_equivalent_ids_map[pid]:
                    if eq_id in equivalent_product_details_map:
                        data['equivalents'].append(equivalent_product_details_map[eq_id])

        return results

    except sqlite3.Error as e:
        print(f"Database error in _get_batch_products_and_equivalents: {e}")
        # Return partially fetched results or empty dict on error to avoid breaking caller
        return results # or {} depending on desired error handling
    finally:
        if conn:
            conn.close()

def get_document_context_data(
    client_id: str,
    company_id: str, # For seller info
    target_language_code: str, # New parameter
    project_id: str = None,
    # product_ids: list[int] = None, # This might be ClientProjectProducts IDs if only specific items are part of the proforma
    linked_product_ids_for_doc: list[int] = None, # Use this for specific ClientProjectProducts line items
    additional_context: dict = None
) -> dict:
    """
    Gathers and structures data for document generation, with product language resolution.
    and specific handling for packing list details if provided in additional_context.

    """
    context = {
        "doc": {}, "client": {}, "seller": {}, "project": {}, "products": [], "lang": {}, # Added 'lang' key
        "additional": additional_context if isinstance(additional_context, dict) else {}
    }
    now_dt = datetime.now()

    # --- Cover Page Translations ---
    cover_page_translations = {
        'en': {
            'cover_page_title_suffix': "Cover Page",
            'cover_logo_alt_text': "Company Logo",
            'cover_client_label': "Client",
            'cover_project_id_label': "Project ID",
            'cover_date_label': "Date",
            'cover_version_label': "Version",
            'cover_prepared_for_title': "Prepared for",
            'cover_prepared_by_title': "Prepared by",
            'cover_contact_label': "Contact",
            'cover_footer_confidential': "This document is confidential and intended solely for the use of the individual or entity to whom it is addressed."
        },
        'fr': {
            'cover_page_title_suffix': "Page de Garde",
            'cover_logo_alt_text': "Logo de l'Entreprise",
            'cover_client_label': "Client",
            'cover_project_id_label': "ID Projet",
            'cover_date_label': "Date",
            'cover_version_label': "Version",
            'cover_prepared_for_title': "Préparé pour",
            'cover_prepared_by_title': "Préparé par",
            'cover_contact_label': "Contact",
            'cover_footer_confidential': "Ce document est confidentiel et destiné uniquement à l'usage de la personne ou de l'entité à qui il est adressé."
        },
        'ar': {
            'cover_page_title_suffix': "صفحة الغلاف",
            'cover_logo_alt_text': "شعار الشركة",
            'cover_client_label': "العميل",
            'cover_project_id_label': "معرف المشروع",
            'cover_date_label': "التاريخ",
            'cover_version_label': "الإصدار",
            'cover_prepared_for_title': "أعدت لـ",
            'cover_prepared_by_title': "أعدها",
            'cover_contact_label': "الاتصال",
            'cover_footer_confidential': "هذا المستند سري ومخصص فقط لاستخدام الفرد أو الكيان الموجه إليه."
        },
        'tr': {
            'cover_page_title_suffix': "Kapak Sayfası",
            'cover_logo_alt_text': "Şirket Logosu",
            'cover_client_label': "Müşteri",
            'cover_project_id_label': "Proje ID",
            'cover_date_label': "Tarih",
            'cover_version_label': "Sürüm",
            'cover_prepared_for_title': "Hazırlayan",
            'cover_prepared_by_title': "Hazırlanan", # Note: Turkish might structure this differently, "Kim için hazırlandı" / "Kim tarafından hazırlandı"
            'cover_contact_label': "İletişim",
            'cover_footer_confidential': "Bu belge gizlidir ve yalnızca muhatabı olan kişi veya kuruluşun kullanımı içindir."
        }
    }
    context['lang'] = cover_page_translations.get(target_language_code, cover_page_translations.get('en', {}))

    # Initialize common document fields
    context["doc"]["current_date"] = now_dt.strftime("%Y-%m-%d")
    context["doc"]["current_year"] = str(now_dt.year)
    context["doc"]["document_title"] = context["additional"].get("document_title", "Document") # Default title
    context["doc"]["document_subtitle"] = context["additional"].get("document_subtitle", "")
    context["doc"]["document_version"] = context["additional"].get("document_version", "1.0")

    # Initialize financial/terms fields (primarily for proforma/invoice but can be overridden)
    context["doc"]["currency_symbol"] = context["additional"].get("currency_symbol", "€")
    context["doc"]["vat_rate_percentage"] = context["additional"].get("vat_rate_percentage", 20.0)
    context["doc"]["discount_rate_percentage"] = context["additional"].get("discount_rate_percentage", 0.0)
    context["doc"]["proforma_id"] = context["additional"].get("proforma_id", f"PRO-{now_dt.strftime('%Y%m%d-%H%M%S')}")
    context["doc"]["invoice_id"] = context["additional"].get("invoice_id", f"INV-{now_dt.strftime('%Y%m%d-%H%M%S')}")
    context["doc"]["payment_terms"] = context["additional"].get("payment_terms", "Net 30 Days")
    context["doc"]["delivery_terms"] = context["additional"].get("delivery_terms", "FOB Port of Loading")
    context["doc"]["incoterms"] = context["additional"].get("incoterms", "FOB")
    context["doc"]["named_place_of_delivery"] = context["additional"].get("named_place_of_delivery", "Port of Loading")

    # Initialize packing list specific fields (will be populated if packing_details are provided)
    context["doc"]["packing_list_id"] = context["additional"].get("packing_list_id", f"PL-{now_dt.strftime('%Y%m%d-%H%M%S')}")
    context["doc"]["client_specific_footer_notes"] = "" # Initialize for document notes
    context["doc"]["notify_party_name"] = "N/A"
    context["doc"]["notify_party_address"] = "N/A"
    context["doc"]["vessel_flight_no"] = "N/A"
    context["doc"]["port_of_loading"] = "N/A"
    context["doc"]["port_of_discharge"] = "N/A"
    context["doc"]["final_destination_country"] = "N/A"
    context["doc"]["total_packages"] = "N/A"
    context["doc"]["total_net_weight"] = "N/A"
    context["doc"]["total_gross_weight"] = "N/A"
    context["doc"]["total_volume_cbm"] = "N/A"
    context["doc"]["packing_list_items"] = f"<tr><td colspan='7'>Packing details not provided.</td></tr>" # Default HTML for table body

    # Warranty specific placeholders (can be overridden by additional_context)
    context["doc"]["warranty_certificate_id"] = context["additional"].get("warranty_id", f"WAR-{now_dt.strftime('%Y%m%d-%H%M%S')}")
    context["doc"]["warranty_period_months"] = context["additional"].get("warranty_period_months", "12")
    # ... (other warranty fields as before, using .get from context['additional'] or context['doc'] if already set)

    # --- Fetch Seller (Our User's Company) Information ---
    seller_company_data = get_company_by_id(company_id)
    if seller_company_data:
        context["seller"]["name"] = seller_company_data.get('company_name', "N/A")
        context["seller"]["company_name"] = seller_company_data.get('company_name', "N/A")
        raw_address = seller_company_data.get('address', "N/A")
        context["seller"]["address"] = raw_address
        context["seller"]["address_line1"] = raw_address # Simplistic, assumes address is single line
        context["seller"]["city_zip_country"] = "N/A (Structure adr. manquante)" # Placeholder
        # TODO: Parse raw_address or add structured fields (city, zip, country) to Companies table
        context["seller"]["full_address"] = raw_address # For templates that use a single full address block

        context["seller"]["payment_info"] = seller_company_data.get('payment_info')
        context["seller"]["other_info"] = seller_company_data.get('other_info')

        logo_path_relative = seller_company_data.get('logo_path')
        context["seller"]["logo_path_relative"] = logo_path_relative
        if logo_path_relative:
            # Construct the absolute path to the logo
            abs_logo_path = os.path.join(APP_ROOT_DIR_CONTEXT, LOGO_SUBDIR_CONTEXT, logo_path_relative)
            # Check if the logo file actually exists at the constructed absolute path
            if os.path.exists(abs_logo_path):
                context["seller"]["logo_path_absolute"] = abs_logo_path
                # Format as file URI if it exists
                context["seller"]["company_logo_path"] = f"file:///{abs_logo_path.replace(os.sep, '/')}"
            else:
                # File does not exist, so set path to None
                context["seller"]["logo_path_absolute"] = None
                context["seller"]["company_logo_path"] = None
                print(f"Warning: Seller logo file not found at {abs_logo_path}")
        else:
            # logo_path_relative is not set, so set path to None
            context["seller"]["logo_path_absolute"] = None
            context["seller"]["company_logo_path"] = None

        # More specific seller details (assuming they might be in 'other_info' or need new schema fields)
        # For now, providing placeholders or deriving from existing if possible.
        context["seller"]["phone"] = context["additional"].get("seller_phone", "N/A Seller Phone")
        context["seller"]["email"] = context["additional"].get("seller_email", "N/A Seller Email")
        context["seller"]["vat_id"] = context["additional"].get("seller_vat_id", "N/A Seller VAT ID")
        context["seller"]["registration_number"] = context["additional"].get("seller_registration_number", "N/A Seller Reg No.")

        context["seller"]["bank_details_raw"] = seller_company_data.get('payment_info', "N/A")
        context["seller"]["bank_name"] = context["additional"].get("seller_bank_name", "N/A Bank")
        context["seller"]["bank_account_number"] = context["additional"].get("seller_bank_account_number", "N/A Account No.")
        context["seller"]["bank_swift_bic"] = context["additional"].get("seller_bank_swift_bic", "N/A SWIFT/BIC")
        context["seller"]["bank_address"] = context["additional"].get("seller_bank_address", "N/A Bank Address")
        context["seller"]["bank_account_holder_name"] = context["seller"]["company_name"] # Default to company name

        context["seller"]["footer_company_name"] = context["seller"]["company_name"]
        context["seller"]["footer_contact_info"] = f"{context['seller']['phone']} | {context['seller']['email']}"
        context["seller"]["footer_additional_info"] = seller_company_data.get('other_info', "")

    # --- Fetch Seller Personnel (from CompanyPersonnel) ---
    # Using a general personnel dictionary within seller context
    context["seller"]["personnel"] = {}
    seller_personnel_list = get_personnel_for_company(company_id) # Get all personnel
    if seller_personnel_list:
        # Example: find first person with role 'seller' or default to first person
        main_seller_contact = next((p for p in seller_personnel_list if p.get('role') == 'seller'), seller_personnel_list[0])
        context["seller"]["personnel"]["representative_name"] = main_seller_contact.get('name')
        context["seller"]["personnel"]["representative_title"] = main_seller_contact.get('role') # Or a more specific title if available

        # For specific roles mentioned in templates
        context["seller"]["personnel"]["sales_person_name"] = next((p.get('name') for p in seller_personnel_list if p.get('role') == 'seller'), "N/A")
        context["seller"]["personnel"]["technical_manager_name"] = next((p.get('name') for p in seller_personnel_list if p.get('role') == 'technical_manager'), "N/A")
        # Generic authorized signatory for some docs (can be overridden by additional_context)
        context["seller"]["personnel"]["authorized_signature_name"] = context["seller"]["personnel"]["sales_person_name"]
        context["seller"]["personnel"]["authorized_signature_title"] = next((p.get('role') for p in seller_personnel_list if p.get('name') == context["seller"]["personnel"]["authorized_signature_name"]), "N/A")

    else: # No personnel found
        context["seller"]["personnel"]["representative_name"] = "N/A"
        context["seller"]["personnel"]["representative_title"] = "N/A"
        context["seller"]["personnel"]["sales_person_name"] = "N/A"
        context["seller"]["personnel"]["technical_manager_name"] = "N/A"
        context["seller"]["personnel"]["authorized_signature_name"] = "N/A"
        context["seller"]["personnel"]["authorized_signature_title"] = "N/A"

    # --- Fetch Client Information (The Buyer/Consignee) ---
    # This is 'client_id' passed to the function
    client_data = get_client_by_id(client_id)
    if client_data:
        context["client"]["id"] = client_data.get('client_id')
        # Distinguish between contact person name and company name
        context["client"]["contact_person_name"] = client_data.get('client_name') # client_name from Clients table is often a person
        context["client"]["company_name"] = client_data.get('company_name', client_data.get('client_name')) # Fallback to client_name if company_name is empty

        context["client"]["project_identifier"] = client_data.get('project_identifier')
        context["client"]["primary_need"] = client_data.get('primary_need_description')
        context["client"]["notes"] = client_data.get('notes')
        context["client"]["price_formatted"] = format_currency(client_data.get('price'), context["doc"]["currency_symbol"])
        context["client"]["raw_price"] = client_data.get('price')

        client_country_name, client_city_name = "N/A", "N/A"
        if client_data.get('country_id'):
            country = get_country_by_id(client_data['country_id'])
            if country: client_country_name = country.get('country_name', "N/A")
        if client_data.get('city_id'):
            city = get_city_by_id(client_data['city_id'])
            if city: client_city_name = city.get('city_name', "N/A")

        context["client"]["country_name"] = client_country_name
        context["client"]["city_name"] = client_city_name
        # Construct full_address (assuming 'address' field in Clients table is missing, using city/country)
        # This would be improved if Clients table had a full 'address' field or structured address.
        address_parts = [part for part in [client_city_name, client_country_name] if part != "N/A"]
        context["client"]["address"] = ", ".join(address_parts) if address_parts else "N/A (Adresse manquante)"
        context["client"]["city_zip_country"] = context["client"]["address"] # Simplified

        # Client contact details (primary contact from Contacts table)
        client_contacts = get_contacts_for_client(client_id)
        primary_client_contact = next((c for c in client_contacts if c.get('is_primary_for_client')), None)
        if not primary_client_contact and client_contacts: primary_client_contact = client_contacts[0]

        if primary_client_contact:
            # Override client.contact_person_name if a more specific primary contact exists
            context["client"]["contact_person_name"] = primary_client_contact.get('name', client_data.get('client_name')) # Fallback to client_name if primary contact name is empty
            context["client"]["contact_email"] = primary_client_contact.get('email', "N/A")
            context["client"]["contact_phone"] = primary_client_contact.get('phone', "N/A")
            context["client"]["contact_position"] = primary_client_contact.get('position', "N/A")
        else:
            context["client"]["contact_email"] = "N/A"
            context["client"]["contact_phone"] = "N/A"
            context["client"]["contact_position"] = "N/A"

        context["client"]["vat_id"] = context["additional"].get("client_vat_id", "N/A Client VAT ID")
        context["client"]["registration_number"] = context["additional"].get("client_registration_number", "N/A Client Reg No.")
        context["client"]["full_address"] = context["client"]["address"] # For templates that use a single full address block


        # Buyer representative details (often the primary contact)
        context["client"]["representative_name"] = context["client"].get("contact_person_name", client_data.get('client_name'))
        context["client"]["representative_title"] = context["client"]["contact_position"]

    # --- Fetch Project Information (if project_id is provided) ---
    if project_id:
        project_data = get_project_by_id(project_id)
        if project_data:
            context["project"]["name"] = project_data.get('project_name')
            context["project"]["id"] = project_data.get('project_id')
            context["project"]["description"] = project_data.get('description')
            context["project"]["start_date"] = project_data.get('start_date')
            context["project"]["deadline_date"] = project_data.get('deadline_date')
            context["project"]["budget_formatted"] = format_currency(project_data.get('budget'), context["doc"]["currency_symbol"])
            context["project"]["raw_budget"] = project_data.get('budget')
            context["project"]["progress_percentage"] = project_data.get('progress_percentage')
            context["project"]["manager_id"] = project_data.get('manager_team_member_id') # Needs fetch for name

            status_id = project_data.get('status_id')
            status_info = get_status_setting_by_id(status_id) if status_id else None
            context["project"]["status_name"] = status_info.get('status_name') if status_info else "N/A"
    else: # No project_id argument, provide defaults for project fields
        context["project"]["name"] = context["additional"].get("project_name", client_data.get('project_identifier', "N/A") if client_data else "N/A")
        context["project"]["id"] = context["additional"].get("project_id", client_data.get('project_identifier', "N/A") if client_data else "N/A") # Use additional_context project_id if available
        context["project"]["description"] = context["additional"].get("project_description", client_data.get('primary_need_description', "") if client_data else "")

    # --- Contact Page Specific Details from additional_context ---
    contact_page_details_from_context = context["additional"].get('contact_page_details', {})
    if contact_page_details_from_context: # Check if contact_page_details key exists
        # Override document title if provided
        doc_title_override = contact_page_details_from_context.get('document_title_override')
        if doc_title_override:
            context["doc"]["document_title"] = doc_title_override

        # Override project name if provided
        project_name_override = contact_page_details_from_context.get('project_name_override')
        if project_name_override:
            context["project"]["name"] = project_name_override # Overrides previous project name

        # Populate contact_list_items_html
        contacts_for_page = contact_page_details_from_context.get('contacts', [])
        if contacts_for_page:
            html_rows = []
            for contact_detail in contacts_for_page:
                row_html = "<tr>"
                row_html += f"<td>{contact_detail.get('role_org', '')}</td>"
                row_html += f"<td>{contact_detail.get('name', '')}</td>"
                row_html += f"<td>{contact_detail.get('title', '')}</td>"
                row_html += f"<td>{contact_detail.get('email', '')}</td>"
                row_html += f"<td>{contact_detail.get('phone', '')}</td>"
                row_html += "</tr>"
                html_rows.append(row_html)
            context['doc']['contact_list_items_html'] = "".join(html_rows)
        else:
            context['doc']['contact_list_items_html'] = '<tr><td colspan="5">Contact details not provided.</td></tr>'
    else:
        # Ensure the field exists even if no contact_page_details were provided, for templates that might use it
        context['doc']['contact_list_items_html'] = '<tr><td colspan="5">Contact page details not applicable or not provided.</td></tr>'


    # --- Fetch Products and Generate HTML Rows ---
    # This section will be skipped if contact_page_details dictates a different flow,
    # or product processing might be different for contact pages (e.g. no products).
    # For now, assuming contact pages might not typically list products in the same way.
    # The existing logic for packing_details and standard products will follow.
    fetched_products_data = []
    # ... (rest of the initial context["doc"] setup as before) ...
    now_dt = datetime.now()
    context["doc"]["current_date"] = now_dt.strftime("%Y-%m-%d")
    context["doc"]["current_year"] = str(now_dt.year)
    context["doc"]["currency_symbol"] = context["additional"].get("currency_symbol", "€")
    context["doc"]["vat_rate_percentage"] = context["additional"].get("vat_rate_percentage", 20.0)
    context["doc"]["discount_rate_percentage"] = context["additional"].get("discount_rate_percentage", 0.0)
    # ... (other context["doc"] fields) ...

    # --- Fetch Seller (Our User's Company) Information ---
    # ... (seller info fetching as before) ...
    seller_company_data = get_company_by_id(company_id)
    if seller_company_data:
        context["seller"]["name"] = seller_company_data.get('company_name', "N/A")
        # ... (populate rest of seller fields) ...
        # Simplified for brevity
        context["seller"]["company_logo_path"] = f"file:///{os.path.join(APP_ROOT_DIR_CONTEXT, LOGO_SUBDIR_CONTEXT, seller_company_data.get('logo_path',''))}" if seller_company_data.get('logo_path') else ""


    # --- Fetch Client Information (The Buyer/Consignee) ---
    # ... (client info fetching as before) ...
    client_data = get_client_by_id(client_id)
    if client_data:
        context["client"]["id"] = client_data.get('client_id')
        # ... (populate rest of client fields) ...


    # --- Fetch Project Information (if project_id is provided) ---
    # ... (project info fetching as before) ...
    if project_id:
        project_data = get_project_by_id(project_id)
        if project_data:
            context["project"]["name"] = project_data.get('project_name')
            # ... (populate rest of project fields) ...
    else:
        # Fallback if no project_id, ensure client_data is checked before access
        context["project"]["name"] = client_data.get('project_identifier', "N/A") if client_data else "N/A"

    # --- Pre-fetch product data and equivalents ---
    all_product_ids_in_doc_set = set()

    # Determine which products are relevant for this document context
    # This could be specific linked products or all products for a client/project
    linked_products_source_data = []
    if linked_product_ids_for_doc: # If specific ClientProjectProduct IDs are provided
        conn_temp_links = get_db_connection()
        cursor_temp_links = conn_temp_links.cursor()
        placeholders_links = ','.join('?' for _ in linked_product_ids_for_doc)
        # Fetch the actual product_id from Products table, and other relevant cpp data
        cursor_temp_links.execute(f"""
            SELECT cpp.product_id, cpp.quantity, cpp.unit_price_override, cpp.total_price_calculated,
                   p.product_name, p.description, p.language_code, p.weight, p.dimensions, p.base_unit_price, p.unit_of_measure
            FROM ClientProjectProducts cpp
            JOIN Products p ON cpp.product_id = p.product_id
            WHERE cpp.client_project_product_id IN ({placeholders_links})
        """, tuple(linked_product_ids_for_doc))
        for row in cursor_temp_links.fetchall():
            linked_products_source_data.append(dict(row))
            all_product_ids_in_doc_set.add(row['product_id'])
        conn_temp_links.close()
    else:
        # Fallback: fetch all products linked to the client (and optionally project if specified)
        # This is the original behavior if no specific linked_product_ids_for_doc are given.
        linked_products_source_data = get_products_for_client_or_project(client_id, project_id)
        if linked_products_source_data:
            for prod_data in linked_products_source_data:
                all_product_ids_in_doc_set.add(prod_data['product_id'])

    packing_list_item_product_ids = set()
    if 'packing_details' in context["additional"] and 'items' in context["additional"]['packing_details']:
        for item_detail in context["additional"]['packing_details']['items']:
            if item_detail.get('product_id'):
                packing_list_item_product_ids.add(item_detail['product_id'])

    all_unique_product_ids_to_fetch = list(all_product_ids_in_doc_set.union(packing_list_item_product_ids))

    batched_product_data_map = {}
    if all_unique_product_ids_to_fetch:
        batched_product_data_map = _get_batch_products_and_equivalents(all_unique_product_ids_to_fetch, target_language_code)

    # --- Packing List Specific Fields from additional_context (remains mostly the same) ---
    packing_details_from_context = context["additional"].get('packing_details', {})
    context["doc"]["notify_party_name"] = packing_details_from_context.get('notify_party_name', 'N/A')
    context["doc"]["notify_party_address"] = packing_details_from_context.get('notify_party_address', 'N/A')
    # ... (other packing_details fields)

    # --- Process Products (Standard or Packing List) using batched data ---
    products_table_html_rows = ""
    subtotal_amount_calculated = 0.0
    item_counter = 0
    context["products"] = [] # Clear before populating

    if 'packing_details' in context["additional"] and 'items' in context["additional"]['packing_details']:
        # This is a Packing List
        packing_list_items_html_accumulator = ""
        for item_idx, item_detail in enumerate(context["additional"]['packing_details']['items']):
            product_name_for_item = item_detail.get('product_name_override', '')
            product_description_for_item = '' # Typically specific for packing list items
            is_item_lang_match = True
            item_original_lang_code_if_known = 'N/A'
            original_item_product_details = None

            item_product_id = item_detail.get('product_id')
            if item_product_id and item_product_id in batched_product_data_map:
                product_batch_info = batched_product_data_map[item_product_id]
                original_item_product_details = product_batch_info.get('original')
                if original_item_product_details:
                    item_original_lang_code_if_known = original_item_product_details.get('language_code', 'N/A')
                    if not product_name_for_item: # If no override, use fetched name
                        product_name_for_item = original_item_product_details.get('product_name', 'N/A')
                        is_item_lang_match = (item_original_lang_code_if_known == target_language_code)
                        if not is_item_lang_match:
                            for eq_item_prod in product_batch_info.get('equivalents', []):
                                if eq_item_prod.get('language_code') == target_language_code:
                                    product_name_for_item = eq_item_prod.get('product_name')
                                    product_description_for_item = eq_item_prod.get('description', '')
                                    is_item_lang_match = True
                                    break
            if not product_name_for_item: product_name_for_item = "N/A"

            desc_for_packing_list = product_name_for_item
            if item_detail.get('quantity_description'):
                desc_for_packing_list += f" ({item_detail.get('quantity_description')})"
            if not is_item_lang_match and item_product_id and original_item_product_details:
                 desc_for_packing_list += f" <em style='font-size:8pt; color:red;'>(lang: {original_item_product_details.get('language_code', '?')})</em>"

            packing_list_items_html_accumulator += f"""<tr>
                <td>{item_detail.get('marks_nos', '')}</td>
                <td>{desc_for_packing_list}</td>
                <td class="number">{item_detail.get('num_packages', '')}</td>
                <td>{item_detail.get('package_type', '')}</td>
                <td class="number">{item_detail.get('net_weight_kg_item', '')}</td>
                <td class="number">{item_detail.get('gross_weight_kg_item', '')}</td>
                <td>{item_detail.get('dimensions_cm_item', '')}</td>
            </tr>"""
        context['doc']['packing_list_items'] = packing_list_items_html_accumulator if packing_list_items_html_accumulator else "<tr><td colspan='7'>Aucun détail d'article de colisage fourni.</td></tr>"

    # Standard product processing (for proforma, invoice, etc.)
    # This uses linked_products_source_data which was fetched based on linked_product_ids_for_doc or client/project
    for linked_prod_data in linked_products_source_data: # This is now the primary loop for product details
        item_counter += 1
        original_product_id = linked_prod_data['product_id']

        product_batch_info = batched_product_data_map.get(original_product_id)
        original_details = product_batch_info['original'] if product_batch_info and product_batch_info['original'] else linked_prod_data
        # Fallback to linked_prod_data if batch somehow missed it, though it shouldn't happen if all_product_ids_in_doc_set was comprehensive

        if not original_details:
            print(f"Warning: Original product details not found for ID {original_product_id} from linked_products_source_data. Skipping.")
            continue

        original_lang_code = original_details.get('language_code')
        product_name_for_doc = original_details.get('product_name')
        product_description_for_doc = original_details.get('description')
        is_language_match = (original_lang_code == target_language_code)

        if not is_language_match and product_batch_info: # Check equivalents only if batch info exists
            found_equivalent_in_target_lang = False
            for eq_prod in product_batch_info.get('equivalents', []):
                if eq_prod.get('language_code') == target_language_code:
                    product_name_for_doc = eq_prod.get('product_name')
                    product_description_for_doc = eq_prod.get('description')
                    is_language_match = True
                    found_equivalent_in_target_lang = True
                    break
            if not found_equivalent_in_target_lang:
                 print(f"Warning: No equivalent found for product ID {original_product_id} in target language {target_language_code} (using batch data).")

        quantity = linked_prod_data.get('quantity', 1)
        unit_price_override = linked_prod_data.get('unit_price_override')
        base_unit_price = linked_prod_data.get('base_unit_price')

        effective_unit_price = unit_price_override if unit_price_override is not None else base_unit_price
        try:
            unit_price_float = float(effective_unit_price) if effective_unit_price is not None else 0.0
        except ValueError:
            unit_price_float = 0.0

        total_price = quantity * unit_price_float
        subtotal_amount_calculated += total_price

        products_table_html_rows += f"""<tr>
            <td>{item_counter}</td>
            <td>{product_name_for_doc if product_name_for_doc else 'N/A'}</td>
            <td>{quantity}</td>
            <td>{format_currency(unit_price_float, context["doc"]["currency_symbol"])}</td>
            <td>{format_currency(total_price, context["doc"]["currency_symbol"])}</td>
        </tr>"""

        context["products"].append({
            "id": original_product_id,
            "name": product_name_for_doc,
            "description": product_description_for_doc,
            "quantity": quantity,
            "unit_price_formatted": format_currency(unit_price_float, context["doc"]["currency_symbol"]),
            "total_price_formatted": format_currency(total_price, context["doc"]["currency_symbol"]),
            "raw_unit_price": unit_price_float,
            "raw_total_price": total_price,
            "unit_of_measure": linked_prod_data.get('unit_of_measure'),
            "weight": linked_prod_data.get('weight'), # From joined Products table
            "dimensions": linked_prod_data.get('dimensions'), # From joined Products table
            "is_language_match": is_language_match
        })

    context["doc"]["products_table_rows"] = products_table_html_rows
    context["doc"]["subtotal_amount"] = format_currency(subtotal_amount_calculated, context["doc"]["currency_symbol"])
    # ... (rest of currency calculations and context population as before) ...

    discount_rate = context["doc"]["discount_rate_percentage"] / 100.0
    discount_amount_calculated = subtotal_amount_calculated * discount_rate
    context["doc"]["discount_amount"] = format_currency(discount_amount_calculated, context["doc"]["currency_symbol"])

    amount_after_discount = subtotal_amount_calculated - discount_amount_calculated

    vat_rate = context["doc"]["vat_rate_percentage"] / 100.0
    vat_amount_calculated = amount_after_discount * vat_rate
    context["doc"]["vat_amount"] = format_currency(vat_amount_calculated, context["doc"]["currency_symbol"])

    grand_total_amount_calculated = amount_after_discount + vat_amount_calculated
    context["doc"]["grand_total_amount"] = format_currency(grand_total_amount_calculated, context["doc"]["currency_symbol"])
    context["doc"]["grand_total_amount_words"] = "N/A (Number to words not implemented)" # Placeholder

    # ... (packing list and warranty specific placeholders as before) ...
    # ... (common template placeholder mappings as before) ...

    fetched_products_data = []
    # ... (rest of the initial context["doc"] setup as before) ...
    now_dt = datetime.now()
    context["doc"]["current_date"] = now_dt.strftime("%Y-%m-%d")
    context["doc"]["current_year"] = str(now_dt.year)
    context["doc"]["currency_symbol"] = context["additional"].get("currency_symbol", "€")
    context["doc"]["vat_rate_percentage"] = context["additional"].get("vat_rate_percentage", 20.0)
    context["doc"]["discount_rate_percentage"] = context["additional"].get("discount_rate_percentage", 0.0)
    # ... (other context["doc"] fields) ...

    # --- Fetch Seller (Our User's Company) Information ---
    # ... (seller info fetching as before, simplified for brevity) ...
    seller_company_data = get_company_by_id(company_id)
    if seller_company_data:
        context["seller"]["company_name"] = seller_company_data.get('company_name', "N/A")
        context["seller"]["full_address"] = seller_company_data.get('address', "N/A")
        context["seller"]["company_phone"] = context["additional"].get("seller_phone", "N/A") # Assuming these are passed if needed
        context["seller"]["company_email"] = context["additional"].get("seller_email", "N/A")
        context["seller"]["vat_id"] = context["additional"].get("seller_vat_id", "N/A")
        logo_path_relative = seller_company_data.get('logo_path')
        context["seller"]["company_logo_path"] = f"file:///{os.path.join(APP_ROOT_DIR_CONTEXT, LOGO_SUBDIR_CONTEXT, logo_path_relative)}" if logo_path_relative and os.path.exists(os.path.join(APP_ROOT_DIR_CONTEXT, LOGO_SUBDIR_CONTEXT, logo_path_relative)) else ""
        # ... other seller fields
        seller_personnel_list = get_personnel_for_company(company_id)
        if seller_personnel_list:
             main_seller_contact = next((p for p in seller_personnel_list if p.get('role') == 'seller'), seller_personnel_list[0])
             context["seller"]["personnel"] = {"representative_name": main_seller_contact.get('name', 'N/A')} # Simplified
        else:
            context["seller"]["personnel"] = {"representative_name": "N/A"}


    # --- Fetch Client Information ---
    client_data = get_client_by_id(client_id)
    if client_data:
        context["client"]["name"] = client_data.get('client_name') # Typically person name
        context["client"]["company_name"] = client_data.get('company_name', client_data.get('client_name'))
        # ... other client fields ...
        client_country_name, client_city_name = "N/A", "N/A"
        if client_data.get('country_id'):
            country = get_country_by_id(client_data['country_id'])
            if country: client_country_name = country.get('country_name', "N/A")
        if client_data.get('city_id'):
            city = get_city_by_id(client_data['city_id'])
            if city: client_city_name = city.get('city_name', "N/A")
        address_parts = [part for part in [client_data.get('company_name', client_data.get('client_name')), client_city_name, client_country_name] if part and part != "N/A"]
        context["client"]["full_address"] = ", ".join(address_parts) if address_parts else "N/A"

        client_contacts = get_contacts_for_client(client_id)
        primary_client_contact = next((c for c in client_contacts if c.get('is_primary_for_client')), client_contacts[0] if client_contacts else None)
        if primary_client_contact:
            context["client"]["contact_person_name"] = primary_client_contact.get('name', client_data.get('client_name'))
            context["client"]["contact_position"] = primary_client_contact.get('position', "N/A")
            context["client"]["contact_phone"] = primary_client_contact.get('phone', "N/A")
            context["client"]["contact_email"] = primary_client_contact.get('email', "N/A")
        context["client"]["vat_id"] = context["additional"].get("client_vat_id", "N/A")


    # --- Fetch Project Information ---
    if project_id:
        project_data = get_project_by_id(project_id)
        if project_data:
            context["project"]["id"] = project_data.get('project_id')
            context["project"]["name"] = project_data.get('project_name', client_data.get('project_identifier', 'N/A') if client_data else 'N/A')
    else:
        context["project"]["id"] = client_data.get('project_identifier', 'N/A') if client_data else 'N/A'
        context["project"]["name"] = client_data.get('project_identifier', 'N/A') if client_data else 'N/A'


    # --- Packing List Specific Fields from additional_context ---
    packing_details_from_context = context["additional"].get('packing_details', {})
    context["doc"]["notify_party_name"] = packing_details_from_context.get('notify_party_name', 'N/A')
    context["doc"]["notify_party_address"] = packing_details_from_context.get('notify_party_address', 'N/A')
    context["doc"]["vessel_flight_no"] = packing_details_from_context.get('vessel_flight_no', 'N/A')
    context["doc"]["port_of_loading"] = packing_details_from_context.get('port_of_loading', 'N/A')
    context["doc"]["port_of_discharge"] = packing_details_from_context.get('port_of_discharge', 'N/A')
    context["doc"]["final_destination_country"] = packing_details_from_context.get('final_destination_country', 'N/A')

    context["doc"]["total_packages"] = packing_details_from_context.get('total_packages', 'N/A')
    # Ensure " kg" is appended correctly, handling N/A case
    total_net_weight_val = packing_details_from_context.get('total_net_weight_kg', 'N/A')
    context["doc"]["total_net_weight"] = f"{total_net_weight_val} kg" if total_net_weight_val != 'N/A' else 'N/A'
    total_gross_weight_val = packing_details_from_context.get('total_gross_weight_kg', 'N/A')
    context["doc"]["total_gross_weight"] = f"{total_gross_weight_val} kg" if total_gross_weight_val != 'N/A' else 'N/A'
    total_volume_cbm_val = packing_details_from_context.get('total_volume_cbm', 'N/A') # Assuming CBM is already part of the value or added in template
    context["doc"]["total_volume_cbm"] = f"{total_volume_cbm_val} CBM" if total_volume_cbm_val != 'N/A' else 'N/A'


    # --- Process Products for Proforma/Invoice (if not a packing list specific flow) OR Packing List Items ---
    packing_list_items_html_accumulator = ""
    # Flag to indicate if this document is primarily a packing list
    is_packing_list_document = additional_context.get('document_type') == 'packing_list'

    if 'packing_details' in context["additional"] and 'items' in context["additional"]['packing_details']:
        # This is a Packing List, build HTML rows from packing_details.items
        for item_idx, item_detail in enumerate(context["additional"]['packing_details']['items']):
            product_name_for_item = item_detail.get('product_name_override', 'N/A')
            is_item_lang_match = True # Assume override is in target lang, or it's not language sensitive

            if not product_name_for_item and item_detail.get('product_id'):
                original_item_product_details = get_product_by_id(item_detail['product_id'])
                if original_item_product_details:
                    product_name_for_item = original_item_product_details.get('product_name')
                    item_original_lang_code = original_item_product_details.get('language_code')
                    is_item_lang_match = (item_original_lang_code == target_language_code)
                    if not is_item_lang_match:
                        item_equivalents = get_equivalent_products(item_detail['product_id'])
                        for eq_item_prod in item_equivalents:
                            if eq_item_prod.get('language_code') == target_language_code:
                                product_name_for_item = eq_item_prod.get('product_name')
                                # Description for packing list item usually comes from quantity_description
                                is_item_lang_match = True
                                break

            desc_for_packing_list = product_name_for_item
            if item_detail.get('quantity_description'):
                desc_for_packing_list += f" ({item_detail.get('quantity_description')})"
            if not is_item_lang_match and item_detail.get('product_id'): # Add warning if name is not in target lang
                 desc_for_packing_list += f" <em style='font-size:8pt; color:red;'>(lang: {original_item_product_details.get('language_code', '?')})</em>"


            packing_list_items_html_accumulator += f"""<tr>
                <td>{item_detail.get('marks_nos', '')}</td>
                <td>{desc_for_packing_list}</td>
                <td class="number">{item_detail.get('num_packages', '')}</td>
                <td>{item_detail.get('package_type', '')}</td>
                <td class="number">{item_detail.get('net_weight_kg_item', '')}</td>
                <td class="number">{item_detail.get('gross_weight_kg_item', '')}</td>
                <td>{item_detail.get('dimensions_cm_item', '')}</td>
            </tr>"""
        context['doc']['packing_list_items'] = packing_list_items_html_accumulator if packing_list_items_html_accumulator else "<tr><td colspan='7'>Aucun détail d'article de colisage fourni.</td></tr>"

        if is_packing_list_document:
            context["products"] = [] # Clear main products list if it's a packing list, as it might contain prices

    elif not is_packing_list_document: # Standard product processing only if NOT a packing list
        # Standard product fetching
        standard_fetched_products = []
        if linked_product_ids_for_doc: # If specific ClientProjectProduct IDs are given
            conn_temp_std = get_db_connection()
            cursor_temp_std = conn_temp_std.cursor()
            for link_id in linked_product_ids_for_doc:
                 cursor_temp_std.execute("""
                    SELECT cpp.*, p.product_name, p.description, p.language_code, p.weight, p.dimensions,
                           p.base_unit_price, p.unit_of_measure
                    FROM ClientProjectProducts cpp
                    JOIN Products p ON cpp.product_id = p.product_id
                    WHERE cpp.client_project_product_id = ?
                """, (link_id,))
                 row_std = cursor_temp_std.fetchone()
                 if row_std: standard_fetched_products.append(dict(row_std))
            conn_temp_std.close()
        else:
            standard_fetched_products = get_products_for_client_or_project(client_id, project_id)

        products_table_html_rows = ""
        subtotal_amount_calculated = 0.0
        item_counter = 0
        context["products"] = [] # Clear context products before repopulating for standard documents

        for prod_data in standard_fetched_products:
            item_counter += 1
            original_product_id = prod_data['product_id']
            original_lang_code = prod_data.get('language_code')

            product_name_for_doc = prod_data.get('product_name')
            product_description_for_doc = prod_data.get('description')
            is_language_match = (original_lang_code == target_language_code)

            if not is_language_match:
                equivalents = get_equivalent_products(original_product_id)
                for eq_prod in equivalents:
                    if eq_prod.get('language_code') == target_language_code:
                        product_name_for_doc = eq_prod.get('product_name')
                        product_description_for_doc = eq_prod.get('description')
                        is_language_match = True
                        break

            quantity = prod_data.get('quantity', 1)
            unit_price_override = prod_data.get('unit_price_override')
            base_unit_price = prod_data.get('base_unit_price')
            effective_unit_price = unit_price_override if unit_price_override is not None else base_unit_price
            unit_price_float = float(effective_unit_price) if effective_unit_price is not None else 0.0
            total_price = quantity * unit_price_float
            subtotal_amount_calculated += total_price

            products_table_html_rows += f"""<tr>
                <td>{item_counter}</td>
                <td>{product_name_for_doc if product_name_for_doc else 'N/A'}</td>
                <td>{quantity}</td>
                <td>{format_currency(unit_price_float, context["doc"]["currency_symbol"])}</td>
                <td>{format_currency(total_price, context["doc"]["currency_symbol"])}</td>
            </tr>"""

            context["products"].append({
                "id": original_product_id, "name": product_name_for_doc, "description": product_description_for_doc,
                "quantity": quantity,
                "unit_price_formatted": format_currency(unit_price_float, context["doc"]["currency_symbol"]),
                "total_price_formatted": format_currency(total_price, context["doc"]["currency_symbol"]),
                "raw_unit_price": unit_price_float, "raw_total_price": total_price,
                "unit_of_measure": prod_data.get('unit_of_measure'),
                "weight": prod_data.get('weight'), "dimensions": prod_data.get('dimensions'),
                "is_language_match": is_language_match
            })

        context["doc"]["products_table_rows"] = products_table_html_rows
        context["doc"]["subtotal_amount"] = format_currency(subtotal_amount_calculated, context["doc"]["currency_symbol"])

        discount_rate = context["doc"]["discount_rate_percentage"] / 100.0
        discount_amount_calculated = subtotal_amount_calculated * discount_rate
        context["doc"]["discount_amount"] = format_currency(discount_amount_calculated, context["doc"]["currency_symbol"])
        amount_after_discount = subtotal_amount_calculated - discount_amount_calculated
        vat_rate = context["doc"]["vat_rate_percentage"] / 100.0
        vat_amount_calculated = amount_after_discount * vat_rate
        context["doc"]["vat_amount"] = format_currency(vat_amount_calculated, context["doc"]["currency_symbol"])
        grand_total_amount_calculated = amount_after_discount + vat_amount_calculated
        context["doc"]["grand_total_amount"] = format_currency(grand_total_amount_calculated, context["doc"]["currency_symbol"])
        context["doc"]["grand_total_amount_words"] = "N/A (Number to words not implemented)" # Placeholder

    # Common footer and other document details (already set or from additional_context)
    # ... (packing list and warranty specific placeholders as before) ...
    # ... (common template placeholder mappings as before) ...
    context["doc"]["product_model_warranty"] = context["additional"].get("product_model_warranty", "N/A")
    context["doc"]["product_serial_numbers_warranty"] = context["additional"].get("product_serial_numbers_warranty", "N/A")
    context["doc"]["purchase_supply_date"] = context["additional"].get("purchase_supply_date", context["doc"]["current_date"])
    context["doc"]["original_invoice_id_warranty"] = context["additional"].get("original_invoice_id_warranty", context["doc"]["invoice_id"])
    context["doc"]["warranty_period_text"] = context["additional"].get("warranty_period_text", f"{context['doc']['warranty_period_months']} months")
    context["doc"]["warranty_start_point_text"] = context["additional"].get("warranty_start_point_text", "date of purchase")
    context["doc"]["warranty_coverage_details"] = context["additional"].get("warranty_coverage_details", "Standard parts and labor.")
    context["doc"]["other_exclusions_list"] = context["additional"].get("other_exclusions_list", "<li>Damage due to natural disasters.</li>")
    context["doc"]["warranty_claim_contact_info"] = context["additional"].get("warranty_claim_contact_info", context['seller'].get('email', 'N/A'))
    context["doc"]["warranty_claim_procedure_detail"] = context["additional"].get("warranty_claim_procedure_detail", "Contact us with proof of purchase.")

    # --- Map to common template placeholder patterns (already populated above or directly in context["doc"]) ---
    context["buyer_name"] = context["client"].get("company_name", context["client"].get("contact_person_name", "N/A"))
    context["buyer_address"] = context["client"].get("address", "N/A")
    context["buyer_city_zip_country"] = context["client"].get("city_zip_country", "N/A")
    context["buyer_phone"] = context["client"].get("contact_phone", "N/A")
    context["buyer_email"] = context["client"].get("contact_email", "N/A")
    context["buyer_vat_number"] = context["client"].get("vat_id", "N/A")
    context["buyer_company_name"] = context["client"].get("company_name", "N/A")
    context["buyer_company_address"] = context["client"].get("address", "N/A") # Assuming same as client address
    context["buyer_company_registration_number"] = context["client"].get("registration_number", "N/A")
    context["buyer_representative_name"] = context["client"].get("representative_name", "N/A")
    context["buyer_representative_title"] = context["client"].get("representative_title", "N/A")

    context["seller_company_logo_path"] = context["seller"].get("company_logo_path", "") # Default to empty if None
    context["seller_company_name"] = context["seller"].get("name", "N/A")
    context["seller_company_address"] = context["seller"].get("address", "N/A")
    context["seller_address_line1"] = context["seller"].get("address_line1", context["seller"].get("address", "N/A")) # Use specific if available
    context["seller_city_zip_country"] = context["seller"].get("city_zip_country", "N/A")
    context["seller_company_phone"] = context["seller"].get("phone", "N/A")
    context["seller_company_email"] = context["seller"].get("email", "N/A")
    context["seller_vat_id"] = context["seller"].get("vat_id", "N/A")
    context["seller_company_registration_number"] = context["seller"].get("registration_number", "N/A")
    context["seller_representative_name"] = context["seller"].get("personnel", {}).get("representative_name", "N/A")
    context["seller_representative_title"] = context["seller"].get("personnel", {}).get("representative_title", "N/A")
    context["seller_bank_name"] = context["seller"].get("bank_name", "N/A")
    context["seller_bank_address"] = context["seller"].get("bank_address", "N/A")
    context["seller_bank_iban"] = context["seller"].get("bank_iban", "N/A")
    context["seller_bank_swift_bic"] = context["seller"].get("bank_swift_bic", "N/A")
    context["seller_bank_account_holder_name"] = context["seller"].get("bank_account_holder_name", context["seller"].get("name", "N/A"))
    context["seller_full_address"] = context["seller"].get("address", "N/A")


    context["project_description"] = context["project"].get("description", "")

    # Final mapping for context["project_id"] (root level template variable)
    # project_id variable here refers to the original function argument.
    if project_id: # If a specific project_id was passed to the function
        context["project_id"] = project_id
    else:
        # If no specific project_id was passed to the function,
        # prioritize project_id from additional_context if available.
        # context["project"]["id"] should have already been populated considering this,
        # this ensures the root 'project_id' key also reflects this override directly.
        additional_override_project_id = context["additional"].get("project_id")
        if additional_override_project_id:
            context["project_id"] = additional_override_project_id
        else:
            # Fallback to what's in context["project"]["id"] (which might be client's project_identifier)
            context["project_id"] = context["project"].get("id", client_data.get("project_identifier", "N/A") if client_data else "N/A")

    # Packing List specific mappings (many already mapped via seller/buyer aliases)
    # Ensure exporter_company_name, consignee_name, packing_list_id are correctly populated
    # context["doc"]["packing_list_id"] is populated from additional_context or defaults earlier
    # context["exporter_company_name"] will be context["seller_company_name"]
    # context["consignee_name"] will be context["buyer_name"]
    # These are mostly covered by the generic mappings below but explicitly mentioned for clarity.

    context["company_logo_path_for_stamp"] = context["seller_company_logo_path"]
    context["exporter_company_name"] = context["seller_company_name"] # Already mapped
    context["exporter_address"] = context["seller_company_address"]
    context["exporter_contact_person"] = context["seller_representative_name"]
    context["exporter_phone"] = context["seller_company_phone"]
    context["exporter_email"] = context["seller_company_email"]

    context["consignee_name"] = context["buyer_name"]
    context["consignee_address"] = context["buyer_address"]
    context["consignee_contact_person"] = context["buyer_representative_name"]
    context["consignee_phone"] = context["buyer_phone"] # Already mapped
    context["consignee_email"] = context["buyer_email"] # Already mapped

    # These general fields are used by packing list templates as well
    context["packing_list_id"] = context["doc"].get("packing_list_id", "N/A") # Ensure it's directly accessible

    context["primary_contact_name"] = context["client"].get("contact_person_name", "N/A")
    context["primary_contact_email"] = context["client"].get("contact_email", "N/A")
    context["primary_contact_position"] = context["client"].get("contact_position", "N/A")

    context["authorized_signature_name"] = context["seller"].get("personnel",{}).get("authorized_signature_name", "N/A")
    context["authorized_signature_title"] = context["seller"].get("personnel",{}).get("authorized_signature_title", "N/A")

    # Warranty Document specific mappings
    context["beneficiary_name"] = context["buyer_name"]
    context["beneficiary_address"] = context["buyer_address"]
    context["beneficiary_contact_person"] = context["buyer_representative_name"]
    context["beneficiary_phone"] = context["buyer_phone"]
    context["beneficiary_email"] = context["buyer_email"]

    context["warrantor_company_name"] = context["seller_company_name"]
    context["warrantor_address"] = context["seller_company_address"]
    context["warrantor_contact_person"] = context["seller"].get("personnel",{}).get("technical_manager_name", context["seller_representative_name"])
    context["warrantor_phone"] = context["seller_company_phone"]
    context["warrantor_email"] = context["seller_company_email"]

    # Cover Page specific mappings
    context["company_logo_path"] = context["seller_company_logo_path"] # Already mapped
    context["client_name"] = context["buyer_name"] # Already mapped for consistency
    context["client_company_name"] = context["client"].get("company_name", "")
    context["client_full_address"] = context["client"].get("full_address", "N/A")
    context["project_name"] = context["project"].get("name", "N/A")
    context["author_name"] = context["seller"].get("personnel",{}).get("sales_person_name", context["seller_company_name"])
    context["date"] = context["doc"]["current_date"] # General date
    context["current_year"] = context["doc"]["current_year"]


    # Fill from additional_context, providing defaults for some common ones
    # These are already in context["doc"] or context["project"] etc.
    # No need to re-assign unless overriding logic is intended.
    # context["document_title"] = context["additional"].get("document_title", "Document")
    # ... and so on

    # --- Fetch Client-Specific Document Notes ---
    current_document_type_for_notes = context["additional"].get('current_document_type_for_notes', None)
    if current_document_type_for_notes and client_id and target_language_code:
        try:
            notes_list = get_client_document_notes(
                client_id=client_id,
                document_type=current_document_type_for_notes,
                language_code=target_language_code,
                is_active=True
            )
            if notes_list:
                # Assuming one note per client/type/lang due to UNIQUE constraint
                note_content = notes_list[0].get('note_content', "")
                # Format for HTML: replace newlines with <br>
                formatted_note_content = note_content.replace('\n', '<br>')
                context['doc']['client_specific_footer_notes'] = formatted_note_content
            # If no notes_list, it remains "" as initialized
        except Exception as e_notes:
            # Log error but don't break context generation
            print(f"Error fetching or formatting client document notes: {e_notes}")
            context['doc']['client_specific_footer_notes'] = "" # Ensure it's empty on error

    return context




if __name__ == '__main__':
    initialize_database()
    print(f"Database '{DATABASE_NAME}' initialized successfully with all tables, including Products, ClientProjectProducts, and Contacts PK/FK updates.")

    # Example Usage (Illustrative - uncomment and adapt to test)

    # --- Test Companies and CompanyPersonnel ---
    print("\n--- Testing Companies and CompanyPersonnel ---")
    comp1_id = add_company({'company_name': 'Default Corp', 'address': '123 Main St', 'is_default': True})
    if comp1_id:
        print(f"Added company 'Default Corp' with ID: {comp1_id}")
        set_default_company(comp1_id) # Ensure it's default
        ret_comp1 = get_company_by_id(comp1_id)
        print(f"Retrieved company: {ret_comp1['company_name']}, Default: {ret_comp1['is_default']}")

        pers1_id = add_company_personnel({'company_id': comp1_id, 'name': 'John Doe', 'role': 'seller'})
        if pers1_id:
            print(f"Added personnel 'John Doe' with ID: {pers1_id} to {comp1_id}")

        pers2_id = add_company_personnel({'company_id': comp1_id, 'name': 'Jane Smith', 'role': 'technical_manager'})
        if pers2_id:
            print(f"Added personnel 'Jane Smith' with ID: {pers2_id} to {comp1_id}")

        all_personnel = get_personnel_for_company(comp1_id)
        print(f"All personnel for Default Corp: {len(all_personnel)}")
        sellers = get_personnel_for_company(comp1_id, role='seller')
        print(f"Sellers for Default Corp: {len(sellers)}")

        if pers1_id:
            update_company_personnel(pers1_id, {'name': 'Johnathan Doe', 'role': 'senior_seller'})
            updated_pers1 = get_personnel_for_company(comp1_id, role='senior_seller') # Check if update worked
            if updated_pers1: print(f"Updated personnel: {updated_pers1[0]['name']}")

    comp2_id = add_company({'company_name': 'Second Ent.', 'address': '456 Side Ave'})
    if comp2_id:
        print(f"Added company 'Second Ent.' with ID: {comp2_id}")
        set_default_company(comp1_id) # Try setting first one as default again
        ret_comp2 = get_company_by_id(comp2_id)
        if ret_comp2: print(f"Company 'Second Ent.' is_default: {ret_comp2['is_default']}")
        ret_comp1_after = get_company_by_id(comp1_id)
        if ret_comp1_after: print(f"Company 'Default Corp' is_default after re-set: {ret_comp1_after['is_default']}")


    all_companies = get_all_companies()
    print(f"Total companies: {len(all_companies)}")

    # Cleanup (optional, for testing)
    # if pers1_id: delete_company_personnel(pers1_id)
    # if pers2_id: delete_company_personnel(pers2_id)
    # if comp1_id: delete_company(comp1_id) # This would cascade delete personnel
    # if comp2_id: delete_company(comp2_id)


    # --- Pre-populate base data for FK constraints (Countries, Cities, StatusSettings) ---
    # (This setup code is largely the same as the previous step, ensuring essential lookup data)
    conn_main_setup = get_db_connection()
    try:
        cursor_main_setup = conn_main_setup.cursor()
        # ... (Country, City, StatusSettings insertions as before) ...
        cursor_main_setup.execute("INSERT OR IGNORE INTO Countries (country_id, country_name) VALUES (1, 'Default Country')")
        cursor_main_setup.execute("INSERT OR IGNORE INTO Cities (city_id, country_id, city_name) VALUES (1, 1, 'Default City')")
        cursor_main_setup.execute("INSERT OR IGNORE INTO StatusSettings (status_id, status_name, status_type) VALUES (1, 'Active Client', 'Client')")
        cursor_main_setup.execute("INSERT OR IGNORE INTO StatusSettings (status_id, status_name, status_type, is_completion_status) VALUES (10, 'Project Planning', 'Project', FALSE)")
        cursor_main_setup.execute("INSERT OR IGNORE INTO StatusSettings (status_id, status_name, status_type, is_completion_status) VALUES (22, 'Task Done', 'Task', TRUE)")

        conn_main_setup.commit()
        print("Default data for Countries, Cities, StatusSettings ensured for testing.")
    except sqlite3.Error as e_setup:
        print(f"Error ensuring default lookup data in __main__: {e_setup}")
    finally:
        if conn_main_setup:
            conn_main_setup.close()

    # --- Setup common entities for tests: User, Client, Project, Template ---
    test_user_id = add_user({'username': 'docuser', 'password': 'password', 'full_name': 'Doc User', 'email': 'doc@example.com', 'role': 'editor'})
    if test_user_id: print(f"Created user 'docuser' (ID: {test_user_id}) for document tests.")

    test_client_id_for_docs = None
    existing_doc_clients = get_all_clients({'client_name': 'Doc Test Client'})
    if not existing_doc_clients:
        test_client_id_for_docs = add_client({'client_name': 'Doc Test Client', 'created_by_user_id': test_user_id})
        if test_client_id_for_docs: print(f"Added 'Doc Test Client' (ID: {test_client_id_for_docs})")
    else:
        test_client_id_for_docs = existing_doc_clients[0]['client_id']
        print(f"Using existing 'Doc Test Client' (ID: {test_client_id_for_docs})")
    
    test_project_id_for_docs = None
    if test_client_id_for_docs and test_user_id:
        client_projects_for_docs = get_projects_by_client_id(test_client_id_for_docs)
        if not client_projects_for_docs:
            test_project_id_for_docs = add_project({
                'client_id': test_client_id_for_docs, 
                'project_name': 'Doc Test Project', 
                'manager_team_member_id': test_user_id, 
                'status_id': 10
            })
            if test_project_id_for_docs: print(f"Added 'Doc Test Project' (ID: {test_project_id_for_docs})")
        else:
            test_project_id_for_docs = client_projects_for_docs[0]['project_id']
            print(f"Using existing 'Doc Test Project' (ID: {test_project_id_for_docs})")

    test_template_id = None
    # Assuming a template might be needed for source_template_id
    templates = get_templates_by_type('general_document') # or some relevant type
    if not templates:
        test_template_id = add_template({
            'template_name': 'General Document Template for Docs', 
            'template_type': 'general_document', 
            'language_code': 'en_US',
            'created_by_user_id': test_user_id
        })
        if test_template_id: print(f"Added a test template (ID: {test_template_id}) for documents.")
    else:
        test_template_id = templates[0]['template_id']
        print(f"Using existing test template (ID: {test_template_id}) for documents.")


    print("\n--- ClientDocuments CRUD Examples ---")
    doc1_id = None
    if test_client_id_for_docs and test_user_id:
        doc1_id = add_client_document({
            'client_id': test_client_id_for_docs,
            'project_id': test_project_id_for_docs, # Optional
            'document_name': 'Initial Proposal.pdf',
            'file_name_on_disk': 'proposal_v1_final.pdf',
            'file_path_relative': f"{test_client_id_for_docs}/{test_project_id_for_docs if test_project_id_for_docs else '_client'}/proposal_v1_final.pdf",
            'document_type_generated': 'Proposal',
            'source_template_id': test_template_id, # Optional
            'created_by_user_id': test_user_id
        })
        if doc1_id:
            print(f"Added client document 'Initial Proposal.pdf' with ID: {doc1_id}")
            ret_doc = get_document_by_id(doc1_id)
            print(f"Retrieved document by ID: {ret_doc['document_name'] if ret_doc else 'Not found'}")

            update_doc_success = update_client_document(doc1_id, {'notes': 'Client approved.', 'version_tag': 'v1.1'})
            print(f"Client document update successful: {update_doc_success}")
        else:
            print("Failed to add client document.")

    if test_client_id_for_docs:
        client_docs = get_documents_for_client(test_client_id_for_docs, filters={'document_type_generated': 'Proposal'})
        print(f"Proposal documents for client {test_client_id_for_docs}: {len(client_docs)}")
        
        # Test fetching client-general documents (project_id IS NULL)
        client_general_doc_id = add_client_document({
            'client_id': test_client_id_for_docs,
            'document_name': 'Client Onboarding Checklist.docx',
            'file_name_on_disk': 'client_onboarding.docx',
            'file_path_relative': f"{test_client_id_for_docs}/client_onboarding.docx",
            'document_type_generated': 'Checklist',
            'created_by_user_id': test_user_id
        })
        if client_general_doc_id: print(f"Added client-general document ID: {client_general_doc_id}")
        
        client_general_docs = get_documents_for_client(test_client_id_for_docs, filters={'project_id': None})
        print(f"Client-general documents for client {test_client_id_for_docs}: {len(client_general_docs)}")


    if test_project_id_for_docs:
        project_docs = get_documents_for_project(test_project_id_for_docs)
        print(f"Documents for project {test_project_id_for_docs}: {len(project_docs)}")


    print("\n--- SmtpConfigs CRUD Examples ---")
    # Assuming password is encrypted elsewhere before calling add/update
    encrypted_pass = "dummy_encrypted_password_string" 
    
    smtp1_id = add_smtp_config({
        'config_name': 'Primary Gmail', 'smtp_server': 'smtp.gmail.com', 'smtp_port': 587,
        'username': 'user@gmail.com', 'password_encrypted': encrypted_pass, 
        'use_tls': True, 'is_default': True, 
        'sender_email_address': 'user@gmail.com', 'sender_display_name': 'My Gmail Account'
    })
    if smtp1_id:
        print(f"Added SMTP config 'Primary Gmail' with ID: {smtp1_id}")
        ret_smtp = get_smtp_config_by_id(smtp1_id)
        print(f"Retrieved SMTP by ID: {ret_smtp['config_name'] if ret_smtp else 'Not found'}, Default: {ret_smtp.get('is_default') if ret_smtp else ''}")
    else:
        print("Failed to add 'Primary Gmail' SMTP config.")

    smtp2_id = add_smtp_config({
        'config_name': 'Secondary Outlook', 'smtp_server': 'smtp.office365.com', 'smtp_port': 587,
        'username': 'user@outlook.com', 'password_encrypted': encrypted_pass, 
        'is_default': False, # Explicitly false
        'sender_email_address': 'user@outlook.com', 'sender_display_name': 'My Outlook Account'
    })
    if smtp2_id:
        print(f"Added SMTP config 'Secondary Outlook' with ID: {smtp2_id}")
        default_conf = get_default_smtp_config()
        print(f"Current default SMTP config: {default_conf['config_name'] if default_conf else 'None'}") # Should still be Gmail
    else:
        print("Failed to add 'Secondary Outlook' SMTP config.")

    if smtp2_id: # Set Outlook as default
        set_default_success = set_default_smtp_config(smtp2_id)
        print(f"Set 'Secondary Outlook' as default successful: {set_default_success}")
        default_conf_after_set = get_default_smtp_config()
        print(f"New default SMTP config: {default_conf_after_set['config_name'] if default_conf_after_set else 'None'}")
        
        # Verify Gmail is no longer default
        gmail_conf_after_set = get_smtp_config_by_id(smtp1_id)
        if gmail_conf_after_set:
            print(f"'Primary Gmail' is_default status: {gmail_conf_after_set['is_default']}")


    all_smtps = get_all_smtp_configs()
    print(f"Total SMTP configs: {len(all_smtps)}")

    if smtp1_id:
        update_smtp_success = update_smtp_config(smtp1_id, {'sender_display_name': 'Updated Gmail Name', 'is_default': True})
        print(f"SMTP config update for Gmail (set default again) successful: {update_smtp_success}")
        updated_smtp1 = get_smtp_config_by_id(smtp1_id)
        print(f"Updated Gmail display name: {updated_smtp1['sender_display_name'] if updated_smtp1 else ''}, Default: {updated_smtp1.get('is_default') if updated_smtp1 else ''}")
        
        # Verify Outlook is no longer default
        outlook_conf_after_gmail_default = get_smtp_config_by_id(smtp2_id)
        if outlook_conf_after_gmail_default:
            print(f"'Secondary Outlook' is_default status: {outlook_conf_after_gmail_default['is_default']}")


    # Cleanup examples (use with caution)
    # if doc1_id: delete_client_document(doc1_id)
    # if client_general_doc_id: delete_client_document(client_general_doc_id)
    # if smtp1_id: delete_smtp_config(smtp1_id)
    # if smtp2_id: delete_smtp_config(smtp2_id)
    # # test_project_id_for_docs, test_client_id_for_docs, test_user_id, test_template_id might be deleted by previous test block's commented out deletions
    # # Consider re-fetching or ensuring they exist before these deletions if running sequentially multiple times
    # if test_project_id_for_docs and get_project_by_id(test_project_id_for_docs): delete_project(test_project_id_for_docs)
    # if test_client_id_for_docs and get_client_by_id(test_client_id_for_docs): delete_client(test_client_id_for_docs)
    # if test_template_id and get_template_by_id(test_template_id): delete_template(test_template_id)
    # if test_user_id and get_user_by_id(test_user_id): delete_user(test_user_id)

    print("\n--- TeamMembers Extended Fields and KPIs CRUD Examples ---")

    # --- Cover Page Templates and Cover Pages Test ---
    print("\n--- Testing Cover Page Templates and Cover Pages ---")
    cpt_user_id = add_user({'username': 'cpt_user', 'password': 'password123', 'full_name': 'Cover Template User', 'email': 'cpt@example.com', 'role': 'designer'})
    if not cpt_user_id: cpt_user_id = get_user_by_username('cpt_user')['user_id']

    cpt_custom_id = add_cover_page_template({ # Renamed to avoid confusion with defaults
        'template_name': 'My Custom Report',
        'description': 'A custom template for special reports.',
        'default_title': 'Custom Report Title',
        'style_config_json': {'font': 'Georgia', 'primary_color': '#AA00AA'},
        'created_by_user_id': cpt_user_id,
        'is_default_template': 0 # Explicitly not default
    })
    if cpt_custom_id: print(f"Added Custom Cover Page Template 'My Custom Report' ID: {cpt_custom_id}, IsDefault: 0")

    if cpt_custom_id:
        ret_cpt_custom = get_cover_page_template_by_id(cpt_custom_id)
        print(f"Retrieved Custom CPT by ID: {ret_cpt_custom['template_name'] if ret_cpt_custom else 'Not found'}, IsDefault: {ret_cpt_custom.get('is_default_template') if ret_cpt_custom else 'N/A'}")

        # Test update: make it a default template (then change back for other tests)
        update_cpt_success = update_cover_page_template(cpt_custom_id, {'description': 'Updated custom description.', 'is_default_template': 1})
        print(f"Update Custom CPT 'My Custom Report' to be default success: {update_cpt_success}")
        ret_cpt_custom_updated = get_cover_page_template_by_id(cpt_custom_id)
        print(f"Retrieved updated Custom CPT: {ret_cpt_custom_updated['template_name'] if ret_cpt_custom_updated else 'N/A'}, IsDefault: {ret_cpt_custom_updated.get('is_default_template') if ret_cpt_custom_updated else 'N/A'}")
        assert ret_cpt_custom_updated.get('is_default_template') == 1

        # Change it back to not default
        update_cpt_success_back = update_cover_page_template(cpt_custom_id, {'is_default_template': 0})
        print(f"Update Custom CPT 'My Custom Report' back to NOT default success: {update_cpt_success_back}")
        ret_cpt_custom_final = get_cover_page_template_by_id(cpt_custom_id)
        print(f"Retrieved final Custom CPT: {ret_cpt_custom_final['template_name'] if ret_cpt_custom_final else 'N/A'}, IsDefault: {ret_cpt_custom_final.get('is_default_template') if ret_cpt_custom_final else 'N/A'}")
        assert ret_cpt_custom_final.get('is_default_template') == 0


    print(f"\n--- Testing get_all_cover_page_templates with is_default filter ---")
    all_tmpls = get_all_cover_page_templates() # No filter
    print(f"Total templates (no filter): {len(all_tmpls)}")

    default_tmpls = get_all_cover_page_templates(is_default=True)
    print(f"Default templates (is_default=True): {len(default_tmpls)}")
    for t in default_tmpls:
        print(f"  - Default: {t['template_name']} (IsDefault: {t['is_default_template']})")
        assert t['is_default_template'] == 1, f"Template '{t['template_name']}' should be default!"

    non_default_tmpls = get_all_cover_page_templates(is_default=False)
    print(f"Non-default templates (is_default=False): {len(non_default_tmpls)}")
    if cpt_custom_id and ret_cpt_custom_final and ret_cpt_custom_final.get('is_default_template') == 0:
        found_in_non_default = any(t['template_id'] == cpt_custom_id for t in non_default_tmpls)
        assert found_in_non_default, "'My Custom Report' was set to non-default but NOT found in non-defaults."
        print(f"'My Custom Report' correctly found in non-default list.")
    for t in non_default_tmpls:
         print(f"  - Non-Default: {t['template_name']} (IsDefault: {t['is_default_template']})")
         assert t['is_default_template'] == 0, f"Template '{t['template_name']}' should be non-default!"

    # Test get_cover_page_template_by_name for a default template
    standard_report_template = get_cover_page_template_by_name('Standard Report Cover')
    if standard_report_template:
        print(f"Retrieved 'Standard Report Cover' by name. IsDefault: {standard_report_template.get('is_default_template')}")
        assert standard_report_template.get('is_default_template') == 1, "'Standard Report Cover' should be default by name."
    else:
        print("Could not retrieve 'Standard Report Cover' by name for is_default check.")

    # Cover Page instance
    cp_client_id = add_client({'client_name': 'CoverPage Client', 'project_identifier': 'CP_Test_001'})
    if not cp_client_id: cp_client_id = get_all_clients({'client_name': 'CoverPage Client'})[0]['client_id']

    cp1_id = None
    if cp_client_id and cpt1_id and cpt_user_id:
        cp1_id = add_cover_page({
            'cover_page_name': 'Client X - Proposal Cover V1',
            'client_id': cp_client_id,
            'template_id': cpt1_id,
            'title': 'Specific Project Proposal',
            'subtitle': 'For CoverPage Client',
            'author_text': 'Sales Team', # Updated field name
            'institution_text': 'Our Company LLC',
            'department_text': 'Sales Department',
            'document_type_text': 'Proposal',
            'document_version': '1.0',
            'creation_date': datetime.utcnow().date().isoformat(),
            'logo_name': 'specific_logo.png', # Updated field name
            'logo_data': b'somedummyimagedata',   # Added field
            'custom_style_config_json': {'secondary_color': '#FF0000'},
            'created_by_user_id': cpt_user_id
        })
        if cp1_id: print(f"Added Cover Page instance ID: {cp1_id}")

    if cp1_id:
        ret_cp1 = get_cover_page_by_id(cp1_id)
        print(f"Retrieved Cover Page by ID: {ret_cp1['title'] if ret_cp1 else 'Not found'}")
        print(f"  Custom Style: {ret_cp1.get('custom_style_config_json') if ret_cp1 else ''}")

    if cp_client_id:
        client_cover_pages = get_cover_pages_for_client(cp_client_id)
        print(f"Cover pages for client {cp_client_id}: {len(client_cover_pages)}")

    # Clean up Cover Page related test data
    if cp1_id and get_cover_page_by_id(cp1_id): delete_cover_page(cp1_id) # cp1_id is a cover page instance
    if cpt_custom_id and get_cover_page_template_by_id(cpt_custom_id): # cpt_custom_id is a template
        delete_cover_page_template(cpt_custom_id)
        print(f"Cleaned up custom template ID {cpt_custom_id}")
    # Default templates (like 'Classic Formal' referenced by cpt2_id) should not be deleted here by tests.

    # Test get_cover_pages_for_user (using cpt_user_id for whom defaults were made)
    if cpt_user_id:
        # Add a cover page specifically for this user to test retrieval
        # Ensure cp_client_id is still valid or re-fetch/re-create.
        # For simplicity, assume cp_client_id created earlier is still usable for this test.
        # If cp_client_id was deleted, this part needs adjustment or ensure it's created before this block.

        # Let's ensure a client exists for this test section
        test_get_user_pages_client_id = cp_client_id # Try to reuse if available
        if not test_get_user_pages_client_id or not get_client_by_id(test_get_user_pages_client_id):
            test_get_user_pages_client_id = add_client({'client_name': 'ClientForUserPageTest', 'project_identifier': 'CPUPT_001', 'created_by_user_id': cpt_user_id})

        temp_cp_for_user_test_id = None
        if test_get_user_pages_client_id and cpt_user_id:
             temp_cp_for_user_test_id = add_cover_page({
                'cover_page_name': 'User Specific Cover Test for Get',
                'client_id': test_get_user_pages_client_id,
                'title': 'User Test Document - Get Test',
                'created_by_user_id': cpt_user_id
            })

        if temp_cp_for_user_test_id:
            print(f"\n--- Testing get_cover_pages_for_user for user: {cpt_user_id} ---")
            user_cover_pages = get_cover_pages_for_user(cpt_user_id)
            print(f"Found {len(user_cover_pages)} cover page(s) for user {cpt_user_id}.")
            if user_cover_pages:
                print(f"First cover page found: '{user_cover_pages[0]['cover_page_name']}' with title '{user_cover_pages[0]['title']}'")
            delete_cover_page(temp_cp_for_user_test_id) # Cleanup
            print(f"Cleaned up temporary cover page ID: {temp_cp_for_user_test_id}")
        else:
            print(f"\nCould not create a temporary cover page for user {cpt_user_id} for get_cover_pages_for_user test.")

        if test_get_user_pages_client_id and test_get_user_pages_client_id != cp_client_id: # If we created a new one for this test
             delete_client(test_get_user_pages_client_id)


    if cp_client_id and get_client_by_id(cp_client_id): delete_client(cp_client_id)
    if cpt_user_id and get_user_by_id(cpt_user_id): delete_user(cpt_user_id)
    print("--- Cover Page testing completed and cleaned up. ---")

    initialize_database() # Ensure tables are created with new schema

    # --- Populate Default Cover Page Templates ---
    # This should be called AFTER initialize_database() to ensure tables exist.
    _populate_default_cover_page_templates()

    # Test TeamMembers
    print("\nTesting TeamMembers...")
    tm_email = "new.teammember@example.com"
    # Clean up if exists from previous failed run
    existing_tm_list = get_all_team_members()
    for tm in existing_tm_list:
        if tm['email'] == tm_email:
            delete_team_member(tm['team_member_id'])
            print(f"Deleted existing test team member with email {tm_email}")

    team_member_id = add_team_member({
        'full_name': 'New Member',
        'email': tm_email,
        'role_or_title': 'Developer',
        'department': 'Engineering',
        'hire_date': '2024-01-15',
        'performance': 8,
        'skills': 'Python, SQL, FastAPI'
    })
    if team_member_id:
        print(f"Added team member 'New Member' with ID: {team_member_id}")
        member = get_team_member_by_id(team_member_id)
        print(f"Retrieved member: {member}")

        updated = update_team_member(team_member_id, {
            'performance': 9,
            'skills': 'Python, SQL, FastAPI, Docker'
        })
        print(f"Team member update successful: {updated}")
        member = get_team_member_by_id(team_member_id)
        print(f"Updated member: {member}")
    else:
        print("Failed to add team member.")

    # Test KPIs - Requires a project
    print("\nTesting KPIs...")
    # Need a client and user for project
    kpi_test_user_id = add_user({'username': 'kpi_user', 'password': 'password', 'full_name': 'KPI User', 'email': 'kpi@example.com', 'role': 'manager'})
    if not kpi_test_user_id:
        # Attempt to get existing user if add failed due to uniqueness
        kpi_user_existing = get_user_by_username('kpi_user')
        if kpi_user_existing:
            kpi_test_user_id = kpi_user_existing['user_id']
            print(f"Using existing user 'kpi_user' (ID: {kpi_test_user_id})")
        else:
            print("Failed to create or find user 'kpi_user' for KPI tests. Aborting KPI tests.")
            kpi_test_user_id = None

    kpi_test_client_id = None
    if kpi_test_user_id:
        kpi_test_client_id = add_client({'client_name': 'KPI Test Client', 'created_by_user_id': kpi_test_user_id})
        if not kpi_test_client_id:
            existing_kpi_client = get_all_clients({'client_name': 'KPI Test Client'})
            if existing_kpi_client:
                kpi_test_client_id = existing_kpi_client[0]['client_id']
                print(f"Using existing client 'KPI Test Client' (ID: {kpi_test_client_id})")
            else:
                print("Failed to create or find client 'KPI Test Client'. Aborting KPI tests.")
                kpi_test_client_id = None

    test_project_for_kpi_id = None
    if kpi_test_client_id and kpi_test_user_id:
        # Clean up existing project if any
        existing_projects = get_projects_by_client_id(kpi_test_client_id)
        for p in existing_projects:
            if p['project_name'] == 'KPI Test Project':
                # Need to delete KPIs associated with this project first
                kpis_to_delete = get_kpis_for_project(p['project_id'])
                for kpi_del in kpis_to_delete:
                    delete_kpi(kpi_del['kpi_id'])
                delete_project(p['project_id'])
                print(f"Deleted existing 'KPI Test Project' and its KPIs.")

        test_project_for_kpi_id = add_project({
            'client_id': kpi_test_client_id,
            'project_name': 'KPI Test Project',
            'manager_team_member_id': kpi_test_user_id, # Assuming user_id can be used here as per schema
            'status_id': 10 # Assuming status_id 10 exists ('Project Planning')
        })
        if test_project_for_kpi_id:
            print(f"Added 'KPI Test Project' with ID: {test_project_for_kpi_id} for KPI tests.")
        else:
            print("Failed to add project for KPI tests.")

    if test_project_for_kpi_id:
        kpi_id = add_kpi({
            'project_id': test_project_for_kpi_id,
            'name': 'Customer Satisfaction',
            'value': 85.5,
            'target': 90.0,
            'trend': 'up',
            'unit': '%'
        })
        if kpi_id:
            print(f"Added KPI 'Customer Satisfaction' with ID: {kpi_id}")

            ret_kpi = get_kpi_by_id(kpi_id)
            print(f"Retrieved KPI by ID: {ret_kpi}")

            kpis_for_proj = get_kpis_for_project(test_project_for_kpi_id)
            print(f"KPIs for project {test_project_for_kpi_id}: {kpis_for_proj}")

            updated_kpi = update_kpi(kpi_id, {'value': 87.0, 'trend': 'stable'})
            print(f"KPI update successful: {updated_kpi}")
            ret_kpi_updated = get_kpi_by_id(kpi_id)
            print(f"Updated KPI: {ret_kpi_updated}")

            deleted_kpi = delete_kpi(kpi_id)
            print(f"KPI delete successful: {deleted_kpi}")
        else:
            print("Failed to add KPI.")
    else:
        print("Skipping KPI tests as project setup failed.")

    # Clean up test data
    print("\nCleaning up test data...")
    if team_member_id and get_team_member_by_id(team_member_id):
        delete_team_member(team_member_id)
        print(f"Deleted team member ID: {team_member_id}")

    if test_project_for_kpi_id and get_project_by_id(test_project_for_kpi_id):
        # Ensure KPIs are deleted if any test failed mid-way
        kpis_left = get_kpis_for_project(test_project_for_kpi_id)
        for kpi_left_obj in kpis_left:
            delete_kpi(kpi_left_obj['kpi_id'])
            print(f"Cleaned up leftover KPI ID: {kpi_left_obj['kpi_id']}")
        delete_project(test_project_for_kpi_id)
        print(f"Deleted project ID: {test_project_for_kpi_id}")

    if kpi_test_client_id and get_client_by_id(kpi_test_client_id):
        delete_client(kpi_test_client_id)
        print(f"Deleted client ID: {kpi_test_client_id}")

    if kpi_test_user_id and get_user_by_id(kpi_test_user_id):
        delete_user(kpi_test_user_id)
        print(f"Deleted user ID: {kpi_test_user_id}")

    print("\n--- Schema changes and basic tests completed. ---")

    print("\n--- Testing get_default_company ---")
    initialize_database() # Ensure tables are fresh or correctly set up

    company_name1 = "Test Default Co"
    company_name2 = "New Default Co"
    test_comp1_id = None
    test_comp2_id = None

    # Clean up any previous test companies with the same names to ensure test idempotency
    all_comps_initial = get_all_companies()
    for comp_init in all_comps_initial:
        if comp_init['company_name'] == company_name1:
            print(f"Deleting pre-existing company: {comp_init['company_name']} (ID: {comp_init['company_id']})")
            delete_company(comp_init['company_id'])
        if comp_init['company_name'] == company_name2:
            print(f"Deleting pre-existing company: {comp_init['company_name']} (ID: {comp_init['company_id']})")
            delete_company(comp_init['company_id'])

    # 1. Add first company
    test_comp1_id = add_company({'company_name': company_name1, 'address': '1 First St'})
    if test_comp1_id:
        print(f"Added company '{company_name1}' with ID: {test_comp1_id}")
    else:
        print(f"Failed to add company '{company_name1}'")
        # Cannot proceed with test if this fails
        exit()

    # 2. Set first company as default
    print(f"Setting '{company_name1}' as default...")
    set_default_company(test_comp1_id)

    # 3. Get default company and assert it's the first one
    default_co = get_default_company()
    if default_co:
        print(f"Retrieved default company: {default_co['company_name']} (ID: {default_co['company_id']})")
        assert default_co['company_name'] == company_name1, f"Assertion Failed: Expected default company name to be '{company_name1}', got '{default_co['company_name']}'"
        assert default_co['company_id'] == test_comp1_id, f"Assertion Failed: Expected default company ID to be '{test_comp1_id}', got '{default_co['company_id']}'"
        print(f"SUCCESS: '{company_name1}' is correctly set and retrieved as default.")
    else:
        print(f"Assertion Failed: Expected to retrieve '{company_name1}' as default, but got None.")
        # Cannot proceed reliably if this fails
        if test_comp1_id: delete_company(test_comp1_id)
        exit()

    # 4. Add second company
    test_comp2_id = add_company({'company_name': company_name2, 'address': '2 Second St'})
    if test_comp2_id:
        print(f"Added company '{company_name2}' with ID: {test_comp2_id}")
    else:
        print(f"Failed to add company '{company_name2}'")
        if test_comp1_id: delete_company(test_comp1_id) # Clean up first company
        exit()

    # 5. Set second company as default
    print(f"Setting '{company_name2}' as default...")
    set_default_company(test_comp2_id)

    # 6. Get default company and assert it's the second one
    default_co_new = get_default_company()
    if default_co_new:
        print(f"Retrieved new default company: {default_co_new['company_name']} (ID: {default_co_new['company_id']})")
        assert default_co_new['company_name'] == company_name2, f"Assertion Failed: Expected new default company name to be '{company_name2}', got '{default_co_new['company_name']}'"
        assert default_co_new['company_id'] == test_comp2_id, f"Assertion Failed: Expected new default company ID to be '{test_comp2_id}', got '{default_co_new['company_id']}'"
        print(f"SUCCESS: '{company_name2}' is correctly set and retrieved as new default.")
    else:
        print(f"Assertion Failed: Expected to retrieve '{company_name2}' as new default, but got None.")
        # Clean up both companies before exiting
        if test_comp1_id: delete_company(test_comp1_id)
        if test_comp2_id: delete_company(test_comp2_id)
        exit()

    # 7. Assert that the first company is no longer the default
    comp1_check = get_company_by_id(test_comp1_id)
    if comp1_check:
        assert not comp1_check['is_default'], f"Assertion Failed: Company '{company_name1}' should no longer be default, but 'is_default' is {comp1_check['is_default']}"
        print(f"SUCCESS: Company '{company_name1}' is_default is correctly False after '{company_name2}' became default.")
    else:
        print(f"Error: Could not retrieve company '{company_name1}' for final check.")
        # Fallback check: ensure get_default_company doesn't return it
        current_default_still_comp2 = get_default_company()
        if current_default_still_comp2 and current_default_still_comp2['company_id'] == test_comp2_id:
             print(f"Fallback check: Current default is still '{company_name2}', so '{company_name1}' is not default. This is acceptable.")
        else:
            print(f"Fallback check failed: Default company is not '{company_name2}' or is None.")


    # 8. Clean up
    print("Cleaning up test companies...")
    if test_comp1_id:
        delete_company(test_comp1_id)
        print(f"Deleted company '{company_name1}' (ID: {test_comp1_id})")
    if test_comp2_id:
        delete_company(test_comp2_id)
        print(f"Deleted company '{company_name2}' (ID: {test_comp2_id})")

    final_default_check = get_default_company()
    if final_default_check is None:
        print("SUCCESS: Default company is None after cleanup, as expected.")
    else:
        print(f"Warning: A default company still exists after cleanup: {final_default_check['company_name']}. This might indicate issues in other tests or test setup.")


    print("--- Finished testing get_default_company ---")


<<<<<<< HEAD
=======


if __name__ == '__main__':
    initialize_database()
    print(f"Database '{DATABASE_NAME}' initialized successfully with all tables, including Products, ClientProjectProducts, and Contacts PK/FK updates.")

    # Example Usage (Illustrative - uncomment and adapt to test)

    # --- Test Companies and CompanyPersonnel ---
    print("\n--- Testing Companies and CompanyPersonnel ---")
    comp1_id = add_company({'company_name': 'Default Corp', 'address': '123 Main St', 'is_default': True})
    if comp1_id:
        print(f"Added company 'Default Corp' with ID: {comp1_id}")
        set_default_company(comp1_id) # Ensure it's default
        ret_comp1 = get_company_by_id(comp1_id)
        print(f"Retrieved company: {ret_comp1['company_name']}, Default: {ret_comp1['is_default']}")

        pers1_id = add_company_personnel({'company_id': comp1_id, 'name': 'John Doe', 'role': 'seller'})
        if pers1_id:
            print(f"Added personnel 'John Doe' with ID: {pers1_id} to {comp1_id}")

        pers2_id = add_company_personnel({'company_id': comp1_id, 'name': 'Jane Smith', 'role': 'technical_manager'})
        if pers2_id:
            print(f"Added personnel 'Jane Smith' with ID: {pers2_id} to {comp1_id}")

        all_personnel = get_personnel_for_company(comp1_id)
        print(f"All personnel for Default Corp: {len(all_personnel)}")
        sellers = get_personnel_for_company(comp1_id, role='seller')
        print(f"Sellers for Default Corp: {len(sellers)}")

        if pers1_id:
            update_company_personnel(pers1_id, {'name': 'Johnathan Doe', 'role': 'senior_seller'})
            updated_pers1 = get_personnel_for_company(comp1_id, role='senior_seller') # Check if update worked
            if updated_pers1: print(f"Updated personnel: {updated_pers1[0]['name']}")

    comp2_id = add_company({'company_name': 'Second Ent.', 'address': '456 Side Ave'})
    if comp2_id:
        print(f"Added company 'Second Ent.' with ID: {comp2_id}")
        set_default_company(comp1_id) # Try setting first one as default again
        ret_comp2 = get_company_by_id(comp2_id)
        if ret_comp2: print(f"Company 'Second Ent.' is_default: {ret_comp2['is_default']}")
        ret_comp1_after = get_company_by_id(comp1_id)
        if ret_comp1_after: print(f"Company 'Default Corp' is_default after re-set: {ret_comp1_after['is_default']}")


    all_companies = get_all_companies()
    print(f"Total companies: {len(all_companies)}")

    # Cleanup (optional, for testing)
    # if pers1_id: delete_company_personnel(pers1_id)
    # if pers2_id: delete_company_personnel(pers2_id)
    # if comp1_id: delete_company(comp1_id) # This would cascade delete personnel
    # if comp2_id: delete_company(comp2_id)


    # --- Pre-populate base data for FK constraints (Countries, Cities, StatusSettings) ---
    # (This setup code is largely the same as the previous step, ensuring essential lookup data)
    conn_main_setup = get_db_connection()
    try:
        cursor_main_setup = conn_main_setup.cursor()
        # ... (Country, City, StatusSettings insertions as before) ...
        cursor_main_setup.execute("INSERT OR IGNORE INTO Countries (country_id, country_name) VALUES (1, 'Default Country')")
        cursor_main_setup.execute("INSERT OR IGNORE INTO Cities (city_id, country_id, city_name) VALUES (1, 1, 'Default City')")
        cursor_main_setup.execute("INSERT OR IGNORE INTO StatusSettings (status_id, status_name, status_type) VALUES (1, 'Active Client', 'Client')")
        cursor_main_setup.execute("INSERT OR IGNORE INTO StatusSettings (status_id, status_name, status_type, is_completion_status) VALUES (10, 'Project Planning', 'Project', FALSE)")
        cursor_main_setup.execute("INSERT OR IGNORE INTO StatusSettings (status_id, status_name, status_type, is_completion_status) VALUES (22, 'Task Done', 'Task', TRUE)")

        conn_main_setup.commit()
        print("Default data for Countries, Cities, StatusSettings ensured for testing.")
    except sqlite3.Error as e_setup:
        print(f"Error ensuring default lookup data in __main__: {e_setup}")
    finally:
        if conn_main_setup:
            conn_main_setup.close()

    # --- Setup common entities for tests: User, Client, Project, Template ---
    test_user_id = add_user({'username': 'docuser', 'password': 'password', 'full_name': 'Doc User', 'email': 'doc@example.com', 'role': 'editor'})
    if test_user_id: print(f"Created user 'docuser' (ID: {test_user_id}) for document tests.")

    test_client_id_for_docs = None
    existing_doc_clients = get_all_clients({'client_name': 'Doc Test Client'})
    if not existing_doc_clients:
        test_client_id_for_docs = add_client({'client_name': 'Doc Test Client', 'created_by_user_id': test_user_id})
        if test_client_id_for_docs: print(f"Added 'Doc Test Client' (ID: {test_client_id_for_docs})")
    else:
        test_client_id_for_docs = existing_doc_clients[0]['client_id']
        print(f"Using existing 'Doc Test Client' (ID: {test_client_id_for_docs})")
    
    test_project_id_for_docs = None
    if test_client_id_for_docs and test_user_id:
        client_projects_for_docs = get_projects_by_client_id(test_client_id_for_docs)
        if not client_projects_for_docs:
            test_project_id_for_docs = add_project({
                'client_id': test_client_id_for_docs, 
                'project_name': 'Doc Test Project', 
                'manager_team_member_id': test_user_id, 
                'status_id': 10
            })
            if test_project_id_for_docs: print(f"Added 'Doc Test Project' (ID: {test_project_id_for_docs})")
        else:
            test_project_id_for_docs = client_projects_for_docs[0]['project_id']
            print(f"Using existing 'Doc Test Project' (ID: {test_project_id_for_docs})")

    test_template_id = None
    # Assuming a template might be needed for source_template_id
    templates = get_templates_by_type('general_document') # or some relevant type
    if not templates:
        test_template_id = add_template({
            'template_name': 'General Document Template for Docs', 
            'template_type': 'general_document', 
            'language_code': 'en_US',
            'created_by_user_id': test_user_id
        })
        if test_template_id: print(f"Added a test template (ID: {test_template_id}) for documents.")
    else:
        test_template_id = templates[0]['template_id']
        print(f"Using existing test template (ID: {test_template_id}) for documents.")


    print("\n--- ClientDocuments CRUD Examples ---")
    doc1_id = None
    if test_client_id_for_docs and test_user_id:
        doc1_id = add_client_document({
            'client_id': test_client_id_for_docs,
            'project_id': test_project_id_for_docs, # Optional
            'document_name': 'Initial Proposal.pdf',
            'file_name_on_disk': 'proposal_v1_final.pdf',
            'file_path_relative': f"{test_client_id_for_docs}/{test_project_id_for_docs if test_project_id_for_docs else '_client'}/proposal_v1_final.pdf",
            'document_type_generated': 'Proposal',
            'source_template_id': test_template_id, # Optional
            'created_by_user_id': test_user_id
        })
        if doc1_id:
            print(f"Added client document 'Initial Proposal.pdf' with ID: {doc1_id}")
            ret_doc = get_document_by_id(doc1_id)
            print(f"Retrieved document by ID: {ret_doc['document_name'] if ret_doc else 'Not found'}")

            update_doc_success = update_client_document(doc1_id, {'notes': 'Client approved.', 'version_tag': 'v1.1'})
            print(f"Client document update successful: {update_doc_success}")
        else:
            print("Failed to add client document.")

    if test_client_id_for_docs:
        client_docs = get_documents_for_client(test_client_id_for_docs, filters={'document_type_generated': 'Proposal'})
        print(f"Proposal documents for client {test_client_id_for_docs}: {len(client_docs)}")
        
        # Test fetching client-general documents (project_id IS NULL)
        client_general_doc_id = add_client_document({
            'client_id': test_client_id_for_docs,
            'document_name': 'Client Onboarding Checklist.docx',
            'file_name_on_disk': 'client_onboarding.docx',
            'file_path_relative': f"{test_client_id_for_docs}/client_onboarding.docx",
            'document_type_generated': 'Checklist',
            'created_by_user_id': test_user_id
        })
        if client_general_doc_id: print(f"Added client-general document ID: {client_general_doc_id}")
        
        client_general_docs = get_documents_for_client(test_client_id_for_docs, filters={'project_id': None})
        print(f"Client-general documents for client {test_client_id_for_docs}: {len(client_general_docs)}")


    if test_project_id_for_docs:
        project_docs = get_documents_for_project(test_project_id_for_docs)
        print(f"Documents for project {test_project_id_for_docs}: {len(project_docs)}")


    print("\n--- SmtpConfigs CRUD Examples ---")
    # Assuming password is encrypted elsewhere before calling add/update
    encrypted_pass = "dummy_encrypted_password_string" 
    
    smtp1_id = add_smtp_config({
        'config_name': 'Primary Gmail', 'smtp_server': 'smtp.gmail.com', 'smtp_port': 587,
        'username': 'user@gmail.com', 'password_encrypted': encrypted_pass, 
        'use_tls': True, 'is_default': True, 
        'sender_email_address': 'user@gmail.com', 'sender_display_name': 'My Gmail Account'
    })
    if smtp1_id:
        print(f"Added SMTP config 'Primary Gmail' with ID: {smtp1_id}")
        ret_smtp = get_smtp_config_by_id(smtp1_id)
        print(f"Retrieved SMTP by ID: {ret_smtp['config_name'] if ret_smtp else 'Not found'}, Default: {ret_smtp.get('is_default') if ret_smtp else ''}")
    else:
        print("Failed to add 'Primary Gmail' SMTP config.")

    smtp2_id = add_smtp_config({
        'config_name': 'Secondary Outlook', 'smtp_server': 'smtp.office365.com', 'smtp_port': 587,
        'username': 'user@outlook.com', 'password_encrypted': encrypted_pass, 
        'is_default': False, # Explicitly false
        'sender_email_address': 'user@outlook.com', 'sender_display_name': 'My Outlook Account'
    })
    if smtp2_id:
        print(f"Added SMTP config 'Secondary Outlook' with ID: {smtp2_id}")
        default_conf = get_default_smtp_config()
        print(f"Current default SMTP config: {default_conf['config_name'] if default_conf else 'None'}") # Should still be Gmail
    else:
        print("Failed to add 'Secondary Outlook' SMTP config.")

    if smtp2_id: # Set Outlook as default
        set_default_success = set_default_smtp_config(smtp2_id)
        print(f"Set 'Secondary Outlook' as default successful: {set_default_success}")
        default_conf_after_set = get_default_smtp_config()
        print(f"New default SMTP config: {default_conf_after_set['config_name'] if default_conf_after_set else 'None'}")
        
        # Verify Gmail is no longer default
        gmail_conf_after_set = get_smtp_config_by_id(smtp1_id)
        if gmail_conf_after_set:
            print(f"'Primary Gmail' is_default status: {gmail_conf_after_set['is_default']}")


    all_smtps = get_all_smtp_configs()
    print(f"Total SMTP configs: {len(all_smtps)}")

    if smtp1_id:
        update_smtp_success = update_smtp_config(smtp1_id, {'sender_display_name': 'Updated Gmail Name', 'is_default': True})
        print(f"SMTP config update for Gmail (set default again) successful: {update_smtp_success}")
        updated_smtp1 = get_smtp_config_by_id(smtp1_id)
        print(f"Updated Gmail display name: {updated_smtp1['sender_display_name'] if updated_smtp1 else ''}, Default: {updated_smtp1.get('is_default') if updated_smtp1 else ''}")
        
        # Verify Outlook is no longer default
        outlook_conf_after_gmail_default = get_smtp_config_by_id(smtp2_id)
        if outlook_conf_after_gmail_default:
            print(f"'Secondary Outlook' is_default status: {outlook_conf_after_gmail_default['is_default']}")


    # Cleanup examples (use with caution)
    # if doc1_id: delete_client_document(doc1_id)
    # if client_general_doc_id: delete_client_document(client_general_doc_id)
    # if smtp1_id: delete_smtp_config(smtp1_id)
    # if smtp2_id: delete_smtp_config(smtp2_id)
    # # test_project_id_for_docs, test_client_id_for_docs, test_user_id, test_template_id might be deleted by previous test block's commented out deletions
    # # Consider re-fetching or ensuring they exist before these deletions if running sequentially multiple times
    # if test_project_id_for_docs and get_project_by_id(test_project_id_for_docs): delete_project(test_project_id_for_docs)
    # if test_client_id_for_docs and get_client_by_id(test_client_id_for_docs): delete_client(test_client_id_for_docs)
    # if test_template_id and get_template_by_id(test_template_id): delete_template(test_template_id)
    # if test_user_id and get_user_by_id(test_user_id): delete_user(test_user_id)

    print("\n--- TeamMembers Extended Fields and KPIs CRUD Examples ---")

    # --- Cover Page Templates and Cover Pages Test ---
    print("\n--- Testing Cover Page Templates and Cover Pages ---")
    cpt_user_id = add_user({'username': 'cpt_user', 'password': 'password123', 'full_name': 'Cover Template User', 'email': 'cpt@example.com', 'role': 'designer'})
    if not cpt_user_id: cpt_user_id = get_user_by_username('cpt_user')['user_id']

    cpt_custom_id = add_cover_page_template({ # Renamed to avoid confusion with defaults
        'template_name': 'My Custom Report',
        'description': 'A custom template for special reports.',
        'default_title': 'Custom Report Title',
        'style_config_json': {'font': 'Georgia', 'primary_color': '#AA00AA'},
        'created_by_user_id': cpt_user_id,
        'is_default_template': 0 # Explicitly not default
    })
    if cpt_custom_id: print(f"Added Custom Cover Page Template 'My Custom Report' ID: {cpt_custom_id}, IsDefault: 0")

    if cpt_custom_id:
        ret_cpt_custom = get_cover_page_template_by_id(cpt_custom_id)
        print(f"Retrieved Custom CPT by ID: {ret_cpt_custom['template_name'] if ret_cpt_custom else 'Not found'}, IsDefault: {ret_cpt_custom.get('is_default_template') if ret_cpt_custom else 'N/A'}")

        # Test update: make it a default template (then change back for other tests)
        update_cpt_success = update_cover_page_template(cpt_custom_id, {'description': 'Updated custom description.', 'is_default_template': 1})
        print(f"Update Custom CPT 'My Custom Report' to be default success: {update_cpt_success}")
        ret_cpt_custom_updated = get_cover_page_template_by_id(cpt_custom_id)
        print(f"Retrieved updated Custom CPT: {ret_cpt_custom_updated['template_name'] if ret_cpt_custom_updated else 'N/A'}, IsDefault: {ret_cpt_custom_updated.get('is_default_template') if ret_cpt_custom_updated else 'N/A'}")
        assert ret_cpt_custom_updated.get('is_default_template') == 1

        # Change it back to not default
        update_cpt_success_back = update_cover_page_template(cpt_custom_id, {'is_default_template': 0})
        print(f"Update Custom CPT 'My Custom Report' back to NOT default success: {update_cpt_success_back}")
        ret_cpt_custom_final = get_cover_page_template_by_id(cpt_custom_id)
        print(f"Retrieved final Custom CPT: {ret_cpt_custom_final['template_name'] if ret_cpt_custom_final else 'N/A'}, IsDefault: {ret_cpt_custom_final.get('is_default_template') if ret_cpt_custom_final else 'N/A'}")
        assert ret_cpt_custom_final.get('is_default_template') == 0


    print(f"\n--- Testing get_all_cover_page_templates with is_default filter ---")
    all_tmpls = get_all_cover_page_templates() # No filter
    print(f"Total templates (no filter): {len(all_tmpls)}")

    default_tmpls = get_all_cover_page_templates(is_default=True)
    print(f"Default templates (is_default=True): {len(default_tmpls)}")
    for t in default_tmpls:
        print(f"  - Default: {t['template_name']} (IsDefault: {t['is_default_template']})")
        assert t['is_default_template'] == 1, f"Template '{t['template_name']}' should be default!"

    non_default_tmpls = get_all_cover_page_templates(is_default=False)
    print(f"Non-default templates (is_default=False): {len(non_default_tmpls)}")
    if cpt_custom_id and ret_cpt_custom_final and ret_cpt_custom_final.get('is_default_template') == 0:
        found_in_non_default = any(t['template_id'] == cpt_custom_id for t in non_default_tmpls)
        assert found_in_non_default, "'My Custom Report' was set to non-default but NOT found in non-defaults."
        print(f"'My Custom Report' correctly found in non-default list.")
    for t in non_default_tmpls:
         print(f"  - Non-Default: {t['template_name']} (IsDefault: {t['is_default_template']})")
         assert t['is_default_template'] == 0, f"Template '{t['template_name']}' should be non-default!"

    # Test get_cover_page_template_by_name for a default template
    standard_report_template = get_cover_page_template_by_name('Standard Report Cover')
    if standard_report_template:
        print(f"Retrieved 'Standard Report Cover' by name. IsDefault: {standard_report_template.get('is_default_template')}")
        assert standard_report_template.get('is_default_template') == 1, "'Standard Report Cover' should be default by name."
    else:
        print("Could not retrieve 'Standard Report Cover' by name for is_default check.")

    # Cover Page instance
    cp_client_id = add_client({'client_name': 'CoverPage Client', 'project_identifier': 'CP_Test_001'})
    if not cp_client_id: cp_client_id = get_all_clients({'client_name': 'CoverPage Client'})[0]['client_id']

    cp1_id = None
    if cp_client_id and cpt1_id and cpt_user_id:
        cp1_id = add_cover_page({
            'cover_page_name': 'Client X - Proposal Cover V1',
            'client_id': cp_client_id,
            'template_id': cpt1_id,
            'title': 'Specific Project Proposal',
            'subtitle': 'For CoverPage Client',
            'author_text': 'Sales Team', # Updated field name
            'institution_text': 'Our Company LLC',
            'department_text': 'Sales Department',
            'document_type_text': 'Proposal',
            'document_version': '1.0',
            'creation_date': datetime.utcnow().date().isoformat(),
            'logo_name': 'specific_logo.png', # Updated field name
            'logo_data': b'somedummyimagedata',   # Added field
            'custom_style_config_json': {'secondary_color': '#FF0000'},
            'created_by_user_id': cpt_user_id
        })
        if cp1_id: print(f"Added Cover Page instance ID: {cp1_id}")

    if cp1_id:
        ret_cp1 = get_cover_page_by_id(cp1_id)
        print(f"Retrieved Cover Page by ID: {ret_cp1['title'] if ret_cp1 else 'Not found'}")
        print(f"  Custom Style: {ret_cp1.get('custom_style_config_json') if ret_cp1 else ''}")

    if cp_client_id:
        client_cover_pages = get_cover_pages_for_client(cp_client_id)
        print(f"Cover pages for client {cp_client_id}: {len(client_cover_pages)}")

    # Clean up Cover Page related test data
    if cp1_id and get_cover_page_by_id(cp1_id): delete_cover_page(cp1_id) # cp1_id is a cover page instance
    if cpt_custom_id and get_cover_page_template_by_id(cpt_custom_id): # cpt_custom_id is a template
        delete_cover_page_template(cpt_custom_id)
        print(f"Cleaned up custom template ID {cpt_custom_id}")
    # Default templates (like 'Classic Formal' referenced by cpt2_id) should not be deleted here by tests.

    # Test get_cover_pages_for_user (using cpt_user_id for whom defaults were made)
    if cpt_user_id:
        # Add a cover page specifically for this user to test retrieval
        # Ensure cp_client_id is still valid or re-fetch/re-create.
        # For simplicity, assume cp_client_id created earlier is still usable for this test.
        # If cp_client_id was deleted, this part needs adjustment or ensure it's created before this block.

        # Let's ensure a client exists for this test section
        test_get_user_pages_client_id = cp_client_id # Try to reuse if available
        if not test_get_user_pages_client_id or not get_client_by_id(test_get_user_pages_client_id):
            test_get_user_pages_client_id = add_client({'client_name': 'ClientForUserPageTest', 'project_identifier': 'CPUPT_001', 'created_by_user_id': cpt_user_id})

        temp_cp_for_user_test_id = None
        if test_get_user_pages_client_id and cpt_user_id:
             temp_cp_for_user_test_id = add_cover_page({
                'cover_page_name': 'User Specific Cover Test for Get',
                'client_id': test_get_user_pages_client_id,
                'title': 'User Test Document - Get Test',
                'created_by_user_id': cpt_user_id
            })

        if temp_cp_for_user_test_id:
            print(f"\n--- Testing get_cover_pages_for_user for user: {cpt_user_id} ---")
            user_cover_pages = get_cover_pages_for_user(cpt_user_id)
            print(f"Found {len(user_cover_pages)} cover page(s) for user {cpt_user_id}.")
            if user_cover_pages:
                print(f"First cover page found: '{user_cover_pages[0]['cover_page_name']}' with title '{user_cover_pages[0]['title']}'")
            delete_cover_page(temp_cp_for_user_test_id) # Cleanup
            print(f"Cleaned up temporary cover page ID: {temp_cp_for_user_test_id}")
        else:
            print(f"\nCould not create a temporary cover page for user {cpt_user_id} for get_cover_pages_for_user test.")

        if test_get_user_pages_client_id and test_get_user_pages_client_id != cp_client_id: # If we created a new one for this test
             delete_client(test_get_user_pages_client_id)


    if cp_client_id and get_client_by_id(cp_client_id): delete_client(cp_client_id)
    if cpt_user_id and get_user_by_id(cpt_user_id): delete_user(cpt_user_id)
    print("--- Cover Page testing completed and cleaned up. ---")

    initialize_database() # Ensure tables are created with new schema

    # --- Populate Default Cover Page Templates ---
    # This should be called AFTER initialize_database() to ensure tables exist.
    _populate_default_cover_page_templates()

    # Test TeamMembers
    print("\nTesting TeamMembers...")
    tm_email = "new.teammember@example.com"
    # Clean up if exists from previous failed run
    existing_tm_list = get_all_team_members()
    for tm in existing_tm_list:
        if tm['email'] == tm_email:
            delete_team_member(tm['team_member_id'])
            print(f"Deleted existing test team member with email {tm_email}")

    team_member_id = add_team_member({
        'full_name': 'New Member',
        'email': tm_email,
        'role_or_title': 'Developer',
        'department': 'Engineering',
        'hire_date': '2024-01-15',
        'performance': 8,
        'skills': 'Python, SQL, FastAPI'
    })
    if team_member_id:
        print(f"Added team member 'New Member' with ID: {team_member_id}")
        member = get_team_member_by_id(team_member_id)
        print(f"Retrieved member: {member}")

        updated = update_team_member(team_member_id, {
            'performance': 9,
            'skills': 'Python, SQL, FastAPI, Docker'
        })
        print(f"Team member update successful: {updated}")
        member = get_team_member_by_id(team_member_id)
        print(f"Updated member: {member}")
    else:
        print("Failed to add team member.")

    # Test KPIs - Requires a project
    print("\nTesting KPIs...")
    # Need a client and user for project
    kpi_test_user_id = add_user({'username': 'kpi_user', 'password': 'password', 'full_name': 'KPI User', 'email': 'kpi@example.com', 'role': 'manager'})
    if not kpi_test_user_id:
        # Attempt to get existing user if add failed due to uniqueness
        kpi_user_existing = get_user_by_username('kpi_user')
        if kpi_user_existing:
            kpi_test_user_id = kpi_user_existing['user_id']
            print(f"Using existing user 'kpi_user' (ID: {kpi_test_user_id})")
        else:
            print("Failed to create or find user 'kpi_user' for KPI tests. Aborting KPI tests.")
            kpi_test_user_id = None

    kpi_test_client_id = None
    if kpi_test_user_id:
        kpi_test_client_id = add_client({'client_name': 'KPI Test Client', 'created_by_user_id': kpi_test_user_id})
        if not kpi_test_client_id:
            existing_kpi_client = get_all_clients({'client_name': 'KPI Test Client'})
            if existing_kpi_client:
                kpi_test_client_id = existing_kpi_client[0]['client_id']
                print(f"Using existing client 'KPI Test Client' (ID: {kpi_test_client_id})")
            else:
                print("Failed to create or find client 'KPI Test Client'. Aborting KPI tests.")
                kpi_test_client_id = None

    test_project_for_kpi_id = None
    if kpi_test_client_id and kpi_test_user_id:
        # Clean up existing project if any
        existing_projects = get_projects_by_client_id(kpi_test_client_id)
        for p in existing_projects:
            if p['project_name'] == 'KPI Test Project':
                # Need to delete KPIs associated with this project first
                kpis_to_delete = get_kpis_for_project(p['project_id'])
                for kpi_del in kpis_to_delete:
                    delete_kpi(kpi_del['kpi_id'])
                delete_project(p['project_id'])
                print(f"Deleted existing 'KPI Test Project' and its KPIs.")

        test_project_for_kpi_id = add_project({
            'client_id': kpi_test_client_id,
            'project_name': 'KPI Test Project',
            'manager_team_member_id': kpi_test_user_id, # Assuming user_id can be used here as per schema
            'status_id': 10 # Assuming status_id 10 exists ('Project Planning')
        })
        if test_project_for_kpi_id:
            print(f"Added 'KPI Test Project' with ID: {test_project_for_kpi_id} for KPI tests.")
        else:
            print("Failed to add project for KPI tests.")

    if test_project_for_kpi_id:
        kpi_id = add_kpi({
            'project_id': test_project_for_kpi_id,
            'name': 'Customer Satisfaction',
            'value': 85.5,
            'target': 90.0,
            'trend': 'up',
            'unit': '%'
        })
        if kpi_id:
            print(f"Added KPI 'Customer Satisfaction' with ID: {kpi_id}")

            ret_kpi = get_kpi_by_id(kpi_id)
            print(f"Retrieved KPI by ID: {ret_kpi}")

            kpis_for_proj = get_kpis_for_project(test_project_for_kpi_id)
            print(f"KPIs for project {test_project_for_kpi_id}: {kpis_for_proj}")

            updated_kpi = update_kpi(kpi_id, {'value': 87.0, 'trend': 'stable'})
            print(f"KPI update successful: {updated_kpi}")
            ret_kpi_updated = get_kpi_by_id(kpi_id)
            print(f"Updated KPI: {ret_kpi_updated}")

            deleted_kpi = delete_kpi(kpi_id)
            print(f"KPI delete successful: {deleted_kpi}")
        else:
            print("Failed to add KPI.")
    else:
        print("Skipping KPI tests as project setup failed.")

    # Clean up test data
    print("\nCleaning up test data...")
    if team_member_id and get_team_member_by_id(team_member_id):
        delete_team_member(team_member_id)
        print(f"Deleted team member ID: {team_member_id}")

    if test_project_for_kpi_id and get_project_by_id(test_project_for_kpi_id):
        # Ensure KPIs are deleted if any test failed mid-way
        kpis_left = get_kpis_for_project(test_project_for_kpi_id)
        for kpi_left_obj in kpis_left:
            delete_kpi(kpi_left_obj['kpi_id'])
            print(f"Cleaned up leftover KPI ID: {kpi_left_obj['kpi_id']}")
        delete_project(test_project_for_kpi_id)
        print(f"Deleted project ID: {test_project_for_kpi_id}")

    if kpi_test_client_id and get_client_by_id(kpi_test_client_id):
        delete_client(kpi_test_client_id)
        print(f"Deleted client ID: {kpi_test_client_id}")

    if kpi_test_user_id and get_user_by_id(kpi_test_user_id):
        delete_user(kpi_test_user_id)
        print(f"Deleted user ID: {kpi_test_user_id}")

    print("\n--- Schema changes and basic tests completed. ---")

    print("\n--- Testing get_default_company ---")
    initialize_database() # Ensure tables are fresh or correctly set up

    company_name1 = "Test Default Co"
    company_name2 = "New Default Co"
    test_comp1_id = None
    test_comp2_id = None

    # Clean up any previous test companies with the same names to ensure test idempotency
    all_comps_initial = get_all_companies()
    for comp_init in all_comps_initial:
        if comp_init['company_name'] == company_name1:
            print(f"Deleting pre-existing company: {comp_init['company_name']} (ID: {comp_init['company_id']})")
            delete_company(comp_init['company_id'])
        if comp_init['company_name'] == company_name2:
            print(f"Deleting pre-existing company: {comp_init['company_name']} (ID: {comp_init['company_id']})")
            delete_company(comp_init['company_id'])

    # 1. Add first company
    test_comp1_id = add_company({'company_name': company_name1, 'address': '1 First St'})
    if test_comp1_id:
        print(f"Added company '{company_name1}' with ID: {test_comp1_id}")
    else:
        print(f"Failed to add company '{company_name1}'")
        # Cannot proceed with test if this fails
        exit()

    # 2. Set first company as default
    print(f"Setting '{company_name1}' as default...")
    set_default_company(test_comp1_id)

    # 3. Get default company and assert it's the first one
    default_co = get_default_company()
    if default_co:
        print(f"Retrieved default company: {default_co['company_name']} (ID: {default_co['company_id']})")
        assert default_co['company_name'] == company_name1, f"Assertion Failed: Expected default company name to be '{company_name1}', got '{default_co['company_name']}'"
        assert default_co['company_id'] == test_comp1_id, f"Assertion Failed: Expected default company ID to be '{test_comp1_id}', got '{default_co['company_id']}'"
        print(f"SUCCESS: '{company_name1}' is correctly set and retrieved as default.")
    else:
        print(f"Assertion Failed: Expected to retrieve '{company_name1}' as default, but got None.")
        # Cannot proceed reliably if this fails
        if test_comp1_id: delete_company(test_comp1_id)
        exit()

    # 4. Add second company
    test_comp2_id = add_company({'company_name': company_name2, 'address': '2 Second St'})
    if test_comp2_id:
        print(f"Added company '{company_name2}' with ID: {test_comp2_id}")
    else:
        print(f"Failed to add company '{company_name2}'")
        if test_comp1_id: delete_company(test_comp1_id) # Clean up first company
        exit()

    # 5. Set second company as default
    print(f"Setting '{company_name2}' as default...")
    set_default_company(test_comp2_id)

    # 6. Get default company and assert it's the second one
    default_co_new = get_default_company()
    if default_co_new:
        print(f"Retrieved new default company: {default_co_new['company_name']} (ID: {default_co_new['company_id']})")
        assert default_co_new['company_name'] == company_name2, f"Assertion Failed: Expected new default company name to be '{company_name2}', got '{default_co_new['company_name']}'"
        assert default_co_new['company_id'] == test_comp2_id, f"Assertion Failed: Expected new default company ID to be '{test_comp2_id}', got '{default_co_new['company_id']}'"
        print(f"SUCCESS: '{company_name2}' is correctly set and retrieved as new default.")
    else:
        print(f"Assertion Failed: Expected to retrieve '{company_name2}' as new default, but got None.")
        # Clean up both companies before exiting
        if test_comp1_id: delete_company(test_comp1_id)
        if test_comp2_id: delete_company(test_comp2_id)
        exit()

    # 7. Assert that the first company is no longer the default
    comp1_check = get_company_by_id(test_comp1_id)
    if comp1_check:
        assert not comp1_check['is_default'], f"Assertion Failed: Company '{company_name1}' should no longer be default, but 'is_default' is {comp1_check['is_default']}"
        print(f"SUCCESS: Company '{company_name1}' is_default is correctly False after '{company_name2}' became default.")
    else:
        print(f"Error: Could not retrieve company '{company_name1}' for final check.")
        # Fallback check: ensure get_default_company doesn't return it
        current_default_still_comp2 = get_default_company()
        if current_default_still_comp2 and current_default_still_comp2['company_id'] == test_comp2_id:
             print(f"Fallback check: Current default is still '{company_name2}', so '{company_name1}' is not default. This is acceptable.")
        else:
            print(f"Fallback check failed: Default company is not '{company_name2}' or is None.")


    # 8. Clean up
    print("Cleaning up test companies...")
    if test_comp1_id:
        delete_company(test_comp1_id)
        print(f"Deleted company '{company_name1}' (ID: {test_comp1_id})")
    if test_comp2_id:
        delete_company(test_comp2_id)
        print(f"Deleted company '{company_name2}' (ID: {test_comp2_id})")

    final_default_check = get_default_company()
    if final_default_check is None:
        print("SUCCESS: Default company is None after cleanup, as expected.")
    else:
        print(f"Warning: A default company still exists after cleanup: {final_default_check['company_name']}. This might indicate issues in other tests or test setup.")


    print("--- Finished testing get_default_company ---")


>>>>>>> 79767253
def get_total_clients_count() -> int:
    conn = None
    try:
        conn = get_db_connection()
        cursor = conn.cursor()
        cursor.execute("SELECT COUNT(client_id) as total_count FROM Clients")
        row = cursor.fetchone()
        return row['total_count'] if row else 0
    except sqlite3.Error as e:
        print(f"Database error in get_total_clients_count: {e}")
        return 0
    finally:
        if conn:
            conn.close()

def get_total_projects_count() -> int:
    conn = None
    try:
        conn = get_db_connection()
        cursor = conn.cursor()
        cursor.execute("SELECT COUNT(project_id) as total_count FROM Projects")
        row = cursor.fetchone()
        return row['total_count'] if row else 0
    except sqlite3.Error as e:
        print(f"Database error in get_total_projects_count: {e}")
        return 0
    finally:
        if conn:
            conn.close()

def get_active_projects_count() -> int:
    conn = None
    try:
        conn = get_db_connection()
        cursor = conn.cursor()
        # Select projects whose status_id is not in the set of completion or archival statuses,
        # or projects who have no status_id (considered active by default).
        sql = """
            SELECT COUNT(p.project_id) as active_count
            FROM Projects p
            LEFT JOIN StatusSettings ss ON p.status_id = ss.status_id
            WHERE (ss.is_completion_status IS NOT TRUE AND ss.is_archival_status IS NOT TRUE) OR p.status_id IS NULL
        """
        cursor.execute(sql)
        row = cursor.fetchone()
        return row['active_count'] if row else 0
    except sqlite3.Error as e:
        print(f"Database error in get_active_projects_count: {e}")
        return 0
    finally:
        if conn:
            conn.close()

def get_total_products_count() -> int:
    conn = None
    try:
        conn = get_db_connection()
        cursor = conn.cursor()
        # Counts distinct product_name and language_code pairs as a proxy for unique products
        # Or, more simply, just count rows in Products table if each row is a distinct product offering
        cursor.execute("SELECT COUNT(product_id) as total_count FROM Products")
        row = cursor.fetchone()
        return row['total_count'] if row else 0
    except sqlite3.Error as e:
        print(f"Database error in get_total_products_count: {e}")
        return 0
    finally:
        if conn:
            conn.close()<|MERGE_RESOLUTION|>--- conflicted
+++ resolved
@@ -934,7 +934,6 @@
             conn.close()
 
 
-<<<<<<< HEAD
 def get_or_add_country(country_name: str) -> dict | None:
     """
     Retrieves a country by its name. If not found, adds it to the database.
@@ -986,8 +985,7 @@
         return None
 
 
-=======
->>>>>>> 79767253
+
 def get_client_segmentation_by_city() -> list[dict]:
     conn = None
     try:
@@ -7522,8 +7520,6 @@
     print("--- Finished testing get_default_company ---")
 
 
-<<<<<<< HEAD
-=======
 
 
 if __name__ == '__main__':
@@ -8154,7 +8150,6 @@
     print("--- Finished testing get_default_company ---")
 
 
->>>>>>> 79767253
 def get_total_clients_count() -> int:
     conn = None
     try:
