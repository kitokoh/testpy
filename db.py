import sqlite3
import uuid
import hashlib
from datetime import datetime
import json

# Global variable for the database name
DATABASE_NAME = "app_data.db"

def initialize_database():
    """
    Initializes the database by creating tables if they don't already exist.
    """
    conn = sqlite3.connect(DATABASE_NAME)
    cursor = conn.cursor()

    # Create Users table
    cursor.execute("""
    CREATE TABLE IF NOT EXISTS Users (
        user_id TEXT PRIMARY KEY, 
        username TEXT NOT NULL UNIQUE,
        password_hash TEXT NOT NULL,
        full_name TEXT,
        email TEXT NOT NULL UNIQUE,
        role TEXT NOT NULL, -- e.g., 'admin', 'manager', 'member'
        is_active BOOLEAN DEFAULT TRUE,
        created_at TIMESTAMP DEFAULT CURRENT_TIMESTAMP,
        updated_at TIMESTAMP DEFAULT CURRENT_TIMESTAMP,
        last_login_at TIMESTAMP
    )
    """)

    # Create Companies table
    cursor.execute("""
    CREATE TABLE IF NOT EXISTS Companies (
        company_id TEXT PRIMARY KEY,
        company_name TEXT NOT NULL,
        address TEXT,
        payment_info TEXT,
        logo_path TEXT,
        other_info TEXT,
        is_default BOOLEAN DEFAULT FALSE,
        created_at TIMESTAMP DEFAULT CURRENT_TIMESTAMP,
        updated_at TIMESTAMP DEFAULT CURRENT_TIMESTAMP
    )
    """)

    # Create CompanyPersonnel table
    cursor.execute("""
    CREATE TABLE IF NOT EXISTS CompanyPersonnel (
        personnel_id INTEGER PRIMARY KEY AUTOINCREMENT,
        company_id TEXT NOT NULL,
        name TEXT NOT NULL,
        role TEXT NOT NULL, -- e.g., "seller", "technical_manager"
        created_at TIMESTAMP DEFAULT CURRENT_TIMESTAMP,
        FOREIGN KEY (company_id) REFERENCES Companies (company_id) ON DELETE CASCADE
    )
    """)

    # Create TeamMembers table (New, depends on Users)
    cursor.execute("""
    CREATE TABLE IF NOT EXISTS TeamMembers (
        team_member_id INTEGER PRIMARY KEY AUTOINCREMENT,
        user_id TEXT UNIQUE,      -- Link to Users table, can be NULL
        full_name TEXT NOT NULL,
        email TEXT NOT NULL UNIQUE,
        role_or_title TEXT,       -- e.g., 'Project Manager', 'Developer', 'Designer'
        department TEXT,          -- e.g., 'Engineering', 'Design', 'Sales'
        phone_number TEXT,
        profile_picture_url TEXT,
        is_active BOOLEAN DEFAULT TRUE,
        notes TEXT,
        hire_date TEXT,
        performance INTEGER DEFAULT 0,
        skills TEXT,
        created_at TIMESTAMP DEFAULT CURRENT_TIMESTAMP,
        updated_at TIMESTAMP DEFAULT CURRENT_TIMESTAMP,
        FOREIGN KEY (user_id) REFERENCES Users (user_id) ON DELETE SET NULL -- If user is deleted, set user_id to NULL
    )
    """)

    # Create Countries table
    cursor.execute("""
    CREATE TABLE IF NOT EXISTS Countries (
        country_id INTEGER PRIMARY KEY AUTOINCREMENT,
        country_name TEXT NOT NULL UNIQUE
    )
    """)

    # Create Cities table
    cursor.execute("""
    CREATE TABLE IF NOT EXISTS Cities (
        city_id INTEGER PRIMARY KEY AUTOINCREMENT,
        country_id INTEGER NOT NULL,
        city_name TEXT NOT NULL,
        FOREIGN KEY (country_id) REFERENCES Countries (country_id)
    )
    """)

    # Create StatusSettings table
    cursor.execute("""
    CREATE TABLE IF NOT EXISTS StatusSettings (
        status_id INTEGER PRIMARY KEY AUTOINCREMENT,
        status_name TEXT NOT NULL,
        status_type TEXT NOT NULL, -- e.g., 'Client', 'Project', 'Task'
        color_hex TEXT,
        default_duration_days INTEGER,
        is_archival_status BOOLEAN DEFAULT FALSE,
        is_completion_status BOOLEAN DEFAULT FALSE,
        UNIQUE (status_name, status_type)
    )
    """)

    # --- Pre-populate StatusSettings ---
    default_statuses = [
        # Client Statuses
        {'status_name': 'En cours', 'status_type': 'Client', 'color_hex': '#3498db', 'is_completion_status': False, 'is_archival_status': False}, # Blue
        {'status_name': 'Prospect', 'status_type': 'Client', 'color_hex': '#f1c40f', 'is_completion_status': False, 'is_archival_status': False}, # Yellow
        {'status_name': 'Actif', 'status_type': 'Client', 'color_hex': '#2ecc71', 'is_completion_status': False, 'is_archival_status': False}, # Green
        {'status_name': 'Inactif', 'status_type': 'Client', 'color_hex': '#95a5a6', 'is_completion_status': False, 'is_archival_status': True},  # Grey
        {'status_name': 'Complété', 'status_type': 'Client', 'color_hex': '#27ae60', 'is_completion_status': True, 'is_archival_status': False}, # Darker Green
        {'status_name': 'Archivé', 'status_type': 'Client', 'color_hex': '#7f8c8d', 'is_completion_status': False, 'is_archival_status': True},  # Darker Grey
        {'status_name': 'Urgent', 'status_type': 'Client', 'color_hex': '#e74c3c', 'is_completion_status': False, 'is_archival_status': False},   # Red

        # Project Statuses
        {'status_name': 'Planning', 'status_type': 'Project', 'color_hex': '#1abc9c', 'is_completion_status': False, 'is_archival_status': False}, # Turquoise
        {'status_name': 'En cours', 'status_type': 'Project', 'color_hex': '#3498db', 'is_completion_status': False, 'is_archival_status': False}, # Blue
        {'status_name': 'En attente', 'status_type': 'Project', 'color_hex': '#f39c12', 'is_completion_status': False, 'is_archival_status': False},# Orange
        {'status_name': 'Terminé', 'status_type': 'Project', 'color_hex': '#2ecc71', 'is_completion_status': True, 'is_archival_status': False},  # Green
        {'status_name': 'Annulé', 'status_type': 'Project', 'color_hex': '#c0392b', 'is_completion_status': False, 'is_archival_status': True},   # Dark Red
        {'status_name': 'En pause', 'status_type': 'Project', 'color_hex': '#8e44ad', 'is_completion_status': False, 'is_archival_status': False}, # Purple

        # Task Statuses
        {'status_name': 'To Do', 'status_type': 'Task', 'color_hex': '#bdc3c7', 'is_completion_status': False, 'is_archival_status': False},      # Light Grey
        {'status_name': 'In Progress', 'status_type': 'Task', 'color_hex': '#3498db', 'is_completion_status': False, 'is_archival_status': False},# Blue
        {'status_name': 'Done', 'status_type': 'Task', 'color_hex': '#2ecc71', 'is_completion_status': True, 'is_archival_status': False},     # Green
        {'status_name': 'Blocked', 'status_type': 'Task', 'color_hex': '#e74c3c', 'is_completion_status': False, 'is_archival_status': False},    # Red
        {'status_name': 'Review', 'status_type': 'Task', 'color_hex': '#f1c40f', 'is_completion_status': False, 'is_archival_status': False},     # Yellow
        {'status_name': 'Cancelled', 'status_type': 'Task', 'color_hex': '#7f8c8d', 'is_completion_status': False, 'is_archival_status': True}   # Dark Grey
    ]

    for status in default_statuses:
        cursor.execute("""
            INSERT OR IGNORE INTO StatusSettings (
                status_name, status_type, color_hex, is_completion_status, is_archival_status
            ) VALUES (?, ?, ?, ?, ?)
        """, (
            status['status_name'], status['status_type'], status['color_hex'],
            status.get('is_completion_status', False),
            status.get('is_archival_status', False)
        ))

    # Create Clients tabhhhle
    cursor.execute("""
    CREATE TABLE IF NOT EXISTS Clients (
        client_id TEXT PRIMARY KEY,
        client_name TEXT NOT NULL,
        company_name TEXT,
        primary_need_description TEXT, -- Maps to 'need' from main.py
        project_identifier TEXT NOT NULL, -- Added from main.py
        country_id INTEGER,
        city_id INTEGER,
        default_base_folder_path TEXT UNIQUE, -- Added UNIQUE from main.py's base_folder_path
        status_id INTEGER,
        selected_languages TEXT, -- Comma-separated list of language codes
        price REAL DEFAULT 0, -- Added from main.py
        notes TEXT,
        category TEXT,
        created_at TIMESTAMP DEFAULT CURRENT_TIMESTAMP, -- Maps to creation_date from main.py
        updated_at TIMESTAMP DEFAULT CURRENT_TIMESTAMP, -- Maps to last_modified from main.py
        created_by_user_id TEXT,
        FOREIGN KEY (country_id) REFERENCES Countries (country_id),
        FOREIGN KEY (city_id) REFERENCES Cities (city_id),
        FOREIGN KEY (status_id) REFERENCES StatusSettings (status_id),
        FOREIGN KEY (created_by_user_id) REFERENCES Users (user_id)
    )
    """)

    # Create Projects table
    cursor.execute("""
    CREATE TABLE IF NOT EXISTS Projects (
        project_id TEXT PRIMARY KEY,
        client_id TEXT NOT NULL,
        project_name TEXT NOT NULL,
        description TEXT,
        start_date DATE,
        deadline_date DATE,
        budget REAL,
        status_id INTEGER,
        progress_percentage INTEGER DEFAULT 0,
        manager_team_member_id TEXT, -- Assuming this refers to a User ID
        priority INTEGER DEFAULT 0,
        created_at TIMESTAMP DEFAULT CURRENT_TIMESTAMP,
        updated_at TIMESTAMP DEFAULT CURRENT_TIMESTAMP,
        FOREIGN KEY (client_id) REFERENCES Clients (client_id),
        FOREIGN KEY (status_id) REFERENCES StatusSettings (status_id),
        FOREIGN KEY (manager_team_member_id) REFERENCES Users (user_id)
    )
    """)

    # Create Contacts table
    cursor.execute("""
    CREATE TABLE IF NOT EXISTS Contacts (
        contact_id INTEGER PRIMARY KEY AUTOINCREMENT, -- Changed to INTEGER for AUTOINCREMENT
        name TEXT NOT NULL,
        email TEXT UNIQUE,
        phone TEXT,
        position TEXT,
        company_name TEXT,
        notes TEXT,
        created_at TIMESTAMP DEFAULT CURRENT_TIMESTAMP,
        updated_at TIMESTAMP DEFAULT CURRENT_TIMESTAMP
    )
    """)

    # Create ClientContacts table (associative table)
    cursor.execute("""
    CREATE TABLE IF NOT EXISTS ClientContacts (
        client_contact_id INTEGER PRIMARY KEY AUTOINCREMENT,
        client_id TEXT NOT NULL,
        contact_id TEXT NOT NULL,
        is_primary_for_client BOOLEAN DEFAULT FALSE,
        can_receive_documents BOOLEAN DEFAULT TRUE,
        FOREIGN KEY (client_id) REFERENCES Clients (client_id) ON DELETE CASCADE, -- Added ON DELETE CASCADE
        FOREIGN KEY (contact_id) REFERENCES Contacts (contact_id) ON DELETE CASCADE, -- Added ON DELETE CASCADE
        UNIQUE (client_id, contact_id)
    )
    """)

    # Create Products table (New)
    cursor.execute("""
    CREATE TABLE IF NOT EXISTS Products (
        product_id INTEGER PRIMARY KEY AUTOINCREMENT,
        product_name TEXT NOT NULL UNIQUE,
        description TEXT,
        category TEXT, 
        base_unit_price REAL NOT NULL,
        unit_of_measure TEXT, 
        is_active BOOLEAN DEFAULT TRUE,
        created_at TIMESTAMP DEFAULT CURRENT_TIMESTAMP,
        updated_at TIMESTAMP DEFAULT CURRENT_TIMESTAMP
    )
    """)

    # Create ClientProjectProducts table (New - Association)
    cursor.execute("""
    CREATE TABLE IF NOT EXISTS ClientProjectProducts (
        client_project_product_id INTEGER PRIMARY KEY AUTOINCREMENT,
        client_id TEXT NOT NULL,
        project_id TEXT, 
        product_id INTEGER NOT NULL,
        quantity INTEGER NOT NULL DEFAULT 1,
        unit_price_override REAL, 
        total_price_calculated REAL, 
        added_at TIMESTAMP DEFAULT CURRENT_TIMESTAMP,
        FOREIGN KEY (client_id) REFERENCES Clients (client_id) ON DELETE CASCADE,
        FOREIGN KEY (project_id) REFERENCES Projects (project_id) ON DELETE CASCADE,
        FOREIGN KEY (product_id) REFERENCES Products (product_id) ON DELETE CASCADE,
        UNIQUE (client_id, project_id, product_id)
    )
    """)

    # Create ScheduledEmails table
    cursor.execute("""
    CREATE TABLE IF NOT EXISTS ScheduledEmails (
        scheduled_email_id INTEGER PRIMARY KEY AUTOINCREMENT,
        recipient_email TEXT NOT NULL,
        subject TEXT NOT NULL,
        body_html TEXT,
        body_text TEXT,
        scheduled_send_at TIMESTAMP NOT NULL, 
        status TEXT NOT NULL DEFAULT 'pending', 
        sent_at TIMESTAMP, 
        error_message TEXT,
        related_client_id TEXT,
        related_project_id TEXT,
        created_by_user_id TEXT,
        created_at TIMESTAMP DEFAULT CURRENT_TIMESTAMP,
        FOREIGN KEY (related_client_id) REFERENCES Clients (client_id) ON DELETE SET NULL,
        FOREIGN KEY (related_project_id) REFERENCES Projects (project_id) ON DELETE SET NULL,
        FOREIGN KEY (created_by_user_id) REFERENCES Users (user_id) ON DELETE SET NULL
    )
    """)

    # Create EmailReminders table
    cursor.execute("""
    CREATE TABLE IF NOT EXISTS EmailReminders (
        reminder_id INTEGER PRIMARY KEY AUTOINCREMENT,
        scheduled_email_id INTEGER NOT NULL,
        reminder_type TEXT NOT NULL, 
        reminder_send_at TIMESTAMP NOT NULL, 
        status TEXT NOT NULL DEFAULT 'pending', 
        created_at TIMESTAMP DEFAULT CURRENT_TIMESTAMP,
        FOREIGN KEY (scheduled_email_id) REFERENCES ScheduledEmails (scheduled_email_id) ON DELETE CASCADE
    )
    """)

    # Create ContactLists table
    cursor.execute("""
    CREATE TABLE IF NOT EXISTS ContactLists (
        list_id INTEGER PRIMARY KEY AUTOINCREMENT,
        list_name TEXT NOT NULL UNIQUE,
        description TEXT,
        created_by_user_id TEXT,
        created_at TIMESTAMP DEFAULT CURRENT_TIMESTAMP,
        updated_at TIMESTAMP DEFAULT CURRENT_TIMESTAMP,
        FOREIGN KEY (created_by_user_id) REFERENCES Users (user_id) ON DELETE SET NULL
    )
    """)

    # Create ContactListMembers table
    cursor.execute("""
    CREATE TABLE IF NOT EXISTS ContactListMembers (
        list_member_id INTEGER PRIMARY KEY AUTOINCREMENT,
        list_id INTEGER NOT NULL,
        contact_id INTEGER NOT NULL,
        added_at TIMESTAMP DEFAULT CURRENT_TIMESTAMP,
        FOREIGN KEY (list_id) REFERENCES ContactLists (list_id) ON DELETE CASCADE,
        FOREIGN KEY (contact_id) REFERENCES Contacts (contact_id) ON DELETE CASCADE,
        UNIQUE (list_id, contact_id)
    )
    """)
    
    # Create ActivityLog table
    cursor.execute("""
    CREATE TABLE IF NOT EXISTS ActivityLog (
        log_id INTEGER PRIMARY KEY AUTOINCREMENT,
        user_id TEXT, 
        action_type TEXT NOT NULL, 
        details TEXT, 
        related_entity_type TEXT, 
        related_entity_id TEXT, 
        related_client_id TEXT, 
        ip_address TEXT,
        user_agent TEXT,
        created_at TIMESTAMP DEFAULT CURRENT_TIMESTAMP,
        FOREIGN KEY (user_id) REFERENCES Users (user_id) ON DELETE SET NULL,
        FOREIGN KEY (related_client_id) REFERENCES Clients (client_id) ON DELETE SET NULL 
    )
    """)

    # Create TemplateCategories table
    cursor.execute("""
    CREATE TABLE IF NOT EXISTS TemplateCategories (
        category_id INTEGER PRIMARY KEY AUTOINCREMENT,
        category_name TEXT NOT NULL UNIQUE,
        description TEXT
    )
    """)
    # Pre-populate a "General" category
    general_category_id_for_migration = None
    try:
        cursor.execute("INSERT OR IGNORE INTO TemplateCategories (category_name, description) VALUES (?, ?)",
                       ('General', 'General purpose templates'))
        # Fetch its ID for fallback during migration
        cursor.execute("SELECT category_id FROM TemplateCategories WHERE category_name = 'General'")
        general_row = cursor.fetchone()
        if general_row:
            general_category_id_for_migration = general_row[0]
        conn.commit() # Commit category creation before potential DDL changes for Templates
    except sqlite3.Error as e_cat_init:
        print(f"Error initializing General category: {e_cat_init}")
        # Decide if this is fatal or if migration can proceed without a fallback ID
        # For now, migration will use None if this fails, which _get_or_create_category_id handles.

    # Check if Templates table needs migration
    cursor.execute("PRAGMA table_info(Templates)")
    columns = [column[1] for column in cursor.fetchall()]
    needs_migration = 'category' in columns and 'category_id' not in columns

    if needs_migration:
        print("Templates table needs migration. Starting migration process...")
        try:
            # 1. Rename Templates to Templates_old
            cursor.execute("ALTER TABLE Templates RENAME TO Templates_old")
            print("Renamed Templates to Templates_old.")

            # 2. Create the new Templates table with category_id FOREIGN KEY
            cursor.execute("""
            CREATE TABLE Templates (
                template_id INTEGER PRIMARY KEY AUTOINCREMENT,
                template_name TEXT NOT NULL,
                template_type TEXT NOT NULL,
                description TEXT,
                base_file_name TEXT,
                language_code TEXT,
                is_default_for_type_lang BOOLEAN DEFAULT FALSE,
                category_id INTEGER,
                content_definition TEXT,
                email_subject_template TEXT,
                email_variables_info TEXT,
                cover_page_config_json TEXT,
                document_mapping_config_json TEXT,
                raw_template_file_data BLOB,
                version TEXT,
                created_at TIMESTAMP DEFAULT CURRENT_TIMESTAMP,
                updated_at TIMESTAMP DEFAULT CURRENT_TIMESTAMP,
                created_by_user_id TEXT,
                FOREIGN KEY (created_by_user_id) REFERENCES Users (user_id),
                FOREIGN KEY (category_id) REFERENCES TemplateCategories(category_id) ON DELETE SET NULL,
                UNIQUE (template_name, template_type, language_code, version)
            )
            """)
            print("Created new Templates table with category_id.")

            # 3. Iterate through Templates_old and insert into new Templates
            cursor.execute("SELECT * FROM Templates_old")
            old_templates = cursor.fetchall()

            # Make sure connection's row_factory is set to sqlite3.Row for dict-like access
            # This is usually set in get_db_connection, but ensure it's active for this part.
            # If cursor.fetchall() returns tuples, access by index. If dicts, by key.
            # Assuming get_db_connection sets row_factory, so fetchall() gives list of Row objects.

            # Need to get the column names from Templates_old to safely map
            cursor_old_desc = conn.execute("PRAGMA table_info(Templates_old)")
            old_column_names = [col_info[1] for col_info in cursor_old_desc.fetchall()]

            for old_template_tuple in old_templates:
                old_template_dict = {name: val for name, val in zip(old_column_names, old_template_tuple)}

                category_name_text = old_template_dict.get('category')
                # Use the internal helper _get_or_create_category_id
                # Pass the main cursor, not creating a new one for this helper
                new_cat_id = _get_or_create_category_id(cursor, category_name_text, general_category_id_for_migration)

                # Prepare values for insert, ensuring order and handling missing keys
                new_template_values = (
                    old_template_dict.get('template_id'),
                    old_template_dict.get('template_name'),
                    old_template_dict.get('template_type'),
                    old_template_dict.get('description'),
                    old_template_dict.get('base_file_name'),
                    old_template_dict.get('language_code'),
                    old_template_dict.get('is_default_for_type_lang', False), # Default if missing
                    new_cat_id, # New category_id
                    old_template_dict.get('content_definition'),
                    old_template_dict.get('email_subject_template'),
                    old_template_dict.get('email_variables_info'),
                    old_template_dict.get('cover_page_config_json'),
                    old_template_dict.get('document_mapping_config_json'),
                    old_template_dict.get('raw_template_file_data'),
                    old_template_dict.get('version'),
                    old_template_dict.get('created_at'),
                    old_template_dict.get('updated_at'),
                    old_template_dict.get('created_by_user_id')
                )

                insert_sql = """
                    INSERT INTO Templates (
                        template_id, template_name, template_type, description, base_file_name,
                        language_code, is_default_for_type_lang, category_id,
                        content_definition, email_subject_template, email_variables_info,
                        cover_page_config_json, document_mapping_config_json,
                        raw_template_file_data, version, created_at, updated_at, created_by_user_id
                    ) VALUES (?, ?, ?, ?, ?, ?, ?, ?, ?, ?, ?, ?, ?, ?, ?, ?, ?, ?)
                """
                cursor.execute(insert_sql, new_template_values)
            print(f"Migrated {len(old_templates)} templates to new schema.")

            # 4. Drop Templates_old
            cursor.execute("DROP TABLE Templates_old")
            print("Dropped Templates_old table.")
            conn.commit()
            print("Templates table migration completed successfully.")
        except sqlite3.Error as e:
            conn.rollback()
            print(f"Error during Templates table migration: {e}. Rolled back changes.")
            # Consider re-creating the original Templates table if migration fails critically
            # Or, if the new Templates table was created, drop it to allow retry.
            # For now, just rollback and log. The DB might be in an inconsistent state (e.g. Templates_old exists).
    else:
        # Create Templates table if it doesn't exist (fresh setup or already migrated)
        cursor.execute("""
        CREATE TABLE IF NOT EXISTS Templates (
            template_id INTEGER PRIMARY KEY AUTOINCREMENT,
            template_name TEXT NOT NULL,
            template_type TEXT NOT NULL,
            description TEXT,
            base_file_name TEXT,
            language_code TEXT,
            is_default_for_type_lang BOOLEAN DEFAULT FALSE,
            category_id INTEGER, -- New field
            content_definition TEXT,
            email_subject_template TEXT,
            email_variables_info TEXT,
            cover_page_config_json TEXT,
            document_mapping_config_json TEXT,
            raw_template_file_data BLOB,
            version TEXT,
            created_at TIMESTAMP DEFAULT CURRENT_TIMESTAMP,
            updated_at TIMESTAMP DEFAULT CURRENT_TIMESTAMP,
            created_by_user_id TEXT,
            FOREIGN KEY (created_by_user_id) REFERENCES Users (user_id),
            FOREIGN KEY (category_id) REFERENCES TemplateCategories(category_id) ON DELETE SET NULL, -- Added FK
            UNIQUE (template_name, template_type, language_code, version)
        )
        """)
        # No conn.commit() here, let it be part of the larger transaction at the end of initialize_database

    # Create Tasks table (New)
    cursor.execute("""
    CREATE TABLE IF NOT EXISTS Tasks (
        task_id INTEGER PRIMARY KEY AUTOINCREMENT,
        project_id TEXT NOT NULL,
        task_name TEXT NOT NULL,
        description TEXT,
        status_id INTEGER,
        assignee_team_member_id INTEGER, -- Changed to INTEGER to match TeamMembers.team_member_id
        reporter_team_member_id INTEGER,   -- Changed to INTEGER to match TeamMembers.team_member_id
        due_date DATE,
        priority INTEGER DEFAULT 0,
        estimated_hours REAL,
        actual_hours_spent REAL,
        parent_task_id INTEGER,
        created_at TIMESTAMP DEFAULT CURRENT_TIMESTAMP,
        updated_at TIMESTAMP DEFAULT CURRENT_TIMESTAMP,
        completed_at TIMESTAMP,
        FOREIGN KEY (project_id) REFERENCES Projects (project_id) ON DELETE CASCADE,
        FOREIGN KEY (status_id) REFERENCES StatusSettings (status_id),
        FOREIGN KEY (assignee_team_member_id) REFERENCES TeamMembers (team_member_id) ON DELETE SET NULL,
        FOREIGN KEY (reporter_team_member_id) REFERENCES TeamMembers (team_member_id) ON DELETE SET NULL,
        FOREIGN KEY (parent_task_id) REFERENCES Tasks (task_id) ON DELETE SET NULL
    )
    """)

    # Create TaskDependencies table
    cursor.execute("""
    CREATE TABLE IF NOT EXISTS TaskDependencies (
        dependency_id INTEGER PRIMARY KEY AUTOINCREMENT,
        task_id INTEGER NOT NULL, -- The task that is dependent
        predecessor_task_id INTEGER NOT NULL, -- The task it depends upon
        created_at TEXT DEFAULT CURRENT_TIMESTAMP,
        FOREIGN KEY (task_id) REFERENCES Tasks (task_id) ON DELETE CASCADE,
        FOREIGN KEY (predecessor_task_id) REFERENCES Tasks (task_id) ON DELETE CASCADE,
        UNIQUE (task_id, predecessor_task_id) -- Prevent duplicate dependencies
    )
    """)

    # Create ClientDocuments table
    cursor.execute("""
    CREATE TABLE IF NOT EXISTS ClientDocuments (
        document_id TEXT PRIMARY KEY,
        client_id TEXT NOT NULL,
        project_id TEXT,
        document_name TEXT NOT NULL,
        file_name_on_disk TEXT NOT NULL, -- Actual name on the file system
        file_path_relative TEXT NOT NULL, -- Relative to a base documents folder
        document_type_generated TEXT, -- e.g., 'Proposal', 'Contract', 'Invoice'
        source_template_id INTEGER,
        version_tag TEXT,
        notes TEXT,
        created_at TIMESTAMP DEFAULT CURRENT_TIMESTAMP,
        updated_at TIMESTAMP DEFAULT CURRENT_TIMESTAMP,
        created_by_user_id TEXT,
        FOREIGN KEY (client_id) REFERENCES Clients (client_id),
        FOREIGN KEY (project_id) REFERENCES Projects (project_id),
        FOREIGN KEY (source_template_id) REFERENCES Templates (template_id),
        FOREIGN KEY (created_by_user_id) REFERENCES Users (user_id)
    )
    """)

    # Create SmtpConfigs table
    cursor.execute("""
    CREATE TABLE IF NOT EXISTS SmtpConfigs (
        smtp_config_id INTEGER PRIMARY KEY AUTOINCREMENT,
        config_name TEXT NOT NULL UNIQUE,
        smtp_server TEXT NOT NULL,
        smtp_port INTEGER NOT NULL,
        username TEXT,
        password_encrypted TEXT, -- Store encrypted password
        use_tls BOOLEAN DEFAULT TRUE,
        is_default BOOLEAN DEFAULT FALSE,
        sender_email_address TEXT NOT NULL,
        sender_display_name TEXT
    )
    """)

    # Create ApplicationSettings table
    cursor.execute("""
    CREATE TABLE IF NOT EXISTS ApplicationSettings (
        setting_key TEXT PRIMARY KEY,
        setting_value TEXT
    )
    """)

    # Create KPIs table
    cursor.execute("""
    CREATE TABLE IF NOT EXISTS KPIs (
        kpi_id INTEGER PRIMARY KEY AUTOINCREMENT,
        project_id TEXT NOT NULL,
        name TEXT NOT NULL,
        value REAL NOT NULL,
        target REAL NOT NULL,
        trend TEXT NOT NULL, -- 'up', 'down', 'stable'
        unit TEXT NOT NULL,
        created_at TIMESTAMP DEFAULT CURRENT_TIMESTAMP,
        updated_at TIMESTAMP DEFAULT CURRENT_TIMESTAMP,
        FOREIGN KEY (project_id) REFERENCES Projects (project_id) ON DELETE CASCADE
    )
    """)

    # Create CoverPageTemplates table
    cursor.execute("""
    CREATE TABLE IF NOT EXISTS CoverPageTemplates (
        template_id TEXT PRIMARY KEY,
        template_name TEXT NOT NULL UNIQUE,
        description TEXT,
        default_title TEXT,
        default_subtitle TEXT,
        default_author TEXT,
        style_config_json TEXT, -- JSON string for detailed styling (fonts, colors, layout hints)
        is_default_template INTEGER DEFAULT 0 NOT NULL, -- Added new flag
        created_at TIMESTAMP DEFAULT CURRENT_TIMESTAMP,
        updated_at TIMESTAMP DEFAULT CURRENT_TIMESTAMP,
        created_by_user_id TEXT,
        FOREIGN KEY (created_by_user_id) REFERENCES Users (user_id) ON DELETE SET NULL
    )
    """)

    # Create CoverPages table (linking to Clients/Projects and Templates)
    cursor.execute("""
    CREATE TABLE IF NOT EXISTS CoverPages (
        cover_page_id TEXT PRIMARY KEY,
        cover_page_name TEXT, -- User-defined name for this instance
        client_id TEXT,
        project_id TEXT,
        template_id TEXT,
        title TEXT NOT NULL,
        subtitle TEXT,
        author_text TEXT,
        institution_text TEXT,
        department_text TEXT,
        document_type_text TEXT,
        document_version TEXT,
        creation_date DATE, -- Renamed from document_date for consistency with table
        logo_name TEXT,
        logo_data BLOB,
        custom_style_config_json TEXT,
        created_at TIMESTAMP DEFAULT CURRENT_TIMESTAMP,
        updated_at TIMESTAMP DEFAULT CURRENT_TIMESTAMP,
        created_by_user_id TEXT,
        FOREIGN KEY (client_id) REFERENCES Clients (client_id) ON DELETE SET NULL,
        FOREIGN KEY (project_id) REFERENCES Projects (project_id) ON DELETE SET NULL,
        FOREIGN KEY (template_id) REFERENCES CoverPageTemplates (template_id) ON DELETE SET NULL,
        FOREIGN KEY (created_by_user_id) REFERENCES Users (user_id) ON DELETE SET NULL
    )
    """)

    # Create Milestones table
    cursor.execute("""
    CREATE TABLE IF NOT EXISTS Milestones (
        milestone_id INTEGER PRIMARY KEY AUTOINCREMENT,
        project_id TEXT NOT NULL,
        milestone_name TEXT NOT NULL,
        description TEXT,
        due_date TEXT, -- ISO8601 format "YYYY-MM-DD"
        status_id INTEGER,
        created_at TEXT DEFAULT CURRENT_TIMESTAMP,
        updated_at TEXT DEFAULT CURRENT_TIMESTAMP,
        FOREIGN KEY (project_id) REFERENCES Projects (project_id) ON DELETE CASCADE,
        FOREIGN KEY (status_id) REFERENCES StatusSettings (status_id) ON DELETE SET NULL
    )
    """)

    # Trigger for Milestones updated_at
    cursor.execute("""
    CREATE TRIGGER IF NOT EXISTS UpdateMilestoneUpdatedAt
    AFTER UPDATE ON Milestones FOR EACH ROW
    BEGIN
        UPDATE Milestones SET updated_at = CURRENT_TIMESTAMP WHERE milestone_id = OLD.milestone_id;
    END;
    """)

    conn.commit()
    conn.close()

def get_db_connection():
    """
    Returns a new database connection object.
    The connection is configured to return rows as dictionary-like objects.
    """
    conn = sqlite3.connect(DATABASE_NAME)
    conn.row_factory = sqlite3.Row
    return conn

# CRUD functions for Clients
def add_client(client_data: dict) -> str | None:
    """
    Adds a new client to the database.
    Returns the new client_id if successful, otherwise None.
    Ensures created_at and updated_at are set.
    Expects 'category_id' instead of 'category' text.
    """
    conn = None
    try:
        conn = get_db_connection()
        cursor = conn.cursor()
        
        new_client_id = uuid.uuid4().hex
        now = datetime.utcnow().isoformat() + "Z"

        # Ensure all required fields are present, or provide defaults
        sql = """
            INSERT INTO Clients (
                client_id, client_name, company_name, primary_need_description, project_identifier,
                country_id, city_id, default_base_folder_path, status_id,
                selected_languages, notes, category, created_at, updated_at, created_by_user_id
            ) VALUES (?, ?, ?, ?, ?, ?, ?, ?, ?, ?, ?, ?, ?, ?, ?)
        """
        params = (
            new_client_id,
            client_data.get('client_name'),
            client_data.get('company_name'),
            client_data.get('primary_need_description'),
            client_data.get('project_identifier'), # Added
            client_data.get('country_id'),
            client_data.get('city_id'),
            client_data.get('default_base_folder_path'),
            client_data.get('status_id'),
            client_data.get('selected_languages'),
            client_data.get('notes'),
            client_data.get('category'),
            now,  # created_at
            now,  # updated_at
            client_data.get('created_by_user_id')
        )
        
        cursor.execute(sql, params)
        conn.commit()
        return new_client_id
    except sqlite3.Error as e:
        print(f"Database error in add_client: {e}")
        # Consider raising a custom exception or logging more formally
        return None
    finally:
        if conn:
            conn.close()

def get_client_by_id(client_id: str) -> dict | None:
    """Retrieves a client by their ID. Returns a dict or None if not found."""
    conn = None
    try:
        conn = get_db_connection()
        cursor = conn.cursor()
        cursor.execute("SELECT * FROM Clients WHERE client_id = ?", (client_id,))
        row = cursor.fetchone()
        return dict(row) if row else None
    except sqlite3.Error as e:
        print(f"Database error in get_client_by_id: {e}")
        return None
    finally:
        if conn:
            conn.close()

def get_all_clients(filters: dict = None) -> list[dict]:
    """
    Retrieves all clients, optionally applying filters.
    Filters can be e.g. {'status_id': 1, 'category': 'VIP'}.
    """
    conn = None
    try:
        conn = get_db_connection()
        cursor = conn.cursor()
        
        sql = "SELECT * FROM Clients"
        params = []
        
        if filters:
            where_clauses = []
            for key, value in filters.items():
                # Basic protection against non-column names; ideally, validate keys against known columns
                if key in ['client_name', 'company_name', 'country_id', 'city_id', 'status_id', 'category', 'created_by_user_id']: # Add other filterable columns
                    where_clauses.append(f"{key} = ?")
                    params.append(value)
            if where_clauses:
                sql += " WHERE " + " AND ".join(where_clauses)
                
        cursor.execute(sql, params)
        rows = cursor.fetchall()
        return [dict(row) for row in rows]
    except sqlite3.Error as e:
        print(f"Database error in get_all_clients: {e}")
        return []
    finally:
        if conn:
            conn.close()

def update_client(client_id: str, client_data: dict) -> bool:
    """
    Updates an existing client's information.
    Ensures updated_at is set to the current timestamp.
    Returns True if update was successful, False otherwise.
    """
    conn = None
    if not client_data:
        return False # Nothing to update

    try:
        conn = get_db_connection()
        cursor = conn.cursor()
        
        now = datetime.utcnow().isoformat() + "Z"
        client_data['updated_at'] = now
        
        set_clauses = []
        params = []
        
        for key, value in client_data.items():
            # Validate keys against actual column names to prevent SQL injection if keys are from unsafe source
            # For now, assuming keys are controlled or map to valid columns
            if key != 'client_id': # client_id should not be updated here
                 set_clauses.append(f"{key} = ?")
                 params.append(value)
        
        if not set_clauses:
            return False # No valid fields to update
            
        sql = f"UPDATE Clients SET {', '.join(set_clauses)} WHERE client_id = ?"
        params.append(client_id)
        
        cursor.execute(sql, params)
        conn.commit()
        return cursor.rowcount > 0
    except sqlite3.Error as e:
        print(f"Database error in update_client: {e}")
        return False
    finally:
        if conn:
            conn.close()

def delete_client(client_id: str) -> bool:
    """
    Deletes a client from the database.
    Returns True if deletion was successful, False otherwise.
    """
    conn = None
    try:
        conn = get_db_connection()
        cursor = conn.cursor()
        cursor.execute("DELETE FROM Clients WHERE client_id = ?", (client_id,))
        conn.commit()
        return cursor.rowcount > 0
    except sqlite3.Error as e:
        print(f"Database error in delete_client: {e}")
        return False
    finally:
        if conn:
            conn.close()

# CRUD functions for Companies
def add_company(company_data: dict) -> str | None:
    """Adds a new company. Generates UUID for company_id. Handles created_at, updated_at."""
    conn = None
    try:
        conn = get_db_connection()
        cursor = conn.cursor()
        now = datetime.utcnow().isoformat() + "Z"
        new_company_id = str(uuid.uuid4())

        sql = """
            INSERT INTO Companies (
                company_id, company_name, address, payment_info, logo_path,
                other_info, is_default, created_at, updated_at
            ) VALUES (?, ?, ?, ?, ?, ?, ?, ?, ?)
        """
        params = (
            new_company_id,
            company_data.get('company_name'),
            company_data.get('address'),
            company_data.get('payment_info'),
            company_data.get('logo_path'),
            company_data.get('other_info'),
            company_data.get('is_default', False),
            now,  # created_at
            now   # updated_at
        )
        cursor.execute(sql, params)
        conn.commit()
        return new_company_id
    except sqlite3.Error as e:
        print(f"Database error in add_company: {e}")
        return None
    finally:
        if conn:
            conn.close()

def get_company_by_id(company_id: str) -> dict | None:
    """Fetches a company by its ID."""
    conn = None
    try:
        conn = get_db_connection()
        cursor = conn.cursor()
        cursor.execute("SELECT * FROM Companies WHERE company_id = ?", (company_id,))
        row = cursor.fetchone()
        return dict(row) if row else None
    except sqlite3.Error as e:
        print(f"Database error in get_company_by_id: {e}")
        return None
    finally:
        if conn:
            conn.close()

def get_all_companies() -> list[dict]:
    """Fetches all companies."""
    conn = None
    try:
        conn = get_db_connection()
        cursor = conn.cursor()
        cursor.execute("SELECT * FROM Companies ORDER BY company_name")
        rows = cursor.fetchall()
        return [dict(row) for row in rows]
    except sqlite3.Error as e:
        print(f"Database error in get_all_companies: {e}")
        return []
    finally:
        if conn:
            conn.close()

def update_company(company_id: str, company_data: dict) -> bool:
    """Updates company details. Manages updated_at."""
    conn = None
    if not company_data:
        return False
    try:
        conn = get_db_connection()
        cursor = conn.cursor()
        now = datetime.utcnow().isoformat() + "Z"
        company_data['updated_at'] = now

        set_clauses = [f"{key} = ?" for key in company_data.keys() if key != 'company_id']
        params = [value for key, value in company_data.items() if key != 'company_id']

        if not set_clauses:
            return False # No valid fields to update

        params.append(company_id)
        sql = f"UPDATE Companies SET {', '.join(set_clauses)} WHERE company_id = ?"

        cursor.execute(sql, tuple(params))
        conn.commit()
        return cursor.rowcount > 0
    except sqlite3.Error as e:
        print(f"Database error in update_company: {e}")
        return False
    finally:
        if conn:
            conn.close()

def delete_company(company_id: str) -> bool:
    """Deletes a company."""
    conn = None
    try:
        conn = get_db_connection()
        cursor = conn.cursor()
        # ON DELETE CASCADE will handle CompanyPersonnel
        cursor.execute("DELETE FROM Companies WHERE company_id = ?", (company_id,))
        conn.commit()
        return cursor.rowcount > 0
    except sqlite3.Error as e:
        print(f"Database error in delete_company: {e}")
        return False
    finally:
        if conn:
            conn.close()

def set_default_company(company_id: str) -> bool:
    """Sets a company as default, ensuring only one company can be default."""
    conn = None
    try:
        conn = get_db_connection()
        cursor = conn.cursor()
        conn.isolation_level = None # Start transaction
        cursor.execute("BEGIN")
        # Unset other defaults
        cursor.execute("UPDATE Companies SET is_default = FALSE WHERE is_default = TRUE AND company_id != ?", (company_id,))
        # Set the new default
        cursor.execute("UPDATE Companies SET is_default = TRUE WHERE company_id = ?", (company_id,))
        conn.commit()
        return True
    except sqlite3.Error as e:
        if conn:
            conn.rollback()
        print(f"Database error in set_default_company: {e}")
        return False
    finally:
        if conn:
            conn.isolation_level = '' # Reset isolation level
            conn.close()

# CRUD functions for CompanyPersonnel
def add_company_personnel(personnel_data: dict) -> int | None:
    """Inserts new personnel linked to a company. Returns personnel_id."""
    conn = None
    try:
        conn = get_db_connection()
        cursor = conn.cursor()
        now = datetime.utcnow().isoformat() + "Z"
        sql = """
            INSERT INTO CompanyPersonnel (company_id, name, role, created_at)
            VALUES (?, ?, ?, ?)
        """
        params = (
            personnel_data.get('company_id'),
            personnel_data.get('name'),
            personnel_data.get('role'),
            now
        )
        cursor.execute(sql, params)
        conn.commit()
        return cursor.lastrowid
    except sqlite3.Error as e:
        print(f"Database error in add_company_personnel: {e}")
        return None
    finally:
        if conn:
            conn.close()

def get_personnel_for_company(company_id: str, role: str = None) -> list[dict]:
    """Fetches personnel for a company, optionally filtering by role."""
    conn = None
    try:
        conn = get_db_connection()
        cursor = conn.cursor()
        sql = "SELECT * FROM CompanyPersonnel WHERE company_id = ?"
        params = [company_id]
        if role:
            sql += " AND role = ?"
            params.append(role)
        sql += " ORDER BY name"
        cursor.execute(sql, tuple(params))
        rows = cursor.fetchall()
        return [dict(row) for row in rows]
    except sqlite3.Error as e:
        print(f"Database error in get_personnel_for_company: {e}")
        return []
    finally:
        if conn:
            conn.close()

def update_company_personnel(personnel_id: int, personnel_data: dict) -> bool:
    """Updates personnel details."""
    conn = None
    if not personnel_data:
        return False
    try:
        conn = get_db_connection()
        cursor = conn.cursor()

        # We don't update created_at, but if there was an updated_at for this table:
        # personnel_data['updated_at'] = datetime.utcnow().isoformat() + "Z"

        set_clauses = [f"{key} = ?" for key in personnel_data.keys() if key != 'personnel_id']
        params = [value for key, value in personnel_data.items() if key != 'personnel_id']

        if not set_clauses:
            return False

        params.append(personnel_id)
        sql = f"UPDATE CompanyPersonnel SET {', '.join(set_clauses)} WHERE personnel_id = ?"

        cursor.execute(sql, tuple(params))
        conn.commit()
        return cursor.rowcount > 0
    except sqlite3.Error as e:
        print(f"Database error in update_company_personnel: {e}")
        return False
    finally:
        if conn:
            conn.close()

def delete_company_personnel(personnel_id: int) -> bool:
    """Deletes a personnel entry."""
    conn = None
    try:
        conn = get_db_connection()
        cursor = conn.cursor()
        cursor.execute("DELETE FROM CompanyPersonnel WHERE personnel_id = ?", (personnel_id,))
        conn.commit()
        return cursor.rowcount > 0
    except sqlite3.Error as e:
        print(f"Database error in delete_company_personnel: {e}")
        return False
    finally:
        if conn:
            conn.close()

# CRUD functions for TemplateCategories
def add_template_category(category_name: str, description: str = None) -> int | None:
    """
    Adds a new template category if it doesn't exist by name.
    Returns the category_id of the new or existing category, or None on error.
    """
    conn = None
    try:
        conn = get_db_connection()
        cursor = conn.cursor()

        # Check if category already exists
        cursor.execute("SELECT category_id FROM TemplateCategories WHERE category_name = ?", (category_name,))
        row = cursor.fetchone()
        if row:
            return row['category_id']

        # If not, insert new category
        sql = "INSERT INTO TemplateCategories (category_name, description) VALUES (?, ?)"
        cursor.execute(sql, (category_name, description))
        conn.commit()
        return cursor.lastrowid
    except sqlite3.Error as e:
        print(f"Database error in add_template_category: {e}")
        if conn:
            conn.rollback()
        return None
    finally:
        if conn:
            conn.close()

def _get_or_create_category_id(cursor: sqlite3.Cursor, category_name: str, default_category_id: int | None) -> int | None:
    """
    Internal helper: Gets category_id for a name, creates if not exists.
    Uses the provided cursor and does not manage connection or transaction.
    Returns category_id or default_category_id if name is None/empty.
    """
    if not category_name:
        return default_category_id
    try:
        cursor.execute("SELECT category_id FROM TemplateCategories WHERE category_name = ?", (category_name,))
        row = cursor.fetchone()
        if row:
            return row['category_id']
        else:
            # Category does not exist, create it
            cursor.execute("INSERT INTO TemplateCategories (category_name, description) VALUES (?, ?)",
                           (category_name, f"{category_name} (auto-created during migration)"))
            # No conn.commit() here as it's part of a larger transaction
            return cursor.lastrowid
    except sqlite3.Error as e:
        print(f"Error in _get_or_create_category_id for '{category_name}': {e}")
        # Depending on how critical this is, you might want to raise the error
        # or return the default_category_id as a fallback.
        return default_category_id


def get_template_category_by_id(category_id: int) -> dict | None:
    """Retrieves a template category by its ID."""
    conn = None
    try:
        conn = get_db_connection()
        cursor = conn.cursor()
        cursor.execute("SELECT * FROM TemplateCategories WHERE category_id = ?", (category_id,))
        row = cursor.fetchone()
        return dict(row) if row else None
    except sqlite3.Error as e:
        print(f"Database error in get_template_category_by_id: {e}")
        return None
    finally:
        if conn:
            conn.close()

def get_template_category_by_name(category_name: str) -> dict | None:
    """Retrieves a template category by its name."""
    conn = None
    try:
        conn = get_db_connection()
        cursor = conn.cursor()
        cursor.execute("SELECT * FROM TemplateCategories WHERE category_name = ?", (category_name,))
        row = cursor.fetchone()
        return dict(row) if row else None
    except sqlite3.Error as e:
        print(f"Database error in get_template_category_by_name: {e}")
        return None
    finally:
        if conn:
            conn.close()

def get_all_template_categories() -> list[dict]:
    """Retrieves all template categories."""
    conn = None
    try:
        conn = get_db_connection()
        cursor = conn.cursor()
        cursor.execute("SELECT * FROM TemplateCategories ORDER BY category_name")
        rows = cursor.fetchall()
        return [dict(row) for row in rows]
    except sqlite3.Error as e:
        print(f"Database error in get_all_template_categories: {e}")
        return []
    finally:
        if conn:
            conn.close()

def update_template_category(category_id: int, new_name: str = None, new_description: str = None) -> bool:
    """
    Updates a template category's name and/or description.
    Returns True on success, False otherwise.
    """
    conn = None
    if not new_name and not new_description:
        return False # Nothing to update

    try:
        conn = get_db_connection()
        cursor = conn.cursor()

        set_clauses = []
        params = []
        if new_name:
            set_clauses.append("category_name = ?")
            params.append(new_name)
        if new_description is not None: # Allow setting description to empty string
            set_clauses.append("description = ?")
            params.append(new_description)

        if not set_clauses:
            return False

        sql = f"UPDATE TemplateCategories SET {', '.join(set_clauses)} WHERE category_id = ?"
        params.append(category_id)

        cursor.execute(sql, tuple(params))
        conn.commit()
        return cursor.rowcount > 0
    except sqlite3.Error as e:
        print(f"Database error in update_template_category: {e}")
        if conn:
            conn.rollback()
        return False
    finally:
        if conn:
            conn.close()

def delete_template_category(category_id: int) -> bool:
    """
    Deletes a template category.
    Templates using this category will have their category_id set to NULL
    due to ON DELETE SET NULL foreign key constraint.
    Returns True on success, False otherwise.
    """
    conn = None
    try:
        conn = get_db_connection()
        cursor = conn.cursor()
        # Before deleting, one might want to check if it's a protected category like "General"
        # For now, allowing deletion of any category.
        cursor.execute("DELETE FROM TemplateCategories WHERE category_id = ?", (category_id,))
        conn.commit()
        return cursor.rowcount > 0
    except sqlite3.Error as e:
        print(f"Database error in delete_template_category: {e}")
        if conn:
            conn.rollback()
        return False
    finally:
        if conn:
            conn.close()

# CRUD functions for Templates
def add_template(template_data: dict) -> int | None:
    """
    Adds a new template to the database. Returns the template_id if successful.
    Ensures created_at and updated_at are set.
    """
    conn = None
    try:
        conn = get_db_connection()
        cursor = conn.cursor()
        now = datetime.utcnow().isoformat() + "Z"

        sql = """
            INSERT INTO Templates (
                template_name, template_type, description, base_file_name, language_code,
                is_default_for_type_lang, category_id, content_definition, email_subject_template,
                email_variables_info, cover_page_config_json, document_mapping_config_json,
                raw_template_file_data, version, created_at, updated_at, created_by_user_id
            ) VALUES (?, ?, ?, ?, ?, ?, ?, ?, ?, ?, ?, ?, ?, ?, ?, ?, ?)
        """
        params = (
            template_data.get('template_name'),
            template_data.get('template_type'),
            template_data.get('description'),
            template_data.get('base_file_name'),
            template_data.get('language_code'),
            template_data.get('is_default_for_type_lang', False),
            template_data.get('category_id'), # Changed from 'category' to 'category_id'
            template_data.get('content_definition'),
            template_data.get('email_subject_template'),
            template_data.get('email_variables_info'),
            template_data.get('cover_page_config_json'),
            template_data.get('document_mapping_config_json'),
            template_data.get('raw_template_file_data'),
            template_data.get('version'),
            now,  # created_at
            now,  # updated_at
            template_data.get('created_by_user_id')
        )
        cursor.execute(sql, params)
        conn.commit()
        return cursor.lastrowid # For AUTOINCREMENT PK
    except sqlite3.Error as e:
        print(f"Database error in add_template: {e}")
        return None
    finally:
        if conn:
            conn.close()

def get_template_by_id(template_id: int) -> dict | None:
    """Retrieves a template by its ID. Returns a dict or None if not found."""
    conn = None
    try:
        conn = get_db_connection()
        cursor = conn.cursor()
        cursor.execute("SELECT * FROM Templates WHERE template_id = ?", (template_id,))
        row = cursor.fetchone()
        return dict(row) if row else None
    except sqlite3.Error as e:
        print(f"Database error in get_template_by_id: {e}")
        return None
    finally:
        if conn:
            conn.close()

def get_templates_by_type(template_type: str, language_code: str = None) -> list[dict]:
    """
    Retrieves templates filtered by template_type.
    If language_code is provided, also filters by language_code.
    """
    conn = None
    try:
        conn = get_db_connection()
        cursor = conn.cursor()
        
        sql = "SELECT * FROM Templates WHERE template_type = ?"
        params = [template_type]
        
        if language_code:
            sql += " AND language_code = ?"
            params.append(language_code)
            
        cursor.execute(sql, tuple(params))
        rows = cursor.fetchall()
        return [dict(row) for row in rows]
    except sqlite3.Error as e:
        print(f"Database error in get_templates_by_type: {e}")
        return []
    finally:
        if conn:
            conn.close()

def update_template(template_id: int, template_data: dict) -> bool:
    """
    Updates an existing template.
    Ensures updated_at is set.
    Returns True on success.
    """
    conn = None
    if not template_data:
        return False

    try:
        conn = get_db_connection()
        cursor = conn.cursor()
        now = datetime.utcnow().isoformat() + "Z"
        template_data['updated_at'] = now
        
        set_clauses = []
        params = []
        
        for key, value in template_data.items():
            if key != 'template_id': # template_id should not be updated
                set_clauses.append(f"{key} = ?")
                params.append(value)
        
        if not set_clauses:
            return False
            
        sql = f"UPDATE Templates SET {', '.join(set_clauses)} WHERE template_id = ?"
        params.append(template_id)
        
        cursor.execute(sql, params)
        conn.commit()
        return cursor.rowcount > 0
    except sqlite3.Error as e:
        print(f"Database error in update_template: {e}")
        return False
    finally:
        if conn:
            conn.close()

def delete_template(template_id: int) -> bool:
    """Deletes a template from the database. Returns True on success."""
    conn = None
    try:
        conn = get_db_connection()
        cursor = conn.cursor()
        cursor.execute("DELETE FROM Templates WHERE template_id = ?", (template_id,))
        conn.commit()
        return cursor.rowcount > 0
    except sqlite3.Error as e:
        print(f"Database error in delete_template: {e}")
        return False
    finally:
        if conn:
            conn.close()

def get_template_details_for_preview(template_id: int) -> dict | None:
    """
    Fetches base_file_name and language_code for a given template_id for preview purposes.
    Returns a dictionary like {'base_file_name': 'name.xlsx', 'language_code': 'fr'} or None.
    """
    conn = None
    try:
        conn = get_db_connection()
        cursor = conn.cursor()
        cursor.execute(
            "SELECT base_file_name, language_code FROM Templates WHERE template_id = ?",
            (template_id,)
        )
        row = cursor.fetchone()
        if row:
            return {'base_file_name': row['base_file_name'], 'language_code': row['language_code']}
        return None
    except sqlite3.Error as e:
        print(f"Database error in get_template_details_for_preview: {e}")
        return None
    finally:
        if conn:
            conn.close()

def get_template_path_info(template_id: int) -> dict | None:
    """
    Fetches base_file_name (as file_name) and language_code (as language) for a given template_id.
    Returns {'file_name': 'name.xlsx', 'language': 'fr'} or None.
    """
    conn = None
    try:
        conn = get_db_connection()
        cursor = conn.cursor()
        cursor.execute(
            "SELECT base_file_name, language_code FROM Templates WHERE template_id = ?",
            (template_id,)
        )
        row = cursor.fetchone()
        if row:
            return {'file_name': row['base_file_name'], 'language': row['language_code']}
        return None
    except sqlite3.Error as e:
        print(f"Database error in get_template_path_info: {e}")
        return None
    finally:
        if conn:
            conn.close()

def delete_template_and_get_file_info(template_id: int) -> dict | None:
    """
    Deletes the template record by template_id after fetching its file information.
    Returns {'file_name': 'name.xlsx', 'language': 'fr'} if successful, None otherwise.
    """
    conn = None
    try:
        conn = get_db_connection()
        conn.isolation_level = None # Start transaction
        cursor = conn.cursor()
        cursor.execute("BEGIN")

        # First, fetch the required information
        cursor.execute(
            "SELECT base_file_name, language_code FROM Templates WHERE template_id = ?",
            (template_id,)
        )
        row = cursor.fetchone()

        if not row:
            conn.rollback()
            print(f"Template with ID {template_id} not found for deletion.")
            return None

        file_info = {'file_name': row['base_file_name'], 'language': row['language_code']}

        # Proceed with deletion
        cursor.execute("DELETE FROM Templates WHERE template_id = ?", (template_id,))

        if cursor.rowcount > 0:
            conn.commit()
            return file_info
        else:
            # This case should ideally not be reached if the select was successful
            # but included for robustness
            conn.rollback()
            print(f"Failed to delete template with ID {template_id} after fetching info.")
            return None

    except sqlite3.Error as e:
        if conn:
            conn.rollback()
        print(f"Database error in delete_template_and_get_file_info: {e}")
        return None
    finally:
        if conn:
            conn.isolation_level = '' # Reset isolation level
            conn.close()

def set_default_template_by_id(template_id: int) -> bool:
    """
    Sets a template as the default for its template_type and language_code.
    Unsets other templates of the same type and language.
    Returns True on success, False on error.
    """
    conn = None
    try:
        conn = get_db_connection()
        conn.isolation_level = None # Start transaction
        cursor = conn.cursor()
        cursor.execute("BEGIN")

        # Get template_type and language_code for the given template_id
        cursor.execute(
            "SELECT template_type, language_code FROM Templates WHERE template_id = ?",
            (template_id,)
        )
        template_info = cursor.fetchone()

        if not template_info:
            print(f"Template with ID {template_id} not found.")
            conn.rollback()
            return False

        current_template_type = template_info['template_type']
        current_language_code = template_info['language_code']

        # Set is_default_for_type_lang = 0 for all templates of the same type and language
        cursor.execute(
            """
            UPDATE Templates
            SET is_default_for_type_lang = 0
            WHERE template_type = ? AND language_code = ?
            """,
            (current_template_type, current_language_code)
        )

        # Set is_default_for_type_lang = 1 for the specified template_id
        cursor.execute(
            "UPDATE Templates SET is_default_for_type_lang = 1 WHERE template_id = ?",
            (template_id,)
        )

        conn.commit()
        return True

    except sqlite3.Error as e:
        if conn:
            conn.rollback()
        print(f"Database error in set_default_template_by_id: {e}")
        return False
    finally:
        if conn:
            conn.isolation_level = '' # Reset isolation level
            conn.close()

def add_default_template_if_not_exists(template_data: dict) -> int | None:
    """
    Adds a template to the Templates table if it doesn't already exist
    based on template_name, template_type, and language_code.
    Returns the template_id of the new or existing template, or None on error.
    Expects template_data to include:
        'template_name' (e.g., "Proforma"),
        'template_type' (e.g., "document_excel", "document_word"),
        'language_code' (e.g., "fr", "en"),
        'base_file_name' (e.g., "proforma_template.xlsx"),
        'description' (optional),
        'category' (optional, e.g., "Finance", "Technical"),
        'is_default_for_type_lang' (optional, boolean, defaults to False),
        'category_name' (optional, string, defaults to "General")
    """
    conn = None
    try:
        conn = get_db_connection()
        cursor = conn.cursor() # Get a cursor from the connection

        name = template_data.get('template_name')
        ttype = template_data.get('template_type')
        lang = template_data.get('language_code')
        filename = template_data.get('base_file_name')
        category_name_text = template_data.get('category_name', "General")

        if not all([name, ttype, lang, filename]):
            print(f"Error: Missing required fields for default template: {template_data}")
            return None

        # Get or create category_id (using a separate connection for this, or pass cursor)
        # For simplicity here, calling the public function.
        # In a high-performance scenario, might pass the cursor.
        category_id = add_template_category(category_name_text, f"{category_name_text} (auto-created)")
        if category_id is None:
            print(f"Error: Could not get or create category_id for '{category_name_text}'.")
            return None # Cannot proceed without a category_id

        # Check if this specific template (name, type, lang) already exists
        cursor.execute("""
            SELECT template_id FROM Templates
            WHERE template_name = ? AND template_type = ? AND language_code = ?
        """, (name, ttype, lang))
        existing_template = cursor.fetchone()

        if existing_template:
            print(f"Default template '{name}' ({ttype}, {lang}) already exists with ID: {existing_template['template_id']}.")
            return existing_template['template_id']
        else:
            now = datetime.utcnow().isoformat() + "Z"
            sql = """
                INSERT INTO Templates (
                    template_name, template_type, language_code, base_file_name,
                    description, category_id, is_default_for_type_lang,
                    created_at, updated_at
                    -- created_by_user_id could be NULL or a system user ID
                ) VALUES (?, ?, ?, ?, ?, ?, ?, ?, ?)
            """
            params = (
                name,
                ttype,
                lang,
                filename,
                template_data.get('description', f"Default {name} template"),
                category_id, # Use the fetched/created category_id
                template_data.get('is_default_for_type_lang', True),
                now,
                now
            )
            cursor.execute(sql, params)
            conn.commit()
            new_id = cursor.lastrowid
            print(f"Added default template '{name}' ({ttype}, {lang}) with Category ID: {category_id}, new Template ID: {new_id}.")
            return new_id

    except sqlite3.Error as e:
        print(f"Database error in add_default_template_if_not_exists for '{template_data.get('template_name')}': {e}")
        if conn:
            conn.rollback() # Rollback on error
        return None
    finally:
        if conn:
            conn.close()

# CRUD functions for Projects
def add_project(project_data: dict) -> str | None:
    """
    Adds a new project to the database.
    Returns the new project_id if successful, otherwise None.
    """
    conn = None
    try:
        conn = get_db_connection()
        cursor = conn.cursor()
        
        new_project_id = uuid.uuid4().hex
        now = datetime.utcnow().isoformat() + "Z"

        sql = """
            INSERT INTO Projects (
                project_id, client_id, project_name, description, start_date, 
                deadline_date, budget, status_id, progress_percentage, 
                manager_team_member_id, priority, created_at, updated_at
            ) VALUES (?, ?, ?, ?, ?, ?, ?, ?, ?, ?, ?, ?, ?)
        """
        params = (
            new_project_id,
            project_data.get('client_id'),
            project_data.get('project_name'),
            project_data.get('description'),
            project_data.get('start_date'),
            project_data.get('deadline_date'),
            project_data.get('budget'),
            project_data.get('status_id'),
            project_data.get('progress_percentage', 0),
            project_data.get('manager_team_member_id'),
            project_data.get('priority', 0),
            now,  # created_at
            now   # updated_at
        )
        
        cursor.execute(sql, params)
        conn.commit()
        return new_project_id
    except sqlite3.Error as e:
        print(f"Database error in add_project: {e}")
        return None
    finally:
        if conn:
            conn.close()

def get_project_by_id(project_id: str) -> dict | None:
    """Retrieves a project by its ID."""
    conn = None
    try:
        conn = get_db_connection()
        cursor = conn.cursor()
        cursor.execute("SELECT * FROM Projects WHERE project_id = ?", (project_id,))
        row = cursor.fetchone()
        return dict(row) if row else None
    except sqlite3.Error as e:
        print(f"Database error in get_project_by_id: {e}")
        return None
    finally:
        if conn:
            conn.close()

def get_projects_by_client_id(client_id: str) -> list[dict]:
    """Retrieves all projects for a given client_id."""
    conn = None
    try:
        conn = get_db_connection()
        cursor = conn.cursor()
        cursor.execute("SELECT * FROM Projects WHERE client_id = ?", (client_id,))
        rows = cursor.fetchall()
        return [dict(row) for row in rows]
    except sqlite3.Error as e:
        print(f"Database error in get_projects_by_client_id: {e}")
        return []
    finally:
        if conn:
            conn.close()

def get_all_projects(filters: dict = None) -> list[dict]:
    """
    Retrieves all projects, optionally applying filters.
    Allowed filters: client_id, status_id, manager_team_member_id, priority.
    """
    conn = None
    try:
        conn = get_db_connection()
        cursor = conn.cursor()
        
        sql = "SELECT * FROM Projects"
        params = []
        
        if filters:
            where_clauses = []
            allowed_filters = ['client_id', 'status_id', 'manager_team_member_id', 'priority']
            for key, value in filters.items():
                if key in allowed_filters:
                    where_clauses.append(f"{key} = ?")
                    params.append(value)
            if where_clauses:
                sql += " WHERE " + " AND ".join(where_clauses)
                
        cursor.execute(sql, params)
        rows = cursor.fetchall()
        return [dict(row) for row in rows]
    except sqlite3.Error as e:
        print(f"Database error in get_all_projects: {e}")
        return []
    finally:
        if conn:
            conn.close()

def update_project(project_id: str, project_data: dict) -> bool:
    """
    Updates an existing project. Sets updated_at.
    Returns True if update was successful, False otherwise.
    """
    conn = None
    if not project_data:
        return False

    try:
        conn = get_db_connection()
        cursor = conn.cursor()
        
        now = datetime.utcnow().isoformat() + "Z"
        project_data['updated_at'] = now
        
        set_clauses = []
        params = []
        
        # Ensure only valid columns are updated
        valid_columns = [
            'client_id', 'project_name', 'description', 'start_date', 'deadline_date', 
            'budget', 'status_id', 'progress_percentage', 'manager_team_member_id', 
            'priority', 'updated_at'
        ]
        for key, value in project_data.items():
            if key in valid_columns:
                 set_clauses.append(f"{key} = ?")
                 params.append(value)
        
        if not set_clauses:
            return False 
            
        sql = f"UPDATE Projects SET {', '.join(set_clauses)} WHERE project_id = ?"
        params.append(project_id)
        
        cursor.execute(sql, params)
        conn.commit()
        return cursor.rowcount > 0
    except sqlite3.Error as e:
        print(f"Database error in update_project: {e}")
        return False
    finally:
        if conn:
            conn.close()

def delete_project(project_id: str) -> bool:
    """Deletes a project. Returns True if deletion was successful."""
    conn = None
    try:
        conn = get_db_connection()
        cursor = conn.cursor()
        # ON DELETE CASCADE for Tasks related to this project will be handled by SQLite
        cursor.execute("DELETE FROM Projects WHERE project_id = ?", (project_id,))
        conn.commit()
        return cursor.rowcount > 0
    except sqlite3.Error as e:
        print(f"Database error in delete_project: {e}")
        return False
    finally:
        if conn:
            conn.close()

# CRUD functions for Tasks
def add_task(task_data: dict) -> int | None:
    """
    Adds a new task to the database. Returns the task_id if successful.
    Sets created_at and updated_at.
    """
    conn = None
    try:
        conn = get_db_connection()
        cursor = conn.cursor()
        now = datetime.utcnow().isoformat() + "Z"

        sql = """
            INSERT INTO Tasks (
                project_id, task_name, description, status_id, assignee_team_member_id,
                reporter_team_member_id, due_date, priority, estimated_hours,
                actual_hours_spent, parent_task_id, created_at, updated_at, completed_at
            ) VALUES (?, ?, ?, ?, ?, ?, ?, ?, ?, ?, ?, ?, ?, ?)
        """
        params = (
            task_data.get('project_id'),
            task_data.get('task_name'),
            task_data.get('description'),
            task_data.get('status_id'),
            task_data.get('assignee_team_member_id'),
            task_data.get('reporter_team_member_id'),
            task_data.get('due_date'),
            task_data.get('priority', 0),
            task_data.get('estimated_hours'),
            task_data.get('actual_hours_spent'),
            task_data.get('parent_task_id'),
            now,  # created_at
            now,  # updated_at
            task_data.get('completed_at') # Explicitly set if provided
        )
        cursor.execute(sql, params)
        conn.commit()
        return cursor.lastrowid
    except sqlite3.Error as e:
        print(f"Database error in add_task: {e}")
        return None
    finally:
        if conn:
            conn.close()

def get_task_by_id(task_id: int) -> dict | None:
    """Retrieves a task by its ID."""
    conn = None
    try:
        conn = get_db_connection()
        cursor = conn.cursor()
        cursor.execute("SELECT * FROM Tasks WHERE task_id = ?", (task_id,))
        row = cursor.fetchone()
        return dict(row) if row else None
    except sqlite3.Error as e:
        print(f"Database error in get_task_by_id: {e}")
        return None
    finally:
        if conn:
            conn.close()

def get_tasks_by_project_id(project_id: str, filters: dict = None) -> list[dict]:
    """
    Retrieves tasks for a given project_id, optionally applying filters.
    Allowed filters: assignee_team_member_id, status_id, priority.
    """
    conn = None
    try:
        conn = get_db_connection()
        cursor = conn.cursor()
        
        sql = "SELECT * FROM Tasks WHERE project_id = ?"
        params = [project_id]
        
        if filters:
            where_clauses = []
            allowed_filters = ['assignee_team_member_id', 'status_id', 'priority']
            for key, value in filters.items():
                if key in allowed_filters:
                    where_clauses.append(f"{key} = ?")
                    params.append(value)
            if where_clauses:
                sql += " AND " + " AND ".join(where_clauses)
                
        cursor.execute(sql, tuple(params))
        rows = cursor.fetchall()
        return [dict(row) for row in rows]
    except sqlite3.Error as e:
        print(f"Database error in get_tasks_by_project_id: {e}")
        return []
    finally:
        if conn:
            conn.close()

def update_task(task_id: int, task_data: dict) -> bool:
    """
    Updates an existing task. Sets updated_at.
    If 'completed_at' is in task_data, it will be updated.
    (Logic for setting 'completed_at' based on status change should ideally be handled by calling code).
    Returns True on success.
    """
    conn = None
    if not task_data:
        return False

    try:
        conn = get_db_connection()
        cursor = conn.cursor()
        now = datetime.utcnow().isoformat() + "Z"
        task_data['updated_at'] = now
        
        set_clauses = []
        params = []
        
        valid_columns = [
            'project_id', 'task_name', 'description', 'status_id', 'assignee_team_member_id',
            'reporter_team_member_id', 'due_date', 'priority', 'estimated_hours',
            'actual_hours_spent', 'parent_task_id', 'updated_at', 'completed_at'
        ]
        for key, value in task_data.items():
            if key in valid_columns: # Ensure key is a valid column
                set_clauses.append(f"{key} = ?")
                params.append(value)
        
        if not set_clauses:
            return False
            
        sql = f"UPDATE Tasks SET {', '.join(set_clauses)} WHERE task_id = ?"
        params.append(task_id)
        
        cursor.execute(sql, params)
        conn.commit()
        return cursor.rowcount > 0
    except sqlite3.Error as e:
        print(f"Database error in update_task: {e}")
        return False
    finally:
        if conn:
            conn.close()

def delete_task(task_id: int) -> bool:
    """Deletes a task. Returns True on success."""
    conn = None
    try:
        conn = get_db_connection()
        cursor = conn.cursor()
        cursor.execute("DELETE FROM Tasks WHERE task_id = ?", (task_id,))
        conn.commit()
        return cursor.rowcount > 0
    except sqlite3.Error as e:
        print(f"Database error in delete_task: {e}")
        return False
    finally:
        if conn:
            conn.close()

# CRUD functions for Users
def add_user(user_data: dict) -> str | None:
    """
    Adds a new user to the database.
    Generates user_id (UUID), hashes password.
    Returns the new user_id if successful, otherwise None.
    """
    conn = None
    try:
        conn = get_db_connection()
        cursor = conn.cursor()
        
        new_user_id = uuid.uuid4().hex
        now = datetime.utcnow().isoformat() + "Z"
        
        if 'password' not in user_data or not user_data['password']:
            print("Password is required to create a user.")
            return None
        if 'username' not in user_data or not user_data['username']:
            print("Username is required to create a user.")
            return None
        if 'email' not in user_data or not user_data['email']:
            print("Email is required to create a user.")
            return None
        if 'role' not in user_data or not user_data['role']:
            print("Role is required to create a user.")
            return None

        password_hash = hashlib.sha256(user_data['password'].encode('utf-8')).hexdigest()

        sql = """
            INSERT INTO Users (
                user_id, username, password_hash, full_name, email, role, 
                is_active, created_at, updated_at, last_login_at
            ) VALUES (?, ?, ?, ?, ?, ?, ?, ?, ?, ?)
        """
        params = (
            new_user_id,
            user_data.get('username'),
            password_hash,
            user_data.get('full_name'),
            user_data.get('email'),
            user_data.get('role'),
            user_data.get('is_active', True),
            now,  # created_at
            now,  # updated_at
            user_data.get('last_login_at') 
        )
        
        cursor.execute(sql, params)
        conn.commit()
        return new_user_id
    except sqlite3.Error as e:
        print(f"Database error in add_user: {e}")
        return None
    finally:
        if conn:
            conn.close()

def get_user_by_id(user_id: str) -> dict | None:
    """Retrieves a user by their ID."""
    conn = None
    try:
        conn = get_db_connection()
        cursor = conn.cursor()
        cursor.execute("SELECT * FROM Users WHERE user_id = ?", (user_id,))
        row = cursor.fetchone()
        return dict(row) if row else None
    except sqlite3.Error as e:
        print(f"Database error in get_user_by_id: {e}")
        return None
    finally:
        if conn:
            conn.close()

def get_user_by_username(username: str) -> dict | None:
    """Retrieves a user by their username."""
    conn = None
    try:
        conn = get_db_connection()
        cursor = conn.cursor()
        cursor.execute("SELECT * FROM Users WHERE username = ?", (username,))
        row = cursor.fetchone()
        return dict(row) if row else None
    except sqlite3.Error as e:
        print(f"Database error in get_user_by_username: {e}")
        return None
    finally:
        if conn:
            conn.close()

def update_user(user_id: str, user_data: dict) -> bool:
    """
    Updates an existing user's information.
    If 'password' is in user_data, it will be hashed and updated.
    Sets updated_at. Returns True on success.
    """
    conn = None
    if not user_data:
        return False

    try:
        conn = get_db_connection()
        cursor = conn.cursor()
        
        now = datetime.utcnow().isoformat() + "Z"
        user_data['updated_at'] = now
        
        if 'password' in user_data:
            if user_data['password']: # Ensure password is not empty
                user_data['password_hash'] = hashlib.sha256(user_data.pop('password').encode('utf-8')).hexdigest()
            else:
                user_data.pop('password') # Remove empty password from update data
        
        set_clauses = []
        params = []
        
        valid_columns = ['username', 'password_hash', 'full_name', 'email', 'role', 'is_active', 'updated_at', 'last_login_at']
        for key, value in user_data.items():
            if key in valid_columns:
                 set_clauses.append(f"{key} = ?")
                 params.append(value)
        
        if not set_clauses: # No valid fields to update (e.g. only empty password was provided)
            return False 
            
        sql = f"UPDATE Users SET {', '.join(set_clauses)} WHERE user_id = ?"
        params.append(user_id)
        
        cursor.execute(sql, params)
        conn.commit()
        return cursor.rowcount > 0
    except sqlite3.Error as e:
        print(f"Database error in update_user: {e}")
        return False
    finally:
        if conn:
            conn.close()

def verify_user_password(username: str, password: str) -> dict | None:
    """
    Verifies a user's password.
    Returns user data (dict) if verification is successful, otherwise None.
    """
    user = get_user_by_username(username)
    if user and user['is_active']: # Check if user exists and is active
        password_hash = hashlib.sha256(password.encode('utf-8')).hexdigest()
        if password_hash == user['password_hash']:
            # Optionally update last_login_at here if desired
            # update_user(user['user_id'], {'last_login_at': datetime.utcnow().isoformat() + "Z"})
            return user
    return None

def delete_user(user_id: str) -> bool:
    """
    Deletes a user (hard delete).
    Returns True if deletion was successful.
    Note: TeamMembers.user_id will be set to NULL due to ON DELETE SET NULL.
    """
    conn = None
    try:
        conn = get_db_connection()
        cursor = conn.cursor()
        cursor.execute("DELETE FROM Users WHERE user_id = ?", (user_id,))
        conn.commit()
        return cursor.rowcount > 0
    except sqlite3.Error as e:
        print(f"Database error in delete_user: {e}")
        return False
    finally:
        if conn:
            conn.close()

# CRUD functions for TeamMembers
def add_team_member(member_data: dict) -> int | None:
    """
    Adds a new team member. Returns team_member_id (AUTOINCREMENT) or None.
    """
    conn = None
    try:
        conn = get_db_connection()
        cursor = conn.cursor()
        now = datetime.utcnow().isoformat() + "Z"

        sql = """
            INSERT INTO TeamMembers (
                user_id, full_name, email, role_or_title, department, 
                phone_number, profile_picture_url, is_active, notes, 
                hire_date, performance, skills,
                created_at, updated_at
            ) VALUES (?, ?, ?, ?, ?, ?, ?, ?, ?, ?, ?, ?, ?, ?)
        """
        params = (
            member_data.get('user_id'), # Can be None
            member_data.get('full_name'),
            member_data.get('email'),
            member_data.get('role_or_title'),
            member_data.get('department'),
            member_data.get('phone_number'),
            member_data.get('profile_picture_url'),
            member_data.get('is_active', True),
            member_data.get('notes'),
            member_data.get('hire_date'),
            member_data.get('performance', 0),
            member_data.get('skills'),
            now, # created_at
            now  # updated_at
        )
        cursor.execute(sql, params)
        conn.commit()
        return cursor.lastrowid
    except sqlite3.Error as e:
        print(f"Database error in add_team_member: {e}")
        return None
    finally:
        if conn:
            conn.close()

def get_team_member_by_id(team_member_id: int) -> dict | None:
    """Retrieves a team member by their ID."""
    conn = None
    try:
        conn = get_db_connection()
        cursor = conn.cursor()
        cursor.execute("SELECT * FROM TeamMembers WHERE team_member_id = ?", (team_member_id,))
        row = cursor.fetchone()
        return dict(row) if row else None
    except sqlite3.Error as e:
        print(f"Database error in get_team_member_by_id: {e}")
        return None
    finally:
        if conn:
            conn.close()

def get_all_team_members(filters: dict = None) -> list[dict]:
    """
    Retrieves all team members, optionally applying filters.
    Allowed filters: is_active (boolean), department (string).
    """
    conn = None
    try:
        conn = get_db_connection()
        cursor = conn.cursor()
        
        sql = "SELECT * FROM TeamMembers"
        params = []
        
        if filters:
            where_clauses = []
            allowed_filters = ['is_active', 'department', 'user_id'] 
            for key, value in filters.items():
                if key in allowed_filters:
                    if key == 'is_active' and isinstance(value, bool):
                         where_clauses.append(f"{key} = ?")
                         params.append(1 if value else 0)
                    else:
                        where_clauses.append(f"{key} = ?")
                        params.append(value)
            if where_clauses:
                sql += " WHERE " + " AND ".join(where_clauses)
                
        cursor.execute(sql, params)
        rows = cursor.fetchall()
        return [dict(row) for row in rows]
    except sqlite3.Error as e:
        print(f"Database error in get_all_team_members: {e}")
        return []
    finally:
        if conn:
            conn.close()

def update_team_member(team_member_id: int, member_data: dict) -> bool:
    """
    Updates an existing team member. Sets updated_at.
    Returns True on success.
    """
    conn = None
    if not member_data:
        return False

    try:
        conn = get_db_connection()
        cursor = conn.cursor()
        now = datetime.utcnow().isoformat() + "Z"
        member_data['updated_at'] = now
        
        set_clauses = []
        params = []
        
        valid_columns = [
            'user_id', 'full_name', 'email', 'role_or_title', 'department', 
            'phone_number', 'profile_picture_url', 'is_active', 'notes',
            'hire_date', 'performance', 'skills', 'updated_at'
        ]
        for key, value in member_data.items():
            if key in valid_columns:
                set_clauses.append(f"{key} = ?")
                params.append(value)
        
        if not set_clauses:
            return False
            
        sql = f"UPDATE TeamMembers SET {', '.join(set_clauses)} WHERE team_member_id = ?"
        params.append(team_member_id)
        
        cursor.execute(sql, params)
        conn.commit()
        return cursor.rowcount > 0
    except sqlite3.Error as e:
        print(f"Database error in update_team_member: {e}")
        return False
    finally:
        if conn:
            conn.close()

def delete_team_member(team_member_id: int) -> bool:
    """Deletes a team member (hard delete). Returns True on success."""
    conn = None
    try:
        conn = get_db_connection()
        cursor = conn.cursor()
        cursor.execute("DELETE FROM TeamMembers WHERE team_member_id = ?", (team_member_id,))
        conn.commit()
        return cursor.rowcount > 0
    except sqlite3.Error as e:
        print(f"Database error in delete_team_member: {e}")
        return False
    finally:
        if conn:
            conn.close()

# CRUD functions for Contacts
def add_contact(contact_data: dict) -> int | None:
    """Adds a new contact. Returns contact_id (AUTOINCREMENT) or None."""
    conn = None
    try:
        conn = get_db_connection()
        cursor = conn.cursor()
        now = datetime.utcnow().isoformat() + "Z"
        sql = """
            INSERT INTO Contacts (
                name, email, phone, position, company_name, notes, created_at, updated_at
            ) VALUES (?, ?, ?, ?, ?, ?, ?, ?)
        """
        params = (
            contact_data.get('name'),
            contact_data.get('email'),
            contact_data.get('phone'),
            contact_data.get('position'),
            contact_data.get('company_name'),
            contact_data.get('notes'),
            now, now
        )
        cursor.execute(sql, params)
        conn.commit()
        return cursor.lastrowid
    except sqlite3.Error as e:
        print(f"Database error in add_contact: {e}")
        return None
    finally:
        if conn: conn.close()

def get_contact_by_id(contact_id: int) -> dict | None:
    """Retrieves a contact by their ID."""
    conn = None
    try:
        conn = get_db_connection()
        cursor = conn.cursor()
        cursor.execute("SELECT * FROM Contacts WHERE contact_id = ?", (contact_id,))
        row = cursor.fetchone()
        return dict(row) if row else None
    except sqlite3.Error as e:
        print(f"Database error in get_contact_by_id: {e}")
        return None
    finally:
        if conn: conn.close()

def get_contact_by_email(email: str) -> dict | None:
    """Retrieves a contact by their email."""
    conn = None
    if not email: return None
    try:
        conn = get_db_connection()
        cursor = conn.cursor()
        cursor.execute("SELECT * FROM Contacts WHERE email = ?", (email,))
        row = cursor.fetchone()
        return dict(row) if row else None
    except sqlite3.Error as e:
        print(f"Database error in get_contact_by_email: {e}")
        return None
    finally:
        if conn: conn.close()

def get_all_contacts(filters: dict = None) -> list[dict]:
    """
    Retrieves all contacts. Filters by 'company_name' (exact) or 'name' (partial LIKE).
    """
    conn = None
    try:
        conn = get_db_connection()
        cursor = conn.cursor()
        sql = "SELECT * FROM Contacts"
        params = []
        where_clauses = []
        if filters:
            if 'company_name' in filters:
                where_clauses.append("company_name = ?")
                params.append(filters['company_name'])
            if 'name' in filters:
                where_clauses.append("name LIKE ?")
                params.append(f"%{filters['name']}%")
        
        if where_clauses:
            sql += " WHERE " + " AND ".join(where_clauses)
            
        cursor.execute(sql, params)
        rows = cursor.fetchall()
        return [dict(row) for row in rows]
    except sqlite3.Error as e:
        print(f"Database error in get_all_contacts: {e}")
        return []
    finally:
        if conn: conn.close()

def update_contact(contact_id: int, contact_data: dict) -> bool:
    """Updates an existing contact. Sets updated_at."""
    conn = None
    if not contact_data: return False
    try:
        conn = get_db_connection()
        cursor = conn.cursor()
        now = datetime.utcnow().isoformat() + "Z"
        contact_data['updated_at'] = now
        
        set_clauses = [f"{key} = ?" for key in contact_data.keys()]
        params = list(contact_data.values())
        params.append(contact_id)
        
        sql = f"UPDATE Contacts SET {', '.join(set_clauses)} WHERE contact_id = ?"
        cursor.execute(sql, params)
        conn.commit()
        return cursor.rowcount > 0
    except sqlite3.Error as e:
        print(f"Database error in update_contact: {e}")
        return False
    finally:
        if conn: conn.close()

def delete_contact(contact_id: int) -> bool:
    """Deletes a contact. Associated ClientContacts are handled by ON DELETE CASCADE."""
    conn = None
    try:
        conn = get_db_connection()
        cursor = conn.cursor()
        cursor.execute("DELETE FROM Contacts WHERE contact_id = ?", (contact_id,))
        conn.commit()
        return cursor.rowcount > 0
    except sqlite3.Error as e:
        print(f"Database error in delete_contact: {e}")
        return False
    finally:
        if conn: conn.close()

# Functions for ClientContacts association
def link_contact_to_client(client_id: str, contact_id: int, is_primary: bool = False, can_receive_documents: bool = True) -> int | None:
    """Links a contact to a client."""
    conn = None
    try:
        conn = get_db_connection()
        cursor = conn.cursor()
        sql = """
            INSERT INTO ClientContacts (client_id, contact_id, is_primary_for_client, can_receive_documents)
            VALUES (?, ?, ?, ?)
        """
        params = (client_id, contact_id, is_primary, can_receive_documents)
        cursor.execute(sql, params)
        conn.commit()
        return cursor.lastrowid
    except sqlite3.Error as e: # Handles UNIQUE constraint violation if link already exists
        print(f"Database error in link_contact_to_client: {e}")
        return None
    finally:
        if conn: conn.close()

def unlink_contact_from_client(client_id: str, contact_id: int) -> bool:
    """Unlinks a contact from a client."""
    conn = None
    try:
        conn = get_db_connection()
        cursor = conn.cursor()
        sql = "DELETE FROM ClientContacts WHERE client_id = ? AND contact_id = ?"
        cursor.execute(sql, (client_id, contact_id))
        conn.commit()
        return cursor.rowcount > 0
    except sqlite3.Error as e:
        print(f"Database error in unlink_contact_from_client: {e}")
        return False
    finally:
        if conn: conn.close()

def get_contacts_for_client(client_id: str) -> list[dict]:
    """Retrieves all contacts for a given client, including link details."""
    conn = None
    try:
        conn = get_db_connection()
        cursor = conn.cursor()
        sql = """
            SELECT c.*, cc.is_primary_for_client, cc.can_receive_documents, cc.client_contact_id
            FROM Contacts c
            JOIN ClientContacts cc ON c.contact_id = cc.contact_id
            WHERE cc.client_id = ?
        """
        cursor.execute(sql, (client_id,))
        rows = cursor.fetchall()
        return [dict(row) for row in rows]
    except sqlite3.Error as e:
        print(f"Database error in get_contacts_for_client: {e}")
        return []
    finally:
        if conn: conn.close()

def get_clients_for_contact(contact_id: int) -> list[dict]:
    """Retrieves all clients associated with a contact."""
    conn = None
    try:
        conn = get_db_connection()
        cursor = conn.cursor()
        sql = """
            SELECT cl.*, cc.is_primary_for_client, cc.can_receive_documents, cc.client_contact_id
            FROM Clients cl
            JOIN ClientContacts cc ON cl.client_id = cc.client_id
            WHERE cc.contact_id = ?
        """
        cursor.execute(sql, (contact_id,))
        rows = cursor.fetchall()
        return [dict(row) for row in rows]
    except sqlite3.Error as e:
        print(f"Database error in get_clients_for_contact: {e}")
        return []
    finally:
        if conn: conn.close()

def update_client_contact_link(client_contact_id: int, details: dict) -> bool:
    """Updates details of a client-contact link (is_primary, can_receive_documents)."""
    conn = None
    if not details or not any(key in details for key in ['is_primary_for_client', 'can_receive_documents']):
        return False
    try:
        conn = get_db_connection()
        cursor = conn.cursor()
        
        set_clauses = []
        params = []
        if 'is_primary_for_client' in details:
            set_clauses.append("is_primary_for_client = ?")
            params.append(details['is_primary_for_client'])
        if 'can_receive_documents' in details:
            set_clauses.append("can_receive_documents = ?")
            params.append(details['can_receive_documents'])
        
        if not set_clauses: return False # Should not happen due to check above

        params.append(client_contact_id)
        sql = f"UPDATE ClientContacts SET {', '.join(set_clauses)} WHERE client_contact_id = ?"
        
        cursor.execute(sql, params)
        conn.commit()
        return cursor.rowcount > 0
    except sqlite3.Error as e:
        print(f"Database error in update_client_contact_link: {e}")
        return False
    finally:
        if conn: conn.close()

# CRUD functions for Products
def add_product(product_data: dict) -> int | None:
    """Adds a new product. Returns product_id or None."""
    conn = None
    try:
        conn = get_db_connection()
        cursor = conn.cursor()
        now = datetime.utcnow().isoformat() + "Z"
        sql = """
            INSERT INTO Products (
                product_name, description, category, base_unit_price, unit_of_measure, 
                is_active, created_at, updated_at
            ) VALUES (?, ?, ?, ?, ?, ?, ?, ?)
        """
        params = (
            product_data.get('product_name'), product_data.get('description'),
            product_data.get('category'), product_data.get('base_unit_price'),
            product_data.get('unit_of_measure'), product_data.get('is_active', True),
            now, now
        )
        cursor.execute(sql, params)
        conn.commit()
        return cursor.lastrowid
    except sqlite3.Error as e:
        print(f"Database error in add_product: {e}")
        return None
    finally:
        if conn: conn.close()

def get_product_by_id(product_id: int) -> dict | None:
    """Retrieves a product by ID."""
    conn = None
    try:
        conn = get_db_connection()
        cursor = conn.cursor()
        cursor.execute("SELECT * FROM Products WHERE product_id = ?", (product_id,))
        row = cursor.fetchone()
        return dict(row) if row else None
    except sqlite3.Error as e:
        print(f"Database error in get_product_by_id: {e}")
        return None
    finally:
        if conn: conn.close()

def get_product_by_name(product_name: str) -> dict | None:
    """Retrieves a product by its exact name. Returns a dict or None if not found."""
    conn = None
    if not product_name:
        return None
    try:
        conn = get_db_connection()
        cursor = conn.cursor()
        cursor.execute("SELECT * FROM Products WHERE product_name = ?", (product_name,))
        row = cursor.fetchone()
        return dict(row) if row else None
    except sqlite3.Error as e:
        print(f"Database error in get_product_by_name: {e}")
        return None
    finally:
        if conn:
            conn.close()

def get_all_products(filters: dict = None) -> list[dict]:
    """Retrieves all products. Filters by category (exact) or product_name (partial LIKE)."""
    conn = None
    try:
        conn = get_db_connection()
        cursor = conn.cursor()
        sql = "SELECT * FROM Products"
        params = []
        where_clauses = []
        if filters:
            if 'category' in filters:
                where_clauses.append("category = ?")
                params.append(filters['category'])
            if 'product_name' in filters:
                where_clauses.append("product_name LIKE ?")
                params.append(f"%{filters['product_name']}%")
        
        if where_clauses:
            sql += " WHERE " + " AND ".join(where_clauses)
            
        cursor.execute(sql, params)
        rows = cursor.fetchall()
        return [dict(row) for row in rows]
    except sqlite3.Error as e:
        print(f"Database error in get_all_products: {e}")
        return []
    finally:
        if conn: conn.close()

def update_product(product_id: int, product_data: dict) -> bool:
    """Updates an existing product. Sets updated_at."""
    conn = None
    if not product_data: return False
    try:
        conn = get_db_connection()
        cursor = conn.cursor()
        now = datetime.utcnow().isoformat() + "Z"
        product_data['updated_at'] = now
        
        set_clauses = [f"{key} = ?" for key in product_data.keys()]
        params = list(product_data.values())
        params.append(product_id)
        
        sql = f"UPDATE Products SET {', '.join(set_clauses)} WHERE product_id = ?"
        cursor.execute(sql, params)
        conn.commit()
        return cursor.rowcount > 0
    except sqlite3.Error as e:
        print(f"Database error in update_product: {e}")
        return False
    finally:
        if conn: conn.close()

def delete_product(product_id: int) -> bool:
    """Deletes a product. Associated ClientProjectProducts are handled by ON DELETE CASCADE."""
    conn = None
    try:
        conn = get_db_connection()
        cursor = conn.cursor()
        cursor.execute("DELETE FROM Products WHERE product_id = ?", (product_id,))
        conn.commit()
        return cursor.rowcount > 0
    except sqlite3.Error as e:
        print(f"Database error in delete_product: {e}")
        return False
    finally:
        if conn: conn.close()

# Functions for ClientProjectProducts association
def add_product_to_client_or_project(link_data: dict) -> int | None:
    """Links a product to a client or project, calculating total price."""
    conn = None
    try:
        conn = get_db_connection()
        cursor = conn.cursor()

        product_id = link_data.get('product_id')
        product_info = get_product_by_id(product_id) # Need this for base price
        if not product_info:
            print(f"Product with ID {product_id} not found.")
            return None

        quantity = link_data.get('quantity', 1)
        unit_price = link_data.get('unit_price_override', product_info['base_unit_price'])
        total_price_calculated = quantity * unit_price

        sql = """
            INSERT INTO ClientProjectProducts (
                client_id, project_id, product_id, quantity, unit_price_override, total_price_calculated, added_at
            ) VALUES (?, ?, ?, ?, ?, ?, ?)
        """
        params = (
            link_data.get('client_id'),
            link_data.get('project_id'), # Can be NULL
            product_id,
            quantity,
            link_data.get('unit_price_override'), # Store override, or NULL if base used
            total_price_calculated,
            datetime.utcnow().isoformat() + "Z"
        )
        cursor.execute(sql, params)
        conn.commit()
        return cursor.lastrowid
    except sqlite3.Error as e:
        print(f"Database error in add_product_to_client_or_project: {e}")
        return None
    finally:
        if conn: conn.close()

def get_products_for_client_or_project(client_id: str, project_id: str = None) -> list[dict]:
    """Fetches products for a client, optionally filtered by project_id. Joins with Products."""
    conn = None
    try:
        conn = get_db_connection()
        cursor = conn.cursor()
        
        sql = """
            SELECT cpp.*, p.product_name, p.description as product_description, p.category as product_category, 
                   p.base_unit_price, p.unit_of_measure
            FROM ClientProjectProducts cpp
            JOIN Products p ON cpp.product_id = p.product_id
            WHERE cpp.client_id = ?
        """
        params = [client_id]
        
        if project_id:
            sql += " AND cpp.project_id = ?"
            params.append(project_id)
        else: # Explicitly handle case where we want products not tied to any project for this client
            sql += " AND cpp.project_id IS NULL"
            
        cursor.execute(sql, tuple(params))
        rows = cursor.fetchall()
        return [dict(row) for row in rows]
    except sqlite3.Error as e:
        print(f"Database error in get_products_for_client_or_project: {e}")
        return []
    finally:
        if conn: conn.close()

def update_client_project_product(link_id: int, update_data: dict) -> bool:
    """Updates a ClientProjectProduct link. Recalculates total_price if needed."""
    conn = None
    if not update_data: return False
    try:
        conn = get_db_connection()
        cursor = conn.cursor()

        # Fetch current link data to get product_id and existing values for price calculation
        cursor.execute("SELECT * FROM ClientProjectProducts WHERE client_project_product_id = ?", (link_id,))
        current_link = cursor.fetchone()
        if not current_link:
            print(f"ClientProjectProduct link with ID {link_id} not found.")
            return False
        
        current_link_dict = dict(current_link)
        new_quantity = update_data.get('quantity', current_link_dict['quantity'])
        new_unit_price_override = update_data.get('unit_price_override', current_link_dict['unit_price_override'])

        final_unit_price = new_unit_price_override
        if final_unit_price is None: # If override is removed or was never there, use base price
            product_info = get_product_by_id(current_link_dict['product_id'])
            if not product_info: return False # Should not happen if data is consistent
            final_unit_price = product_info['base_unit_price']
        
        update_data['total_price_calculated'] = new_quantity * final_unit_price
        
        set_clauses = [f"{key} = ?" for key in update_data.keys()]
        params_list = list(update_data.values())
        params_list.append(link_id)
        
        sql = f"UPDATE ClientProjectProducts SET {', '.join(set_clauses)} WHERE client_project_product_id = ?"
        cursor.execute(sql, params_list)
        conn.commit()
        return cursor.rowcount > 0
    except sqlite3.Error as e:
        print(f"Database error in update_client_project_product: {e}")
        return False
    finally:
        if conn: conn.close()

def remove_product_from_client_or_project(link_id: int) -> bool:
    """Removes a product link from a client/project."""
    conn = None
    try:
        conn = get_db_connection()
        cursor = conn.cursor()
        sql = "DELETE FROM ClientProjectProducts WHERE client_project_product_id = ?"
        cursor.execute(sql, (link_id,))
        conn.commit()
        return cursor.rowcount > 0
    except sqlite3.Error as e:
        print(f"Database error in remove_product_from_client_or_project: {e}")
        return False
    finally:
        if conn: conn.close()

# CRUD functions for ClientDocuments
def add_client_document(doc_data: dict) -> str | None:
    """Adds a new client document. Returns document_id (UUID) or None."""
    conn = None
    try:
        conn = get_db_connection()
        cursor = conn.cursor()
        now = datetime.utcnow().isoformat() + "Z"
        doc_id = uuid.uuid4().hex

        sql = """
            INSERT INTO ClientDocuments (
                document_id, client_id, project_id, document_name, file_name_on_disk,
                file_path_relative, document_type_generated, source_template_id,
                version_tag, notes, created_at, updated_at, created_by_user_id
            ) VALUES (?, ?, ?, ?, ?, ?, ?, ?, ?, ?, ?, ?, ?)
        """
        params = (
            doc_id, doc_data.get('client_id'), doc_data.get('project_id'),
            doc_data.get('document_name'), doc_data.get('file_name_on_disk'),
            doc_data.get('file_path_relative'), doc_data.get('document_type_generated'),
            doc_data.get('source_template_id'), doc_data.get('version_tag'),
            doc_data.get('notes'), now, now, doc_data.get('created_by_user_id')
        )
        cursor.execute(sql, params)
        conn.commit()
        return doc_id
    except sqlite3.Error as e:
        print(f"Database error in add_client_document: {e}")
        return None
    finally:
        if conn: conn.close()

def get_document_by_id(document_id: str) -> dict | None:
    """Retrieves a document by its ID."""
    conn = None
    try:
        conn = get_db_connection()
        cursor = conn.cursor()
        cursor.execute("SELECT * FROM ClientDocuments WHERE document_id = ?", (document_id,))
        row = cursor.fetchone()
        return dict(row) if row else None
    except sqlite3.Error as e:
        print(f"Database error in get_document_by_id: {e}")
        return None
    finally:
        if conn: conn.close()

def get_documents_for_client(client_id: str, filters: dict = None) -> list[dict]:
    """
    Retrieves documents for a client. 
    Filters by 'document_type_generated' (exact) or 'project_id' (exact).
    """
    conn = None
    try:
        conn = get_db_connection()
        cursor = conn.cursor()
        sql = "SELECT * FROM ClientDocuments WHERE client_id = ?"
        params = [client_id]
        
        if filters:
            if 'document_type_generated' in filters:
                sql += " AND document_type_generated = ?"
                params.append(filters['document_type_generated'])
            if 'project_id' in filters: # Can be None to filter for client-general docs
                if filters['project_id'] is None:
                    sql += " AND project_id IS NULL"
                else:
                    sql += " AND project_id = ?"
                    params.append(filters['project_id'])
            
        cursor.execute(sql, tuple(params))
        rows = cursor.fetchall()
        return [dict(row) for row in rows]
    except sqlite3.Error as e:
        print(f"Database error in get_documents_for_client: {e}")
        return []
    finally:
        if conn: conn.close()

def get_documents_for_project(project_id: str, filters: dict = None) -> list[dict]:
    """
    Retrieves documents for a project. 
    Filters by 'document_type_generated' (exact).
    """
    conn = None
    try:
        conn = get_db_connection()
        cursor = conn.cursor()
        sql = "SELECT * FROM ClientDocuments WHERE project_id = ?"
        params = [project_id]
        
        if filters and 'document_type_generated' in filters:
            sql += " AND document_type_generated = ?"
            params.append(filters['document_type_generated'])
            
        cursor.execute(sql, tuple(params))
        rows = cursor.fetchall()
        return [dict(row) for row in rows]
    except sqlite3.Error as e:
        print(f"Database error in get_documents_for_project: {e}")
        return []
    finally:
        if conn: conn.close()

def update_client_document(document_id: str, doc_data: dict) -> bool:
    """Updates an existing client document. Sets updated_at."""
    conn = None
    if not doc_data: return False
    try:
        conn = get_db_connection()
        cursor = conn.cursor()
        now = datetime.utcnow().isoformat() + "Z"
        doc_data['updated_at'] = now
        
        # Exclude primary key from update set
        valid_columns = [
            'client_id', 'project_id', 'document_name', 'file_name_on_disk', 
            'file_path_relative', 'document_type_generated', 'source_template_id', 
            'version_tag', 'notes', 'updated_at', 'created_by_user_id'
        ]
        current_doc_data = {k: v for k, v in doc_data.items() if k in valid_columns}

        if not current_doc_data: return False

        set_clauses = [f"{key} = ?" for key in current_doc_data.keys()]
        params = list(current_doc_data.values())
        params.append(document_id)
        
        sql = f"UPDATE ClientDocuments SET {', '.join(set_clauses)} WHERE document_id = ?"
        cursor.execute(sql, params)
        conn.commit()
        return cursor.rowcount > 0
    except sqlite3.Error as e:
        print(f"Database error in update_client_document: {e}")
        return False
    finally:
        if conn: conn.close()

def delete_client_document(document_id: str) -> bool:
    """Deletes a client document."""
    conn = None
    try:
        conn = get_db_connection()
        cursor = conn.cursor()
        cursor.execute("DELETE FROM ClientDocuments WHERE document_id = ?", (document_id,))
        conn.commit()
        return cursor.rowcount > 0
    except sqlite3.Error as e:
        print(f"Database error in delete_client_document: {e}")
        return False
    finally:
        if conn: conn.close()

# CRUD functions for SmtpConfigs
def _ensure_single_default_smtp(cursor: sqlite3.Cursor, exclude_id: int | None = None):
    """Internal helper to ensure only one SMTP config is default."""
    sql = "UPDATE SmtpConfigs SET is_default = FALSE WHERE is_default = TRUE"
    if exclude_id is not None:
        sql += " AND smtp_config_id != ?"
        cursor.execute(sql, (exclude_id,))
    else:
        cursor.execute(sql)

def add_smtp_config(config_data: dict) -> int | None:
    """
    Adds a new SMTP config. Returns smtp_config_id or None.
    Expects 'password_encrypted'. Handles 'is_default' logic.
    """
    conn = None
    try:
        conn = get_db_connection()
        # Use a transaction for default handling
        conn.isolation_level = None # Explicitly start transaction for some Python versions / DB drivers
        cursor = conn.cursor()
        cursor.execute("BEGIN")

        if config_data.get('is_default'):
            _ensure_single_default_smtp(cursor)

        now = datetime.utcnow().isoformat() + "Z" # Not in schema, but good practice if it were
        sql = """
            INSERT INTO SmtpConfigs (
                config_name, smtp_server, smtp_port, username, password_encrypted,
                use_tls, is_default, sender_email_address, sender_display_name
            ) VALUES (?, ?, ?, ?, ?, ?, ?, ?, ?)
        """
        params = (
            config_data.get('config_name'), config_data.get('smtp_server'),
            config_data.get('smtp_port'), config_data.get('username'),
            config_data.get('password_encrypted'), # Assumed pre-encrypted
            config_data.get('use_tls', True),
            config_data.get('is_default', False),
            config_data.get('sender_email_address'),
            config_data.get('sender_display_name')
        )
        cursor.execute(sql, params)
        new_id = cursor.lastrowid
        conn.commit()
        return new_id
    except sqlite3.Error as e:
        if conn: conn.rollback()
        print(f"Database error in add_smtp_config: {e}")
        return None
    finally:
        if conn: 
            conn.isolation_level = '' # Reset to default
            conn.close()


def get_smtp_config_by_id(smtp_config_id: int) -> dict | None:
    """Retrieves an SMTP config by ID."""
    conn = None
    try:
        conn = get_db_connection()
        cursor = conn.cursor()
        cursor.execute("SELECT * FROM SmtpConfigs WHERE smtp_config_id = ?", (smtp_config_id,))
        row = cursor.fetchone()
        return dict(row) if row else None
    except sqlite3.Error as e:
        print(f"Database error in get_smtp_config_by_id: {e}")
        return None
    finally:
        if conn: conn.close()

def get_default_smtp_config() -> dict | None:
    """Retrieves the default SMTP config."""
    conn = None
    try:
        conn = get_db_connection()
        cursor = conn.cursor()
        cursor.execute("SELECT * FROM SmtpConfigs WHERE is_default = TRUE")
        row = cursor.fetchone()
        return dict(row) if row else None # Could be multiple if DB constraint not present, returns first
    except sqlite3.Error as e:
        print(f"Database error in get_default_smtp_config: {e}")
        return None
    finally:
        if conn: conn.close()

def get_all_smtp_configs() -> list[dict]:
    """Retrieves all SMTP configs."""
    conn = None
    try:
        conn = get_db_connection()
        cursor = conn.cursor()
        cursor.execute("SELECT * FROM SmtpConfigs ORDER BY config_name")
        rows = cursor.fetchall()
        return [dict(row) for row in rows]
    except sqlite3.Error as e:
        print(f"Database error in get_all_smtp_configs: {e}")
        return []
    finally:
        if conn: conn.close()

def update_smtp_config(smtp_config_id: int, config_data: dict) -> bool:
    """
    Updates an SMTP config. Handles 'is_default' logic.
    Expects 'password_encrypted' if password is to be changed.
    """
    conn = None
    if not config_data: return False
    try:
        conn = get_db_connection()
        conn.isolation_level = None
        cursor = conn.cursor()
        cursor.execute("BEGIN")

        if config_data.get('is_default'):
            _ensure_single_default_smtp(cursor, exclude_id=smtp_config_id)
        
        # Ensure password_encrypted is handled if present, otherwise original remains
        # This assumes if 'password_encrypted' is not in config_data, it's not being updated.
        valid_columns = [
            'config_name', 'smtp_server', 'smtp_port', 'username', 
            'password_encrypted', 'use_tls', 'is_default', 
            'sender_email_address', 'sender_display_name'
        ]
        current_config_data = {k: v for k,v in config_data.items() if k in valid_columns}
        if not current_config_data:
            conn.rollback() # No valid fields to update
            return False

        set_clauses = [f"{key} = ?" for key in current_config_data.keys()]
        params = list(current_config_data.values())
        params.append(smtp_config_id)
        
        sql = f"UPDATE SmtpConfigs SET {', '.join(set_clauses)} WHERE smtp_config_id = ?"
        cursor.execute(sql, params)
        conn.commit()
        return cursor.rowcount > 0
    except sqlite3.Error as e:
        if conn: conn.rollback()
        print(f"Database error in update_smtp_config: {e}")
        return False
    finally:
        if conn: 
            conn.isolation_level = ''
            conn.close()

def delete_smtp_config(smtp_config_id: int) -> bool:
    """Deletes an SMTP config."""
    conn = None
    try:
        conn = get_db_connection()
        cursor = conn.cursor()
        # Consider logic if deleting the default config (e.g., pick another or ensure none is default)
        # For now, direct delete.
        cursor.execute("DELETE FROM SmtpConfigs WHERE smtp_config_id = ?", (smtp_config_id,))
        conn.commit()
        return cursor.rowcount > 0
    except sqlite3.Error as e:
        print(f"Database error in delete_smtp_config: {e}")
        return False
    finally:
        if conn: conn.close()

def set_default_smtp_config(smtp_config_id: int) -> bool:
    """Sets a specific SMTP config as default and unsets others."""
    conn = None
    try:
        conn = get_db_connection()
        conn.isolation_level = None
        cursor = conn.cursor()
        cursor.execute("BEGIN")
        
        _ensure_single_default_smtp(cursor, exclude_id=smtp_config_id)
        cursor.execute("UPDATE SmtpConfigs SET is_default = TRUE WHERE smtp_config_id = ?", (smtp_config_id,))
        updated_rows = cursor.rowcount
        
        conn.commit()
        return updated_rows > 0
    except sqlite3.Error as e:
        if conn: conn.rollback()
        print(f"Database error in set_default_smtp_config: {e}")
        return False
    finally:
        if conn: 
            conn.isolation_level = ''
            conn.close()

# --- ScheduledEmails Functions ---
def add_scheduled_email(email_data: dict) -> int | None:
    conn = None
    try:
        conn = get_db_connection()
        cursor = conn.cursor()
        now = datetime.utcnow().isoformat() + "Z"
        sql = """INSERT INTO ScheduledEmails (recipient_email, subject, body_html, body_text, 
                                           scheduled_send_at, status, related_client_id, 
                                           related_project_id, created_by_user_id, created_at)
                 VALUES (?, ?, ?, ?, ?, ?, ?, ?, ?, ?)"""
        params = (
            email_data.get('recipient_email'), email_data.get('subject'),
            email_data.get('body_html'), email_data.get('body_text'),
            email_data.get('scheduled_send_at'), email_data.get('status', 'pending'),
            email_data.get('related_client_id'), email_data.get('related_project_id'),
            email_data.get('created_by_user_id'), now
        )
        cursor.execute(sql, params)
        conn.commit()
        return cursor.lastrowid
    except sqlite3.Error as e:
        print(f"DB error in add_scheduled_email: {e}")
        return None
    finally:
        if conn: conn.close()

def get_scheduled_email_by_id(scheduled_email_id: int) -> dict | None:
    conn = None
    try:
        conn = get_db_connection()
        cursor = conn.cursor()
        cursor.execute("SELECT * FROM ScheduledEmails WHERE scheduled_email_id = ?", (scheduled_email_id,))
        row = cursor.fetchone()
        return dict(row) if row else None
    except sqlite3.Error as e:
        print(f"DB error in get_scheduled_email_by_id: {e}")
        return None
    finally:
        if conn: conn.close()

def get_pending_scheduled_emails(before_time: str = None) -> list[dict]:
    conn = None
    try:
        conn = get_db_connection()
        cursor = conn.cursor()
        sql = "SELECT * FROM ScheduledEmails WHERE status = 'pending'"
        params = []
        if before_time:
            sql += " AND scheduled_send_at <= ?"
            params.append(before_time)
        sql += " ORDER BY scheduled_send_at ASC"
        cursor.execute(sql, params)
        rows = cursor.fetchall()
        return [dict(row) for row in rows]
    except sqlite3.Error as e:
        print(f"DB error in get_pending_scheduled_emails: {e}")
        return []
    finally:
        if conn: conn.close()

def update_scheduled_email_status(scheduled_email_id: int, status: str, sent_at: str = None, error_message: str = None) -> bool:
    conn = None
    try:
        conn = get_db_connection()
        cursor = conn.cursor()
        sql = "UPDATE ScheduledEmails SET status = ?, sent_at = ?, error_message = ? WHERE scheduled_email_id = ?"
        params = (status, sent_at, error_message, scheduled_email_id)
        cursor.execute(sql, params)
        conn.commit()
        return cursor.rowcount > 0
    except sqlite3.Error as e:
        print(f"DB error in update_scheduled_email_status: {e}")
        return False
    finally:
        if conn: conn.close()

def delete_scheduled_email(scheduled_email_id: int) -> bool:
    conn = None
    try:
        conn = get_db_connection()
        cursor = conn.cursor()
        # ON DELETE CASCADE handles EmailReminders
        cursor.execute("DELETE FROM ScheduledEmails WHERE scheduled_email_id = ?", (scheduled_email_id,))
        conn.commit()
        return cursor.rowcount > 0
    except sqlite3.Error as e:
        print(f"DB error in delete_scheduled_email: {e}")
        return False
    finally:
        if conn: conn.close()

# --- EmailReminders Functions ---
def add_email_reminder(reminder_data: dict) -> int | None:
    conn = None
    try:
        conn = get_db_connection()
        cursor = conn.cursor()
        sql = """INSERT INTO EmailReminders (scheduled_email_id, reminder_type, reminder_send_at, status)
                 VALUES (?, ?, ?, ?)"""
        params = (
            reminder_data.get('scheduled_email_id'), reminder_data.get('reminder_type'),
            reminder_data.get('reminder_send_at'), reminder_data.get('status', 'pending')
        )
        cursor.execute(sql, params)
        conn.commit()
        return cursor.lastrowid
    except sqlite3.Error as e:
        print(f"DB error in add_email_reminder: {e}")
        return None
    finally:
        if conn: conn.close()

def get_pending_reminders(before_time: str = None) -> list[dict]:
    conn = None
    try:
        conn = get_db_connection()
        cursor = conn.cursor()
        sql = "SELECT * FROM EmailReminders WHERE status = 'pending'"
        params = []
        if before_time:
            sql += " AND reminder_send_at <= ?"
            params.append(before_time)
        sql += " ORDER BY reminder_send_at ASC"
        cursor.execute(sql, params)
        rows = cursor.fetchall()
        return [dict(row) for row in rows] # Consider joining with ScheduledEmails for context
    except sqlite3.Error as e:
        print(f"DB error in get_pending_reminders: {e}")
        return []
    finally:
        if conn: conn.close()

def update_reminder_status(reminder_id: int, status: str) -> bool:
    conn = None
    try:
        conn = get_db_connection()
        cursor = conn.cursor()
        sql = "UPDATE EmailReminders SET status = ? WHERE reminder_id = ?"
        cursor.execute(sql, (status, reminder_id))
        conn.commit()
        return cursor.rowcount > 0
    except sqlite3.Error as e:
        print(f"DB error in update_reminder_status: {e}")
        return False
    finally:
        if conn: conn.close()

def delete_email_reminder(reminder_id: int) -> bool:
    conn = None
    try:
        conn = get_db_connection()
        cursor = conn.cursor()
        cursor.execute("DELETE FROM EmailReminders WHERE reminder_id = ?", (reminder_id,))
        conn.commit()
        return cursor.rowcount > 0
    except sqlite3.Error as e:
        print(f"DB error in delete_email_reminder: {e}")
        return False
    finally:
        if conn: conn.close()

# --- ContactLists & ContactListMembers Functions ---
def add_contact_list(list_data: dict) -> int | None:
    conn = None
    try:
        conn = get_db_connection()
        cursor = conn.cursor()
        now = datetime.utcnow().isoformat() + "Z"
        sql = """INSERT INTO ContactLists (list_name, description, created_by_user_id, created_at, updated_at)
                 VALUES (?, ?, ?, ?, ?)"""
        params = (
            list_data.get('list_name'), list_data.get('description'),
            list_data.get('created_by_user_id'), now, now
        )
        cursor.execute(sql, params)
        conn.commit()
        return cursor.lastrowid
    except sqlite3.Error as e:
        print(f"DB error in add_contact_list: {e}")
        return None
    finally:
        if conn: conn.close()

def get_contact_list_by_id(list_id: int) -> dict | None:
    conn = None
    try:
        conn = get_db_connection()
        cursor = conn.cursor()
        cursor.execute("SELECT * FROM ContactLists WHERE list_id = ?", (list_id,))
        row = cursor.fetchone()
        return dict(row) if row else None
    except sqlite3.Error as e:
        print(f"DB error in get_contact_list_by_id: {e}")
        return None
    finally:
        if conn: conn.close()

def get_all_contact_lists() -> list[dict]:
    conn = None
    try:
        conn = get_db_connection()
        cursor = conn.cursor()
        cursor.execute("SELECT * FROM ContactLists ORDER BY list_name")
        rows = cursor.fetchall()
        return [dict(row) for row in rows]
    except sqlite3.Error as e:
        print(f"DB error in get_all_contact_lists: {e}")
        return []
    finally:
        if conn: conn.close()

def update_contact_list(list_id: int, list_data: dict) -> bool:
    conn = None
    if not list_data: return False
    try:
        conn = get_db_connection()
        cursor = conn.cursor()
        list_data['updated_at'] = datetime.utcnow().isoformat() + "Z"
        set_clauses = [f"{key} = ?" for key in list_data.keys()]
        params = list(list_data.values())
        params.append(list_id)
        sql = f"UPDATE ContactLists SET {', '.join(set_clauses)} WHERE list_id = ?"
        cursor.execute(sql, params)
        conn.commit()
        return cursor.rowcount > 0
    except sqlite3.Error as e:
        print(f"DB error in update_contact_list: {e}")
        return False
    finally:
        if conn: conn.close()

def delete_contact_list(list_id: int) -> bool:
    conn = None
    try:
        conn = get_db_connection()
        cursor = conn.cursor()
        # ON DELETE CASCADE handles ContactListMembers
        cursor.execute("DELETE FROM ContactLists WHERE list_id = ?", (list_id,))
        conn.commit()
        return cursor.rowcount > 0
    except sqlite3.Error as e:
        print(f"DB error in delete_contact_list: {e}")
        return False
    finally:
        if conn: conn.close()

def add_contact_to_list(list_id: int, contact_id: int) -> int | None:
    conn = None
    try:
        conn = get_db_connection()
        cursor = conn.cursor()
        sql = "INSERT INTO ContactListMembers (list_id, contact_id) VALUES (?, ?)"
        cursor.execute(sql, (list_id, contact_id))
        conn.commit()
        return cursor.lastrowid
    except sqlite3.Error as e: # Handles unique constraint violation
        print(f"DB error in add_contact_to_list: {e}")
        return None
    finally:
        if conn: conn.close()

def remove_contact_from_list(list_id: int, contact_id: int) -> bool:
    conn = None
    try:
        conn = get_db_connection()
        cursor = conn.cursor()
        sql = "DELETE FROM ContactListMembers WHERE list_id = ? AND contact_id = ?"
        cursor.execute(sql, (list_id, contact_id))
        conn.commit()
        return cursor.rowcount > 0
    except sqlite3.Error as e:
        print(f"DB error in remove_contact_from_list: {e}")
        return False
    finally:
        if conn: conn.close()

def get_contacts_in_list(list_id: int) -> list[dict]:
    conn = None
    try:
        conn = get_db_connection()
        cursor = conn.cursor()
        sql = """SELECT c.*, clm.added_at 
                 FROM Contacts c 
                 JOIN ContactListMembers clm ON c.contact_id = clm.contact_id 
                 WHERE clm.list_id = ?"""
        cursor.execute(sql, (list_id,))
        rows = cursor.fetchall()
        return [dict(row) for row in rows]
    except sqlite3.Error as e:
        print(f"DB error in get_contacts_in_list: {e}")
        return []
    finally:
        if conn: conn.close()

# CRUD functions for KPIs
def add_kpi(kpi_data: dict) -> int | None:
    """Adds a new KPI. Returns kpi_id or None."""
    conn = None
    try:
        conn = get_db_connection()
        cursor = conn.cursor()
        now = datetime.utcnow().isoformat() + "Z"
        sql = """
            INSERT INTO KPIs (
                project_id, name, value, target, trend, unit, created_at, updated_at
            ) VALUES (?, ?, ?, ?, ?, ?, ?, ?)
        """
        params = (
            kpi_data.get('project_id'),
            kpi_data.get('name'),
            kpi_data.get('value'),
            kpi_data.get('target'),
            kpi_data.get('trend'),
            kpi_data.get('unit'),
            now,  # created_at
            now   # updated_at
        )
        cursor.execute(sql, params)
        conn.commit()
        return cursor.lastrowid
    except sqlite3.Error as e:
        print(f"Database error in add_kpi: {e}")
        return None
    finally:
        if conn:
            conn.close()

def get_kpi_by_id(kpi_id: int) -> dict | None:
    """Retrieves a KPI by its ID."""
    conn = None
    try:
        conn = get_db_connection()
        cursor = conn.cursor()
        cursor.execute("SELECT * FROM KPIs WHERE kpi_id = ?", (kpi_id,))
        row = cursor.fetchone()
        return dict(row) if row else None
    except sqlite3.Error as e:
        print(f"Database error in get_kpi_by_id: {e}")
        return None
    finally:
        if conn:
            conn.close()

def get_kpis_for_project(project_id: str) -> list[dict]:
    """Retrieves all KPIs for a given project_id."""
    conn = None
    try:
        conn = get_db_connection()
        cursor = conn.cursor()
        cursor.execute("SELECT * FROM KPIs WHERE project_id = ?", (project_id,))
        rows = cursor.fetchall()
        return [dict(row) for row in rows]
    except sqlite3.Error as e:
        print(f"Database error in get_kpis_for_project: {e}")
        return []
    finally:
        if conn:
            conn.close()

def update_kpi(kpi_id: int, kpi_data: dict) -> bool:
    """Updates an existing KPI. Sets updated_at. Returns True on success."""
    conn = None
    if not kpi_data:
        return False
    try:
        conn = get_db_connection()
        cursor = conn.cursor()
        now = datetime.utcnow().isoformat() + "Z"
        kpi_data['updated_at'] = now

        set_clauses = []
        params = []

        valid_columns = ['project_id', 'name', 'value', 'target', 'trend', 'unit', 'updated_at']
        for key, value in kpi_data.items():
            if key in valid_columns:
                set_clauses.append(f"{key} = ?")
                params.append(value)

        if not set_clauses:
            return False

        sql = f"UPDATE KPIs SET {', '.join(set_clauses)} WHERE kpi_id = ?"
        params.append(kpi_id)

        cursor.execute(sql, params)
        conn.commit()
        return cursor.rowcount > 0
    except sqlite3.Error as e:
        print(f"Database error in update_kpi: {e}")
        return False
    finally:
        if conn:
            conn.close()

def delete_kpi(kpi_id: int) -> bool:
    """Deletes a KPI. Returns True on success."""
    conn = None
    try:
        conn = get_db_connection()
        cursor = conn.cursor()
        cursor.execute("DELETE FROM KPIs WHERE kpi_id = ?", (kpi_id,))
        conn.commit()
        return cursor.rowcount > 0
    except sqlite3.Error as e:
        print(f"Database error in delete_kpi: {e}")
        return False
    finally:
        if conn:
            conn.close()

# --- ApplicationSettings Functions ---
def get_setting(key: str) -> str | None:
    conn = None
    try:
        conn = get_db_connection()
        cursor = conn.cursor()
        cursor.execute("SELECT setting_value FROM ApplicationSettings WHERE setting_key = ?", (key,))
        row = cursor.fetchone()
        return row['setting_value'] if row else None
    except sqlite3.Error as e:
        print(f"DB error in get_setting: {e}")
        return None
    finally:
        if conn: conn.close()

def set_setting(key: str, value: str) -> bool:
    conn = None
    try:
        conn = get_db_connection()
        cursor = conn.cursor()
        # Using INSERT OR REPLACE (UPSERT)
        sql = "INSERT OR REPLACE INTO ApplicationSettings (setting_key, setting_value) VALUES (?, ?)"
        cursor.execute(sql, (key, value))
        conn.commit()
        return cursor.rowcount > 0
    except sqlite3.Error as e:
        print(f"DB error in set_setting: {e}")
        return False
    finally:
        if conn: conn.close()

# --- ActivityLog Functions ---
def add_activity_log(log_data: dict) -> int | None:
    conn = None
    try:
        conn = get_db_connection()
        cursor = conn.cursor()
        sql = """INSERT INTO ActivityLog (user_id, action_type, details, related_entity_type, 
                                        related_entity_id, related_client_id, ip_address, user_agent)
                 VALUES (?, ?, ?, ?, ?, ?, ?, ?)"""
        params = (
            log_data.get('user_id'), log_data.get('action_type'), log_data.get('details'),
            log_data.get('related_entity_type'), log_data.get('related_entity_id'),
            log_data.get('related_client_id'), log_data.get('ip_address'), log_data.get('user_agent')
        )
        cursor.execute(sql, params)
        conn.commit()
        return cursor.lastrowid
    except sqlite3.Error as e:
        print(f"DB error in add_activity_log: {e}")
        return None
    finally:
        if conn: conn.close()

def get_activity_logs(limit: int = 50, filters: dict = None) -> list[dict]:
    conn = None
    try:
        conn = get_db_connection()
        cursor = conn.cursor()
        sql = "SELECT * FROM ActivityLog"
        params = []
        where_clauses = []
        if filters:
            allowed = ['user_id', 'action_type', 'related_entity_type', 'related_entity_id', 'related_client_id']
            for key, value in filters.items():
                if key in allowed and value is not None:
                    where_clauses.append(f"{key} = ?")
                    params.append(value)
        
        if where_clauses:
            sql += " WHERE " + " AND ".join(where_clauses)
        
        sql += " ORDER BY created_at DESC LIMIT ?"
        params.append(limit)
        
        cursor.execute(sql, params)
        rows = cursor.fetchall()
        return [dict(row) for row in rows]
    except sqlite3.Error as e:
        print(f"DB error in get_activity_logs: {e}")
        return []
    finally:
        if conn: conn.close()

# --- Default Templates Population ---
DEFAULT_COVER_PAGE_TEMPLATES = [
    {
        'template_name': 'Standard Report Cover',
        'description': 'A standard cover page for general reports.',
        'default_title': 'Report Title',
        'default_subtitle': 'Company Subdivision',
        'default_author': 'Automated Report Generator',
        'style_config_json': {'font': 'Helvetica', 'primary_color': '#2a2a2a', 'secondary_color': '#5cb85c'},
        'is_default_template': 1 # Mark as default
    },
    {
        'template_name': 'Financial Statement Cover',
        'description': 'Cover page for official financial statements.',
        'default_title': 'Financial Statement',
        'default_subtitle': 'Fiscal Year Ending YYYY',
        'default_author': 'Finance Department',
        'style_config_json': {'font': 'Times New Roman', 'primary_color': '#003366', 'secondary_color': '#e0a800'},
        'is_default_template': 1 # Mark as default
    },
    {
        'template_name': 'Creative Project Brief',
        'description': 'A vibrant cover for creative project briefs and proposals.',
        'default_title': 'Creative Brief: [Project Name]',
        'default_subtitle': 'Client: [Client Name]',
        'default_author': 'Creative Team',
        'style_config_json': {'font': 'Montserrat', 'primary_color': '#ff6347', 'secondary_color': '#4682b4', 'layout_hint': 'two-column'},
        'is_default_template': 1 # Mark as default
    },
    {
        'template_name': 'Technical Document Cover',
        'description': 'A clean and formal cover for technical documentation.',
        'default_title': 'Technical Specification Document',
        'default_subtitle': 'Version [VersionNumber]',
        'default_author': 'Engineering Team',
        'style_config_json': {'font': 'Roboto', 'primary_color': '#191970', 'secondary_color': '#cccccc'},
        'is_default_template': 1 # Mark as default
    }
]

def _populate_default_cover_page_templates():
    """
    Populates the CoverPageTemplates table with predefined default templates
    if they do not already exist by name.
    """
    print("Attempting to populate default cover page templates...")
    # Optionally, fetch a system user ID if you want to set created_by_user_id
    # system_user = get_user_by_username('system_user') # Define or fetch a system user
    # system_user_id = system_user['user_id'] if system_user else None

    for template_def in DEFAULT_COVER_PAGE_TEMPLATES:
        existing_template = get_cover_page_template_by_name(template_def['template_name'])
        if existing_template:
            print(f"Default template '{template_def['template_name']}' already exists. Skipping.")
        else:
            # template_def_with_user = {**template_def, 'created_by_user_id': system_user_id}
            # new_id = add_cover_page_template(template_def_with_user)
            new_id = add_cover_page_template(template_def) # Simpler: no user_id for defaults for now
            if new_id:
                print(f"Added default cover page template: '{template_def['template_name']}' with ID: {new_id}")
            else:
                print(f"Failed to add default cover page template: '{template_def['template_name']}'")
    print("Default cover page templates population attempt finished.")

# --- CoverPageTemplates CRUD ---
def add_cover_page_template(template_data: dict) -> str | None:
    """Adds a new cover page template. Returns template_id or None."""
    conn = None
    try:
        conn = get_db_connection()
        cursor = conn.cursor()
        new_template_id = uuid.uuid4().hex
        now = datetime.utcnow().isoformat() + "Z"

        style_config = template_data.get('style_config_json')
        if isinstance(style_config, dict): # Ensure it's a JSON string
            style_config = json.dumps(style_config)

        sql = """
            INSERT INTO CoverPageTemplates (
                template_id, template_name, description, default_title, default_subtitle,
                default_author, style_config_json, is_default_template,
                created_at, updated_at, created_by_user_id
            ) VALUES (?, ?, ?, ?, ?, ?, ?, ?, ?, ?, ?)
        """
        params = (
            new_template_id,
            template_data.get('template_name'),
            template_data.get('description'),
            template_data.get('default_title'),
            template_data.get('default_subtitle'),
            template_data.get('default_author'),
            style_config,
            template_data.get('is_default_template', 0), # Handle new field, default to 0
            now, now,
            template_data.get('created_by_user_id')
        )
        cursor.execute(sql, params)
        conn.commit()
        return new_template_id
    except sqlite3.Error as e:
        print(f"Database error in add_cover_page_template: {e}")
        return None
    finally:
        if conn: conn.close()

def get_cover_page_template_by_id(template_id: str) -> dict | None:
    """Retrieves a cover page template by its ID."""
    conn = None
    try:
        conn = get_db_connection()
        cursor = conn.cursor()
        cursor.execute("SELECT * FROM CoverPageTemplates WHERE template_id = ?", (template_id,))
        row = cursor.fetchone()
        if row:
            data = dict(row)
            if data.get('style_config_json'):
                try:
                    data['style_config_json'] = json.loads(data['style_config_json'])
                except json.JSONDecodeError:
                    print(f"Warning: Could not parse style_config_json for template {template_id}")
                    # Keep as string or set to default dict? For now, keep as is.
            return data
        return None
    except sqlite3.Error as e:
        print(f"Database error in get_cover_page_template_by_id: {e}")
        return None
    finally:
        if conn: conn.close()

def get_cover_page_template_by_name(template_name: str) -> dict | None:
    """Retrieves a cover page template by its unique name."""
    conn = None
    try:
        conn = get_db_connection()
        cursor = conn.cursor()
        cursor.execute("SELECT * FROM CoverPageTemplates WHERE template_name = ?", (template_name,))
        row = cursor.fetchone()
        if row:
            data = dict(row)
            if data.get('style_config_json'):
                try:
                    data['style_config_json'] = json.loads(data['style_config_json'])
                except json.JSONDecodeError:
                    print(f"Warning: Could not parse style_config_json for template {template_name}")
            return data
        return None
    except sqlite3.Error as e:
        print(f"Database error in get_cover_page_template_by_name: {e}")
        return None
    finally:
        if conn: conn.close()

def get_all_cover_page_templates(is_default: bool = None, limit: int = 100, offset: int = 0) -> list[dict]:
    """
    Retrieves all cover page templates, optionally filtered by is_default.
    Includes pagination.
    """
    conn = None
    try:
        conn = get_db_connection()
        cursor = conn.cursor()

        sql = "SELECT * FROM CoverPageTemplates"
        params = []

        if is_default is not None:
            sql += " WHERE is_default_template = ?"
            params.append(1 if is_default else 0)

        sql += " ORDER BY template_name LIMIT ? OFFSET ?"
        params.extend([limit, offset])

        cursor.execute(sql, params)
        rows = cursor.fetchall()
        templates = []
        for row in rows:
            data = dict(row)
            if data.get('style_config_json'):
                try:
                    data['style_config_json'] = json.loads(data['style_config_json'])
                except json.JSONDecodeError:
                    print(f"Warning: Could not parse style_config_json for template ID {data['template_id']}")
            templates.append(data)
        return templates
    except sqlite3.Error as e:
        print(f"Database error in get_all_cover_page_templates: {e}")
        return []
    finally:
        if conn: conn.close()

def update_cover_page_template(template_id: str, update_data: dict) -> bool:
    """Updates an existing cover page template."""
    conn = None
    if not update_data: return False
    try:
        conn = get_db_connection()
        cursor = conn.cursor()
        update_data['updated_at'] = datetime.utcnow().isoformat() + "Z"

        if 'style_config_json' in update_data and isinstance(update_data['style_config_json'], dict):
            update_data['style_config_json'] = json.dumps(update_data['style_config_json'])

        # Ensure boolean/integer fields are correctly formatted for SQL if needed
        if 'is_default_template' in update_data:
            update_data['is_default_template'] = 1 if update_data['is_default_template'] else 0

        valid_columns = [
            'template_name', 'description', 'default_title', 'default_subtitle',
            'default_author', 'style_config_json', 'is_default_template', 'updated_at'
            # created_by_user_id is typically not updated this way
        ]

        set_clauses = []
        sql_params = []

        for key, value in update_data.items():
            if key in valid_columns:
                set_clauses.append(f"{key} = ?")
                sql_params.append(value)

        if not set_clauses:
            return False # Nothing valid to update

        sql_params.append(template_id)
        sql = f"UPDATE CoverPageTemplates SET {', '.join(set_clauses)} WHERE template_id = ?"

        cursor.execute(sql, sql_params)
        conn.commit()
        return cursor.rowcount > 0
    except sqlite3.Error as e:
        print(f"Database error in update_cover_page_template: {e}")
        return False
    finally:
        if conn: conn.close()

def delete_cover_page_template(template_id: str) -> bool:
    """Deletes a cover page template."""
    conn = None
    try:
        conn = get_db_connection()
        cursor = conn.cursor()
        # Consider impact on CoverPages using this template (ON DELETE SET NULL)
        cursor.execute("DELETE FROM CoverPageTemplates WHERE template_id = ?", (template_id,))
        conn.commit()
        return cursor.rowcount > 0
    except sqlite3.Error as e:
        print(f"Database error in delete_cover_page_template: {e}")
        return False
    finally:
        if conn: conn.close()

# --- CoverPages CRUD ---
def add_cover_page(cover_data: dict) -> str | None:
    """Adds a new cover page instance. Returns cover_page_id or None."""
    conn = None
    try:
        conn = get_db_connection()
        cursor = conn.cursor()
        new_cover_id = uuid.uuid4().hex
        now = datetime.utcnow().isoformat() + "Z"

        custom_style_config = cover_data.get('custom_style_config_json')
        if isinstance(custom_style_config, dict):
            custom_style_config = json.dumps(custom_style_config)

        sql = """
            INSERT INTO CoverPages (
                cover_page_id, cover_page_name, client_id, project_id, template_id,
                title, subtitle, author_text, institution_text, department_text,
                document_type_text, document_version, creation_date,
                logo_name, logo_data, custom_style_config_json,
                created_at, updated_at, created_by_user_id
            ) VALUES (?, ?, ?, ?, ?, ?, ?, ?, ?, ?, ?, ?, ?, ?, ?, ?, ?, ?, ?)
        """
        params = (
            new_cover_id,
            cover_data.get('cover_page_name'),
            cover_data.get('client_id'),
            cover_data.get('project_id'),
            cover_data.get('template_id'),
            cover_data.get('title'),
            cover_data.get('subtitle'),
            cover_data.get('author_text'),
            cover_data.get('institution_text'),
            cover_data.get('department_text'),
            cover_data.get('document_type_text'),
            cover_data.get('document_version'),
            cover_data.get('creation_date'),
            cover_data.get('logo_name'),
            cover_data.get('logo_data'),
            custom_style_config,
            now, now,
            cover_data.get('created_by_user_id')
        )
        cursor.execute(sql, params)
        conn.commit()
        return new_cover_id
    except sqlite3.Error as e:
        print(f"Database error in add_cover_page: {e}")
        return None
    finally:
        if conn: conn.close()

def get_cover_page_by_id(cover_page_id: str) -> dict | None:
    """Retrieves a cover page instance by its ID."""
    conn = None
    try:
        conn = get_db_connection()
        cursor = conn.cursor()
        cursor.execute("SELECT * FROM CoverPages WHERE cover_page_id = ?", (cover_page_id,))
        row = cursor.fetchone()
        if row:
            data = dict(row)
            if data.get('custom_style_config_json'):
                try:
                    data['custom_style_config_json'] = json.loads(data['custom_style_config_json'])
                except json.JSONDecodeError:
                    print(f"Warning: Could not parse custom_style_config_json for cover page {cover_page_id}")
            return data
        return None
    except sqlite3.Error as e:
        print(f"Database error in get_cover_page_by_id: {e}")
        return None
    finally:
        if conn: conn.close()

def get_cover_pages_for_client(client_id: str) -> list[dict]:
    """Retrieves all cover pages for a specific client."""
    conn = None
    try:
        conn = get_db_connection()
        cursor = conn.cursor()
        cursor.execute("SELECT * FROM CoverPages WHERE client_id = ? ORDER BY created_at DESC", (client_id,))
        rows = cursor.fetchall()
        cover_pages = []
        for row in rows:
            data = dict(row)
            # JSON parsing similar to get_cover_page_by_id if needed
            cover_pages.append(data)
        return cover_pages
    except sqlite3.Error as e:
        print(f"Database error in get_cover_pages_for_client: {e}")
        return []
    finally:
        if conn: conn.close()

def get_cover_pages_for_project(project_id: str) -> list[dict]:
    """Retrieves all cover pages for a specific project."""
    conn = None
    try:
        conn = get_db_connection()
        cursor = conn.cursor()
        cursor.execute("SELECT * FROM CoverPages WHERE project_id = ? ORDER BY created_at DESC", (project_id,))
        rows = cursor.fetchall()
        cover_pages = []
        for row in rows:
            data = dict(row)
            # JSON parsing similar to get_cover_page_by_id if needed
            cover_pages.append(data)
        return cover_pages
    except sqlite3.Error as e:
        print(f"Database error in get_cover_pages_for_project: {e}")
        return []
    finally:
        if conn: conn.close()

def update_cover_page(cover_page_id: str, update_data: dict) -> bool:
    """Updates an existing cover page instance."""
    conn = None
    if not update_data: return False
    try:
        conn = get_db_connection()
        cursor = conn.cursor()
        update_data['updated_at'] = datetime.utcnow().isoformat() + "Z"

        if 'custom_style_config_json' in update_data and isinstance(update_data['custom_style_config_json'], dict):
            update_data['custom_style_config_json'] = json.dumps(update_data['custom_style_config_json'])

        set_clauses = [f"{key} = ?" for key in update_data.keys() if key != 'cover_page_id']
        params = [update_data[key] for key in update_data.keys() if key != 'cover_page_id']
        params.append(cover_page_id)

        sql = f"UPDATE CoverPages SET {', '.join(set_clauses)} WHERE cover_page_id = ?"
        cursor.execute(sql, params)
        conn.commit()
        return cursor.rowcount > 0
    except sqlite3.Error as e:
        print(f"Database error in update_cover_page: {e}")
        return False
    finally:
        if conn: conn.close()

def delete_cover_page(cover_page_id: str) -> bool:
    """Deletes a cover page instance."""
    conn = None
    try:
        conn = get_db_connection()
        cursor = conn.cursor()
        cursor.execute("DELETE FROM CoverPages WHERE cover_page_id = ?", (cover_page_id,))
        conn.commit()
        return cursor.rowcount > 0
    except sqlite3.Error as e:
        print(f"Database error in delete_cover_page: {e}")
        return False
    finally:
        if conn: conn.close()

def get_cover_pages_for_user(user_id: str, limit: int = 50, offset: int = 0) -> list[dict]:
    """Retrieves cover pages created by a specific user, with pagination."""
    conn = None
    try:
        conn = get_db_connection()
        cursor = conn.cursor()
        # Querying by 'created_by_user_id' as per the CoverPages table schema
        sql = "SELECT * FROM CoverPages WHERE created_by_user_id = ? ORDER BY updated_at DESC LIMIT ? OFFSET ?"
        params = (user_id, limit, offset)
        cursor.execute(sql, params)
        rows = cursor.fetchall()
        # It's good practice to parse JSON fields here if any, similar to other get functions
        cover_pages = []
        for row in rows:
            data = dict(row)
            if data.get('custom_style_config_json'):
                try:
                    data['custom_style_config_json'] = json.loads(data['custom_style_config_json'])
                except json.JSONDecodeError:
                    print(f"Warning: Could not parse custom_style_config_json for cover page {data['cover_page_id']}")
            cover_pages.append(data)
        return cover_pages
    except sqlite3.Error as e:
        print(f"Database error in get_cover_pages_for_user: {e}")
        return []
    finally:
        if conn:
            conn.close()

# --- Lookup Table GET Functions ---
def get_all_countries() -> list[dict]:
    conn = None
    try:
        conn = get_db_connection()
        cursor = conn.cursor()
        cursor.execute("SELECT * FROM Countries ORDER BY country_name")
        rows = cursor.fetchall()
        return [dict(row) for row in rows]
    except sqlite3.Error as e:
        print(f"DB error in get_all_countries: {e}")
        return []
    finally:
        if conn: conn.close()

def get_country_by_id(country_id: int) -> dict | None:
    conn = None
    try:
        conn = get_db_connection()
        cursor = conn.cursor()
        cursor.execute("SELECT * FROM Countries WHERE country_id = ?", (country_id,))
        row = cursor.fetchone()
        return dict(row) if row else None
    except sqlite3.Error as e:
        print(f"DB error in get_country_by_id: {e}")
        return None
    finally:
        if conn: conn.close()

def get_country_by_name(country_name: str) -> dict | None:
    """Retrieves a country by its name. Returns a dict or None if not found."""
    conn = None
    try:
        conn = get_db_connection()
        cursor = conn.cursor()
        cursor.execute("SELECT * FROM Countries WHERE country_name = ?", (country_name,))
        row = cursor.fetchone()
        return dict(row) if row else None
    except sqlite3.Error as e:
        print(f"Database error in get_country_by_name: {e}")
        return None
    finally:
        if conn:
            conn.close()

def add_country(country_data: dict) -> int | None:
    """
    Adds a new country to the Countries table.
    Expects country_data to contain 'country_name'.
    Returns the country_id of the newly added or existing country.
    Returns None if an unexpected error occurs.
    """
    conn = None
    try:
        conn = get_db_connection()
        cursor = conn.cursor()
        country_name = country_data.get('country_name')
        if not country_name:
            print("Error: 'country_name' is required to add a country.")
            return None

        try:
            cursor.execute("INSERT INTO Countries (country_name) VALUES (?)", (country_name,))
            conn.commit()
            new_country_id = cursor.lastrowid
            return {'country_id': new_country_id, 'country_name': country_name}
        except sqlite3.IntegrityError:
            # Country name already exists, fetch its ID
            print(f"Country '{country_name}' already exists. Fetching its ID.")
            cursor.execute("SELECT country_id, country_name FROM Countries WHERE country_name = ?", (country_name,))
            row = cursor.fetchone()
            return dict(row) if row else None

    except sqlite3.Error as e:
        print(f"Database error in add_country: {e}")
        return None
    finally:
        if conn:
            conn.close()

def get_all_cities(country_id: int = None) -> list[dict]:
    conn = None
    try:
        conn = get_db_connection()
        cursor = conn.cursor()
        sql = "SELECT * FROM Cities"
        params = []
        if country_id is not None:
            sql += " WHERE country_id = ?"
            params.append(country_id)
        sql += " ORDER BY city_name"
        cursor.execute(sql, params)
        rows = cursor.fetchall()
        return [dict(row) for row in rows]
    except sqlite3.Error as e:
        print(f"DB error in get_all_cities: {e}")
        return []
    finally:
        if conn: conn.close()

def add_city(city_data: dict) -> int | None:
    """
    Adds a new city to the Cities table.
    Expects city_data to contain 'country_id' and 'city_name'.
    Returns the city_id of the newly added or existing city.
    Returns None if an unexpected error occurs or if country_id or city_name is missing.
    """
    conn = None
    try:
        conn = get_db_connection()
        cursor = conn.cursor()

        country_id = city_data.get('country_id')
        city_name = city_data.get('city_name')

        if not country_id or not city_name:
            print("Error: 'country_id' and 'city_name' are required to add a city.")
            return None

        try:
            # Check if city already exists for this country to avoid IntegrityError for composite uniqueness if not explicitly handled by schema (though schema doesn't show composite unique constraint for city_name+country_id, it's good practice)
            # However, the current schema for Cities does not have a UNIQUE constraint on (country_id, city_name).
            # It only has city_id as PK and country_id as FK.
            # So, we will just insert. If a stricter uniqueness is needed, the table schema should be updated.
            cursor.execute("INSERT INTO Cities (country_id, city_name) VALUES (?, ?)", (country_id, city_name))
            conn.commit()
            new_city_id = cursor.lastrowid
            return {'city_id': new_city_id, 'country_id': country_id, 'city_name': city_name}
        except sqlite3.IntegrityError:
            # This part would be relevant if there was a UNIQUE constraint on (country_id, city_name)
            # For now, this block might not be hit unless city_name itself becomes unique across all countries (which is not typical)
            print(f"IntegrityError likely means city '{city_name}' under country_id '{country_id}' already exists or other constraint failed.")
            # If it were unique and we wanted to return existing:
            # cursor.execute("SELECT city_id, country_id, city_name FROM Cities WHERE country_id = ? AND city_name = ?", (country_id, city_name))
            # row = cursor.fetchone()
            # return dict(row) if row else None
            return None # For now, any IntegrityError is treated as a failure to add as new.

    except sqlite3.Error as e:
        print(f"Database error in add_city: {e}")
        return None
    finally:
        if conn:
            conn.close()

def get_city_by_name_and_country_id(city_name: str, country_id: int) -> dict | None:
    """Retrieves a specific city by name for a given country_id."""
    conn = None
    try:
        conn = get_db_connection()
        cursor = conn.cursor()
        cursor.execute("SELECT * FROM Cities WHERE city_name = ? AND country_id = ?", (city_name, country_id))
        row = cursor.fetchone()
        return dict(row) if row else None
    except sqlite3.Error as e:
        print(f"Database error in get_city_by_name_and_country_id: {e}")
        return None
    finally:
        if conn:
            conn.close()

def get_city_by_id(city_id: int) -> dict | None:
    conn = None
    try:
        conn = get_db_connection()
        cursor = conn.cursor()
        cursor.execute("SELECT * FROM Cities WHERE city_id = ?", (city_id,))
        row = cursor.fetchone()
        return dict(row) if row else None
    except sqlite3.Error as e:
        print(f"DB error in get_city_by_id: {e}")
        return None
    finally:
        if conn: conn.close()

def get_all_templates(template_type_filter: str = None, language_code_filter: str = None) -> list[dict]:
    """
    Retrieves all templates, optionally filtered by template_type and/or language_code.
    If template_type_filter is None, retrieves all templates regardless of type.
    If language_code_filter is None, retrieves for all languages.
    """
    conn = None
    try:
        conn = get_db_connection()
        cursor = conn.cursor()
        sql = "SELECT * FROM Templates"
        params = []
        where_clauses = []

        if template_type_filter:
            where_clauses.append("template_type = ?")
            params.append(template_type_filter)
        if language_code_filter:
            where_clauses.append("language_code = ?")
            params.append(language_code_filter)

        if where_clauses:
            sql += " WHERE " + " AND ".join(where_clauses)

        sql += " ORDER BY template_name, language_code"
        cursor.execute(sql, tuple(params))
        rows = cursor.fetchall()
        return [dict(row) for row in rows]
    except sqlite3.Error as e:
        print(f"Database error in get_all_templates: {e}")
        return []
    finally:
        if conn: conn.close()

def get_all_file_based_templates() -> list[dict]:
    """Retrieves all templates that have a base_file_name, suitable for document creation."""
    conn = None
    try:
        conn = get_db_connection()
        cursor = conn.cursor()
        # Selects templates that are likely file-based documents
        # Changed 'category' to 'category_id'.
        # If category_name is needed here, a JOIN with TemplateCategories would be required.
        sql = "SELECT template_id, template_name, language_code, base_file_name, description, category_id FROM Templates WHERE base_file_name IS NOT NULL AND base_file_name != '' ORDER BY template_name, language_code"
        cursor.execute(sql)
        rows = cursor.fetchall()
        return [dict(row) for row in rows]
    except sqlite3.Error as e:
        print(f"Database error in get_all_file_based_templates: {e}")
        return []
    finally:
        if conn: conn.close()

def get_templates_by_category_id(category_id: int) -> list[dict]:
    """Retrieves all templates for a given category_id."""
    conn = None
    try:
        conn = get_db_connection()
        cursor = conn.cursor()
        cursor.execute("SELECT * FROM Templates WHERE category_id = ? ORDER BY template_name, language_code", (category_id,))
        rows = cursor.fetchall()
        return [dict(row) for row in rows]
    except sqlite3.Error as e:
        print(f"Database error in get_templates_by_category_id: {e}")
        return []
    finally:
        if conn:
            conn.close()

def get_all_tasks(active_only: bool = False, project_id_filter: str = None) -> list[dict]:
    """
    Retrieves all tasks, optionally filtering for active tasks only and/or by project_id.
    Active tasks are those not linked to a status marked as completion or archival.
    """
    conn = None
    try:
        conn = get_db_connection()
        cursor = conn.cursor()
        sql = "SELECT t.* FROM Tasks t"
        params = []
        where_clauses = []

        if active_only:
            sql += """
                LEFT JOIN StatusSettings ss ON t.status_id = ss.status_id
            """
            where_clauses.append("(ss.is_completion_status IS NOT TRUE AND ss.is_archival_status IS NOT TRUE)")

        if project_id_filter:
            where_clauses.append("t.project_id = ?")
            params.append(project_id_filter)

        if where_clauses:
            sql += " WHERE " + " AND ".join(where_clauses)

        sql += " ORDER BY t.created_at DESC" # Or some other meaningful order

        cursor.execute(sql, tuple(params))
        rows = cursor.fetchall()
        return [dict(row) for row in rows]
    except sqlite3.Error as e:
        print(f"Database error in get_all_tasks: {e}")
        return []
    finally:
        if conn: conn.close()

def get_tasks_by_assignee_id(assignee_team_member_id: int, active_only: bool = False) -> list[dict]:
    """
    Retrieves tasks assigned to a specific team member, optionally filtering for active tasks.
    """
    conn = None
    try:
        conn = get_db_connection()
        cursor = conn.cursor()
        sql = "SELECT t.* FROM Tasks t"
        params = []
        where_clauses = ["t.assignee_team_member_id = ?"]
        params.append(assignee_team_member_id)

        if active_only:
            sql += """
                LEFT JOIN StatusSettings ss ON t.status_id = ss.status_id
            """
            where_clauses.append("(ss.is_completion_status IS NOT TRUE AND ss.is_archival_status IS NOT TRUE)")

        if where_clauses: # Will always be true because of assignee_team_member_id
            sql += " WHERE " + " AND ".join(where_clauses)

        sql += " ORDER BY t.due_date ASC, t.priority DESC"

        cursor.execute(sql, tuple(params))
        rows = cursor.fetchall()
        return [dict(row) for row in rows]
    except sqlite3.Error as e:
        print(f"Database error in get_tasks_by_assignee_id: {e}")
        return []
    finally:
        if conn: conn.close()

def get_all_status_settings(status_type: str = None) -> list[dict]:
    conn = None
    try:
        conn = get_db_connection()
        cursor = conn.cursor()
        sql = "SELECT * FROM StatusSettings"
        params = []
        if status_type:
            sql += " WHERE status_type = ?"
            params.append(status_type)
        sql += " ORDER BY status_type, status_name"
        cursor.execute(sql, params)
        rows = cursor.fetchall()
        return [dict(row) for row in rows]
    except sqlite3.Error as e:
        print(f"DB error in get_all_status_settings: {e}")
        return []
    finally:
        if conn: conn.close()

def get_status_setting_by_id(status_id: int) -> dict | None:
    conn = None
    try:
        conn = get_db_connection()
        cursor = conn.cursor()
        cursor.execute("SELECT * FROM StatusSettings WHERE status_id = ?", (status_id,))
        row = cursor.fetchone()
        return dict(row) if row else None
    except sqlite3.Error as e:
        print(f"DB error in get_status_setting_by_id: {e}")
        return None
    finally:
        if conn: conn.close()

def get_status_setting_by_name(status_name: str, status_type: str) -> dict | None:
    conn = None
    try:
        conn = get_db_connection()
        cursor = conn.cursor()
        cursor.execute("SELECT * FROM StatusSettings WHERE status_name = ? AND status_type = ?", (status_name, status_type))
        row = cursor.fetchone()
        return dict(row) if row else None
    except sqlite3.Error as e:
        print(f"DB error in get_status_setting_by_name: {e}")
        return None
    finally:
        if conn: conn.close()

<<<<<<< HEAD
def get_client_by_project_identifier(project_identifier: str) -> dict | None:
    """Retrieves a client by their project_identifier. Returns a dict or None if not found."""
=======
# --- Milestone Functions ---
def add_milestone(data: dict) -> int | None:
    """
    Adds a new milestone. Returns milestone_id or None.
    Expected data keys: 'project_id', 'milestone_name', 'description', 'due_date', 'status_id'.
    'created_at' and 'updated_at' are handled automatically.
    """
    # data = {'project_id': ..., 'milestone_name': ..., 'description': ..., 'due_date': ..., 'status_id': ...}
    fields = ['project_id', 'milestone_name', 'description', 'due_date', 'status_id']
    query = f"INSERT INTO Milestones ({', '.join(fields)}) VALUES ({', '.join(['?'] * len(fields))})"
    values = [data.get(f) for f in fields]
    conn = None
    try:
        conn = get_db_connection()
        cursor = conn.cursor()
        cursor.execute(query, values)
        conn.commit()
        return cursor.lastrowid
    except Exception as e:
        print(f"Error adding milestone: {e}")
        return None
    finally:
        if conn: conn.close()

def get_milestones_for_project(project_id: str) -> list[dict]:
    """Retrieves all milestones for a project, ordered by due_date and creation."""
    conn = None
    try:
        conn = get_db_connection()
        cursor = conn.cursor()
        cursor.execute('''
            SELECT M.*, SS.status_name, SS.color_hex
            FROM Milestones M
            LEFT JOIN StatusSettings SS ON M.status_id = SS.status_id
            WHERE M.project_id = ?
            ORDER BY M.due_date ASC, M.created_at ASC
        ''', (project_id,))
        return [dict(row) for row in cursor.fetchall()]
    except Exception as e:
        print(f"Error fetching milestones for project {project_id}: {e}")
        return []
    finally:
        if conn: conn.close()

def get_milestone_by_id(milestone_id: int) -> dict | None:
    """Retrieves a milestone by its ID."""
    conn = None
    try:
        conn = get_db_connection()
        cursor = conn.cursor()
        cursor.execute("SELECT * FROM Milestones WHERE milestone_id = ?", (milestone_id,))
        row = cursor.fetchone()
        return dict(row) if row else None
    except Exception as e:
        print(f"Error fetching milestone {milestone_id}: {e}")
        return None
    finally:
        if conn: conn.close()

def update_milestone(milestone_id: int, data: dict) -> bool:
    """
    Updates an existing milestone. Returns True on success.
    Expected data keys can include: 'milestone_name', 'description', 'due_date', 'status_id'.
    The 'updated_at' field is automatically updated by a database trigger.
    """
    # data = {'milestone_name': ..., 'description': ..., 'due_date': ..., 'status_id': ...}
    # updated_at is handled by trigger
    conn = None
    if not data: return False
    try:
        conn = get_db_connection()
        cursor = conn.cursor()
        fields = [f"{field} = ?" for field in data.keys()]
        values = list(data.values())
        values.append(milestone_id)
        query = f"UPDATE Milestones SET {', '.join(fields)} WHERE milestone_id = ?"

        cursor.execute(query, values)
        conn.commit()
        return cursor.rowcount > 0
    except Exception as e:
        print(f"Error updating milestone {milestone_id}: {e}")
        return False
    finally:
        if conn: conn.close()

def delete_milestone(milestone_id: int) -> bool:
    """Deletes a milestone. Returns True on success."""
    conn = None
    try:
        conn = get_db_connection()
        cursor = conn.cursor()
        cursor.execute("DELETE FROM Milestones WHERE milestone_id = ?", (milestone_id,))
        conn.commit()
        return cursor.rowcount > 0
    except Exception as e:
        print(f"Error deleting milestone {milestone_id}: {e}")
        return False
    finally:
        if conn: conn.close()

def get_project_by_client_id(client_id_str: str) -> dict | None:
    """Retrieves the first project associated with a given client_id."""
>>>>>>> c84c956b
    conn = None
    try:
        conn = get_db_connection()
        cursor = conn.cursor()
<<<<<<< HEAD
        cursor.execute("SELECT * FROM Clients WHERE project_identifier = ?", (project_identifier,))
        row = cursor.fetchone()
        return dict(row) if row else None
    except sqlite3.Error as e:
        print(f"Database error in get_client_by_project_identifier: {e}")
        return None
    finally:
        if conn:
            conn.close()

def delete_project_and_tasks(project_id: str) -> bool:
    """
    Deletes a project and all its associated tasks.
    Returns True if successful, False otherwise.
    Note: This relies on ON DELETE CASCADE for tasks if project is deleted.
    If not, tasks must be deleted manually first. The current schema for Tasks
    has ON DELETE CASCADE for project_id, so this should work.
    """
    # For now, just a wrapper around delete_project, assuming CASCADE works for tasks.
    # If more complex logic is needed (e.g. logging, checking sub-dependencies), it would go here.
    print(f"Attempting to delete project and its tasks (via CASCADE): {project_id}")
    return delete_project(project_id)

=======
        # Assuming only one project per client is typical for this function's purpose,
        # or that the first one found is sufficient.
        cursor.execute("SELECT * FROM Projects WHERE client_id = ? LIMIT 1", (client_id_str,))
        row = cursor.fetchone()
        return dict(row) if row else None
    except sqlite3.Error as e:
        print(f"Database error in get_project_by_client_id for client_id {client_id_str}: {e}")
        return None
    finally:
        if conn: conn.close()

# --- Task Dependency Functions ---
def add_task_dependency(data: dict) -> int | None:
    """
    Adds a task dependency.
    data = {'task_id': ..., 'predecessor_task_id': ...}
    Returns the new dependency_id if successful, otherwise None.
    """
    if not data.get('task_id') or not data.get('predecessor_task_id'):
        print("Error: task_id and predecessor_task_id are required for dependency.")
        return None
    if data['task_id'] == data['predecessor_task_id']:
        print("Error: Task cannot depend on itself.")
        return None

    conn = None
    try:
        conn = get_db_connection()
        cursor = conn.cursor()
        cursor.execute(
            "INSERT INTO TaskDependencies (task_id, predecessor_task_id) VALUES (?, ?)",
            (data['task_id'], data['predecessor_task_id'])
        )
        conn.commit()
        return cursor.lastrowid
    except sqlite3.IntegrityError as e:
        print(f"Failed to add task dependency (task_id={data['task_id']}, pred_id={data['predecessor_task_id']}): {e}. Might be a duplicate.")
        return None
    except Exception as e:
        print(f"Error adding task dependency: {e}")
        return None
    finally:
        if conn: conn.close()

def get_predecessor_tasks(task_id: int) -> list[dict]:
    """Returns full task details of predecessor tasks for a given task_id."""
    conn = None
    try:
        conn = get_db_connection()
        cursor = conn.cursor()
        cursor.execute('''
            SELECT T.* FROM Tasks T
            JOIN TaskDependencies TD ON T.task_id = TD.predecessor_task_id
            WHERE TD.task_id = ?
        ''', (task_id,))
        return [dict(row) for row in cursor.fetchall()]
    except Exception as e:
        print(f"Error fetching predecessor tasks for task_id {task_id}: {e}")
        return []
    finally:
        if conn: conn.close()

def get_dependent_tasks(task_id: int) -> list[dict]:
    """Returns full task details of tasks that depend on the given task_id."""
    conn = None
    try:
        conn = get_db_connection()
        cursor = conn.cursor()
        cursor.execute('''
            SELECT T.* FROM Tasks T
            JOIN TaskDependencies TD ON T.task_id = TD.task_id
            WHERE TD.predecessor_task_id = ?
        ''', (task_id,))
        return [dict(row) for row in cursor.fetchall()]
    except Exception as e:
        print(f"Error fetching dependent tasks for task_id {task_id}: {e}")
        return []
    finally:
        if conn: conn.close()

def remove_task_dependency(task_id: int, predecessor_task_id: int) -> bool:
    """Removes a specific task dependency."""
    conn = None
    try:
        conn = get_db_connection()
        cursor = conn.cursor()
        cursor.execute(
            "DELETE FROM TaskDependencies WHERE task_id = ? AND predecessor_task_id = ?",
            (task_id, predecessor_task_id)
        )
        conn.commit()
        return cursor.rowcount > 0
    except Exception as e:
        print(f"Error removing task dependency (task_id={task_id}, pred_id={predecessor_task_id}): {e}")
        return False
    finally:
        if conn: conn.close()

def remove_all_dependencies_for_task(task_id: int) -> bool:
    """Removes all dependencies where the task is either the dependent or the predecessor."""
    conn = None
    try:
        conn = get_db_connection()
        cursor = conn.cursor()
        # Remove where it's the dependent task
        cursor.execute("DELETE FROM TaskDependencies WHERE task_id = ?", (task_id,))
        # Remove where it's the predecessor task
        cursor.execute("DELETE FROM TaskDependencies WHERE predecessor_task_id = ?", (task_id,))
        conn.commit()
        return True # Returns true if execution succeeded, rows affected could be 0.
    except Exception as e:
        print(f"Error removing all dependencies for task_id {task_id}: {e}")
        return False
    finally:
        if conn: conn.close()
>>>>>>> c84c956b

if __name__ == '__main__':
    initialize_database() # Ensure tables are created with new schema
    print(f"Database '{DATABASE_NAME}' initialized successfully with all tables, including Products, ClientProjectProducts, and Contacts PK/FK updates.")

    # Example Usage (Illustrative - uncomment and adapt to test)

    # --- Test Companies and CompanyPersonnel ---
    print("\n--- Testing Companies and CompanyPersonnel ---")
    comp1_id = add_company({'company_name': 'Default Corp', 'address': '123 Main St', 'is_default': True})
    if comp1_id:
        print(f"Added company 'Default Corp' with ID: {comp1_id}")
        set_default_company(comp1_id) # Ensure it's default
        ret_comp1 = get_company_by_id(comp1_id)
        print(f"Retrieved company: {ret_comp1['company_name']}, Default: {ret_comp1['is_default']}")

        pers1_id = add_company_personnel({'company_id': comp1_id, 'name': 'John Doe', 'role': 'seller'})
        if pers1_id:
            print(f"Added personnel 'John Doe' with ID: {pers1_id} to {comp1_id}")

        pers2_id = add_company_personnel({'company_id': comp1_id, 'name': 'Jane Smith', 'role': 'technical_manager'})
        if pers2_id:
            print(f"Added personnel 'Jane Smith' with ID: {pers2_id} to {comp1_id}")

        all_personnel = get_personnel_for_company(comp1_id)
        print(f"All personnel for Default Corp: {len(all_personnel)}")
        sellers = get_personnel_for_company(comp1_id, role='seller')
        print(f"Sellers for Default Corp: {len(sellers)}")

        if pers1_id:
            update_company_personnel(pers1_id, {'name': 'Johnathan Doe', 'role': 'senior_seller'})
            updated_pers1 = get_personnel_for_company(comp1_id, role='senior_seller') # Check if update worked
            if updated_pers1: print(f"Updated personnel: {updated_pers1[0]['name']}")

    comp2_id = add_company({'company_name': 'Second Ent.', 'address': '456 Side Ave'})
    if comp2_id:
        print(f"Added company 'Second Ent.' with ID: {comp2_id}")
        set_default_company(comp1_id) # Try setting first one as default again
        ret_comp2 = get_company_by_id(comp2_id)
        if ret_comp2: print(f"Company 'Second Ent.' is_default: {ret_comp2['is_default']}")
        ret_comp1_after = get_company_by_id(comp1_id)
        if ret_comp1_after: print(f"Company 'Default Corp' is_default after re-set: {ret_comp1_after['is_default']}")


    all_companies = get_all_companies()
    print(f"Total companies: {len(all_companies)}")

    # Cleanup (optional, for testing)
    # if pers1_id: delete_company_personnel(pers1_id)
    # if pers2_id: delete_company_personnel(pers2_id)
    # if comp1_id: delete_company(comp1_id) # This would cascade delete personnel
    # if comp2_id: delete_company(comp2_id)


    # --- Pre-populate base data for FK constraints (Countries, Cities, StatusSettings) ---
    # (This setup code is largely the same as the previous step, ensuring essential lookup data)
    conn_main_setup = get_db_connection()
    try:
        cursor_main_setup = conn_main_setup.cursor()
        # ... (Country, City, StatusSettings insertions as before) ...
        cursor_main_setup.execute("INSERT OR IGNORE INTO Countries (country_id, country_name) VALUES (1, 'Default Country')")
        cursor_main_setup.execute("INSERT OR IGNORE INTO Cities (city_id, country_id, city_name) VALUES (1, 1, 'Default City')")
        cursor_main_setup.execute("INSERT OR IGNORE INTO StatusSettings (status_id, status_name, status_type) VALUES (1, 'Active Client', 'Client')")
        cursor_main_setup.execute("INSERT OR IGNORE INTO StatusSettings (status_id, status_name, status_type, is_completion_status) VALUES (10, 'Project Planning', 'Project', FALSE)")
        cursor_main_setup.execute("INSERT OR IGNORE INTO StatusSettings (status_id, status_name, status_type, is_completion_status) VALUES (22, 'Task Done', 'Task', TRUE)")

        conn_main_setup.commit()
        print("Default data for Countries, Cities, StatusSettings ensured for testing.")
    except sqlite3.Error as e_setup:
        print(f"Error ensuring default lookup data in __main__: {e_setup}")
    finally:
        if conn_main_setup:
            conn_main_setup.close()

    # --- Setup common entities for tests: User, Client, Project, Template ---
    test_user_id = add_user({'username': 'docuser', 'password': 'password', 'full_name': 'Doc User', 'email': 'doc@example.com', 'role': 'editor'})
    if test_user_id: print(f"Created user 'docuser' (ID: {test_user_id}) for document tests.")

    test_client_id_for_docs = None
    existing_doc_clients = get_all_clients({'client_name': 'Doc Test Client'})
    if not existing_doc_clients:
        test_client_id_for_docs = add_client({'client_name': 'Doc Test Client', 'created_by_user_id': test_user_id})
        if test_client_id_for_docs: print(f"Added 'Doc Test Client' (ID: {test_client_id_for_docs})")
    else:
        test_client_id_for_docs = existing_doc_clients[0]['client_id']
        print(f"Using existing 'Doc Test Client' (ID: {test_client_id_for_docs})")
    
    test_project_id_for_docs = None
    if test_client_id_for_docs and test_user_id:
        client_projects_for_docs = get_projects_by_client_id(test_client_id_for_docs)
        if not client_projects_for_docs:
            test_project_id_for_docs = add_project({
                'client_id': test_client_id_for_docs, 
                'project_name': 'Doc Test Project', 
                'manager_team_member_id': test_user_id, 
                'status_id': 10
            })
            if test_project_id_for_docs: print(f"Added 'Doc Test Project' (ID: {test_project_id_for_docs})")
        else:
            test_project_id_for_docs = client_projects_for_docs[0]['project_id']
            print(f"Using existing 'Doc Test Project' (ID: {test_project_id_for_docs})")

    test_template_id = None
    # Assuming a template might be needed for source_template_id
    templates = get_templates_by_type('general_document') # or some relevant type
    if not templates:
        test_template_id = add_template({
            'template_name': 'General Document Template for Docs', 
            'template_type': 'general_document', 
            'language_code': 'en_US',
            'created_by_user_id': test_user_id
        })
        if test_template_id: print(f"Added a test template (ID: {test_template_id}) for documents.")
    else:
        test_template_id = templates[0]['template_id']
        print(f"Using existing test template (ID: {test_template_id}) for documents.")


    print("\n--- ClientDocuments CRUD Examples ---")
    doc1_id = None
    if test_client_id_for_docs and test_user_id:
        doc1_id = add_client_document({
            'client_id': test_client_id_for_docs,
            'project_id': test_project_id_for_docs, # Optional
            'document_name': 'Initial Proposal.pdf',
            'file_name_on_disk': 'proposal_v1_final.pdf',
            'file_path_relative': f"{test_client_id_for_docs}/{test_project_id_for_docs if test_project_id_for_docs else '_client'}/proposal_v1_final.pdf",
            'document_type_generated': 'Proposal',
            'source_template_id': test_template_id, # Optional
            'created_by_user_id': test_user_id
        })
        if doc1_id:
            print(f"Added client document 'Initial Proposal.pdf' with ID: {doc1_id}")
            ret_doc = get_document_by_id(doc1_id)
            print(f"Retrieved document by ID: {ret_doc['document_name'] if ret_doc else 'Not found'}")

            update_doc_success = update_client_document(doc1_id, {'notes': 'Client approved.', 'version_tag': 'v1.1'})
            print(f"Client document update successful: {update_doc_success}")
        else:
            print("Failed to add client document.")

    if test_client_id_for_docs:
        client_docs = get_documents_for_client(test_client_id_for_docs, filters={'document_type_generated': 'Proposal'})
        print(f"Proposal documents for client {test_client_id_for_docs}: {len(client_docs)}")
        
        # Test fetching client-general documents (project_id IS NULL)
        client_general_doc_id = add_client_document({
            'client_id': test_client_id_for_docs,
            'document_name': 'Client Onboarding Checklist.docx',
            'file_name_on_disk': 'client_onboarding.docx',
            'file_path_relative': f"{test_client_id_for_docs}/client_onboarding.docx",
            'document_type_generated': 'Checklist',
            'created_by_user_id': test_user_id
        })
        if client_general_doc_id: print(f"Added client-general document ID: {client_general_doc_id}")
        
        client_general_docs = get_documents_for_client(test_client_id_for_docs, filters={'project_id': None})
        print(f"Client-general documents for client {test_client_id_for_docs}: {len(client_general_docs)}")


    if test_project_id_for_docs:
        project_docs = get_documents_for_project(test_project_id_for_docs)
        print(f"Documents for project {test_project_id_for_docs}: {len(project_docs)}")


    print("\n--- SmtpConfigs CRUD Examples ---")
    # Assuming password is encrypted elsewhere before calling add/update
    encrypted_pass = "dummy_encrypted_password_string" 
    
    smtp1_id = add_smtp_config({
        'config_name': 'Primary Gmail', 'smtp_server': 'smtp.gmail.com', 'smtp_port': 587,
        'username': 'user@gmail.com', 'password_encrypted': encrypted_pass, 
        'use_tls': True, 'is_default': True, 
        'sender_email_address': 'user@gmail.com', 'sender_display_name': 'My Gmail Account'
    })
    if smtp1_id:
        print(f"Added SMTP config 'Primary Gmail' with ID: {smtp1_id}")
        ret_smtp = get_smtp_config_by_id(smtp1_id)
        print(f"Retrieved SMTP by ID: {ret_smtp['config_name'] if ret_smtp else 'Not found'}, Default: {ret_smtp.get('is_default') if ret_smtp else ''}")
    else:
        print("Failed to add 'Primary Gmail' SMTP config.")

    smtp2_id = add_smtp_config({
        'config_name': 'Secondary Outlook', 'smtp_server': 'smtp.office365.com', 'smtp_port': 587,
        'username': 'user@outlook.com', 'password_encrypted': encrypted_pass, 
        'is_default': False, # Explicitly false
        'sender_email_address': 'user@outlook.com', 'sender_display_name': 'My Outlook Account'
    })
    if smtp2_id:
        print(f"Added SMTP config 'Secondary Outlook' with ID: {smtp2_id}")
        default_conf = get_default_smtp_config()
        print(f"Current default SMTP config: {default_conf['config_name'] if default_conf else 'None'}") # Should still be Gmail
    else:
        print("Failed to add 'Secondary Outlook' SMTP config.")

    if smtp2_id: # Set Outlook as default
        set_default_success = set_default_smtp_config(smtp2_id)
        print(f"Set 'Secondary Outlook' as default successful: {set_default_success}")
        default_conf_after_set = get_default_smtp_config()
        print(f"New default SMTP config: {default_conf_after_set['config_name'] if default_conf_after_set else 'None'}")
        
        # Verify Gmail is no longer default
        gmail_conf_after_set = get_smtp_config_by_id(smtp1_id)
        if gmail_conf_after_set:
            print(f"'Primary Gmail' is_default status: {gmail_conf_after_set['is_default']}")


    all_smtps = get_all_smtp_configs()
    print(f"Total SMTP configs: {len(all_smtps)}")

    if smtp1_id:
        update_smtp_success = update_smtp_config(smtp1_id, {'sender_display_name': 'Updated Gmail Name', 'is_default': True})
        print(f"SMTP config update for Gmail (set default again) successful: {update_smtp_success}")
        updated_smtp1 = get_smtp_config_by_id(smtp1_id)
        print(f"Updated Gmail display name: {updated_smtp1['sender_display_name'] if updated_smtp1 else ''}, Default: {updated_smtp1.get('is_default') if updated_smtp1 else ''}")
        
        # Verify Outlook is no longer default
        outlook_conf_after_gmail_default = get_smtp_config_by_id(smtp2_id)
        if outlook_conf_after_gmail_default:
            print(f"'Secondary Outlook' is_default status: {outlook_conf_after_gmail_default['is_default']}")


    # Cleanup examples (use with caution)
    # if doc1_id: delete_client_document(doc1_id)
    # if client_general_doc_id: delete_client_document(client_general_doc_id)
    # if smtp1_id: delete_smtp_config(smtp1_id)
    # if smtp2_id: delete_smtp_config(smtp2_id)
    # # test_project_id_for_docs, test_client_id_for_docs, test_user_id, test_template_id might be deleted by previous test block's commented out deletions
    # # Consider re-fetching or ensuring they exist before these deletions if running sequentially multiple times
    # if test_project_id_for_docs and get_project_by_id(test_project_id_for_docs): delete_project(test_project_id_for_docs)
    # if test_client_id_for_docs and get_client_by_id(test_client_id_for_docs): delete_client(test_client_id_for_docs)
    # if test_template_id and get_template_by_id(test_template_id): delete_template(test_template_id)
    # if test_user_id and get_user_by_id(test_user_id): delete_user(test_user_id)

    print("\n--- TeamMembers Extended Fields and KPIs CRUD Examples ---")

    # --- Cover Page Templates and Cover Pages Test ---
    print("\n--- Testing Cover Page Templates and Cover Pages ---")
    cpt_user_id = add_user({'username': 'cpt_user', 'password': 'password123', 'full_name': 'Cover Template User', 'email': 'cpt@example.com', 'role': 'designer'})
    if not cpt_user_id: cpt_user_id = get_user_by_username('cpt_user')['user_id']

    cpt_custom_id = add_cover_page_template({ # Renamed to avoid confusion with defaults
        'template_name': 'My Custom Report',
        'description': 'A custom template for special reports.',
        'default_title': 'Custom Report Title',
        'style_config_json': {'font': 'Georgia', 'primary_color': '#AA00AA'},
        'created_by_user_id': cpt_user_id,
        'is_default_template': 0 # Explicitly not default
    })
    if cpt_custom_id: print(f"Added Custom Cover Page Template 'My Custom Report' ID: {cpt_custom_id}, IsDefault: 0")

    if cpt_custom_id:
        ret_cpt_custom = get_cover_page_template_by_id(cpt_custom_id)
        print(f"Retrieved Custom CPT by ID: {ret_cpt_custom['template_name'] if ret_cpt_custom else 'Not found'}, IsDefault: {ret_cpt_custom.get('is_default_template') if ret_cpt_custom else 'N/A'}")

        # Test update: make it a default template (then change back for other tests)
        update_cpt_success = update_cover_page_template(cpt_custom_id, {'description': 'Updated custom description.', 'is_default_template': 1})
        print(f"Update Custom CPT 'My Custom Report' to be default success: {update_cpt_success}")
        ret_cpt_custom_updated = get_cover_page_template_by_id(cpt_custom_id)
        print(f"Retrieved updated Custom CPT: {ret_cpt_custom_updated['template_name'] if ret_cpt_custom_updated else 'N/A'}, IsDefault: {ret_cpt_custom_updated.get('is_default_template') if ret_cpt_custom_updated else 'N/A'}")
        assert ret_cpt_custom_updated.get('is_default_template') == 1

        # Change it back to not default
        update_cpt_success_back = update_cover_page_template(cpt_custom_id, {'is_default_template': 0})
        print(f"Update Custom CPT 'My Custom Report' back to NOT default success: {update_cpt_success_back}")
        ret_cpt_custom_final = get_cover_page_template_by_id(cpt_custom_id)
        print(f"Retrieved final Custom CPT: {ret_cpt_custom_final['template_name'] if ret_cpt_custom_final else 'N/A'}, IsDefault: {ret_cpt_custom_final.get('is_default_template') if ret_cpt_custom_final else 'N/A'}")
        assert ret_cpt_custom_final.get('is_default_template') == 0


    print(f"\n--- Testing get_all_cover_page_templates with is_default filter ---")
    all_tmpls = get_all_cover_page_templates() # No filter
    print(f"Total templates (no filter): {len(all_tmpls)}")

    default_tmpls = get_all_cover_page_templates(is_default=True)
    print(f"Default templates (is_default=True): {len(default_tmpls)}")
    for t in default_tmpls:
        print(f"  - Default: {t['template_name']} (IsDefault: {t['is_default_template']})")
        assert t['is_default_template'] == 1, f"Template '{t['template_name']}' should be default!"

    non_default_tmpls = get_all_cover_page_templates(is_default=False)
    print(f"Non-default templates (is_default=False): {len(non_default_tmpls)}")
    if cpt_custom_id and ret_cpt_custom_final and ret_cpt_custom_final.get('is_default_template') == 0:
        found_in_non_default = any(t['template_id'] == cpt_custom_id for t in non_default_tmpls)
        assert found_in_non_default, "'My Custom Report' was set to non-default but NOT found in non-defaults."
        print(f"'My Custom Report' correctly found in non-default list.")
    for t in non_default_tmpls:
         print(f"  - Non-Default: {t['template_name']} (IsDefault: {t['is_default_template']})")
         assert t['is_default_template'] == 0, f"Template '{t['template_name']}' should be non-default!"

    # Test get_cover_page_template_by_name for a default template
    standard_report_template = get_cover_page_template_by_name('Standard Report Cover')
    if standard_report_template:
        print(f"Retrieved 'Standard Report Cover' by name. IsDefault: {standard_report_template.get('is_default_template')}")
        assert standard_report_template.get('is_default_template') == 1, "'Standard Report Cover' should be default by name."
    else:
        print("Could not retrieve 'Standard Report Cover' by name for is_default check.")

    # Cover Page instance
    cp_client_id = add_client({'client_name': 'CoverPage Client', 'project_identifier': 'CP_Test_001'})
    if not cp_client_id: cp_client_id = get_all_clients({'client_name': 'CoverPage Client'})[0]['client_id']

    cp1_id = None
    if cp_client_id and cpt1_id and cpt_user_id:
        cp1_id = add_cover_page({
            'cover_page_name': 'Client X - Proposal Cover V1',
            'client_id': cp_client_id,
            'template_id': cpt1_id,
            'title': 'Specific Project Proposal',
            'subtitle': 'For CoverPage Client',
            'author_text': 'Sales Team', # Updated field name
            'institution_text': 'Our Company LLC',
            'department_text': 'Sales Department',
            'document_type_text': 'Proposal',
            'document_version': '1.0',
            'creation_date': datetime.utcnow().date().isoformat(),
            'logo_name': 'specific_logo.png', # Updated field name
            'logo_data': b'somedummyimagedata',   # Added field
            'custom_style_config_json': {'secondary_color': '#FF0000'},
            'created_by_user_id': cpt_user_id
        })
        if cp1_id: print(f"Added Cover Page instance ID: {cp1_id}")

    if cp1_id:
        ret_cp1 = get_cover_page_by_id(cp1_id)
        print(f"Retrieved Cover Page by ID: {ret_cp1['title'] if ret_cp1 else 'Not found'}")
        print(f"  Custom Style: {ret_cp1.get('custom_style_config_json') if ret_cp1 else ''}")

    if cp_client_id:
        client_cover_pages = get_cover_pages_for_client(cp_client_id)
        print(f"Cover pages for client {cp_client_id}: {len(client_cover_pages)}")

    # Clean up Cover Page related test data
    if cp1_id and get_cover_page_by_id(cp1_id): delete_cover_page(cp1_id) # cp1_id is a cover page instance
    if cpt_custom_id and get_cover_page_template_by_id(cpt_custom_id): # cpt_custom_id is a template
        delete_cover_page_template(cpt_custom_id)
        print(f"Cleaned up custom template ID {cpt_custom_id}")
    # Default templates (like 'Classic Formal' referenced by cpt2_id) should not be deleted here by tests.

    # Test get_cover_pages_for_user (using cpt_user_id for whom defaults were made)
    if cpt_user_id:
        # Add a cover page specifically for this user to test retrieval
        # Ensure cp_client_id is still valid or re-fetch/re-create.
        # For simplicity, assume cp_client_id created earlier is still usable for this test.
        # If cp_client_id was deleted, this part needs adjustment or ensure it's created before this block.

        # Let's ensure a client exists for this test section
        test_get_user_pages_client_id = cp_client_id # Try to reuse if available
        if not test_get_user_pages_client_id or not get_client_by_id(test_get_user_pages_client_id):
            test_get_user_pages_client_id = add_client({'client_name': 'ClientForUserPageTest', 'project_identifier': 'CPUPT_001', 'created_by_user_id': cpt_user_id})

        temp_cp_for_user_test_id = None
        if test_get_user_pages_client_id and cpt_user_id:
             temp_cp_for_user_test_id = add_cover_page({
                'cover_page_name': 'User Specific Cover Test for Get',
                'client_id': test_get_user_pages_client_id,
                'title': 'User Test Document - Get Test',
                'created_by_user_id': cpt_user_id
            })

        if temp_cp_for_user_test_id:
            print(f"\n--- Testing get_cover_pages_for_user for user: {cpt_user_id} ---")
            user_cover_pages = get_cover_pages_for_user(cpt_user_id)
            print(f"Found {len(user_cover_pages)} cover page(s) for user {cpt_user_id}.")
            if user_cover_pages:
                print(f"First cover page found: '{user_cover_pages[0]['cover_page_name']}' with title '{user_cover_pages[0]['title']}'")
            delete_cover_page(temp_cp_for_user_test_id) # Cleanup
            print(f"Cleaned up temporary cover page ID: {temp_cp_for_user_test_id}")
        else:
            print(f"\nCould not create a temporary cover page for user {cpt_user_id} for get_cover_pages_for_user test.")

        if test_get_user_pages_client_id and test_get_user_pages_client_id != cp_client_id: # If we created a new one for this test
             delete_client(test_get_user_pages_client_id)


    if cp_client_id and get_client_by_id(cp_client_id): delete_client(cp_client_id)
    if cpt_user_id and get_user_by_id(cpt_user_id): delete_user(cpt_user_id)
    print("--- Cover Page testing completed and cleaned up. ---")

    initialize_database() # Ensure tables are created with new schema

    # --- Populate Default Cover Page Templates ---
    # This should be called AFTER initialize_database() to ensure tables exist.
    _populate_default_cover_page_templates()

    # Test TeamMembers
    print("\nTesting TeamMembers...")
    tm_email = "new.teammember@example.com"
    # Clean up if exists from previous failed run
    existing_tm_list = get_all_team_members()
    for tm in existing_tm_list:
        if tm['email'] == tm_email:
            delete_team_member(tm['team_member_id'])
            print(f"Deleted existing test team member with email {tm_email}")

    team_member_id = add_team_member({
        'full_name': 'New Member',
        'email': tm_email,
        'role_or_title': 'Developer',
        'department': 'Engineering',
        'hire_date': '2024-01-15',
        'performance': 8,
        'skills': 'Python, SQL, FastAPI'
    })
    if team_member_id:
        print(f"Added team member 'New Member' with ID: {team_member_id}")
        member = get_team_member_by_id(team_member_id)
        print(f"Retrieved member: {member}")

        updated = update_team_member(team_member_id, {
            'performance': 9,
            'skills': 'Python, SQL, FastAPI, Docker'
        })
        print(f"Team member update successful: {updated}")
        member = get_team_member_by_id(team_member_id)
        print(f"Updated member: {member}")
    else:
        print("Failed to add team member.")

    # Test KPIs - Requires a project
    print("\nTesting KPIs...")
    # Need a client and user for project
    kpi_test_user_id = add_user({'username': 'kpi_user', 'password': 'password', 'full_name': 'KPI User', 'email': 'kpi@example.com', 'role': 'manager'})
    if not kpi_test_user_id:
        # Attempt to get existing user if add failed due to uniqueness
        kpi_user_existing = get_user_by_username('kpi_user')
        if kpi_user_existing:
            kpi_test_user_id = kpi_user_existing['user_id']
            print(f"Using existing user 'kpi_user' (ID: {kpi_test_user_id})")
        else:
            print("Failed to create or find user 'kpi_user' for KPI tests. Aborting KPI tests.")
            kpi_test_user_id = None

    kpi_test_client_id = None
    if kpi_test_user_id:
        kpi_test_client_id = add_client({'client_name': 'KPI Test Client', 'created_by_user_id': kpi_test_user_id})
        if not kpi_test_client_id:
            existing_kpi_client = get_all_clients({'client_name': 'KPI Test Client'})
            if existing_kpi_client:
                kpi_test_client_id = existing_kpi_client[0]['client_id']
                print(f"Using existing client 'KPI Test Client' (ID: {kpi_test_client_id})")
            else:
                print("Failed to create or find client 'KPI Test Client'. Aborting KPI tests.")
                kpi_test_client_id = None

    test_project_for_kpi_id = None
    if kpi_test_client_id and kpi_test_user_id:
        # Clean up existing project if any
        existing_projects = get_projects_by_client_id(kpi_test_client_id)
        for p in existing_projects:
            if p['project_name'] == 'KPI Test Project':
                # Need to delete KPIs associated with this project first
                kpis_to_delete = get_kpis_for_project(p['project_id'])
                for kpi_del in kpis_to_delete:
                    delete_kpi(kpi_del['kpi_id'])
                delete_project(p['project_id'])
                print(f"Deleted existing 'KPI Test Project' and its KPIs.")

        test_project_for_kpi_id = add_project({
            'client_id': kpi_test_client_id,
            'project_name': 'KPI Test Project',
            'manager_team_member_id': kpi_test_user_id, # Assuming user_id can be used here as per schema
            'status_id': 10 # Assuming status_id 10 exists ('Project Planning')
        })
        if test_project_for_kpi_id:
            print(f"Added 'KPI Test Project' with ID: {test_project_for_kpi_id} for KPI tests.")
        else:
            print("Failed to add project for KPI tests.")

    if test_project_for_kpi_id:
        kpi_id = add_kpi({
            'project_id': test_project_for_kpi_id,
            'name': 'Customer Satisfaction',
            'value': 85.5,
            'target': 90.0,
            'trend': 'up',
            'unit': '%'
        })
        if kpi_id:
            print(f"Added KPI 'Customer Satisfaction' with ID: {kpi_id}")

            ret_kpi = get_kpi_by_id(kpi_id)
            print(f"Retrieved KPI by ID: {ret_kpi}")

            kpis_for_proj = get_kpis_for_project(test_project_for_kpi_id)
            print(f"KPIs for project {test_project_for_kpi_id}: {kpis_for_proj}")

            updated_kpi = update_kpi(kpi_id, {'value': 87.0, 'trend': 'stable'})
            print(f"KPI update successful: {updated_kpi}")
            ret_kpi_updated = get_kpi_by_id(kpi_id)
            print(f"Updated KPI: {ret_kpi_updated}")

            deleted_kpi = delete_kpi(kpi_id)
            print(f"KPI delete successful: {deleted_kpi}")
        else:
            print("Failed to add KPI.")
    else:
        print("Skipping KPI tests as project setup failed.")

    # Clean up test data
    print("\nCleaning up test data...")
    if team_member_id and get_team_member_by_id(team_member_id):
        delete_team_member(team_member_id)
        print(f"Deleted team member ID: {team_member_id}")

    if test_project_for_kpi_id and get_project_by_id(test_project_for_kpi_id):
        # Ensure KPIs are deleted if any test failed mid-way
        kpis_left = get_kpis_for_project(test_project_for_kpi_id)
        for kpi_left_obj in kpis_left:
            delete_kpi(kpi_left_obj['kpi_id'])
            print(f"Cleaned up leftover KPI ID: {kpi_left_obj['kpi_id']}")
        delete_project(test_project_for_kpi_id)
        print(f"Deleted project ID: {test_project_for_kpi_id}")

    if kpi_test_client_id and get_client_by_id(kpi_test_client_id):
        delete_client(kpi_test_client_id)
        print(f"Deleted client ID: {kpi_test_client_id}")

    if kpi_test_user_id and get_user_by_id(kpi_test_user_id):
        delete_user(kpi_test_user_id)
        print(f"Deleted user ID: {kpi_test_user_id}")

    print("\n--- Schema changes and basic tests completed. ---")<|MERGE_RESOLUTION|>--- conflicted
+++ resolved
@@ -1,5219 +1,5213 @@
+import sys
 import sqlite3
-import uuid
+from PyQt5.QtWidgets import (QApplication, QMainWindow, QWidget, QVBoxLayout, QHBoxLayout,
+                            QLabel, QPushButton, QStackedWidget, QFrame, QSizePolicy,
+                            QTableWidget, QTableWidgetItem, QComboBox, QDateEdit, QLineEdit,
+                            QProgressBar, QTabWidget, QCheckBox, QMessageBox, QFileDialog,
+                            QInputDialog, QFormLayout, QSpacerItem, QGroupBox)
+from PyQt5.QtCore import Qt, QDate, QTimer
+from PyQt5.QtGui import QFont, QColor, QIcon, QPixmap
+import pyqtgraph as pg
+from datetime import datetime, timedelta
+import pandas as pd
+import matplotlib.pyplot as plt
+from matplotlib.backends.backend_qt5agg import FigureCanvasQTAgg as FigureCanvas
 import hashlib
-from datetime import datetime
-import json
-
-# Global variable for the database name
-DATABASE_NAME = "app_data.db"
-
-def initialize_database():
-    """
-    Initializes the database by creating tables if they don't already exist.
-    """
-    conn = sqlite3.connect(DATABASE_NAME)
-    cursor = conn.cursor()
-
-    # Create Users table
-    cursor.execute("""
-    CREATE TABLE IF NOT EXISTS Users (
-        user_id TEXT PRIMARY KEY, 
-        username TEXT NOT NULL UNIQUE,
-        password_hash TEXT NOT NULL,
-        full_name TEXT,
-        email TEXT NOT NULL UNIQUE,
-        role TEXT NOT NULL, -- e.g., 'admin', 'manager', 'member'
-        is_active BOOLEAN DEFAULT TRUE,
-        created_at TIMESTAMP DEFAULT CURRENT_TIMESTAMP,
-        updated_at TIMESTAMP DEFAULT CURRENT_TIMESTAMP,
-        last_login_at TIMESTAMP
-    )
-    """)
-
-    # Create Companies table
-    cursor.execute("""
-    CREATE TABLE IF NOT EXISTS Companies (
-        company_id TEXT PRIMARY KEY,
-        company_name TEXT NOT NULL,
-        address TEXT,
-        payment_info TEXT,
-        logo_path TEXT,
-        other_info TEXT,
-        is_default BOOLEAN DEFAULT FALSE,
-        created_at TIMESTAMP DEFAULT CURRENT_TIMESTAMP,
-        updated_at TIMESTAMP DEFAULT CURRENT_TIMESTAMP
-    )
-    """)
-
-    # Create CompanyPersonnel table
-    cursor.execute("""
-    CREATE TABLE IF NOT EXISTS CompanyPersonnel (
-        personnel_id INTEGER PRIMARY KEY AUTOINCREMENT,
-        company_id TEXT NOT NULL,
-        name TEXT NOT NULL,
-        role TEXT NOT NULL, -- e.g., "seller", "technical_manager"
-        created_at TIMESTAMP DEFAULT CURRENT_TIMESTAMP,
-        FOREIGN KEY (company_id) REFERENCES Companies (company_id) ON DELETE CASCADE
-    )
-    """)
-
-    # Create TeamMembers table (New, depends on Users)
-    cursor.execute("""
-    CREATE TABLE IF NOT EXISTS TeamMembers (
-        team_member_id INTEGER PRIMARY KEY AUTOINCREMENT,
-        user_id TEXT UNIQUE,      -- Link to Users table, can be NULL
-        full_name TEXT NOT NULL,
-        email TEXT NOT NULL UNIQUE,
-        role_or_title TEXT,       -- e.g., 'Project Manager', 'Developer', 'Designer'
-        department TEXT,          -- e.g., 'Engineering', 'Design', 'Sales'
-        phone_number TEXT,
-        profile_picture_url TEXT,
-        is_active BOOLEAN DEFAULT TRUE,
-        notes TEXT,
-        hire_date TEXT,
-        performance INTEGER DEFAULT 0,
-        skills TEXT,
-        created_at TIMESTAMP DEFAULT CURRENT_TIMESTAMP,
-        updated_at TIMESTAMP DEFAULT CURRENT_TIMESTAMP,
-        FOREIGN KEY (user_id) REFERENCES Users (user_id) ON DELETE SET NULL -- If user is deleted, set user_id to NULL
-    )
-    """)
-
-    # Create Countries table
-    cursor.execute("""
-    CREATE TABLE IF NOT EXISTS Countries (
-        country_id INTEGER PRIMARY KEY AUTOINCREMENT,
-        country_name TEXT NOT NULL UNIQUE
-    )
-    """)
-
-    # Create Cities table
-    cursor.execute("""
-    CREATE TABLE IF NOT EXISTS Cities (
-        city_id INTEGER PRIMARY KEY AUTOINCREMENT,
-        country_id INTEGER NOT NULL,
-        city_name TEXT NOT NULL,
-        FOREIGN KEY (country_id) REFERENCES Countries (country_id)
-    )
-    """)
-
-    # Create StatusSettings table
-    cursor.execute("""
-    CREATE TABLE IF NOT EXISTS StatusSettings (
-        status_id INTEGER PRIMARY KEY AUTOINCREMENT,
-        status_name TEXT NOT NULL,
-        status_type TEXT NOT NULL, -- e.g., 'Client', 'Project', 'Task'
-        color_hex TEXT,
-        default_duration_days INTEGER,
-        is_archival_status BOOLEAN DEFAULT FALSE,
-        is_completion_status BOOLEAN DEFAULT FALSE,
-        UNIQUE (status_name, status_type)
-    )
-    """)
-
-    # --- Pre-populate StatusSettings ---
-    default_statuses = [
-        # Client Statuses
-        {'status_name': 'En cours', 'status_type': 'Client', 'color_hex': '#3498db', 'is_completion_status': False, 'is_archival_status': False}, # Blue
-        {'status_name': 'Prospect', 'status_type': 'Client', 'color_hex': '#f1c40f', 'is_completion_status': False, 'is_archival_status': False}, # Yellow
-        {'status_name': 'Actif', 'status_type': 'Client', 'color_hex': '#2ecc71', 'is_completion_status': False, 'is_archival_status': False}, # Green
-        {'status_name': 'Inactif', 'status_type': 'Client', 'color_hex': '#95a5a6', 'is_completion_status': False, 'is_archival_status': True},  # Grey
-        {'status_name': 'Complété', 'status_type': 'Client', 'color_hex': '#27ae60', 'is_completion_status': True, 'is_archival_status': False}, # Darker Green
-        {'status_name': 'Archivé', 'status_type': 'Client', 'color_hex': '#7f8c8d', 'is_completion_status': False, 'is_archival_status': True},  # Darker Grey
-        {'status_name': 'Urgent', 'status_type': 'Client', 'color_hex': '#e74c3c', 'is_completion_status': False, 'is_archival_status': False},   # Red
-
-        # Project Statuses
-        {'status_name': 'Planning', 'status_type': 'Project', 'color_hex': '#1abc9c', 'is_completion_status': False, 'is_archival_status': False}, # Turquoise
-        {'status_name': 'En cours', 'status_type': 'Project', 'color_hex': '#3498db', 'is_completion_status': False, 'is_archival_status': False}, # Blue
-        {'status_name': 'En attente', 'status_type': 'Project', 'color_hex': '#f39c12', 'is_completion_status': False, 'is_archival_status': False},# Orange
-        {'status_name': 'Terminé', 'status_type': 'Project', 'color_hex': '#2ecc71', 'is_completion_status': True, 'is_archival_status': False},  # Green
-        {'status_name': 'Annulé', 'status_type': 'Project', 'color_hex': '#c0392b', 'is_completion_status': False, 'is_archival_status': True},   # Dark Red
-        {'status_name': 'En pause', 'status_type': 'Project', 'color_hex': '#8e44ad', 'is_completion_status': False, 'is_archival_status': False}, # Purple
-
-        # Task Statuses
-        {'status_name': 'To Do', 'status_type': 'Task', 'color_hex': '#bdc3c7', 'is_completion_status': False, 'is_archival_status': False},      # Light Grey
-        {'status_name': 'In Progress', 'status_type': 'Task', 'color_hex': '#3498db', 'is_completion_status': False, 'is_archival_status': False},# Blue
-        {'status_name': 'Done', 'status_type': 'Task', 'color_hex': '#2ecc71', 'is_completion_status': True, 'is_archival_status': False},     # Green
-        {'status_name': 'Blocked', 'status_type': 'Task', 'color_hex': '#e74c3c', 'is_completion_status': False, 'is_archival_status': False},    # Red
-        {'status_name': 'Review', 'status_type': 'Task', 'color_hex': '#f1c40f', 'is_completion_status': False, 'is_archival_status': False},     # Yellow
-        {'status_name': 'Cancelled', 'status_type': 'Task', 'color_hex': '#7f8c8d', 'is_completion_status': False, 'is_archival_status': True}   # Dark Grey
-    ]
-
-    for status in default_statuses:
-        cursor.execute("""
-            INSERT OR IGNORE INTO StatusSettings (
-                status_name, status_type, color_hex, is_completion_status, is_archival_status
-            ) VALUES (?, ?, ?, ?, ?)
-        """, (
-            status['status_name'], status['status_type'], status['color_hex'],
-            status.get('is_completion_status', False),
-            status.get('is_archival_status', False)
-        ))
-
-    # Create Clients tabhhhle
-    cursor.execute("""
-    CREATE TABLE IF NOT EXISTS Clients (
-        client_id TEXT PRIMARY KEY,
-        client_name TEXT NOT NULL,
-        company_name TEXT,
-        primary_need_description TEXT, -- Maps to 'need' from main.py
-        project_identifier TEXT NOT NULL, -- Added from main.py
-        country_id INTEGER,
-        city_id INTEGER,
-        default_base_folder_path TEXT UNIQUE, -- Added UNIQUE from main.py's base_folder_path
-        status_id INTEGER,
-        selected_languages TEXT, -- Comma-separated list of language codes
-        price REAL DEFAULT 0, -- Added from main.py
-        notes TEXT,
-        category TEXT,
-        created_at TIMESTAMP DEFAULT CURRENT_TIMESTAMP, -- Maps to creation_date from main.py
-        updated_at TIMESTAMP DEFAULT CURRENT_TIMESTAMP, -- Maps to last_modified from main.py
-        created_by_user_id TEXT,
-        FOREIGN KEY (country_id) REFERENCES Countries (country_id),
-        FOREIGN KEY (city_id) REFERENCES Cities (city_id),
-        FOREIGN KEY (status_id) REFERENCES StatusSettings (status_id),
-        FOREIGN KEY (created_by_user_id) REFERENCES Users (user_id)
-    )
-    """)
-
-    # Create Projects table
-    cursor.execute("""
-    CREATE TABLE IF NOT EXISTS Projects (
-        project_id TEXT PRIMARY KEY,
-        client_id TEXT NOT NULL,
-        project_name TEXT NOT NULL,
-        description TEXT,
-        start_date DATE,
-        deadline_date DATE,
-        budget REAL,
-        status_id INTEGER,
-        progress_percentage INTEGER DEFAULT 0,
-        manager_team_member_id TEXT, -- Assuming this refers to a User ID
-        priority INTEGER DEFAULT 0,
-        created_at TIMESTAMP DEFAULT CURRENT_TIMESTAMP,
-        updated_at TIMESTAMP DEFAULT CURRENT_TIMESTAMP,
-        FOREIGN KEY (client_id) REFERENCES Clients (client_id),
-        FOREIGN KEY (status_id) REFERENCES StatusSettings (status_id),
-        FOREIGN KEY (manager_team_member_id) REFERENCES Users (user_id)
-    )
-    """)
-
-    # Create Contacts table
-    cursor.execute("""
-    CREATE TABLE IF NOT EXISTS Contacts (
-        contact_id INTEGER PRIMARY KEY AUTOINCREMENT, -- Changed to INTEGER for AUTOINCREMENT
-        name TEXT NOT NULL,
-        email TEXT UNIQUE,
-        phone TEXT,
-        position TEXT,
-        company_name TEXT,
-        notes TEXT,
-        created_at TIMESTAMP DEFAULT CURRENT_TIMESTAMP,
-        updated_at TIMESTAMP DEFAULT CURRENT_TIMESTAMP
-    )
-    """)
-
-    # Create ClientContacts table (associative table)
-    cursor.execute("""
-    CREATE TABLE IF NOT EXISTS ClientContacts (
-        client_contact_id INTEGER PRIMARY KEY AUTOINCREMENT,
-        client_id TEXT NOT NULL,
-        contact_id TEXT NOT NULL,
-        is_primary_for_client BOOLEAN DEFAULT FALSE,
-        can_receive_documents BOOLEAN DEFAULT TRUE,
-        FOREIGN KEY (client_id) REFERENCES Clients (client_id) ON DELETE CASCADE, -- Added ON DELETE CASCADE
-        FOREIGN KEY (contact_id) REFERENCES Contacts (contact_id) ON DELETE CASCADE, -- Added ON DELETE CASCADE
-        UNIQUE (client_id, contact_id)
-    )
-    """)
-
-    # Create Products table (New)
-    cursor.execute("""
-    CREATE TABLE IF NOT EXISTS Products (
-        product_id INTEGER PRIMARY KEY AUTOINCREMENT,
-        product_name TEXT NOT NULL UNIQUE,
-        description TEXT,
-        category TEXT, 
-        base_unit_price REAL NOT NULL,
-        unit_of_measure TEXT, 
-        is_active BOOLEAN DEFAULT TRUE,
-        created_at TIMESTAMP DEFAULT CURRENT_TIMESTAMP,
-        updated_at TIMESTAMP DEFAULT CURRENT_TIMESTAMP
-    )
-    """)
-
-    # Create ClientProjectProducts table (New - Association)
-    cursor.execute("""
-    CREATE TABLE IF NOT EXISTS ClientProjectProducts (
-        client_project_product_id INTEGER PRIMARY KEY AUTOINCREMENT,
-        client_id TEXT NOT NULL,
-        project_id TEXT, 
-        product_id INTEGER NOT NULL,
-        quantity INTEGER NOT NULL DEFAULT 1,
-        unit_price_override REAL, 
-        total_price_calculated REAL, 
-        added_at TIMESTAMP DEFAULT CURRENT_TIMESTAMP,
-        FOREIGN KEY (client_id) REFERENCES Clients (client_id) ON DELETE CASCADE,
-        FOREIGN KEY (project_id) REFERENCES Projects (project_id) ON DELETE CASCADE,
-        FOREIGN KEY (product_id) REFERENCES Products (product_id) ON DELETE CASCADE,
-        UNIQUE (client_id, project_id, product_id)
-    )
-    """)
-
-    # Create ScheduledEmails table
-    cursor.execute("""
-    CREATE TABLE IF NOT EXISTS ScheduledEmails (
-        scheduled_email_id INTEGER PRIMARY KEY AUTOINCREMENT,
-        recipient_email TEXT NOT NULL,
-        subject TEXT NOT NULL,
-        body_html TEXT,
-        body_text TEXT,
-        scheduled_send_at TIMESTAMP NOT NULL, 
-        status TEXT NOT NULL DEFAULT 'pending', 
-        sent_at TIMESTAMP, 
-        error_message TEXT,
-        related_client_id TEXT,
-        related_project_id TEXT,
-        created_by_user_id TEXT,
-        created_at TIMESTAMP DEFAULT CURRENT_TIMESTAMP,
-        FOREIGN KEY (related_client_id) REFERENCES Clients (client_id) ON DELETE SET NULL,
-        FOREIGN KEY (related_project_id) REFERENCES Projects (project_id) ON DELETE SET NULL,
-        FOREIGN KEY (created_by_user_id) REFERENCES Users (user_id) ON DELETE SET NULL
-    )
-    """)
-
-    # Create EmailReminders table
-    cursor.execute("""
-    CREATE TABLE IF NOT EXISTS EmailReminders (
-        reminder_id INTEGER PRIMARY KEY AUTOINCREMENT,
-        scheduled_email_id INTEGER NOT NULL,
-        reminder_type TEXT NOT NULL, 
-        reminder_send_at TIMESTAMP NOT NULL, 
-        status TEXT NOT NULL DEFAULT 'pending', 
-        created_at TIMESTAMP DEFAULT CURRENT_TIMESTAMP,
-        FOREIGN KEY (scheduled_email_id) REFERENCES ScheduledEmails (scheduled_email_id) ON DELETE CASCADE
-    )
-    """)
-
-    # Create ContactLists table
-    cursor.execute("""
-    CREATE TABLE IF NOT EXISTS ContactLists (
-        list_id INTEGER PRIMARY KEY AUTOINCREMENT,
-        list_name TEXT NOT NULL UNIQUE,
-        description TEXT,
-        created_by_user_id TEXT,
-        created_at TIMESTAMP DEFAULT CURRENT_TIMESTAMP,
-        updated_at TIMESTAMP DEFAULT CURRENT_TIMESTAMP,
-        FOREIGN KEY (created_by_user_id) REFERENCES Users (user_id) ON DELETE SET NULL
-    )
-    """)
-
-    # Create ContactListMembers table
-    cursor.execute("""
-    CREATE TABLE IF NOT EXISTS ContactListMembers (
-        list_member_id INTEGER PRIMARY KEY AUTOINCREMENT,
-        list_id INTEGER NOT NULL,
-        contact_id INTEGER NOT NULL,
-        added_at TIMESTAMP DEFAULT CURRENT_TIMESTAMP,
-        FOREIGN KEY (list_id) REFERENCES ContactLists (list_id) ON DELETE CASCADE,
-        FOREIGN KEY (contact_id) REFERENCES Contacts (contact_id) ON DELETE CASCADE,
-        UNIQUE (list_id, contact_id)
-    )
-    """)
-    
-    # Create ActivityLog table
-    cursor.execute("""
-    CREATE TABLE IF NOT EXISTS ActivityLog (
-        log_id INTEGER PRIMARY KEY AUTOINCREMENT,
-        user_id TEXT, 
-        action_type TEXT NOT NULL, 
-        details TEXT, 
-        related_entity_type TEXT, 
-        related_entity_id TEXT, 
-        related_client_id TEXT, 
-        ip_address TEXT,
-        user_agent TEXT,
-        created_at TIMESTAMP DEFAULT CURRENT_TIMESTAMP,
-        FOREIGN KEY (user_id) REFERENCES Users (user_id) ON DELETE SET NULL,
-        FOREIGN KEY (related_client_id) REFERENCES Clients (client_id) ON DELETE SET NULL 
-    )
-    """)
-
-    # Create TemplateCategories table
-    cursor.execute("""
-    CREATE TABLE IF NOT EXISTS TemplateCategories (
-        category_id INTEGER PRIMARY KEY AUTOINCREMENT,
-        category_name TEXT NOT NULL UNIQUE,
-        description TEXT
-    )
-    """)
-    # Pre-populate a "General" category
-    general_category_id_for_migration = None
-    try:
-        cursor.execute("INSERT OR IGNORE INTO TemplateCategories (category_name, description) VALUES (?, ?)",
-                       ('General', 'General purpose templates'))
-        # Fetch its ID for fallback during migration
-        cursor.execute("SELECT category_id FROM TemplateCategories WHERE category_name = 'General'")
-        general_row = cursor.fetchone()
-        if general_row:
-            general_category_id_for_migration = general_row[0]
-        conn.commit() # Commit category creation before potential DDL changes for Templates
-    except sqlite3.Error as e_cat_init:
-        print(f"Error initializing General category: {e_cat_init}")
-        # Decide if this is fatal or if migration can proceed without a fallback ID
-        # For now, migration will use None if this fails, which _get_or_create_category_id handles.
-
-    # Check if Templates table needs migration
-    cursor.execute("PRAGMA table_info(Templates)")
-    columns = [column[1] for column in cursor.fetchall()]
-    needs_migration = 'category' in columns and 'category_id' not in columns
-
-    if needs_migration:
-        print("Templates table needs migration. Starting migration process...")
+import os
+from PyQt5.QtWidgets import QHeaderView
+from PyQt5.QtWidgets import QDialog
+from PyQt5.QtWidgets import QSpinBox
+from PyQt5.QtWidgets import QTextEdit
+from PyQt5.QtWidgets import QDialogButtonBox
+from PyQt5.QtWidgets import QDoubleSpinBox
+from PyQt5.QtWidgets import QMenu
+from PyQt5.QtCore import QSize, QRect
+from PyQt5.QtWidgets import QLabel, QPushButton, QFrame, QHBoxLayout, QVBoxLayout, QSpacerItem, QSizePolicy, QAbstractItemView
+import db as db_manager # Standardized to db_manager
+from db import get_status_setting_by_id, get_all_status_settings # For NotificationManager status checks
+from PyQt5.QtWidgets import QAbstractItemView # Ensure this is imported
+import json # For CoverPageEditorDialog style_config_json
+import os # For CoverPageEditorDialog logo_name
+from dashboard_extensions import ProjectTemplateManager # Added for Project Templates
+
+
+class CustomNotificationBanner(QFrame):
+    def __init__(self, parent=None):
+        super().__init__(parent)
+        self.setFrameShape(QFrame.StyledPanel) # or QFrame.Box, QFrame.Panel
+        self.setObjectName("customNotificationBanner")
+
+        # Initial styling - can be refined via main app stylesheet or here
+        self.setStyleSheet("""
+            #customNotificationBanner {
+                background-color: #333333;
+                color: white;
+                border-radius: 5px;
+                padding: 10px;
+            }
+            #customNotificationBanner QLabel {
+                color: white;
+                font-size: 10pt;
+            }
+            #customNotificationBanner QPushButton {
+                color: white;
+                background-color: #555555;
+                border: 1px solid #666666;
+                border-radius: 3px;
+                padding: 5px 8px;
+                font-size: 9pt;
+            }
+            #customNotificationBanner QPushButton:hover {
+                background-color: #666666;
+            }
+        """)
+
+        self.setFixedHeight(50)
+        self.setFixedWidth(350)
+
+        layout = QHBoxLayout(self)
+        layout.setContentsMargins(5, 5, 5, 5) # Adjust margins as needed
+
+        self.icon_label = QLabel("ℹ️") # Default icon
+        self.icon_label.setSizePolicy(QSizePolicy.Fixed, QSizePolicy.Preferred)
+
+        self.message_label = QLabel("Notification message will appear here.")
+        self.message_label.setSizePolicy(QSizePolicy.Expanding, QSizePolicy.Preferred)
+        self.message_label.setWordWrap(True)
+
+        self.close_button = QPushButton("X")
+        self.close_button.setToolTip("Close")
+        self.close_button.setFixedSize(25, 25) # Small fixed size for 'X' button
+        self.close_button.setStyleSheet("""
+            QPushButton {
+                font-weight: bold;
+                background-color: transparent;
+                border: none;
+                color: white;
+                font-size: 12pt;
+            }
+            QPushButton:hover { background-color: #c0392b; }
+        """)
+        self.close_button.clicked.connect(self.hide)
+
+        layout.addWidget(self.icon_label)
+        layout.addWidget(self.message_label)
+        layout.addStretch()
+        layout.addWidget(self.close_button)
+
+        self.hide() # Hidden by default
+
+    def set_message(self, title, message):
+        full_message = f"<b>{title}</b><br>{message}"
+        self.message_label.setText(full_message)
+
+        # Update icon based on title (simple emoji logic)
+        if "error" in title.lower() or "alert" in title.lower():
+            self.icon_label.setText("⚠️")
+        elif "success" in title.lower():
+            self.icon_label.setText("✅")
+        elif "urgent" in title.lower() or "reminder" in title.lower():
+            self.icon_label.setText("🔔") # Bell for urgent/reminder
+        else:
+            self.icon_label.setText("ℹ️") # Default info icon
+
+
+class NotificationManager:
+    def __init__(self, parent_window):
+        self.parent_window = parent_window
+        self.timer = QTimer(parent_window)
+        self.notification_banner = CustomNotificationBanner(parent_window)
+        # Ensure the banner is raised to be on top of other widgets within its parent
+        self.notification_banner.raise_()
+
+    def setup_timer(self, interval_ms=300000):  # Default 5 minutes
+        self.timer.timeout.connect(self.check_notifications)
+        self.timer.start(interval_ms)
+        print(f"Notification timer started with interval: {interval_ms}ms") # For debugging
+
+    def check_notifications(self):
+        print(f"Checking notifications at {datetime.now()}") # For debugging
+        notifications_found = []
+
+        # Get all relevant statuses to avoid multiple DB calls for status properties
+        all_project_statuses = {s['status_id']: s for s in get_all_status_settings(status_type='Project')}
+        all_task_statuses = {s['status_id']: s for s in get_all_status_settings(status_type='Task')}
+
         try:
-            # 1. Rename Templates to Templates_old
-            cursor.execute("ALTER TABLE Templates RENAME TO Templates_old")
-            print("Renamed Templates to Templates_old.")
-
-            # 2. Create the new Templates table with category_id FOREIGN KEY
-            cursor.execute("""
-            CREATE TABLE Templates (
-                template_id INTEGER PRIMARY KEY AUTOINCREMENT,
-                template_name TEXT NOT NULL,
-                template_type TEXT NOT NULL,
-                description TEXT,
-                base_file_name TEXT,
-                language_code TEXT,
-                is_default_for_type_lang BOOLEAN DEFAULT FALSE,
-                category_id INTEGER,
-                content_definition TEXT,
-                email_subject_template TEXT,
-                email_variables_info TEXT,
-                cover_page_config_json TEXT,
-                document_mapping_config_json TEXT,
-                raw_template_file_data BLOB,
-                version TEXT,
-                created_at TIMESTAMP DEFAULT CURRENT_TIMESTAMP,
-                updated_at TIMESTAMP DEFAULT CURRENT_TIMESTAMP,
-                created_by_user_id TEXT,
-                FOREIGN KEY (created_by_user_id) REFERENCES Users (user_id),
-                FOREIGN KEY (category_id) REFERENCES TemplateCategories(category_id) ON DELETE SET NULL,
-                UNIQUE (template_name, template_type, language_code, version)
-            )
+            all_projects = db_manager.get_all_projects() # Changed main_db_manager to db_manager
+            if all_projects is None: all_projects = []
+
+            today_str = datetime.now().strftime('%Y-%m-%d')
+            three_days_later = (datetime.now() + timedelta(days=3)).strftime('%Y-%m-%d')
+
+            for p in all_projects:
+                project_status_id = p.get('status_id')
+                project_status_info = all_project_statuses.get(project_status_id, {})
+                is_completed_or_archived = project_status_info.get('is_completion_status', False) or \
+                                           project_status_info.get('is_archival_status', False)
+
+                # Urgent Projects: priority = 2 (High)
+                if p.get('priority') == 2 and not is_completed_or_archived:
+                    notifications_found.append({
+                        "title": "Urgent Project Reminder",
+                        "message": f"Project '{p.get('project_name')}' (ID: {p.get('project_id')}) is high priority.",
+                        "project_id": p.get('project_id')
+                    })
+
+                # Overdue Projects
+                deadline_str = p.get('deadline_date')
+                if deadline_str and deadline_str < today_str and not is_completed_or_archived:
+                    notifications_found.append({
+                        "title": "Overdue Project Alert",
+                        "message": f"Project '{p.get('project_name')}' (ID: {p.get('project_id')}) was due on {deadline_str}.",
+                        "project_id": p.get('project_id')
+                    })
+
+                # Tasks for this project
+                tasks_for_project = db_manager.get_tasks_by_project_id(p.get('project_id')) # Changed main_db_manager
+                if tasks_for_project is None: tasks_for_project = []
+
+                for t in tasks_for_project:
+                    task_status_id = t.get('status_id')
+                    task_status_info = all_task_statuses.get(task_status_id, {})
+                    is_task_completed = task_status_info.get('is_completion_status', False)
+                    # Assuming tasks don't have 'archival' status, or add if they do.
+
+                    task_deadline_str = t.get('due_date')
+
+                    # Tasks Nearing Deadline (High Priority)
+                    if t.get('priority') == 2 and not is_task_completed and \
+                       task_deadline_str and today_str <= task_deadline_str <= three_days_later:
+                        notifications_found.append({
+                            "title": "High Priority Task Nearing Deadline",
+                            "message": f"Task '{t.get('task_name')}' for project '{p.get('project_name')}' (Deadline: {task_deadline_str}) is high priority.",
+                            "task_id": t.get('task_id')
+                        })
+
+                    # Overdue Tasks
+                    if task_deadline_str and task_deadline_str < today_str and not is_task_completed:
+                         notifications_found.append({
+                            "title": "Overdue Task Alert",
+                            "message": f"Task '{t.get('task_name')}' for project '{p.get('project_name')}' was due on {task_deadline_str}.",
+                            "task_id": t.get('task_id')
+                        })
+        except Exception as e: # Catch generic Exception as db.py functions might raise various errors
+            print(f"Error checking notifications: {e}")
+            # Optionally show a subtle error to the user or log it more formally
+            # self.show_notification("Notification System Error", f"Could not check for notifications: {e}")
+            return # Stop processing if DB error
+
+        if notifications_found:
+            print(f"Found {len(notifications_found)} notifications.") # For debugging
+            for notification in notifications_found:
+                self.show_notification(
+                    notification["title"],
+                    notification["message"],
+                    notification.get("project_id"),
+                    notification.get("task_id")
+                )
+        else:
+            print("No new notifications.") # For debugging
+
+
+    def show_notification(self, title, message, project_id=None, task_id=None):
+        self.notification_banner.set_message(title, message)
+
+        if self.parent_window:
+            parent_width = self.parent_window.width()
+            banner_width = self.notification_banner.width()
+
+            # Position banner at top-right with 10px margin
+            x = parent_width - banner_width - 10
+            y = 10
+            self.notification_banner.move(x, y)
+
+        self.notification_banner.show()
+        self.notification_banner.raise_() # Ensure it's on top of other widgets
+
+        # Auto-hide after 7 seconds
+        QTimer.singleShot(7000, self.notification_banner.hide)
+        print(f"Showing custom notification: {title} - {message}") # For debugging
+
+
+class MainDashboard(QWidget): # Changed from QMainWindow to QWidget
+    def __init__(self, parent=None, current_user=None): # Added current_user parameter
+        super().__init__(parent)
+        self.current_user = current_user # Use passed-in user
+        self.template_manager = ProjectTemplateManager() # Initialize ProjectTemplateManager
+
+        self.setStyleSheet("""
+            QWidget {
+                background-color: #f8f9fa; /* Lighter background */
+                font-family: 'Segoe UI'; /* Ensure base font */
+                font-size: 10pt; /* Default font size */
+            }
+            QLabel {
+                color: #212529; /* Darker text for better contrast */
+            }
+            QPushButton { /* General button reset/base */
+                border: none;
+                padding: 8px 12px;
+                border-radius: 4px;
+                font-size: 10pt;
+            }
+        """)
+
+        self._main_layout = QVBoxLayout(self) # Set layout directly on QWidget
+        self._main_layout.setContentsMargins(0, 0, 0, 0)
+        self._main_layout.setSpacing(0)
+
+        self.init_ui() # Initialize UI components
+
+        if self.current_user: # If user is passed, update UI and load data
+            self.user_name.setText(self.current_user.get('full_name', "N/A"))
+            self.user_role.setText(self.current_user.get('role', "N/A").capitalize())
+            self.load_initial_data()
+        else: # No user passed, potentially show internal login or a message
+            self.user_name.setText("Guest (No User Context)")
+            self.user_role.setText("Limited Functionality")
+
+        self.notification_manager = NotificationManager(self) # Pass self (dashboard) as parent
+        self.notification_manager.setup_timer()
+
+    def module_closed(self, module_id):
+        """Clean up after module closure"""
+        self.parent.modules[module_id] = None
+
+    def resource_path(self, relative_path):
+        """Get absolute path to resource, works for dev and for PyInstaller"""
+        try:
+            # PyInstaller creates a temp folder and stores path in _MEIPASS
+            base_path = sys._MEIPASS
+        except Exception:
+            base_path = os.path.abspath(".")
+
+        return os.path.join(base_path, relative_path)
+
+    def init_ui(self):
+        # central_widget is now self (the MainDashboard QWidget)
+        # main_layout is self._main_layout, already set on self
+
+        # Topbar (replaces sidebar)
+        self.setup_topbar()
+        self._main_layout.addWidget(self.topbar) # Add topbar to self._main_layout
+
+        # Main content
+        self.main_content = QStackedWidget()
+        self.main_content.setStyleSheet("""
+            QStackedWidget {
+                background-color: #ffffff;
+            }
+        """)
+
+        # Pages
+        self.setup_dashboard_page()
+        self.setup_team_page()
+        self.setup_projects_page()
+        self.setup_tasks_page()
+        self.setup_reports_page()
+        self.setup_settings_page()
+        self.setup_cover_page_management_page() # New page
+
+        # Add main content below the topbar
+        self._main_layout.addWidget(self.main_content) # Add main_content to self._main_layout
+
+        # Status bar removed - self.statusBar().showMessage("Ready")
+
+        # Check if user is logged in - Handled in __init__ now
+        # if not self.current_user:
+        #     # This might be shown if __init__ doesn't receive a user.
+        #     # self.show_login_dialog()
+        #     pass
+
+
+    def setup_topbar(self):
+        self.topbar = QFrame()
+        self.topbar.setFixedHeight(70)
+        self.topbar.setStyleSheet("""
+            QFrame {
+                background-color: #343a40; /* Dark charcoal */
+                color: #ffffff;
+                border-bottom: 2px solid #007bff; /* Primary accent border */
+            }
+            QPushButton {
+                background-color: transparent;
+                color: #f8f9fa; /* Lighter text for topbar buttons */
+                padding: 10px 15px;
+                border: none;
+                font-size: 11pt; /* Slightly larger for nav */
+                border-radius: 5px;
+                min-width: 90px;
+            }
+            QPushButton:hover {
+                background-color: #495057; /* Slightly lighter dark for hover */
+            }
+            QPushButton#selected {
+                background-color: #007bff; /* Primary accent */
+                color: white;
+                font-weight: bold;
+            }
+            QPushButton#menu_button { /* Style for buttons with menus */
+                padding-right: 30px; /* More space for bigger arrow */
+            }
+            QPushButton#menu_button::indicator { /* Hide default menu indicator if any */
+                width: 0px;
+            }
+            /* Custom arrow using a pseudo-element (might not work on all Qt styles/platforms)
+               If not, a QLabel with a unicode arrow could be an alternative */
+            QPushButton#menu_button::after {
+                content: "▼"; /* Unicode arrow */
+                position: absolute;
+                right: 10px;
+                top: 50%;
+                transform: translateY(-50%);
+                font-size: 12px; /* Larger arrow */
+                color: #f8f9fa;
+            }
+            QLabel { /* Labels within topbar, e.g., user name, logo text */
+                color: #f8f9fa;
+                font-size: 10pt;
+            }
+            QLabel#UserFullNameLabel { /* Specific ID for user name if needed */
+                 font-weight: bold;
+                 font-size: 11pt;
+            }
+            QLabel#UserRoleLabel {
+                 font-size: 9pt;
+                 color: #adb5bd; /* Lighter gray for role */
+            }
+            QMenu {
+                background-color: #343a40; /* Match topbar */
+                color: #f8f9fa;
+                border: 1px solid #495057; /* Border for menu */
+                padding: 8px;
+                font-size: 10pt;
+            }
+            QMenu::item {
+                padding: 10px 20px;
+                border-radius: 4px;
+            }
+            QMenu::item:selected {
+                background-color: #007bff; /* Primary accent for selected menu item */
+                color: white;
+            }
+            QMenu::icon {
+                padding-left: 10px;
+            }
+            QMenu::separator {
+                height: 1px;
+                background-color: #495057;
+                margin: 5px 0;
+            }
+        """)
+
+        topbar_layout = QHBoxLayout(self.topbar)
+        topbar_layout.setContentsMargins(15, 10, 15, 10)
+        topbar_layout.setSpacing(20)
+
+        # Logo and title - Left side
+        logo_container = QHBoxLayout()
+        logo_container.setSpacing(10)
+
+        logo_icon = QLabel()
+        logo_icon.setPixmap(QIcon(self.resource_path('icons/logo.png')).pixmap(45, 45))
+
+        logo_text = QLabel("Management Pro")
+        logo_text.setStyleSheet("""
+            font-size: 18pt; /* Adjusted size */
+            font-weight: bold;
+            color: #007bff; /* Primary accent */
+            font-family: 'Segoe UI', Arial, sans-serif;
+        """)
+
+        logo_container.addWidget(logo_icon)
+        logo_container.addWidget(logo_text)
+        topbar_layout.addLayout(logo_container)
+
+        # Central space for menus
+        topbar_layout.addStretch(1)
+
+        # Main Menu - Center
+        self.nav_buttons = []
+
+        # Dashboard button (single)
+        dashboard_btn = QPushButton("Dashboard")
+        dashboard_btn.setIcon(QIcon(self.resource_path('icons/dashboard.png')))
+        dashboard_btn.clicked.connect(lambda: self.change_page(0))
+        self.nav_buttons.append(dashboard_btn)
+        topbar_layout.addWidget(dashboard_btn)
+
+        # Management Menu (Team + Settings)
+        management_menu = QMenu()
+        management_menu.addAction(
+            QIcon(self.resource_path('icons/team.png')),
+            "Team",
+            lambda: self.change_page(1)
+        )
+        management_menu.addAction(
+            QIcon(self.resource_path('icons/settings.png')),
+            "Settings",
+            lambda: self.change_page(5)
+        )
+
+        management_menu.addAction(
+            QIcon(self.resource_path('icons/settings.png')),
+            "Notifications",
+            lambda: self.gestion_notification()
+        )
+        management_menu.addAction(
+            QIcon(self.resource_path('icons/settings.png')),
+            "Client Support",
+            lambda: self.gestion_sav()
+        )
+        management_menu.addAction(
+            QIcon(self.resource_path('icons/settings.png')),
+            "Prospect",
+            lambda: self.gestion_prospects()
+        )
+        management_menu.addAction(
+            QIcon(self.resource_path('icons/settings.png')),
+            "Documents",
+            lambda: self.gestion_documents()
+        )
+        management_menu.addAction(
+            QIcon(self.resource_path('icons/settings.png')),
+            "Contacts",
+            lambda: self.gestion_contacts()
+        )
+
+        management_btn = QPushButton("Management")
+        management_btn.setIcon(QIcon(self.resource_path('icons/management.png')))
+        management_btn.setMenu(management_menu)
+        management_btn.setObjectName("menu_button")
+        self.nav_buttons.append(management_btn)
+        topbar_layout.addWidget(management_btn)
+
+        # Projects Menu (Projects + Tasks + Reports)
+        projects_menu = QMenu()
+        projects_menu.addAction(
+            QIcon(self.resource_path('icons/projects.png')),
+            "Projects",
+            lambda: self.change_page(2)
+        )
+        projects_menu.addAction(
+            QIcon(self.resource_path('icons/tasks.png')),
+            "Tasks",
+            lambda: self.change_page(3)
+        )
+        projects_menu.addAction(
+            QIcon(self.resource_path('icons/reports.png')),
+            "Reports",
+            lambda: self.change_page(4)
+        )
+        projects_menu.addAction(
+            QIcon(self.resource_path('icons/document.png')), # Placeholder icon
+            "Cover Pages",
+            lambda: self.change_page(6) # Assuming this will be the 7th page (index 6)
+        )
+
+        projects_btn = QPushButton("Activities")
+        projects_btn.setIcon(QIcon(self.resource_path('icons/activities.png')))
+        projects_btn.setMenu(projects_menu)
+        projects_btn.setObjectName("menu_button")
+        self.nav_buttons.append(projects_btn)
+        topbar_layout.addWidget(projects_btn)
+
+        # Add-on button (single)
+        add_on_btn = QPushButton("Add-on")
+        add_on_btn.setIcon(QIcon(self.resource_path('icons/add_on.png')))
+        add_on_btn.clicked.connect(lambda: self.add_on_page())
+        self.nav_buttons.append(add_on_btn)
+        topbar_layout.addWidget(add_on_btn)
+
+        topbar_layout.addStretch(1)
+
+        # User section - Right side
+        user_container = QHBoxLayout()
+        user_container.setSpacing(10)
+
+        # User avatar
+        user_avatar = QLabel()
+        user_avatar.setPixmap(QIcon(self.resource_path('icons/user.png')).pixmap(35, 35))
+        user_avatar.setStyleSheet("border-radius: 17px; border: 2px solid #3498db;")
+
+        # User info
+        user_info = QVBoxLayout()
+        user_info.setSpacing(0)
+
+        self.user_name = QLabel("Guest")
+        self.user_name.setObjectName("UserFullNameLabel") # For specific styling if needed
+        self.user_name.setStyleSheet("""
+            font-weight: bold;
+            font-size: 11pt;
+            color: #f8f9fa;
+        """)
+
+        self.user_role = QLabel("Not logged in")
+        self.user_role.setObjectName("UserRoleLabel")
+        self.user_role.setStyleSheet("""
+            font-size: 9pt;
+            color: #adb5bd; /* Lighter gray for role */
+        """)
+
+        user_info.addWidget(self.user_name)
+        user_info.addWidget(self.user_role)
+
+        user_container.addWidget(user_avatar)
+        user_container.addLayout(user_info)
+
+        # Logout button
+        logout_btn = QPushButton()
+        logout_btn.setIcon(QIcon(self.resource_path('icons/logout.png')))
+        logout_btn.setIconSize(QSize(20, 20))
+        logout_btn.setToolTip("Logout")
+        logout_btn.setFixedSize(35, 35)
+        logout_btn.setStyleSheet("""
+            QPushButton {
+                background-color: rgba(231, 76, 60, 0.2);
+                border-radius: 17px;
+            }
+            QPushButton:hover {
+                background-color: rgba(231, 76, 60, 0.8);
+            }
+        """)
+        logout_btn.clicked.connect(self.logout)
+
+        user_container.addWidget(logout_btn)
+
+        user_widget = QWidget()
+        user_widget.setLayout(user_container)
+        topbar_layout.addWidget(user_widget)
+
+        # Mark dashboard as selected by default
+        self.nav_buttons[0].setObjectName("selected")
+
+    # Function to manage notifications
+    def gestion_notification(self):
+        print("Notification management enabled.")
+        # Add logic to send or receive notifications
+        # Example: Check if new notifications exist, or send them
+        notifications = ["Notification 1", "Notification 2"]
+        for notification in notifications:
+            print(f"Notification: {notification}")
+        return notifications
+
+    # Function to manage prospects
+    def gestion_prospects(self):
+        print("Prospect management enabled.")
+        # Add logic to manage prospects
+        # Example: Add a prospect to a list
+        prospects = ["Prospect 1", "Prospect 2"]
+        for prospect in prospects:
+            print(f"Prospect: {prospect}")
+        return prospects
+
+    # Function to manage documents
+    def gestion_documents(self):
+        print("Document management enabled.")
+        # Add logic to manage documents
+        # Example: Download or delete a document
+        documents = ["Document 1", "Document 2"]
+        for document in documents:
+            print(f"Document: {document}")
+        return documents
+
+    # Function to manage contacts
+    def gestion_contacts(self):
+        print("Contact management enabled.")
+        # Add logic to add, modify, or delete contacts
+        # Example: Add a contact
+        contacts = ["Contact 1", "Contact 2"]
+        for contact in contacts:
+            print(f"Contact: {contact}")
+        return contacts
+
+    # Function to manage after-sales service (Support)
+    def gestion_sav(self):
+        print("Support management enabled.")
+        # Add logic to manage after-sales service
+        # Example: Track a support request
+        support_requests = ["Support Request 1", "Support Request 2"]
+        for request in support_requests:
+            print(f"Support Request: {request}")
+        return support_requests
+
+    def setup_dashboard_page(self):
+        page = QWidget()
+        layout = QVBoxLayout(page)
+        layout.setContentsMargins(20, 20, 20, 20)
+        layout.setSpacing(20)
+
+        # Heajjjder
+        header = QWidget()
+        header_layout = QHBoxLayout(header)
+
+        title = QLabel("Management Dashboard")
+        title.setStyleSheet("font-size: 22pt; font-weight: bold; color: #343a40;") 
+
+        self.date_picker = QDateEdit(QDate.currentDate())
+        self.date_picker.setCalendarPopup(True)
+        self.date_picker.setStyleSheet("""
+            QDateEdit {
+                padding: 8px;
+                border: 1px solid #ced4da;
+                border-radius: 4px;
+                background-color: white;
+            }
+            QDateEdit:focus {
+                border-color: #80bdff;
+            }
+            QDateEdit::drop-down {
+                subcontrol-origin: padding;
+                subcontrol-position: top right;
+                width: 20px;
+                border-left-width: 1px;
+                border-left-color: #ced4da;
+                border-left-style: solid;
+                border-top-right-radius: 3px;
+                border-bottom-right-radius: 3px;
+            }
+            QDateEdit::down-arrow {
+                image: url({self.resource_path('icons/calendar.png')}); /* Needs a calendar icon */
+            }
+        """)
+        self.date_picker.dateChanged.connect(self.update_dashboard)
+
+        refresh_btn = QPushButton("Refresh")
+        refresh_btn.setIcon(QIcon(self.resource_path('icons/refresh.png'))) # Icon can be kept or removed
+        # Consistent style with "Generate Report" button
+        refresh_btn.setStyleSheet("""
+            QPushButton {
+                padding: 10px 18px;
+                background-color: #007bff; /* Blue - Primary Action */
+                color: white;
+                border-radius: 5px;
+                font-weight: bold;
+            }
+            QPushButton:hover {
+                background-color: #0069d9;
+            }
+            QPushButton:pressed {
+                background-color: #005cbf;
+            }
+        """)
+        refresh_btn.clicked.connect(self.update_dashboard)
+
+        header_layout.addWidget(title)
+        header_layout.addStretch()
+        header_layout.addWidget(self.date_picker)
+        header_layout.addWidget(refresh_btn)
+
+        # KPIs
+        self.kpi_widget = QWidget()
+        self.kpi_layout = QHBoxLayout(self.kpi_widget)
+        self.kpi_layout.setSpacing(15)
+
+        # Charts
+        graph_widget = QWidget()
+        graph_layout = QHBoxLayout(graph_widget)
+        graph_layout.setSpacing(15)
+
+        # Performance chart
+        self.performance_graph = pg.PlotWidget()
+        self.performance_graph.setBackground('w')
+        self.performance_graph.setTitle("Team Performance", color='#333333', size='12pt')
+        self.performance_graph.showGrid(x=True, y=True)
+        self.performance_graph.setMinimumHeight(300)
+
+        # Project progress chart
+        self.project_progress_graph = pg.PlotWidget()
+        self.project_progress_graph.setBackground('w')
+        self.project_progress_graph.setTitle("Project Progress", color='#333333', size='12pt')
+        self.project_progress_graph.showGrid(x=True, y=True)
+        self.project_progress_graph.setMinimumHeight(300)
+
+        graph_layout.addWidget(self.performance_graph, 1)
+        graph_layout.addWidget(self.project_progress_graph, 1)
+
+        # Recent activities
+        activities_widget = QGroupBox("Recent Activities")
+        activities_widget.setStyleSheet("""
+            QGroupBox {
+                font-size: 12pt; /* Consistent font size */
+                font-weight: bold;
+                color: #343a40; /* Updated title color */
+                border: 1px solid #dee2e6; /* Softer border */
+                border-radius: 6px; /* Slightly more rounded */
+                margin-top: 15px; /* Adjusted margin */
+            }
+            QGroupBox::title {
+                subcontrol-origin: margin;
+                subcontrol-position: top left; /* Position title at top-left */
+                padding: 5px 10px; /* Padding around title */
+                background-color: #e9ecef; /* Light background for title area */
+                border-top-left-radius: 6px;
+                border-top-right-radius: 6px;
+                border-bottom: 1px solid #dee2e6;
+            }
+        """)
+
+        activities_layout = QVBoxLayout(activities_widget)
+        activities_layout.setContentsMargins(10, 10, 10, 10) # Padding inside groupbox
+
+        self.activities_table = QTableWidget()
+        self.activities_table.setColumnCount(4)
+        self.activities_table.setHorizontalHeaderLabels(["Date", "Member", "Action", "Details"])
+        self.activities_table.setStyleSheet("""
+            QTableWidget {
+                background-color: white;
+                border: 1px solid #dee2e6; /* Table border */
+                border-radius: 5px; /* Rounded corners for table */
+            }
+            QHeaderView::section {
+                background-color: #e9ecef; /* Light gray header */
+                color: #495057; /* Dark text for header */
+                padding: 10px; /* Increased padding */
+                font-weight: bold;
+                border: none; /* Remove default border */
+                border-bottom: 2px solid #dee2e6; /* Bottom border for separation */
+            }
+            QTableWidget::item {
+                padding: 8px; /* Cell padding */
+            }
+            QTableWidget::item:selected {
+                background-color: #007bff;
+                color: white;
+            }
+        """)
+        self.activities_table.verticalHeader().setVisible(False)
+        self.activities_table.setEditTriggers(QTableWidget.NoEditTriggers)
+        self.activities_table.setSelectionBehavior(QTableWidget.SelectRows)
+        self.activities_table.setSortingEnabled(True)
+
+        activities_layout.addWidget(self.activities_table)
+
+        layout.addWidget(header)
+        layout.addWidget(self.kpi_widget)
+        layout.addWidget(graph_widget)
+        layout.addWidget(activities_widget)
+
+        self.main_content.addWidget(page)
+
+    def setup_team_page(self):
+        page = QWidget()
+        layout = QVBoxLayout(page)
+        layout.setContentsMargins(20, 20, 20, 20)
+        layout.setSpacing(20)
+
+        # Header
+        header = QWidget()
+        header_layout = QHBoxLayout(header)
+
+        title = QLabel("Team Management")
+        title.setStyleSheet("font-size: 22pt; font-weight: bold; color: #343a40;")
+
+        self.add_member_btn = QPushButton("Add Member")
+        self.add_member_btn.setIcon(QIcon(self.resource_path('icons/add_user.png'))) # Icon can be kept
+        self.add_member_btn.setStyleSheet("""
+            QPushButton {
+                padding: 10px 18px;
+                background-color: #28a745; /* Green */
+                color: white;
+                border-radius: 5px;
+                font-weight: bold;
+            }
+            QPushButton:hover {
+                background-color: #218838;
+            }
+            QPushButton:pressed {
+                background-color: #1e7e34;
+            }
+        """)
+        self.add_member_btn.clicked.connect(self.show_add_member_dialog)
+
+        header_layout.addWidget(title)
+        header_layout.addStretch()
+        header_layout.addWidget(self.add_member_btn)
+
+        # Filters
+        filters = QWidget()
+        filters_layout = QHBoxLayout(filters)
+
+        self.team_search = QLineEdit()
+        self.team_search.setPlaceholderText("Search a member...")
+        self.team_search.setStyleSheet("""
+            QLineEdit {
+                padding: 8px 10px;
+                border: 1px solid #ced4da;
+                border-radius: 4px;
+                background-color: white;
+            }
+            QLineEdit:focus {
+                border-color: #80bdff;
+            }
+        """)
+        self.team_search.textChanged.connect(self.filter_team_members)
+
+        self.role_filter = QComboBox()
+        self.role_filter.addItems(["All Roles", "Project Manager", "Developer", "Designer", "HR", "Marketing", "Finance"])
+        self.role_filter.setStyleSheet("""
+            QComboBox {
+                padding: 8px 10px;
+                border: 1px solid #ced4da;
+                border-radius: 4px;
+                background-color: white;
+            }
+            QComboBox:focus {
+                border-color: #80bdff;
+            }
+            QComboBox::drop-down {
+                subcontrol-origin: padding;
+                subcontrol-position: top right;
+                width: 20px;
+                border-left-width: 1px;
+                border-left-color: #ced4da;
+                border-left-style: solid;
+                border-top-right-radius: 3px;
+                border-bottom-right-radius: 3px;
+            }
+            QComboBox::down-arrow {
+                image: url({self.resource_path('icons/arrow_down.png')}); /* Needs a down arrow icon */
+            }
+        """)
+        self.role_filter.currentIndexChanged.connect(self.filter_team_members)
+
+        self.status_filter = QComboBox()
+        self.status_filter.addItems(["All Statuses", "Active", "Inactive", "On Leave"])
+        self.status_filter.setStyleSheet("""
+            QComboBox {
+                padding: 8px 10px;
+                border: 1px solid #ced4da;
+                border-radius: 4px;
+                background-color: white;
+            }
+            QComboBox:focus {
+                border-color: #80bdff;
+            }
+            QComboBox::drop-down {
+                subcontrol-origin: padding;
+                subcontrol-position: top right;
+                width: 20px;
+                border-left-width: 1px;
+                border-left-color: #ced4da;
+                border-left-style: solid;
+                border-top-right-radius: 3px;
+                border-bottom-right-radius: 3px;
+            }
+            QComboBox::down-arrow {
+                image: url({self.resource_path('icons/arrow_down.png')});
+            }
+        """)
+        self.status_filter.currentIndexChanged.connect(self.filter_team_members)
+
+        filters_layout.addWidget(self.team_search)
+        filters_layout.addWidget(self.role_filter)
+        filters_layout.addWidget(self.status_filter)
+
+        # Team table
+        self.team_table = QTableWidget()
+        # Adjusted column count and labels for new fields
+        self.team_table.setColumnCount(10)
+        self.team_table.setHorizontalHeaderLabels([
+            "Name", "Email", "Role/Title", "Department", "Hire Date",
+            "Performance", "Skills", "Active", "Tasks", "Actions"
+        ])
+        self.team_table.setStyleSheet("""
+            QTableWidget {
+                background-color: white;
+                border: 1px solid #dee2e6;
+                border-radius: 5px;
+                gridline-color: #e9ecef; /* Lighter grid lines */
+            }
+            QHeaderView::section {
+                background-color: #e9ecef;
+                color: #495057;
+                padding: 10px;
+                font-weight: bold;
+                border: none;
+                border-bottom: 2px solid #dee2e6;
+            }
+            QTableWidget::item {
+                padding: 8px;
+            }
+            QTableWidget::item:selected {
+                background-color: #007bff;
+                color: white;
+            }
+        """)
+        self.team_table.verticalHeader().setVisible(False)
+        self.team_table.setEditTriggers(QTableWidget.NoEditTriggers)
+        self.team_table.setSelectionBehavior(QTableWidget.SelectRows)
+        self.team_table.setSortingEnabled(True)
+        self.team_table.horizontalHeader().setSectionResizeMode(0, QHeaderView.Stretch)
+
+        layout.addWidget(header)
+        layout.addWidget(filters)
+        layout.addWidget(self.team_table)
+
+        self.main_content.addWidget(page)
+
+    def setup_projects_page(self):
+        page = QWidget()
+        layout = QVBoxLayout(page)
+        layout.setContentsMargins(20, 20, 20, 20)
+        layout.setSpacing(20)
+
+        # Header
+        header = QWidget()
+        header_layout = QHBoxLayout(header)
+
+        title = QLabel("Project Management")
+        title.setStyleSheet("font-size: 22pt; font-weight: bold; color: #343a40;")
+
+        self.add_project_btn = QPushButton("New Project")
+        self.add_project_btn.setIcon(QIcon(self.resource_path('icons/add_project.png'))) # Icon can be kept
+        self.add_project_btn.setStyleSheet("""
+            QPushButton {
+                padding: 10px 18px;
+                background-color: #28a745; /* Green */
+                color: white;
+                border-radius: 5px;
+                font-weight: bold;
+            }
+            QPushButton:hover {
+                background-color: #218838;
+            }
+            QPushButton:pressed {
+                background-color: #1e7e34;
+            }
+        """)
+        self.add_project_btn.clicked.connect(self.show_add_project_dialog)
+
+        header_layout.addWidget(title)
+        header_layout.addStretch()
+        header_layout.addWidget(self.add_project_btn)
+
+        # Filters
+        filters = QWidget()
+        filters_layout = QHBoxLayout(filters)
+
+        self.project_search = QLineEdit()
+        self.project_search.setPlaceholderText("Search a project...")
+        self.project_search.setStyleSheet("""
+            QLineEdit {
+                padding: 8px 10px;
+                border: 1px solid #ced4da;
+                border-radius: 4px;
+                background-color: white;
+            }
+            QLineEdit:focus {
+                border-color: #80bdff;
+            }
+        """)
+        self.project_search.textChanged.connect(self.filter_projects)
+
+        self.status_filter_proj = QComboBox()
+        self.status_filter_proj.addItems(["All Statuses", "Planning", "In Progress", "Late", "Completed", "Archived"])
+        self.status_filter_proj.setStyleSheet("""
+            QComboBox {
+                padding: 8px 10px;
+                border: 1px solid #ced4da;
+                border-radius: 4px;
+                background-color: white;
+            }
+            QComboBox:focus {
+                border-color: #80bdff;
+            }
+            QComboBox::drop-down {
+                subcontrol-origin: padding;
+                subcontrol-position: top right;
+                width: 20px;
+                border-left-width: 1px;
+                border-left-color: #ced4da;
+                border-left-style: solid;
+                border-top-right-radius: 3px;
+                border-bottom-right-radius: 3px;
+            }
+            QComboBox::down-arrow {
+                image: url({self.resource_path('icons/arrow_down.png')});
+            }
+        """)
+        self.status_filter_proj.currentIndexChanged.connect(self.filter_projects)
+
+        self.priority_filter = QComboBox()
+        self.priority_filter.addItems(["All Priorities", "High", "Medium", "Low"])
+        self.priority_filter.setStyleSheet("""
+            QComboBox {
+                padding: 8px 10px;
+                border: 1px solid #ced4da;
+                border-radius: 4px;
+                background-color: white;
+            }
+            QComboBox:focus {
+                border-color: #80bdff;
+            }
+            QComboBox::drop-down {
+                subcontrol-origin: padding;
+                subcontrol-position: top right;
+                width: 20px;
+                border-left-width: 1px;
+                border-left-color: #ced4da;
+                border-left-style: solid;
+                border-top-right-radius: 3px;
+                border-bottom-right-radius: 3px;
+            }
+            QComboBox::down-arrow {
+                image: url({self.resource_path('icons/arrow_down.png')});
+            }
+        """)
+        self.priority_filter.currentIndexChanged.connect(self.filter_projects)
+
+        filters_layout.addWidget(self.project_search)
+        filters_layout.addWidget(self.status_filter_proj)
+        filters_layout.addWidget(self.priority_filter)
+
+        # Projects table
+        self.projects_table = QTableWidget()
+        self.projects_table.setColumnCount(8)
+        self.projects_table.setHorizontalHeaderLabels(["Name", "Status", "Progress", "Priority", "Deadline", "Budget", "Manager", "Actions"])
+        self.projects_table.setStyleSheet("""
+            QTableWidget {
+                background-color: white;
+                border: 1px solid #dee2e6;
+                border-radius: 5px;
+                gridline-color: #e9ecef;
+            }
+            QHeaderView::section {
+                background-color: #e9ecef;
+                color: #495057;
+                padding: 10px;
+                font-weight: bold;
+                border: none;
+                border-bottom: 2px solid #dee2e6;
+            }
+            QTableWidget::item {
+                padding: 8px;
+            }
+            QTableWidget::item:selected {
+                background-color: #007bff;
+                color: white;
+            }
+            /* Progress bar specific styling within table */
+            QProgressBar {
+                border: 1px solid #ced4da;
+                border-radius: 4px;
+                text-align: center;
+                height: 18px;
+                font-size: 9pt;
+            }
+            QProgressBar::chunk {
+                background-color: #007bff; /* Primary accent */
+                border-radius: 3px;
+            }
+        """)
+        self.projects_table.verticalHeader().setVisible(False)
+        self.projects_table.setEditTriggers(QTableWidget.NoEditTriggers)
+        self.projects_table.setSelectionBehavior(QTableWidget.SelectRows)
+        self.projects_table.setSortingEnabled(True)
+        self.projects_table.horizontalHeader().setSectionResizeMode(0, QHeaderView.Stretch)
+
+        layout.addWidget(header)
+        layout.addWidget(filters)
+        layout.addWidget(self.projects_table)
+
+        self.main_content.addWidget(page)
+
+    def setup_tasks_page(self):
+        page = QWidget()
+        layout = QVBoxLayout(page)
+        layout.setContentsMargins(20, 20, 20, 20)
+        layout.setSpacing(20)
+
+        # Header
+        header = QWidget()
+        header_layout = QHBoxLayout(header)
+
+        title = QLabel("Task Management")
+        title.setStyleSheet("font-size: 22pt; font-weight: bold; color: #343a40;")
+
+        self.add_task_btn = QPushButton("New Task")
+        self.add_task_btn.setIcon(QIcon(self.resource_path('icons/add_task.png'))) # Icon can be kept
+        self.add_task_btn.setStyleSheet("""
+            QPushButton {
+                padding: 10px 18px;
+                background-color: #28a745; /* Green */
+                color: white;
+                border-radius: 5px;
+                font-weight: bold;
+            }
+            QPushButton:hover {
+                background-color: #218838;
+            }
+            QPushButton:pressed {
+                background-color: #1e7e34;
+            }
+        """)
+        self.add_task_btn.clicked.connect(self.show_add_task_dialog)
+
+        header_layout.addWidget(title)
+        header_layout.addStretch()
+        header_layout.addWidget(self.add_task_btn)
+
+        # Filters
+        filters = QWidget()
+        filters_layout = QHBoxLayout(filters)
+
+        self.task_search = QLineEdit()
+        self.task_search.setPlaceholderText("Search a task...")
+        self.task_search.setStyleSheet("""
+            QLineEdit {
+                padding: 8px 10px;
+                border: 1px solid #ced4da;
+                border-radius: 4px;
+                background-color: white;
+            }
+            QLineEdit:focus {
+                border-color: #80bdff;
+            }
+        """)
+        self.task_search.textChanged.connect(self.filter_tasks)
+
+        self.task_status_filter = QComboBox()
+        self.task_status_filter.addItems(["All Statuses", "To Do", "In Progress", "In Review", "Completed"])
+        self.task_status_filter.setStyleSheet("""
+            QComboBox {
+                padding: 8px 10px;
+                border: 1px solid #ced4da;
+                border-radius: 4px;
+                background-color: white;
+            }
+            QComboBox:focus {
+                border-color: #80bdff;
+            }
+            QComboBox::drop-down {
+                subcontrol-origin: padding;
+                subcontrol-position: top right;
+                width: 20px;
+                border-left-width: 1px;
+                border-left-color: #ced4da;
+                border-left-style: solid;
+                border-top-right-radius: 3px;
+                border-bottom-right-radius: 3px;
+            }
+            QComboBox::down-arrow {
+                image: url({self.resource_path('icons/arrow_down.png')});
+            }
+        """)
+        self.task_status_filter.currentIndexChanged.connect(self.filter_tasks)
+
+        self.task_priority_filter = QComboBox()
+        self.task_priority_filter.addItems(["All Priorities", "High", "Medium", "Low"])
+        self.task_priority_filter.setStyleSheet("""
+            QComboBox {
+                padding: 8px 10px;
+                border: 1px solid #ced4da;
+                border-radius: 4px;
+                background-color: white;
+            }
+            QComboBox:focus {
+                border-color: #80bdff;
+            }
+            QComboBox::drop-down {
+                subcontrol-origin: padding;
+                subcontrol-position: top right;
+                width: 20px;
+                border-left-width: 1px;
+                border-left-color: #ced4da;
+                border-left-style: solid;
+                border-top-right-radius: 3px;
+                border-bottom-right-radius: 3px;
+            }
+            QComboBox::down-arrow {
+                image: url({self.resource_path('icons/arrow_down.png')});
+            }
+        """)
+        self.task_priority_filter.currentIndexChanged.connect(self.filter_tasks)
+
+        self.task_project_filter = QComboBox()
+        self.task_project_filter.addItem("All Projects")
+        self.task_project_filter.setStyleSheet("""
+            QComboBox {
+                padding: 8px 10px;
+                border: 1px solid #ced4da;
+                border-radius: 4px;
+                background-color: white;
+            }
+            QComboBox:focus {
+                border-color: #80bdff;
+            }
+            QComboBox::drop-down {
+                subcontrol-origin: padding;
+                subcontrol-position: top right;
+                width: 20px;
+                border-left-width: 1px;
+                border-left-color: #ced4da;
+                border-left-style: solid;
+                border-top-right-radius: 3px;
+                border-bottom-right-radius: 3px;
+            }
+            QComboBox::down-arrow {
+                image: url({self.resource_path('icons/arrow_down.png')});
+            }
+        """)
+        self.task_project_filter.currentIndexChanged.connect(self.filter_tasks)
+
+        filters_layout.addWidget(self.task_search)
+        filters_layout.addWidget(self.task_status_filter)
+        filters_layout.addWidget(self.task_priority_filter)
+        filters_layout.addWidget(self.task_project_filter)
+
+        # Tasks table
+        self.tasks_table = QTableWidget()
+        self.tasks_table.setColumnCount(7)
+        self.tasks_table.setHorizontalHeaderLabels(["Name", "Project", "Status", "Priority", "Assigned To", "Deadline", "Actions"])
+        self.tasks_table.setStyleSheet("""
+            QTableWidget {
+                background-color: white;
+                border: 1px solid #dee2e6;
+                border-radius: 5px;
+                gridline-color: #e9ecef;
+            }
+            QHeaderView::section {
+                background-color: #e9ecef;
+                color: #495057;
+                padding: 10px;
+                font-weight: bold;
+                border: none;
+                border-bottom: 2px solid #dee2e6;
+            }
+            QTableWidget::item {
+                padding: 8px;
+            }
+            QTableWidget::item:selected {
+                background-color: #007bff;
+                color: white;
+            }
+        """)
+        self.tasks_table.verticalHeader().setVisible(False)
+        self.tasks_table.setEditTriggers(QTableWidget.NoEditTriggers)
+        self.tasks_table.setSelectionBehavior(QTableWidget.SelectRows)
+        self.tasks_table.setSortingEnabled(True)
+        self.tasks_table.horizontalHeader().setSectionResizeMode(0, QHeaderView.Stretch)
+
+        layout.addWidget(header)
+        layout.addWidget(filters)
+        layout.addWidget(self.tasks_table)
+
+        self.main_content.addWidget(page)
+
+    def setup_reports_page(self):
+        page = QWidget()
+        layout = QVBoxLayout(page)
+        layout.setContentsMargins(20, 20, 20, 20)
+        layout.setSpacing(20)
+
+        title = QLabel("Reports and Analytics")
+        title.setStyleSheet("font-size: 22pt; font-weight: bold; color: #343a40;")
+
+        # Report options
+        report_options = QWidget()
+        options_layout = QHBoxLayout(report_options)
+
+        self.report_type = QComboBox()
+        self.report_type.addItems(["Team Performance", "Project Progress", "Workload", "Key Indicators", "Budget Analysis"])
+        self.report_type.setStyleSheet("""
+            QComboBox {
+                padding: 8px 10px;
+                border: 1px solid #ced4da;
+                border-radius: 4px;
+                background-color: white;
+            }
+            QComboBox:focus {
+                border-color: #80bdff;
+            }
+            QComboBox::drop-down {
+                subcontrol-origin: padding;
+                subcontrol-position: top right;
+                width: 20px;
+                border-left-width: 1px;
+                border-left-color: #ced4da;
+                border-left-style: solid;
+                border-top-right-radius: 3px;
+                border-bottom-right-radius: 3px;
+            }
+            QComboBox::down-arrow {
+                image: url({self.resource_path('icons/arrow_down.png')});
+            }
+        """)
+
+        self.report_period = QComboBox()
+        self.report_period.addItems(["Last 7 Days", "Last 30 Days", "Current Quarter", "Current Year", "Custom..."])
+        self.report_period.setStyleSheet("""
+            QComboBox {
+                padding: 8px 10px;
+                border: 1px solid #ced4da;
+                border-radius: 4px;
+                background-color: white;
+            }
+            QComboBox:focus {
+                border-color: #80bdff;
+            }
+            QComboBox::drop-down {
+                subcontrol-origin: padding;
+                subcontrol-position: top right;
+                width: 20px;
+                border-left-width: 1px;
+                border-left-color: #ced4da;
+                border-left-style: solid;
+                border-top-right-radius: 3px;
+                border-bottom-right-radius: 3px;
+            }
+            QComboBox::down-arrow {
+                image: url({self.resource_path('icons/arrow_down.png')});
+            }
+        """)
+
+        generate_btn = QPushButton("Generate Report")
+        generate_btn.setIcon(QIcon(self.resource_path('icons/generate_report.png'))) # Icon can be kept
+        generate_btn.setStyleSheet("""
+            QPushButton {
+                padding: 10px 18px;
+                background-color: #007bff; /* Blue */
+                color: white;
+                border-radius: 5px;
+                font-weight: bold;
+            }
+            QPushButton:hover {
+                background-color: #0069d9;
+            }
+            QPushButton:pressed {
+                background-color: #005cbf;
+            }
+        """)
+        generate_btn.clicked.connect(self.generate_report)
+
+        export_btn = QPushButton("Export PDF")
+        export_btn.setIcon(QIcon(self.resource_path('icons/export_pdf.png'))) # Icon can be kept
+        export_btn.setStyleSheet("""
+            QPushButton {
+                padding: 10px 18px;
+                background-color: #dc3545; /* Red */
+                color: white;
+                border-radius: 5px;
+                font-weight: bold;
+            }
+            QPushButton:hover {
+                background-color: #c82333;
+            }
+            QPushButton:pressed {
+                background-color: #bd2130;
+            }
+        """)
+        export_btn.clicked.connect(self.export_report)
+
+        options_layout.addWidget(QLabel("Type:"))
+        options_layout.addWidget(self.report_type)
+        options_layout.addWidget(QLabel("Period:"))
+        options_layout.addWidget(self.report_period)
+        options_layout.addWidget(generate_btn)
+        options_layout.addWidget(export_btn)
+
+        # Report area
+        self.report_view = QTabWidget()
+        self.report_view.setStyleSheet("""
+            QTabWidget::pane {
+                border: 1px solid #dee2e6; /* Softer border */
+                border-top: none; /* Remove top border as tabs cover it */
+                border-radius: 0 0 5px 5px; /* Round bottom corners */
+                padding: 10px;
+            }
+            QTabBar::tab {
+                padding: 10px 18px;
+                background: #e9ecef; /* Light gray for inactive tabs */
+                border: 1px solid #dee2e6;
+                border-bottom: none; /* Remove bottom border for tab, pane has top */
+                border-top-left-radius: 5px;
+                border-top-right-radius: 5px;
+                color: #495057;
+                font-weight: bold;
+                margin-right: 2px; /* Space between tabs */
+            }
+            QTabBar::tab:selected {
+                background: #007bff; /* Primary accent */
+                color: white;
+                border-color: #007bff;
+            }
+            QTabBar::tab:hover:!selected {
+                background: #d8dde2; /* Slightly darker for hover on inactive */
+            }
+        """)
+
+        # Chart tab
+        self.graph_tab = QWidget()
+        self.graph_layout = QVBoxLayout(self.graph_tab)
+
+        # Data tab
+        self.data_tab = QWidget()
+        self.data_layout = QVBoxLayout(self.data_tab)
+
+        self.report_data_table = QTableWidget()
+        self.report_data_table.setStyleSheet("""
+            QTableWidget {
+                background-color: white;
+                border: 1px solid #dee2e6; /* Table border */
+                border-radius: 5px;
+            }
+            QHeaderView::section {
+                background-color: #e9ecef; /* Light gray header */
+                color: #495057; /* Dark text for header */
+                padding: 10px;
+                font-weight: bold;
+                border: none;
+                border-bottom: 2px solid #dee2e6;
+            }
+            QTableWidget::item {
+                padding: 8px;
+            }
+            QTableWidget::item:selected {
+                background-color: #007bff;
+                color: white;
+            }
+        """)
+        self.report_data_table.verticalHeader().setVisible(False)
+        self.report_data_table.setEditTriggers(QTableWidget.NoEditTriggers)
+
+        self.data_layout.addWidget(self.report_data_table)
+
+        self.report_view.addTab(self.graph_tab, "Visualization")
+        self.report_view.addTab(self.data_tab, "Data")
+
+        layout.addWidget(title)
+        layout.addWidget(report_options)
+        layout.addWidget(self.report_view)
+
+        self.main_content.addWidget(page)
+
+    def setup_settings_page(self):
+        page = QWidget()
+        layout = QVBoxLayout(page)
+        layout.setContentsMargins(20, 20, 20, 20)
+        layout.setSpacing(20)
+
+        title = QLabel("Settings")
+        title.setStyleSheet("font-size: 22pt; font-weight: bold; color: #343a40;")
+
+        # Tabs
+        tabs = QTabWidget()
+        tabs.setStyleSheet("""
+            QTabWidget::pane {
+                border: 1px solid #dee2e6;
+                border-top: none;
+                border-radius: 0 0 5px 5px;
+                padding: 15px; /* Padding for content within tab pane */
+            }
+            QTabBar::tab {
+                padding: 10px 18px;
+                background: #e9ecef;
+                border: 1px solid #dee2e6;
+                border-bottom: none;
+                border-top-left-radius: 5px;
+                border-top-right-radius: 5px;
+                color: #495057;
+                font-weight: bold;
+                margin-right: 2px;
+            }
+            QTabBar::tab:selected {
+                background: #007bff;
+                color: white;
+                border-color: #007bff;
+            }
+            QTabBar::tab:hover:!selected {
+                background: #d8dde2;
+            }
+        """)
+
+        # General style for input fields and combo boxes in settings
+        settings_input_style = """
+            QLineEdit, QComboBox, QDateEdit {
+                padding: 8px 10px;
+                border: 1px solid #ced4da;
+                border-radius: 4px;
+                background-color: white;
+                min-height: 20px; /* Ensure consistent height */
+            }
+            QLineEdit:focus, QComboBox:focus, QDateEdit:focus {
+                border-color: #80bdff;
+            }
+            QComboBox::drop-down {
+                subcontrol-origin: padding;
+                subcontrol-position: top right;
+                width: 20px;
+                border-left-width: 1px;
+                border-left-color: #ced4da;
+                border-left-style: solid;
+                border-top-right-radius: 3px;
+                border-bottom-right-radius: 3px;
+            }
+            QComboBox::down-arrow {
+                image: url({self.resource_path('icons/arrow_down.png')});
+            }
+        """
+
+        # Account tab
+        account_tab = QWidget()
+        account_tab.setStyleSheet(settings_input_style) # Apply common style to inputs
+        account_layout = QFormLayout(account_tab)
+        account_layout.setSpacing(15)
+        account_layout.setLabelAlignment(Qt.AlignRight)
+
+
+        account_layout.addRow(QLabel("<b>Personal Information</b>"))
+
+        self.name_edit = QLineEdit()
+        self.email_edit = QLineEdit()
+        self.phone_edit = QLineEdit()
+
+        account_layout.addRow("Full Name:", self.name_edit)
+        account_layout.addRow("Email:", self.email_edit)
+        account_layout.addRow("Phone:", self.phone_edit)
+
+        account_layout.addItem(QSpacerItem(20, 20))
+        account_layout.addRow(QLabel("<b>Security</b>"))
+
+        self.current_pwd_edit = QLineEdit()
+        self.current_pwd_edit.setEchoMode(QLineEdit.Password)
+        self.new_pwd_edit = QLineEdit()
+        self.new_pwd_edit.setEchoMode(QLineEdit.Password)
+        self.confirm_pwd_edit = QLineEdit()
+        self.confirm_pwd_edit.setEchoMode(QLineEdit.Password)
+
+        account_layout.addRow("Current Password:", self.current_pwd_edit)
+        account_layout.addRow("New Password:", self.new_pwd_edit)
+        account_layout.addRow("Confirm:", self.confirm_pwd_edit)
+
+        save_btn = QPushButton("Save Changes")
+        save_btn.setStyleSheet("""
+            QPushButton {
+                padding: 10px 18px;
+                background-color: #007bff; /* Blue */
+                color: white;
+                border-radius: 5px;
+                font-weight: bold;
+                margin-top: 10px; /* Add some margin above button */
+            }
+            QPushButton:hover {
+                background-color: #0069d9;
+            }
+            QPushButton:pressed {
+                background-color: #005cbf;
+            }
+        """)
+        save_btn.clicked.connect(self.save_account_settings)
+        account_layout.addRow(save_btn)
+
+        # Preferences tab
+        pref_tab = QWidget()
+        pref_tab.setStyleSheet(settings_input_style) # Apply common style to inputs
+        pref_layout = QFormLayout(pref_tab)
+        pref_layout.setSpacing(15)
+        pref_layout.setLabelAlignment(Qt.AlignRight)
+
+        pref_layout.addRow(QLabel("<b>Display</b>"))
+
+        self.theme_combo = QComboBox()
+        self.theme_combo.addItems(["Light", "Dark", "Blue", "Automatic"])
+
+        self.density_combo = QComboBox()
+        self.density_combo.addItems(["Compact", "Normal", "Large"])
+
+        self.language_combo = QComboBox()
+        self.language_combo.addItems(["French", "English", "Spanish"])
+
+        pref_layout.addRow("Theme:", self.theme_combo)
+        pref_layout.addRow("Density:", self.density_combo)
+        pref_layout.addRow("Language:", self.language_combo)
+
+        pref_layout.addItem(QSpacerItem(20, 20))
+        pref_layout.addRow(QLabel("<b>Notifications</b>"))
+
+        self.email_notif = QCheckBox("Email")
+        self.app_notif = QCheckBox("Application")
+        self.sms_notif = QCheckBox("SMS")
+
+        pref_layout.addRow(self.email_notif)
+        pref_layout.addRow(self.app_notif)
+        pref_layout.addRow(self.sms_notif)
+
+        save_pref_btn = QPushButton("Save Preferences")
+        save_pref_btn.setStyleSheet("""
+            QPushButton {
+                padding: 10px 18px;
+                background-color: #007bff; /* Blue */
+                color: white;
+                border-radius: 5px;
+                font-weight: bold;
+                margin-top: 10px;
+            }
+            QPushButton:hover {
+                background-color: #0069d9;
+            }
+            QPushButton:pressed {
+                background-color: #005cbf;
+            }
+        """)
+        save_pref_btn.clicked.connect(self.save_preferences)
+        pref_layout.addRow(save_pref_btn)
+
+        # Team tab
+        team_tab = QWidget()
+        team_layout = QVBoxLayout(team_tab)
+
+        self.access_table = QTableWidget()
+        self.access_table.setColumnCount(4)
+        self.access_table.setHorizontalHeaderLabels(["Name", "Role", "Access", "Actions"])
+        self.access_table.setStyleSheet("""
+            QTableWidget {
+                background-color: white;
+                border: 1px solid #dee2e6;
+                border-radius: 5px;
+                gridline-color: #e9ecef;
+            }
+            QHeaderView::section {
+                background-color: #e9ecef;
+                color: #495057;
+                padding: 10px;
+                font-weight: bold;
+                border: none;
+                border-bottom: 2px solid #dee2e6;
+            }
+            QTableWidget::item {
+                padding: 8px;
+            }
+            QTableWidget::item:selected {
+                background-color: #007bff;
+                color: white;
+            }
+        """)
+        self.access_table.verticalHeader().setVisible(False)
+        self.access_table.setEditTriggers(QTableWidget.NoEditTriggers)
+        self.access_table.horizontalHeader().setSectionResizeMode(0, QHeaderView.Stretch)
+
+        team_layout.addWidget(self.access_table)
+
+        tabs.addTab(account_tab, "Account")
+        tabs.addTab(pref_tab, "Preferences")
+        tabs.addTab(team_tab, "Access Management")
+
+        layout.addWidget(title)
+        layout.addWidget(tabs)
+
+        self.main_content.addWidget(page)
+
+    def show_login_dialog(self):
+        dialog = QDialog(self)
+        dialog.setWindowTitle("Login")
+        dialog.setFixedSize(350, 250)
+        dialog.setStyleSheet("""
+            QDialog {
+                background-color: #ffffff;
+            }
+            QLabel {
+                color: #333333;
+            }
+            QLineEdit {
+                padding: 8px;
+                border: 1px solid #ddd;
+                border-radius: 4px;
+            }
+            QPushButton {
+                padding: 8px 15px;
+                border-radius: 4px;
+            }
+            QPushButton#login_btn {
+                background-color: #3498db;
+                color: white;
+            }
+            QPushButton#login_btn:hover {
+                background-color: #2980b9;
+            }
+        """)
+
+        layout = QVBoxLayout(dialog)
+
+        logo = QLabel()
+        logo.setPixmap(QIcon(self.resource_path('icons/logo.png')).pixmap(80, 80))
+        logo.setAlignment(Qt.AlignCenter)
+
+        username_edit = QLineEdit()
+        username_edit.setPlaceholderText("Username")
+
+        password_edit = QLineEdit()
+        password_edit.setPlaceholderText("Password")
+        password_edit.setEchoMode(QLineEdit.Password)
+
+        login_btn = QPushButton("Login")
+        login_btn.setObjectName("login_btn")
+        login_btn.clicked.connect(lambda: self.handle_login(username_edit.text(), password_edit.text(), dialog))
+
+        layout.addWidget(logo)
+        layout.addWidget(QLabel("Username:"))
+        layout.addWidget(username_edit)
+        layout.addWidget(QLabel("Password:"))
+        layout.addWidget(password_edit)
+        layout.addItem(QSpacerItem(20, 20))
+        layout.addWidget(login_btn)
+
+        dialog.exec_()
+
+    def handle_login(self, username, password, dialog):
+        # hashed_pwd = hashlib.sha256(password.encode()).hexdigest() # Old method
+
+        # Use db_manager for verification (changed from main_db_manager)
+        user_data_from_db = db_manager.verify_user_password(username, password)
+
+        if user_data_from_db: # This is a dict from db.py's row_factory
+            # Directly use the dictionary returned by verify_user_password as self.current_user
+            # Ensure all keys needed by the UI (e.g., 'full_name', 'role') are present in the dict from db.py
+            self.current_user = dict(user_data_from_db) # Convert sqlite3.Row to dict if not already
+
+            # Update UI
+            self.user_name.setText(self.current_user.get('full_name', "N/A"))
+            self.user_role.setText(self.current_user.get('role', "N/A").capitalize())
+
+            # Log activity - ensure self.current_user['id'] maps to user_id for log_activity
+            # db.py's Users table has user_id as PK. verify_user_password returns this.
+            # log_activity expects 'id' key in self.current_user for user_id.
+            # So, ensure self.current_user['id'] is set correctly, or adjust log_activity.
+            # For now, assuming log_activity will be adapted or current_user dict has 'id' as user_id.
+            # To be safe, let's prepare a dict for log_activity if needed, or ensure 'id' exists.
+            # The log_activity expects self.current_user['id']. Let's make sure it's there.
+            # If user_data_from_db has 'user_id', we can map it to 'id' in self.current_user for log_activity,
+            # or better, adjust log_activity to use 'user_id'.
+            # For now, let's assume self.current_user (which is user_data_from_db) will be used by log_activity directly.
+
+            self.log_activity(f"Login by {self.current_user.get('full_name', username)}")
+
+            # Load data
+            self.load_initial_data()
+
+            dialog.accept()
+        else:
+            QMessageBox.warning(self, "Error", "Incorrect username or password, or user is inactive.")
+
+    def logout(self):
+        if self.current_user:
+            self.log_activity(f"Logout by {self.current_user.get('full_name', 'Unknown user')}")
+
+        self.current_user = None
+        self.user_name.setText("Guest")
+        self.user_role.setText("Not logged in")
+        self.show_login_dialog()
+
+    def log_activity(self, action, details=None):
+        user_id_for_log = None
+        if self.current_user and self.current_user.get('user_id'):
+            user_id_for_log = self.current_user.get('user_id')
+
+        db_manager.add_activity_log({ # Changed main_db_manager to db_manager
+            'user_id': user_id_for_log,
+            'action_type': action,
+            'details': details
+            # Other fields like 'related_entity_type', 'related_entity_id' can be added if available
+        })
+
+
+    def load_initial_data(self):
+        self.load_kpis()
+        self.load_team_members()
+        self.load_projects()
+        self.load_tasks()
+        self.load_activities()
+        self.load_access_table()
+        self.update_project_filter()
+
+        # Set user preferences if logged in
+        if self.current_user:
+            self.load_user_preferences()
+
+    def load_kpis(self):
+        # Clear old KPIs
+        for i in reversed(range(self.kpi_layout.count())):
+            widget = self.kpi_layout.itemAt(i).widget()
+            if widget is not None:
+                widget.deleteLater()
+
+        kpis_to_display = []
+        # Attempt to load KPIs for the first project found
+        # In a more advanced dashboard, this would come from a selected project context
+        all_projects = db_manager.get_all_projects() # Changed main_db_manager to db_manager
+        if all_projects and len(all_projects) > 0:
+            # For simplicity, let's try to find the first project that is not archived or completed
+            first_active_project_id = None
+            for proj in all_projects:
+                status_id = proj.get('status_id')
+                if status_id:
+                    status_setting = db_manager.get_status_setting_by_id(status_id)
+                    if status_setting and not status_setting.get('is_completion_status') and not status_setting.get('is_archival_status'):
+                        first_active_project_id = proj.get('project_id')
+                        break
+                else: # If no status, assume it's active for KPI display
+                    first_active_project_id = proj.get('project_id')
+                    break
+
+            if first_active_project_id:
+                kpis_to_display = db_manager.get_kpis_for_project(first_active_project_id) # Changed main_db_manager
+                if kpis_to_display:
+                     print(f"Displaying KPIs for project ID: {first_active_project_id}")
+                else:
+                    print(f"No KPIs found for project ID: {first_active_project_id}")
+            else:
+                print("No active projects found to display KPIs for.")
+        else:
+            print("No projects found in the database.")
+
+
+        if not kpis_to_display:
+            # Do not create example KPIs. Just display a message.
+            no_kpi_label = QLabel("No KPIs to display for the current project context.")
+            no_kpi_label.setAlignment(Qt.AlignCenter)
+            self.kpi_layout.addWidget(no_kpi_label)
+            return
+
+        for kpi_dict in kpis_to_display: # kpi_dict is a dictionary from db.py
+            name = kpi_dict.get('name', 'N/A')
+            value = kpi_dict.get('value', 0)
+            target = kpi_dict.get('target', 0)
+            trend = kpi_dict.get('trend', 'stable')
+            unit = kpi_dict.get('unit', '')
+
+            frame = QFrame()
+            frame.setStyleSheet("""
+                QFrame {
+                    background-color: white;
+                    border-radius: 5px;
+                    padding: 15px;
+                    border: 1px solid #e0e0e0;
+                }
+                QLabel {
+                    font-size: 14px;
+                    color: #555555;
+                }
+                QLabel#kpi_title {
+                    font-size: 16px;
+                    font-weight: bold;
+                    color: #2c3e50;
+                }
+                QLabel#kpi_value {
+                    font-size: 28px;
+                    font-weight: bold;
+                    color: #007bff; /* Updated to new primary accent blue */
+                }
             """)
-            print("Created new Templates table with category_id.")
-
-            # 3. Iterate through Templates_old and insert into new Templates
-            cursor.execute("SELECT * FROM Templates_old")
-            old_templates = cursor.fetchall()
-
-            # Make sure connection's row_factory is set to sqlite3.Row for dict-like access
-            # This is usually set in get_db_connection, but ensure it's active for this part.
-            # If cursor.fetchall() returns tuples, access by index. If dicts, by key.
-            # Assuming get_db_connection sets row_factory, so fetchall() gives list of Row objects.
-
-            # Need to get the column names from Templates_old to safely map
-            cursor_old_desc = conn.execute("PRAGMA table_info(Templates_old)")
-            old_column_names = [col_info[1] for col_info in cursor_old_desc.fetchall()]
-
-            for old_template_tuple in old_templates:
-                old_template_dict = {name: val for name, val in zip(old_column_names, old_template_tuple)}
-
-                category_name_text = old_template_dict.get('category')
-                # Use the internal helper _get_or_create_category_id
-                # Pass the main cursor, not creating a new one for this helper
-                new_cat_id = _get_or_create_category_id(cursor, category_name_text, general_category_id_for_migration)
-
-                # Prepare values for insert, ensuring order and handling missing keys
-                new_template_values = (
-                    old_template_dict.get('template_id'),
-                    old_template_dict.get('template_name'),
-                    old_template_dict.get('template_type'),
-                    old_template_dict.get('description'),
-                    old_template_dict.get('base_file_name'),
-                    old_template_dict.get('language_code'),
-                    old_template_dict.get('is_default_for_type_lang', False), # Default if missing
-                    new_cat_id, # New category_id
-                    old_template_dict.get('content_definition'),
-                    old_template_dict.get('email_subject_template'),
-                    old_template_dict.get('email_variables_info'),
-                    old_template_dict.get('cover_page_config_json'),
-                    old_template_dict.get('document_mapping_config_json'),
-                    old_template_dict.get('raw_template_file_data'),
-                    old_template_dict.get('version'),
-                    old_template_dict.get('created_at'),
-                    old_template_dict.get('updated_at'),
-                    old_template_dict.get('created_by_user_id')
-                )
-
-                insert_sql = """
-                    INSERT INTO Templates (
-                        template_id, template_name, template_type, description, base_file_name,
-                        language_code, is_default_for_type_lang, category_id,
-                        content_definition, email_subject_template, email_variables_info,
-                        cover_page_config_json, document_mapping_config_json,
-                        raw_template_file_data, version, created_at, updated_at, created_by_user_id
-                    ) VALUES (?, ?, ?, ?, ?, ?, ?, ?, ?, ?, ?, ?, ?, ?, ?, ?, ?, ?)
-                """
-                cursor.execute(insert_sql, new_template_values)
-            print(f"Migrated {len(old_templates)} templates to new schema.")
-
-            # 4. Drop Templates_old
-            cursor.execute("DROP TABLE Templates_old")
-            print("Dropped Templates_old table.")
-            conn.commit()
-            print("Templates table migration completed successfully.")
-        except sqlite3.Error as e:
-            conn.rollback()
-            print(f"Error during Templates table migration: {e}. Rolled back changes.")
-            # Consider re-creating the original Templates table if migration fails critically
-            # Or, if the new Templates table was created, drop it to allow retry.
-            # For now, just rollback and log. The DB might be in an inconsistent state (e.g. Templates_old exists).
-    else:
-        # Create Templates table if it doesn't exist (fresh setup or already migrated)
-        cursor.execute("""
-        CREATE TABLE IF NOT EXISTS Templates (
-            template_id INTEGER PRIMARY KEY AUTOINCREMENT,
-            template_name TEXT NOT NULL,
-            template_type TEXT NOT NULL,
-            description TEXT,
-            base_file_name TEXT,
-            language_code TEXT,
-            is_default_for_type_lang BOOLEAN DEFAULT FALSE,
-            category_id INTEGER, -- New field
-            content_definition TEXT,
-            email_subject_template TEXT,
-            email_variables_info TEXT,
-            cover_page_config_json TEXT,
-            document_mapping_config_json TEXT,
-            raw_template_file_data BLOB,
-            version TEXT,
-            created_at TIMESTAMP DEFAULT CURRENT_TIMESTAMP,
-            updated_at TIMESTAMP DEFAULT CURRENT_TIMESTAMP,
-            created_by_user_id TEXT,
-            FOREIGN KEY (created_by_user_id) REFERENCES Users (user_id),
-            FOREIGN KEY (category_id) REFERENCES TemplateCategories(category_id) ON DELETE SET NULL, -- Added FK
-            UNIQUE (template_name, template_type, language_code, version)
+            frame.setFixedWidth(220)
+
+            frame_layout = QVBoxLayout(frame)
+            frame_layout.setSpacing(5)
+
+            title_label = QLabel(name.capitalize())
+            title_label.setObjectName("kpi_title")
+
+            value_label = QLabel(f"{value}{unit}") # Use value and unit from dict
+            value_label.setObjectName("kpi_value")
+
+            target_label = QLabel(f"Target: {target}{unit}") # Use target and unit
+
+            trend_icon_label = QLabel()
+            if trend == "up":
+                trend_icon_label.setPixmap(QIcon(self.resource_path('icons/trend_up.png')).pixmap(16, 16))
+            elif trend == "down":
+                trend_icon_label.setPixmap(QIcon(self.resource_path('icons/trend_down.png')).pixmap(16, 16))
+            else: # "stable" or other
+                trend_icon_label.setPixmap(QIcon(self.resource_path('icons/trend_flat.png')).pixmap(16, 16))
+
+            trend_layout = QHBoxLayout()
+            trend_layout.addWidget(QLabel("Trend:"))
+            trend_layout.addWidget(trend_icon_label)
+            trend_layout.addStretch()
+
+            frame_layout.addWidget(title_label)
+            frame_layout.addWidget(value_label)
+            frame_layout.addWidget(target_label)
+            frame_layout.addLayout(trend_layout)
+
+            self.kpi_layout.addWidget(frame)
+
+        # Ensure layout has stretch if few KPIs
+        if self.kpi_layout.count() > 0 and self.kpi_layout.count() < 4: # Arbitrary number for adding stretch
+            self.kpi_layout.addStretch()
+
+
+    def load_team_members(self):
+        # Uses db_manager.get_all_team_members() (changed from main_db_manager)
+        # db.py fields: team_member_id, user_id, full_name, email, role_or_title, department,
+        # phone_number, profile_picture_url, is_active, notes, hire_date, performance, skills
+
+        members_data = db_manager.get_all_team_members() # Changed main_db_manager
+        if members_data is None: members_data = []
+
+        self.team_table.setRowCount(len(members_data))
+
+        for row_idx, member in enumerate(members_data): # member is a dict
+            self.team_table.setItem(row_idx, 0, QTableWidgetItem(member.get('full_name', 'N/A')))
+            self.team_table.setItem(row_idx, 1, QTableWidgetItem(member.get('email', 'N/A')))
+            self.team_table.setItem(row_idx, 2, QTableWidgetItem(member.get('role_or_title', 'N/A')))
+            self.team_table.setItem(row_idx, 3, QTableWidgetItem(member.get('department', 'N/A')))
+            self.team_table.setItem(row_idx, 4, QTableWidgetItem(member.get('hire_date', 'N/A')))
+
+            performance_val = member.get('performance', 0)
+            perf_item = QTableWidgetItem(f"{performance_val}%")
+            if performance_val >= 90: perf_item.setForeground(QColor('#27ae60'))
+            elif performance_val >= 80: perf_item.setForeground(QColor('#f39c12'))
+            else: perf_item.setForeground(QColor('#e74c3c'))
+            self.team_table.setItem(row_idx, 5, perf_item)
+
+            self.team_table.setItem(row_idx, 6, QTableWidgetItem(member.get('skills', 'N/A')))
+
+            is_active_val = member.get('is_active', False) # In db.py, is_active is BOOLEAN (0 or 1)
+            active_item = QTableWidgetItem()
+            if bool(is_active_val): # Ensure it's treated as boolean
+                active_item.setIcon(QIcon(self.resource_path('icons/active.png')))
+                active_item.setText("Active")
+            else:
+                active_item.setIcon(QIcon(self.resource_path('icons/inactive.png')))
+                active_item.setText("Inactive")
+            self.team_table.setItem(row_idx, 7, active_item)
+
+            task_count = 0
+            member_id_for_tasks = member.get('team_member_id')
+            if member_id_for_tasks is not None:
+                # Use the new helper function, fetching only active tasks
+                tasks_for_member = db_manager.get_tasks_by_assignee_id(member_id_for_tasks, active_only=True)
+                if tasks_for_member:
+                    task_count = len(tasks_for_member)
+            self.team_table.setItem(row_idx, 8, QTableWidgetItem(str(task_count)))
+
+            action_widget = QWidget()
+            action_layout = QHBoxLayout(action_widget)
+            action_layout.setContentsMargins(0,0,0,0)
+            action_layout.setSpacing(5)
+
+            current_member_id = member['team_member_id']
+
+            edit_btn = QPushButton("✏️")
+            edit_btn.setToolTip("Edit")
+            edit_btn.setFixedSize(30,30)
+            edit_btn.setStyleSheet("background-color: transparent; border: none; font-size: 16px;")
+            edit_btn.clicked.connect(lambda _, m_id=current_member_id: self.edit_member(m_id))
+
+            delete_btn = QPushButton("🗑️")
+            delete_btn.setToolTip("Delete")
+            delete_btn.setFixedSize(30,30)
+            delete_btn.setStyleSheet("background-color: transparent; border: none; font-size: 16px;")
+            delete_btn.clicked.connect(lambda _, m_id=current_member_id: self.delete_member(m_id))
+
+            action_layout.addWidget(edit_btn)
+            action_layout.addWidget(delete_btn)
+            self.team_table.setCellWidget(row_idx, 9, action_widget)
+
+        self.team_table.resizeColumnsToContents()
+
+    def load_projects(self):
+        # db.py fields: project_id (TEXT PK), client_id, project_name, description, start_date, deadline_date,
+        # budget, status_id (FK to StatusSettings), progress_percentage, manager_team_member_id (FK to Users.user_id),
+        # priority (INTEGER), created_at, updated_at
+
+        projects_data = db_manager.get_all_projects() # Changed main_db_manager
+        if projects_data is None:
+            projects_data = []
+
+        self.projects_table.setRowCount(len(projects_data))
+
+        for row_idx, project_dict in enumerate(projects_data): # project_dict is a dict
+            project_id_str = project_dict.get('project_id')
+            name_item = QTableWidgetItem(project_dict.get('project_name', 'N/A'))
+            name_item.setData(Qt.UserRole, project_id_str) # Store project_id in UserRole
+            self.projects_table.setItem(row_idx, 0, name_item)
+
+            # Status
+            status_id = project_dict.get('status_id')
+            status_name_display = "Unknown"
+            status_color_hex = "#7f8c8d" # Default color
+            if status_id is not None:
+                status_setting = db_manager.get_status_setting_by_id(status_id) # Changed main_db_manager
+                if status_setting:
+                    status_name_display = status_setting.get('status_name', 'Unknown')
+                    color_from_db = status_setting.get('color_hex')
+                    if color_from_db:
+                        status_color_hex = color_from_db
+                    else: # Fallback colors based on name if hex not in DB
+                        if "completed" in status_name_display.lower(): status_color_hex = '#2ecc71' # Green
+                        elif "progress" in status_name_display.lower(): status_color_hex = '#3498db' # Blue
+                        elif "planning" in status_name_display.lower(): status_color_hex = '#f1c40f' # Yellow
+                        elif "late" in status_name_display.lower() or "overdue" in status_name_display.lower(): status_color_hex = '#e74c3c' # Red
+                        elif "archived" in status_name_display.lower(): status_color_hex = '#95a5a6' # Grey
+
+            status_item = QTableWidgetItem(status_name_display)
+            status_item.setForeground(QColor(status_color_hex))
+            self.projects_table.setItem(row_idx, 1, status_item)
+
+            # Progress bar
+            progress = project_dict.get('progress_percentage', 0)
+            progress_widget = QWidget()
+            progress_layout = QHBoxLayout(progress_widget)
+            progress_layout.setContentsMargins(5, 5, 5, 5)
+            progress_bar = QProgressBar()
+            progress_bar.setValue(progress if progress is not None else 0)
+            progress_bar.setAlignment(Qt.AlignCenter)
+            progress_bar.setFormat(f"{progress if progress is not None else 0}%")
+            progress_bar.setStyleSheet("""
+                QProgressBar { border: 1px solid #bdc3c7; border-radius: 5px; text-align: center; height: 20px; }
+                QProgressBar::chunk { background-color: #3498db; border-radius: 4px; }
+            """)
+            progress_layout.addWidget(progress_bar)
+            self.projects_table.setCellWidget(row_idx, 2, progress_widget)
+
+            # Priority
+            priority_val = project_dict.get('priority', 0)
+            priority_item = QTableWidgetItem()
+            if priority_val == 2: # High
+                priority_item.setIcon(QIcon(self.resource_path('icons/priority_high.png')))
+                priority_item.setText("High")
+            elif priority_val == 1: # Medium
+                priority_item.setIcon(QIcon(self.resource_path('icons/priority_medium.png')))
+                priority_item.setText("Medium")
+            else: # 0 or other = Low
+                priority_item.setIcon(QIcon(self.resource_path('icons/priority_low.png')))
+                priority_item.setText("Low")
+            self.projects_table.setItem(row_idx, 3, priority_item)
+
+            self.projects_table.setItem(row_idx, 4, QTableWidgetItem(project_dict.get('deadline_date', 'N/A')))
+            budget_val = project_dict.get('budget', 0.0)
+            self.projects_table.setItem(row_idx, 5, QTableWidgetItem(f"€{budget_val:,.2f}" if budget_val is not None else "€0.00"))
+
+            manager_user_id = project_dict.get('manager_team_member_id') # This is a user_id (TEXT from Users table)
+            manager_display_name = "Unassigned"
+            if manager_user_id:
+                # First, try to find a TeamMember linked to this user_id
+                team_members_list = db_manager.get_all_team_members(filters={'user_id': manager_user_id})
+                if team_members_list and len(team_members_list) > 0:
+                    manager_display_name = team_members_list[0].get('full_name', manager_user_id)
+                else:
+                    # If no direct TeamMember link, fall back to User's full_name
+                    user_as_manager = db_manager.get_user_by_id(manager_user_id) # Changed main_db_manager
+                    if user_as_manager:
+                        manager_display_name = user_as_manager.get('full_name', manager_user_id) # Use user_id as last resort
+            self.projects_table.setItem(row_idx, 6, QTableWidgetItem(manager_display_name))
+
+            action_widget = QWidget()
+            action_layout = QHBoxLayout(action_widget)
+            action_layout.setContentsMargins(0,0,0,0)
+            action_layout.setSpacing(5)
+
+            details_btn = QPushButton("ℹ️")
+            details_btn.setToolTip("Details")
+            details_btn.setFixedSize(30,30)
+            details_btn.setStyleSheet("background-color: transparent; border: none; font-size: 16px;")
+            details_btn.clicked.connect(lambda _, p_id=project_id_str: self.show_project_details(p_id))
+
+            edit_btn = QPushButton("✏️")
+            edit_btn.setToolTip("Edit")
+            edit_btn.setFixedSize(30,30)
+            edit_btn.setStyleSheet("background-color: transparent; border: none; font-size: 16px;")
+            edit_btn.clicked.connect(lambda _, p_id=project_id_str: self.edit_project(p_id))
+
+            delete_btn = QPushButton("🗑️")
+            delete_btn.setToolTip("Delete")
+            delete_btn.setFixedSize(30,30)
+            delete_btn.setStyleSheet("background-color: transparent; border: none; font-size: 16px;")
+            delete_btn.clicked.connect(lambda _, p_id=project_id_str: self.delete_project(p_id))
+
+            action_layout.addWidget(details_btn)
+            action_layout.addWidget(edit_btn)
+            action_layout.addWidget(delete_btn)
+            self.projects_table.setCellWidget(row_idx, 7, action_widget)
+
+        self.projects_table.resizeColumnsToContents()
+
+    def load_tasks(self):
+        # Fetch all tasks (or active ones as per new helper)
+        # db.py fields: task_id (PK), project_id, task_name, description, status_id,
+        # assignee_team_member_id, reporter_team_member_id, due_date, priority, ...
+
+        # Using the new helper to get only active tasks by default
+        all_tasks_data = db_manager.get_all_tasks(active_only=True)
+        if all_tasks_data is None: all_tasks_data = []
+
+        self.tasks_table.setRowCount(len(all_tasks_data))
+
+        for row_idx, task_dict in enumerate(all_tasks_data):
+            task_id_val = task_dict.get('task_id') # This is INT
+            self.tasks_table.setItem(row_idx, 0, QTableWidgetItem(task_dict.get('task_name', 'N/A')))
+
+            # Project Name
+            project_name_display = "N/A"
+            project_id_for_task = task_dict.get('project_id')
+            if project_id_for_task:
+                project_info = db_manager.get_project_by_id(project_id_for_task)
+                if project_info:
+                    project_name_display = project_info.get('project_name', 'N/A')
+            self.tasks_table.setItem(row_idx, 1, QTableWidgetItem(project_name_display))
+
+            # Status
+            status_id_for_task = task_dict.get('status_id')
+            status_name_display = "Unknown"
+            status_color_hex = "#7f8c8d" # Default
+            if status_id_for_task is not None:
+                status_setting = db_manager.get_status_setting_by_id(status_id_for_task)
+                if status_setting:
+                    status_name_display = status_setting.get('status_name', 'Unknown')
+                    color_from_db = status_setting.get('color_hex')
+                    if color_from_db: status_color_hex = color_from_db
+                    else: # Fallback colors
+                        if "completed" in status_name_display.lower() or "done" in status_name_display.lower(): status_color_hex = '#2ecc71'
+                        elif "progress" in status_name_display.lower(): status_color_hex = '#3498db'
+                        elif "review" in status_name_display.lower(): status_color_hex = '#f39c12'
+                        # Add more specific fallbacks if needed
+            status_item = QTableWidgetItem(status_name_display)
+            status_item.setForeground(QColor(status_color_hex))
+            self.tasks_table.setItem(row_idx, 2, status_item)
+
+            # Priority
+            priority_val_for_task = task_dict.get('priority', 0) # 0:Low, 1:Medium, 2:High
+            priority_item = QTableWidgetItem()
+            if priority_val_for_task == 2: # High
+                priority_item.setIcon(QIcon(self.resource_path('icons/priority_high.png')))
+                priority_item.setText("High")
+            elif priority_val_for_task == 1: # Medium
+                priority_item.setIcon(QIcon(self.resource_path('icons/priority_medium.png')))
+                priority_item.setText("Medium")
+            else: # Low
+                priority_item.setIcon(QIcon(self.resource_path('icons/priority_low.png')))
+                priority_item.setText("Low")
+            self.tasks_table.setItem(row_idx, 3, priority_item)
+
+            # Assignee Name
+            assignee_name_display = "Unassigned"
+            assignee_tm_id = task_dict.get('assignee_team_member_id') # This is team_member_id (INT)
+            if assignee_tm_id is not None:
+                assignee_member_info = db_manager.get_team_member_by_id(assignee_tm_id)
+                if assignee_member_info:
+                    assignee_name_display = assignee_member_info.get('full_name', 'N/A')
+            self.tasks_table.setItem(row_idx, 4, QTableWidgetItem(assignee_name_display))
+
+            self.tasks_table.setItem(row_idx, 5, QTableWidgetItem(task_dict.get('due_date', '-')))
+
+            # Action buttons
+            action_widget = QWidget()
+            action_layout = QHBoxLayout(action_widget)
+            action_layout.setContentsMargins(0, 0, 0, 0)
+            action_layout.setSpacing(5)
+
+            # Dependency Check
+            unmet_dependency = False
+            predecessors = db_manager.get_predecessor_tasks(task_id_val) # Conceptual
+            if predecessors:
+                for pred_task_dict in predecessors:
+                    pred_status_id = pred_task_dict.get('status_id')
+                    if pred_status_id:
+                        status_info = db_manager.get_status_setting_by_id(pred_status_id)
+                        if status_info and not status_info.get('is_completion_status'):
+                            unmet_dependency = True
+                            # Visual cue for task name item
+                            name_item = self.tasks_table.item(row_idx, 0) # Get the name item
+                            if name_item: # Ensure item exists
+                                name_item.setForeground(QColor("gray"))
+                                name_item.setToolTip(self.tr("Blocked by predecessor task(s)"))
+                            break
+
+            complete_btn = QPushButton("✅")
+            complete_btn.setToolTip("Mark as Completed")
+            complete_btn.setFixedSize(30, 30)
+            complete_btn.setStyleSheet("background-color: transparent; border: none; font-size: 16px;")
+            complete_btn.clicked.connect(lambda _, t_id=task_id_val: self.complete_task(t_id))
+
+            if unmet_dependency:
+                complete_btn.setEnabled(False)
+                complete_btn.setToolTip(self.tr("Blocked by predecessor task(s)"))
+
+            edit_btn = QPushButton("✏️")
+            edit_btn.setToolTip("Edit")
+            edit_btn.setFixedSize(30, 30)
+            edit_btn.setStyleSheet("background-color: transparent; border: none; font-size: 16px;")
+            edit_btn.clicked.connect(lambda _, t_id=task_id_val: self.edit_task(t_id))
+
+            delete_btn = QPushButton("🗑️")
+            delete_btn.setToolTip("Delete")
+            delete_btn.setFixedSize(30, 30)
+            delete_btn.setStyleSheet("background-color: transparent; border: none; font-size: 16px;")
+            delete_btn.clicked.connect(lambda _, t_id=task_id_val: self.delete_task(t_id))
+
+            action_layout.addWidget(complete_btn)
+            action_layout.addWidget(edit_btn)
+            action_layout.addWidget(delete_btn)
+
+            self.tasks_table.setCellWidget(row_idx, 6, action_widget)
+
+        self.tasks_table.resizeColumnsToContents()
+
+    def load_activities(self):
+        # TODO: Refactor this method to use main_db_manager.get_activity_logs()
+        # For now, preventing crash
+        # with self.db.get_connection() as conn:
+        #     cursor = conn.cursor()
+        #     cursor.execute('''
+        #         SELECT a.timestamp, u.full_name, a.action, a.details
+        #         FROM activities a
+        #         LEFT JOIN users u ON a.user_id = u.id
+        #         ORDER BY a.timestamp DESC
+        #         LIMIT 50
+        #     ''')
+        #     activities = cursor.fetchall()
+        activities_data = db_manager.get_activity_logs(limit=50) # Changed main_db_manager to db_manager
+        if activities_data is None: activities_data = []
+
+        self.activities_table.setRowCount(len(activities_data))
+
+        for row_idx, log_entry in enumerate(activities_data): # log_entry is a dict
+            # Fields from db.py ActivityLog: log_id, user_id, action_type, details,
+            # related_entity_type, related_entity_id, related_client_id, ip_address, user_agent, created_at
+
+            user_name_display = "System" # Default if user_id is None or user not found
+            user_id_for_log = log_entry.get('user_id')
+            if user_id_for_log:
+                user_info = db_manager.get_user_by_id(user_id_for_log) # Changed main_db_manager
+                if user_info:
+                    user_name_display = user_info.get('full_name', user_id_for_log) # Fallback to user_id if name missing
+
+            self.activities_table.setItem(row_idx, 0, QTableWidgetItem(log_entry.get('created_at', 'N/A')))
+            self.activities_table.setItem(row_idx, 1, QTableWidgetItem(user_name_display))
+            self.activities_table.setItem(row_idx, 2, QTableWidgetItem(log_entry.get('action_type', 'N/A')))
+            self.activities_table.setItem(row_idx, 3, QTableWidgetItem(log_entry.get('details', '')))
+
+        self.activities_table.resizeColumnsToContents()
+
+    def load_team_members(self):
+        # Uses db_manager.get_all_team_members() (changed from main_db_manager)
+        # db.py fields: team_member_id, user_id, full_name, email, role_or_title, department,
+        # phone_number, profile_picture_url, is_active, notes, hire_date, performance, skills
+
+        members_data = db_manager.get_all_team_members()
+        if members_data is None: members_data = []
+
+        self.team_table.setRowCount(len(members_data))
+
+        for row_idx, member in enumerate(members_data):
+            self.team_table.setItem(row_idx, 0, QTableWidgetItem(member.get('full_name', 'N/A')))
+            self.team_table.setItem(row_idx, 1, QTableWidgetItem(member.get('email', 'N/A')))
+            self.team_table.setItem(row_idx, 2, QTableWidgetItem(member.get('role_or_title', 'N/A')))
+            self.team_table.setItem(row_idx, 3, QTableWidgetItem(member.get('department', 'N/A')))
+            self.team_table.setItem(row_idx, 4, QTableWidgetItem(member.get('hire_date', 'N/A')))
+
+            performance_val = member.get('performance', 0)
+            perf_item = QTableWidgetItem(f"{performance_val}%")
+            if performance_val >= 90: perf_item.setForeground(QColor('#27ae60'))
+            elif performance_val >= 80: perf_item.setForeground(QColor('#f39c12'))
+            else: perf_item.setForeground(QColor('#e74c3c'))
+            self.team_table.setItem(row_idx, 5, perf_item)
+
+            self.team_table.setItem(row_idx, 6, QTableWidgetItem(member.get('skills', 'N/A')))
+
+            is_active_val = member.get('is_active', False)
+            active_item = QTableWidgetItem()
+            if is_active_val: # Ensure it's treated as boolean
+                active_item.setIcon(QIcon(self.resource_path('icons/active.png')))
+                active_item.setText("Active")
+            else:
+                active_item.setIcon(QIcon(self.resource_path('icons/inactive.png')))
+                active_item.setText("Inactive")
+            self.team_table.setItem(row_idx, 7, active_item)
+
+            task_count = 0
+            member_id_for_tasks = member.get('team_member_id')
+            if member_id_for_tasks is not None:
+                # Use the new helper function, fetching only active tasks
+                tasks_for_member = db_manager.get_tasks_by_assignee_id(member_id_for_tasks, active_only=True)
+                if tasks_for_member:
+                    task_count = len(tasks_for_member)
+            self.team_table.setItem(row_idx, 8, QTableWidgetItem(str(task_count)))
+
+            action_widget = QWidget()
+            action_layout = QHBoxLayout(action_widget)
+            action_layout.setContentsMargins(0,0,0,0)
+            action_layout.setSpacing(5)
+
+            current_member_id = member['team_member_id']
+
+            edit_btn = QPushButton("✏️")
+            edit_btn.setToolTip("Edit")
+            edit_btn.setFixedSize(30,30)
+            edit_btn.setStyleSheet("background-color: transparent; border: none; font-size: 16px;")
+            edit_btn.clicked.connect(lambda _, m_id=current_member_id: self.edit_member(m_id))
+
+            delete_btn = QPushButton("🗑️")
+            delete_btn.setToolTip("Delete")
+            delete_btn.setFixedSize(30,30)
+            delete_btn.setStyleSheet("background-color: transparent; border: none; font-size: 16px;")
+            delete_btn.clicked.connect(lambda _, m_id=current_member_id: self.delete_member(m_id))
+
+            action_layout.addWidget(edit_btn)
+            action_layout.addWidget(delete_btn)
+            self.team_table.setCellWidget(row_idx, 9, action_widget)
+
+        self.team_table.resizeColumnsToContents()
+
+    def load_projects(self):
+        # db.py fields: project_id (TEXT PK), client_id, project_name, description, start_date, deadline_date,
+        # budget, status_id (FK to StatusSettings), progress_percentage, manager_team_member_id (FK to Users.user_id),
+        # priority (INTEGER), created_at, updated_at
+
+        projects_data = db_manager.get_all_projects()
+        if projects_data is None:
+            projects_data = []
+
+        self.projects_table.setRowCount(len(projects_data))
+
+        for row_idx, project_dict in enumerate(projects_data):
+            project_id_str = project_dict.get('project_id')
+            self.projects_table.setItem(row_idx, 0, QTableWidgetItem(project_dict.get('project_name', 'N/A')))
+
+            status_id = project_dict.get('status_id')
+            status_name_display = "Unknown"
+            status_color_hex = "#7f8c8d"
+            if status_id is not None:
+                status_setting = db_manager.get_status_setting_by_id(status_id)
+                if status_setting:
+                    status_name_display = status_setting.get('status_name', 'Unknown')
+                    color_from_db = status_setting.get('color_hex')
+                    if color_from_db:
+                        status_color_hex = color_from_db
+                    else:
+                        if "completed" in status_name_display.lower(): status_color_hex = '#2ecc71'
+                        elif "progress" in status_name_display.lower(): status_color_hex = '#3498db'
+                        elif "planning" in status_name_display.lower(): status_color_hex = '#f1c40f'
+                        elif "late" in status_name_display.lower() or "overdue" in status_name_display.lower(): status_color_hex = '#e74c3c'
+                        elif "archived" in status_name_display.lower(): status_color_hex = '#95a5a6'
+
+            status_item = QTableWidgetItem(status_name_display)
+            status_item.setForeground(QColor(status_color_hex))
+            self.projects_table.setItem(row_idx, 1, status_item)
+
+            progress = project_dict.get('progress_percentage', 0)
+            progress_widget = QWidget()
+            progress_layout = QHBoxLayout(progress_widget)
+            progress_layout.setContentsMargins(5, 5, 5, 5)
+            progress_bar = QProgressBar()
+            progress_bar.setValue(progress if progress is not None else 0)
+            progress_bar.setAlignment(Qt.AlignCenter)
+            progress_bar.setFormat(f"{progress if progress is not None else 0}%")
+            progress_bar.setStyleSheet("""
+                QProgressBar { border: 1px solid #bdc3c7; border-radius: 5px; text-align: center; height: 20px; }
+                QProgressBar::chunk { background-color: #3498db; border-radius: 4px; }
+            """)
+            progress_layout.addWidget(progress_bar)
+            self.projects_table.setCellWidget(row_idx, 2, progress_widget)
+
+            priority_val = project_dict.get('priority', 0)
+            priority_item = QTableWidgetItem()
+            if priority_val == 2: # High
+                priority_item.setIcon(QIcon(self.resource_path('icons/priority_high.png')))
+                priority_item.setText("High")
+            elif priority_val == 1: # Medium
+                priority_item.setIcon(QIcon(self.resource_path('icons/priority_medium.png')))
+                priority_item.setText("Medium")
+            else: # 0 or other = Low
+                priority_item.setIcon(QIcon(self.resource_path('icons/priority_low.png')))
+                priority_item.setText("Low")
+            self.projects_table.setItem(row_idx, 3, priority_item)
+
+            self.projects_table.setItem(row_idx, 4, QTableWidgetItem(project_dict.get('deadline_date', 'N/A')))
+            budget_val = project_dict.get('budget', 0.0)
+            self.projects_table.setItem(row_idx, 5, QTableWidgetItem(f"€{budget_val:,.2f}" if budget_val is not None else "€0.00"))
+
+            manager_user_id = project_dict.get('manager_team_member_id') # This is a user_id (TEXT from Users table)
+            manager_display_name = "Unassigned"
+            if manager_user_id:
+                # First, try to find a TeamMember linked to this user_id
+                team_members_list = db_manager.get_all_team_members(filters={'user_id': manager_user_id})
+                if team_members_list and len(team_members_list) > 0:
+                    manager_display_name = team_members_list[0].get('full_name', manager_user_id)
+                else:
+                    # If no direct TeamMember link, fall back to User's full_name
+                    user_as_manager = db_manager.get_user_by_id(manager_user_id) # Changed main_db_manager
+                    if user_as_manager:
+                        manager_display_name = user_as_manager.get('full_name', manager_user_id) # Use user_id as last resort
+            self.projects_table.setItem(row_idx, 6, QTableWidgetItem(manager_display_name))
+
+            action_widget = QWidget()
+            action_layout = QHBoxLayout(action_widget)
+            action_layout.setContentsMargins(0,0,0,0)
+            action_layout.setSpacing(5)
+
+            details_btn = QPushButton("ℹ️")
+            details_btn.setToolTip("Details")
+            details_btn.setFixedSize(30,30)
+            details_btn.setStyleSheet("background-color: transparent; border: none; font-size: 16px;")
+            details_btn.clicked.connect(lambda _, p_id=project_id_str: self.show_project_details(p_id))
+
+            edit_btn = QPushButton("✏️")
+            edit_btn.setToolTip("Edit")
+            edit_btn.setFixedSize(30,30)
+            edit_btn.setStyleSheet("background-color: transparent; border: none; font-size: 16px;")
+            edit_btn.clicked.connect(lambda _, p_id=project_id_str: self.edit_project(p_id))
+
+            delete_btn = QPushButton("🗑️")
+            delete_btn.setToolTip("Delete")
+            delete_btn.setFixedSize(30,30)
+            delete_btn.setStyleSheet("background-color: transparent; border: none; font-size: 16px;")
+            delete_btn.clicked.connect(lambda _, p_id=project_id_str: self.delete_project(p_id))
+
+            action_layout.addWidget(details_btn)
+            action_layout.addWidget(edit_btn)
+            action_layout.addWidget(delete_btn)
+            self.projects_table.setCellWidget(row_idx, 7, action_widget)
+
+        self.projects_table.resizeColumnsToContents()
+
+    def load_tasks(self):
+        # Fetch all tasks (or active ones as per new helper)
+        # db.py fields: task_id (PK), project_id, task_name, description, status_id,
+        # assignee_team_member_id, reporter_team_member_id, due_date, priority, ...
+
+        # Using the new helper to get only active tasks by default
+        all_tasks_data = db_manager.get_all_tasks(active_only=True)
+        if all_tasks_data is None: all_tasks_data = []
+
+        self.tasks_table.setRowCount(len(all_tasks_data))
+
+        for row_idx, task_dict in enumerate(all_tasks_data):
+            task_id_val = task_dict.get('task_id') # This is INT
+            self.tasks_table.setItem(row_idx, 0, QTableWidgetItem(task_dict.get('task_name', 'N/A')))
+
+            # Project Name
+            project_name_display = "N/A"
+            project_id_for_task = task_dict.get('project_id')
+            if project_id_for_task:
+                project_info = db_manager.get_project_by_id(project_id_for_task)
+                if project_info:
+                    project_name_display = project_info.get('project_name', 'N/A')
+            self.tasks_table.setItem(row_idx, 1, QTableWidgetItem(project_name_display))
+
+            # Status
+            status_id_for_task = task_dict.get('status_id')
+            status_name_display = "Unknown"
+            status_color_hex = "#7f8c8d" # Default
+            if status_id_for_task is not None:
+                status_setting = db_manager.get_status_setting_by_id(status_id_for_task)
+                if status_setting:
+                    status_name_display = status_setting.get('status_name', 'Unknown')
+                    color_from_db = status_setting.get('color_hex')
+                    if color_from_db: status_color_hex = color_from_db
+                    else: # Fallback colors
+                        if "completed" in status_name_display.lower() or "done" in status_name_display.lower(): status_color_hex = '#2ecc71'
+                        elif "progress" in status_name_display.lower(): status_color_hex = '#3498db'
+                        elif "review" in status_name_display.lower(): status_color_hex = '#f39c12'
+                        # Add more specific fallbacks if needed
+            status_item = QTableWidgetItem(status_name_display)
+            status_item.setForeground(QColor(status_color_hex))
+            self.tasks_table.setItem(row_idx, 2, status_item)
+
+            # Priority
+            priority_val_for_task = task_dict.get('priority', 0) # 0:Low, 1:Medium, 2:High
+            priority_item = QTableWidgetItem()
+            if priority_val_for_task == 2: # High
+                priority_item.setIcon(QIcon(self.resource_path('icons/priority_high.png')))
+                priority_item.setText("High")
+            elif priority_val_for_task == 1: # Medium
+                priority_item.setIcon(QIcon(self.resource_path('icons/priority_medium.png')))
+                priority_item.setText("Medium")
+            else: # Low
+                priority_item.setIcon(QIcon(self.resource_path('icons/priority_low.png')))
+                priority_item.setText("Low")
+            self.tasks_table.setItem(row_idx, 3, priority_item)
+
+            # Assignee Name
+            assignee_name_display = "Unassigned"
+            assignee_tm_id = task_dict.get('assignee_team_member_id') # This is team_member_id (INT)
+            if assignee_tm_id is not None:
+                assignee_member_info = db_manager.get_team_member_by_id(assignee_tm_id)
+                if assignee_member_info:
+                    assignee_name_display = assignee_member_info.get('full_name', 'N/A')
+            self.tasks_table.setItem(row_idx, 4, QTableWidgetItem(assignee_name_display))
+
+            self.tasks_table.setItem(row_idx, 5, QTableWidgetItem(task_dict.get('due_date', '-')))
+
+            # Action buttons
+            action_widget = QWidget()
+            action_layout = QHBoxLayout(action_widget)
+            action_layout.setContentsMargins(0, 0, 0, 0)
+            action_layout.setSpacing(5)
+
+            complete_btn = QPushButton("✅")
+            complete_btn.setToolTip("Mark as Completed")
+            complete_btn.setFixedSize(30, 30)
+            complete_btn.setStyleSheet("background-color: transparent; border: none; font-size: 16px;")
+            complete_btn.clicked.connect(lambda _, t_id=task_id_val: self.complete_task(t_id))
+
+            edit_btn = QPushButton("✏️")
+            edit_btn.setToolTip("Edit")
+            edit_btn.setFixedSize(30, 30)
+            edit_btn.setStyleSheet("background-color: transparent; border: none; font-size: 16px;")
+            edit_btn.clicked.connect(lambda _, t_id=task_id_val: self.edit_task(t_id))
+
+            delete_btn = QPushButton("🗑️")
+            delete_btn.setToolTip("Delete")
+            delete_btn.setFixedSize(30, 30)
+            delete_btn.setStyleSheet("background-color: transparent; border: none; font-size: 16px;")
+            delete_btn.clicked.connect(lambda _, t_id=task_id_val: self.delete_task(t_id))
+
+            action_layout.addWidget(complete_btn)
+            action_layout.addWidget(edit_btn)
+            action_layout.addWidget(delete_btn)
+
+            self.tasks_table.setCellWidget(row_idx, 6, action_widget)
+
+        self.tasks_table.resizeColumnsToContents()
+
+
+    def load_activities(self):
+        # TODO: Refactor this method to use main_db_manager.get_activity_logs()
+        # For now, preventing crash
+        # with self.db.get_connection() as conn:
+        #     cursor = conn.cursor()
+        #     cursor.execute('''
+        #         SELECT a.timestamp, u.full_name, a.action, a.details
+        #         FROM activities a
+        #         LEFT JOIN users u ON a.user_id = u.id
+        #         ORDER BY a.timestamp DESC
+        #         LIMIT 50
+        #     ''')
+        #     activities = cursor.fetchall()
+        activities_data = db_manager.get_activity_logs(limit=50) # Changed main_db_manager to db_manager
+        if activities_data is None: activities_data = []
+
+        self.activities_table.setRowCount(len(activities_data))
+
+        for row_idx, log_entry in enumerate(activities_data): # log_entry is a dict
+            # Fields from db.py ActivityLog: log_id, user_id, action_type, details,
+            # related_entity_type, related_entity_id, related_client_id, ip_address, user_agent, created_at
+
+            user_name_display = "System" # Default if user_id is None or user not found
+            user_id_for_log = log_entry.get('user_id')
+            if user_id_for_log:
+                user_info = db_manager.get_user_by_id(user_id_for_log) # Changed main_db_manager
+                if user_info:
+                    user_name_display = user_info.get('full_name', user_id_for_log) # Fallback to user_id if name missing
+
+            self.activities_table.setItem(row_idx, 0, QTableWidgetItem(log_entry.get('created_at', 'N/A')))
+            self.activities_table.setItem(row_idx, 1, QTableWidgetItem(user_name_display))
+            self.activities_table.setItem(row_idx, 2, QTableWidgetItem(log_entry.get('action_type', 'N/A')))
+            self.activities_table.setItem(row_idx, 3, QTableWidgetItem(log_entry.get('details', '')))
+
+        self.activities_table.resizeColumnsToContents()
+
+    def load_access_table(self):
+        users_data = db_manager.get_all_users() # Already changed to db_manager, this is just a confirmation
+        if users_data is None: users_data = []
+
+        self.access_table.setRowCount(len(users_data))
+
+        for row_idx, user_dict in enumerate(users_data): # user_dict is a dict
+            user_id_str = user_dict.get('user_id')
+            full_name = user_dict.get('full_name', 'N/A')
+            role = user_dict.get('role', 'member')
+
+            self.access_table.setItem(row_idx, 0, QTableWidgetItem(full_name))
+
+            role_display_name = role.capitalize()
+            access_text = "User"
+            access_color = QColor('#2ecc71')
+
+            if role == "admin":
+                role_display_name = "Administrator"
+                access_text = "Administrator"
+                access_color = QColor('#e74c3c')
+            elif role == "manager":
+                role_display_name = "Manager"
+                access_text = "Manager"
+                access_color = QColor('#3498db')
+
+            self.access_table.setItem(row_idx, 1, QTableWidgetItem(role_display_name))
+
+            access_item = QTableWidgetItem(access_text)
+            access_item.setForeground(access_color)
+            self.access_table.setItem(row_idx, 2, access_item)
+
+            action_widget = QWidget()
+            action_layout = QHBoxLayout(action_widget)
+            action_layout.setContentsMargins(0,0,0,0)
+            action_layout.setSpacing(5)
+
+            edit_btn = QPushButton("✏️") # Already an emoji, ensure it's just text
+            edit_btn.setToolTip("Edit User Access")
+            edit_btn.setFixedSize(30,30)
+            edit_btn.setStyleSheet("background-color: transparent; border: none; font-size: 16px;")
+            edit_btn.clicked.connect(lambda _, u_id=user_id_str: self.edit_user_access(u_id))
+
+            action_layout.addWidget(edit_btn)
+            self.access_table.setCellWidget(row_idx, 3, action_widget)
+
+        self.access_table.resizeColumnsToContents()
+
+    def load_user_preferences(self):
+        # Load user preferences from database using db_manager (changed from main_db_manager)
+        if not self.current_user or not self.current_user.get('user_id'): # check for user_id specifically
+            return
+
+        user_data = db_manager.get_user_by_id(self.current_user['user_id']) # use user_id
+
+        if user_data: # user_data is a dict
+            self.name_edit.setText(user_data.get('full_name', ''))
+            self.email_edit.setText(user_data.get('email', ''))
+            # 'phone' is not a standard field in Users table in db.py, it's in TeamMembers.
+            # If phone is needed here, logic to fetch from TeamMembers based on user_id would be required.
+            # For now, remove direct phone access from user_data for Users table.
+            # self.phone_edit.setText(user_data.get('phone', ''))
+
+    def update_project_filter(self):
+        # Confirmed: Uses db_manager.get_all_projects()
+        projects = db_manager.get_all_projects()
+
+        current_selection_text = self.task_project_filter.currentText()
+        current_selection_data = self.task_project_filter.currentData()
+
+        self.task_project_filter.clear()
+        self.task_project_filter.addItem("All Projects", None) # UserData for "All Projects" is None
+
+        if projects:
+            for project in projects:
+                self.task_project_filter.addItem(project['project_name'], project['project_id'])
+
+        # Try to restore previous selection
+        if current_selection_data is not None:
+            index = self.task_project_filter.findData(current_selection_data)
+            if index != -1:
+                self.task_project_filter.setCurrentIndex(index)
+            else: # Fallback to text if data (id) changed or not found
+                index = self.task_project_filter.findText(current_selection_text)
+                if index != -1: self.task_project_filter.setCurrentIndex(index)
+        elif current_selection_text: # if previous selection was "All Projects" by text
+            index = self.task_project_filter.findText(current_selection_text)
+            if index != -1: self.task_project_filter.setCurrentIndex(index)
+
+
+    def filter_team_members(self):
+        search_text = self.team_search.text().lower()
+        role_filter = self.role_filter.currentText()
+        status_filter = self.status_filter.currentText()
+
+        for row in range(self.team_table.rowCount()):
+            name = self.team_table.item(row, 0).text().lower()
+            role = self.team_table.item(row, 1).text()
+            status = self.team_table.item(row, 5).text()
+
+            name_match = search_text in name
+            role_match = role_filter == "All Roles" or role == role_filter
+            status_match = status_filter == "All Statuses" or status == status_filter
+
+            self.team_table.setRowHidden(row, not (name_match and role_match and status_match))
+
+    def filter_projects(self):
+        search_text = self.project_search.text().lower()
+        status_filter = self.status_filter_proj.currentText()
+        priority_filter = self.priority_filter.currentText()
+
+        for row in range(self.projects_table.rowCount()):
+            name_item = self.projects_table.item(row, 0)
+            status_item = self.projects_table.item(row, 1)
+            priority_item = self.projects_table.item(row, 3)
+
+            name = name_item.text().lower() if name_item else ""
+            status = status_item.text() if status_item else ""
+            priority = priority_item.text() if priority_item else ""
+
+            name_match = search_text in name
+            status_match = status_filter == "All Statuses" or status == status_filter
+            priority_match = priority_filter == "All Priorities" or priority == priority_filter
+
+            self.projects_table.setRowHidden(row, not (name_match and status_match and priority_match))
+
+    def filter_tasks(self):
+        search_text = self.task_search.text().lower()
+        status_filter = self.task_status_filter.currentText()
+        priority_filter = self.task_priority_filter.currentText()
+        project_filter = self.task_project_filter.currentText()
+
+        for row in range(self.tasks_table.rowCount()):
+            name = self.tasks_table.item(row, 0).text().lower()
+            project = self.tasks_table.item(row, 1).text()
+            status = self.tasks_table.item(row, 2).text()
+            priority = self.tasks_table.item(row, 3).text()
+
+            name_match = search_text in name
+            project_match = project_filter == "All Projects" or project == project_filter
+            status_match = status_filter == "All Statuses" or status == status_filter
+            priority_match = priority_filter == "All Priorities" or priority == priority_filter
+
+            self.tasks_table.setRowHidden(row, not (name_match and project_match and status_match and priority_match))
+
+    def update_dashboard(self):
+        self.load_kpis()
+        self.load_activities()
+        self.update_charts()
+        print("Dashboard updated")
+
+    def update_charts(self):
+        # Team performance
+        self.performance_graph.clear()
+        active_members = db_manager.get_all_team_members({'is_active': True})
+        if active_members is None: active_members = []
+
+        # Sort by performance for chart
+        active_members.sort(key=lambda x: x.get('performance', 0), reverse=True)
+
+        member_names = [m.get('full_name', 'N/A') for m in active_members]
+        member_performance = [m.get('performance', 0) for m in active_members]
+
+        if member_names:
+            bg1 = pg.BarGraphItem(x=range(len(member_names)), height=member_performance, width=0.6, brush='#3498db')
+            self.performance_graph.addItem(bg1)
+            self.performance_graph.getAxis('bottom').setTicks([[(i, name) for i, name in enumerate(member_names)]])
+        else: # Handle case with no active members
+             self.performance_graph.getAxis('bottom').setTicks([[]]) # Clear old ticks
+
+        self.performance_graph.setYRange(0, 100)
+        self.performance_graph.setLabel('left', 'Performance (%)')
+        self.performance_graph.setTitle("Team Performance (Active Members)")
+
+        # Project progress
+        self.project_progress_graph.clear()
+        all_projects = db_manager.get_all_projects()
+        if all_projects is None: all_projects = []
+
+        projects_for_chart = []
+        for p_dict in all_projects:
+            status_id = p_dict.get('status_id')
+            if status_id:
+                status_setting = db_manager.get_status_setting_by_id(status_id)
+                if status_setting and \
+                   not status_setting.get('is_completion_status', False) and \
+                   not status_setting.get('is_archival_status', False):
+                    projects_for_chart.append(p_dict)
+            else: # Include projects with no status if that's desired, or filter out
+                projects_for_chart.append(p_dict) # Assuming projects with no status are ongoing
+
+        projects_for_chart.sort(key=lambda x: x.get('progress_percentage', 0), reverse=True)
+
+        project_names = [p.get('project_name', 'N/A') for p in projects_for_chart]
+        project_progress = [p.get('progress_percentage', 0) for p in projects_for_chart]
+
+        if project_names:
+            bg2 = pg.BarGraphItem(x=range(len(project_names)), height=project_progress, width=0.6, brush='#2ecc71')
+            self.project_progress_graph.addItem(bg2)
+            self.project_progress_graph.getAxis('bottom').setTicks([[(i, name) for i, name in enumerate(project_names)]])
+        else: # Handle case with no projects for chart
+            self.project_progress_graph.getAxis('bottom').setTicks([[]]) # Clear old ticks
+
+        self.project_progress_graph.setYRange(0, 100)
+        self.project_progress_graph.setLabel('left', 'Progress (%)')
+        self.project_progress_graph.setTitle("Project Progress (Ongoing)")
+
+    def generate_report(self):
+        report_type = self.report_type.currentText()
+        period = self.report_period.currentText()
+
+        # Clear previous tabs
+        for i in reversed(range(self.graph_layout.count())):
+            self.graph_layout.itemAt(i).widget().deleteLater()
+
+        # Clear data table
+        self.report_data_table.clear()
+
+        if report_type == "Team Performance":
+            self.generate_team_performance_report(period)
+        elif report_type == "Project Progress":
+            self.generate_project_progress_report(period)
+        elif report_type == "Workload":
+            self.generate_workload_report(period)
+        elif report_type == "Key Indicators":
+            self.generate_kpi_report(period)
+        elif report_type == "Budget Analysis":
+            self.generate_budget_report(period)
+
+        print(f"Report '{report_type}' generated for period '{period}'")
+
+    def generate_team_performance_report(self, period):
+        # Chart
+        fig = plt.figure(figsize=(10, 5))
+        canvas = FigureCanvas(fig)
+        ax = fig.add_subplot(111)
+
+        # Fetch data using db_manager
+        active_members_data = db_manager.get_all_team_members({'is_active': True})
+        if active_members_data is None: active_members_data = []
+
+        # Sort by performance for consistent chart display (optional, but good for reports)
+        active_members_data.sort(key=lambda x: x.get('performance', 0), reverse=True)
+
+        names = [member.get('full_name', 'N/A') for member in active_members_data]
+        performance = [member.get('performance', 0) for member in active_members_data]
+
+        bars = ax.bar(names, performance, color='#3498db')
+        ax.set_title("Team Performance (Active Members)")
+        ax.set_ylabel("Performance (%)")
+        ax.set_ylim(0, 100)
+
+        for bar in bars:
+            height = bar.get_height()
+            ax.text(bar.get_x() + bar.get_width()/2., height,
+                    f'{height}%', ha='center', va='bottom')
+
+        plt.xticks(rotation=45, ha='right')
+        plt.tight_layout()
+
+        self.graph_layout.addWidget(canvas)
+
+        # Data for the table view
+        self.report_data_table.setColumnCount(2)
+        self.report_data_table.setHorizontalHeaderLabels(["Member", "Performance (%)"])
+        self.report_data_table.setRowCount(len(active_members_data))
+
+        for row_idx, member_dict in enumerate(active_members_data):
+            self.report_data_table.setItem(row_idx, 0, QTableWidgetItem(member_dict.get('full_name', 'N/A')))
+            self.report_data_table.setItem(row_idx, 1, QTableWidgetItem(str(member_dict.get('performance', 0))))
+
+        self.report_data_table.resizeColumnsToContents()
+
+    def generate_project_progress_report(self, period):
+        # Chart
+        fig = plt.figure(figsize=(10, 5))
+        canvas = FigureCanvas(fig)
+        ax = fig.add_subplot(111)
+
+        projects_data = db_manager.get_all_projects()
+        if projects_data is None: projects_data = []
+
+        # Filter out projects that might be considered "deleted" or "archived" based on status type
+        # This assumes StatusSettings has 'is_archival_status'
+        valid_projects_for_report = []
+        for p_dict in projects_data:
+            status_id = p_dict.get('status_id')
+            if status_id:
+                status_setting = db_manager.get_status_setting_by_id(status_id)
+                if status_setting and not status_setting.get('is_archival_status'): # Only include non-archival
+                    valid_projects_for_report.append(p_dict)
+            else: # Include projects with no status_id for now, or decide to filter them
+                valid_projects_for_report.append(p_dict)
+
+        valid_projects_for_report.sort(key=lambda x: x.get('progress_percentage', 0), reverse=True)
+
+
+        names = [p.get('project_name', 'N/A') for p in valid_projects_for_report]
+        progress_values = [p.get('progress_percentage', 0) for p in valid_projects_for_report]
+
+        colors = []
+        status_names_for_table = []
+
+        for p_dict in valid_projects_for_report:
+            status_id = p_dict.get('status_id')
+            status_name = "Unknown"
+            color = '#3498db' # Default blue
+            if status_id:
+                status_setting = db_manager.get_status_setting_by_id(status_id)
+                if status_setting:
+                    status_name = status_setting.get('status_name', 'Unknown')
+                    hex_color = status_setting.get('color_hex')
+                    if hex_color: color = hex_color
+                    elif "completed" in status_name.lower(): color = '#2ecc71'
+                    elif "late" in status_name.lower(): color = '#e74c3c'
+            colors.append(color)
+            status_names_for_table.append(status_name)
+
+
+        bars = ax.bar(names, progress_values, color=colors)
+        ax.set_title("Project Progress")
+        ax.set_ylabel("Progress (%)")
+        ax.set_ylim(0, 100)
+
+        for bar in bars:
+            height = bar.get_height()
+            ax.text(bar.get_x() + bar.get_width()/2., height,
+                    f'{height}%', ha='center', va='bottom')
+
+        plt.xticks(rotation=45, ha='right')
+        plt.tight_layout()
+
+        self.graph_layout.addWidget(canvas)
+
+        # Data
+        self.report_data_table.setColumnCount(4)
+        self.report_data_table.setHorizontalHeaderLabels(["Project", "Progress (%)", "Status", "Budget"])
+        self.report_data_table.setRowCount(len(valid_projects_for_report))
+
+        for row_idx, p_dict in enumerate(valid_projects_for_report):
+            self.report_data_table.setItem(row_idx, 0, QTableWidgetItem(p_dict.get('project_name', 'N/A')))
+            self.report_data_table.setItem(row_idx, 1, QTableWidgetItem(str(p_dict.get('progress_percentage', 0))))
+
+            status_text_for_table = status_names_for_table[row_idx] # Get resolved status name
+            self.report_data_table.setItem(row_idx, 2, QTableWidgetItem(status_text_for_table))
+
+            budget = p_dict.get('budget', 0.0)
+            self.report_data_table.setItem(row_idx, 3, QTableWidgetItem(f"€{budget:,.2f}"))
+
+        self.report_data_table.resizeColumnsToContents()
+
+    def generate_workload_report(self, period):
+        # Chart
+        fig = plt.figure(figsize=(10, 5))
+        canvas = FigureCanvas(fig)
+        ax = fig.add_subplot(111)
+
+        active_team_members = db_manager.get_all_team_members({'is_active': True})
+        if not active_team_members: active_team_members = []
+
+        member_task_counts = {} # Store as team_member_id: count
+
+        # Aggregate tasks: Iterate through projects, then tasks
+        all_projects = db_manager.get_all_projects()
+        if all_projects:
+            for project in all_projects:
+                tasks_in_project = db_manager.get_tasks_by_project_id(project['project_id'])
+                if tasks_in_project:
+                    for task in tasks_in_project:
+                        assignee_id = task.get('assignee_team_member_id')
+                        status_id = task.get('status_id')
+                        if assignee_id is not None and status_id is not None:
+                            status_setting = db_manager.get_status_setting_by_id(status_id)
+                            if status_setting and \
+                               not status_setting.get('is_completion_status') and \
+                               not status_setting.get('is_archival_status'):
+                                member_task_counts[assignee_id] = member_task_counts.get(assignee_id, 0) + 1
+
+        report_data_list = []
+        for member in active_team_members:
+            tm_id = member['team_member_id']
+            report_data_list.append({
+                'name': member.get('full_name', 'N/A'),
+                'task_count': member_task_counts.get(tm_id, 0),
+                'performance': member.get('performance', 0)
+            })
+
+        # Sort by task_count for the chart
+        report_data_list.sort(key=lambda x: x['task_count'], reverse=True)
+
+        names = [item['name'] for item in report_data_list]
+        task_counts_values = [item['task_count'] for item in report_data_list]
+
+        bars = ax.bar(names, task_counts_values, color='#9b59b6')
+        ax.set_title("Workload by Member (Active Tasks)")
+        ax.set_ylabel("Number of Tasks")
+
+        for bar in bars:
+            height = bar.get_height()
+            ax.text(bar.get_x() + bar.get_width()/2., height,
+                    f'{height}', ha='center', va='bottom')
+
+        plt.xticks(rotation=45, ha='right')
+        plt.tight_layout()
+
+        self.graph_layout.addWidget(canvas)
+
+        # Data for the table view
+        self.report_data_table.setColumnCount(3)
+        self.report_data_table.setHorizontalHeaderLabels(["Member", "Ongoing Tasks", "Performance"])
+        self.report_data_table.setRowCount(len(report_data_list))
+
+        for row_idx, item_data in enumerate(report_data_list):
+            self.report_data_table.setItem(row_idx, 0, QTableWidgetItem(item_data['name']))
+            self.report_data_table.setItem(row_idx, 1, QTableWidgetItem(str(item_data['task_count'])))
+
+            perf = item_data['performance']
+            perf_item = QTableWidgetItem(f"{perf}%")
+            if perf >= 90: perf_item.setForeground(QColor('#27ae60'))
+            elif perf >= 80: perf_item.setForeground(QColor('#f39c12'))
+            else: perf_item.setForeground(QColor('#e74c3c'))
+            self.report_data_table.setItem(row_idx, 2, perf_item)
+
+        self.report_data_table.resizeColumnsToContents()
+
+    def generate_kpi_report(self, period):
+        # Chart
+        fig = plt.figure(figsize=(10, 5))
+        canvas = FigureCanvas(fig)
+        ax = fig.add_subplot(111)
+
+        kpis_data = []
+        # Fetch KPIs for the first project, similar to load_kpis logic
+        all_projects = db_manager.get_all_projects()
+        if all_projects and len(all_projects) > 0:
+            first_project_id = all_projects[0].get('project_id')
+            if first_project_id:
+                kpis_data = db_manager.get_kpis_for_project(first_project_id)
+        if not kpis_data: kpis_data = []
+
+
+        names = [kpi.get('name', 'N/A') for kpi in kpis_data]
+        values = [kpi.get('value', 0) for kpi in kpis_data]
+        targets = [kpi.get('target', 0) for kpi in kpis_data]
+
+        if not names: # If no KPIs, display a message on the chart
+            ax.text(0.5, 0.5, "No KPI data available for selected period/project.",
+                    horizontalalignment='center', verticalalignment='center',
+                    transform=ax.transAxes, fontsize=12, color='gray')
+            ax.set_xticks([])
+            ax.set_yticks([])
+        else:
+            x = range(len(names))
+            width = 0.35
+
+            bars1 = ax.bar(x, values, width, label='Current Value', color='#3498db')
+            bars2 = ax.bar([p + width for p in x], targets, width, label='Target', color='#e74c3c')
+
+            ax.set_title("Key Performance Indicators")
+            ax.set_ylabel("Value")
+            ax.set_xticks([p + width/2 for p in x])
+            ax.set_xticklabels(names, rotation=45, ha='right')
+            ax.legend()
+
+            for bar in bars1:
+                height = bar.get_height()
+                ax.text(bar.get_x() + bar.get_width()/2., height,
+                        f'{height}', ha='center', va='bottom')
+
+            for bar in bars2:
+                height = bar.get_height()
+                ax.text(bar.get_x() + bar.get_width()/2., height,
+                        f'{height}', ha='center', va='bottom')
+            plt.tight_layout()
+
+        self.graph_layout.addWidget(canvas)
+
+        # Data
+        self.report_data_table.setColumnCount(4)
+        self.report_data_table.setHorizontalHeaderLabels(["KPI", "Value", "Target", "Difference"])
+        self.report_data_table.setRowCount(len(kpis_data))
+
+        for row_idx, kpi_dict in enumerate(kpis_data):
+            kpi_name = kpi_dict.get('name', 'N/A')
+            kpi_value = kpi_dict.get('value', 0)
+            kpi_target = kpi_dict.get('target', 0)
+
+            self.report_data_table.setItem(row_idx, 0, QTableWidgetItem(kpi_name.capitalize()))
+            self.report_data_table.setItem(row_idx, 1, QTableWidgetItem(str(kpi_value)))
+            self.report_data_table.setItem(row_idx, 2, QTableWidgetItem(str(kpi_target)))
+
+            diff = kpi_value - kpi_target
+            diff_item = QTableWidgetItem(f"{diff:+.2f}" if isinstance(diff, (int,float)) else str(diff)) # format if number
+
+            if diff >= 0:
+                diff_item.setForeground(QColor('#27ae60'))
+            else:
+                diff_item.setForeground(QColor('#e74c3c'))
+            self.report_data_table.setItem(row_idx, 3, diff_item)
+
+        self.report_data_table.resizeColumnsToContents()
+
+    def generate_budget_report(self, period):
+        # Chart
+        fig = plt.figure(figsize=(10, 5))
+        canvas = FigureCanvas(fig)
+        ax = fig.add_subplot(111)
+
+        projects_data = db_manager.get_all_projects()
+        if projects_data is None: projects_data = []
+
+        # Filter out projects that are archived for budget report
+        reportable_projects = []
+        status_names_for_budget_table = []
+
+        for p_dict in projects_data:
+            status_id = p_dict.get('status_id')
+            status_name = "Unknown"
+            is_archival = False
+            if status_id:
+                status_setting = db_manager.get_status_setting_by_id(status_id)
+                if status_setting:
+                    status_name = status_setting.get('status_name', 'Unknown')
+                    if status_setting.get('is_archival_status'):
+                        is_archival = True
+
+            if not is_archival:
+                reportable_projects.append(p_dict)
+                status_names_for_budget_table.append(status_name)
+
+        reportable_projects.sort(key=lambda x: x.get('budget', 0), reverse=True)
+
+        names = [p.get('project_name', 'N/A') for p in reportable_projects]
+        budgets = [p.get('budget', 0.0) for p in reportable_projects]
+
+        if not names:
+             ax.text(0.5, 0.5, "No project budget data available.",
+                    horizontalalignment='center', verticalalignment='center',
+                    transform=ax.transAxes, fontsize=12, color='gray')
+             ax.set_xticks([])
+             ax.set_yticks([])
+        else:
+            bars = ax.bar(names, budgets, color='#f39c12')
+            ax.set_title("Budget Distribution by Project (Active/Ongoing)")
+            ax.set_ylabel("Budget (€)")
+
+            for bar in bars:
+                height = bar.get_height()
+                ax.text(bar.get_x() + bar.get_width()/2., height,
+                        f'€{height:,.2f}', ha='center', va='bottom')
+            plt.xticks(rotation=45, ha='right')
+            plt.tight_layout()
+
+        self.graph_layout.addWidget(canvas)
+
+        # Data
+        self.report_data_table.setColumnCount(3)
+        self.report_data_table.setHorizontalHeaderLabels(["Project", "Budget", "Status"])
+        self.report_data_table.setRowCount(len(reportable_projects))
+
+        for row_idx, p_dict in enumerate(reportable_projects):
+            self.report_data_table.setItem(row_idx, 0, QTableWidgetItem(p_dict.get('project_name', 'N/A')))
+            budget_val = p_dict.get('budget', 0.0)
+            self.report_data_table.setItem(row_idx, 1, QTableWidgetItem(f"€{budget_val:,.2f}"))
+
+            # Display the resolved status name
+            self.report_data_table.setItem(row_idx, 2, QTableWidgetItem(status_names_for_budget_table[row_idx]))
+
+        self.report_data_table.resizeColumnsToContents()
+
+    def export_report(self):
+        options = QFileDialog.Options()
+        file_name, _ = QFileDialog.getSaveFileName(self, "Export Report", "", "PDF Files (*.pdf);;Excel Files (*.xlsx)", options=options)
+
+        if file_name:
+            try:
+                if file_name.endswith('.pdf'):
+                    # Export to PDF (simplified implementation)
+                    QMessageBox.information(self, "PDF Export", "PDF functionality under development")
+                elif file_name.endswith('.xlsx'):
+                    # Export to Excel
+                    data = []
+                    headers = []
+
+                    for col in range(self.report_data_table.columnCount()):
+                        headers.append(self.report_data_table.horizontalHeaderItem(col).text())
+
+                    for row in range(self.report_data_table.rowCount()):
+                        row_data = []
+                        for col in range(self.report_data_table.columnCount()):
+                            item = self.report_data_table.item(row, col)
+                            row_data.append(item.text() if item else "")
+                        data.append(row_data)
+
+                    df = pd.DataFrame(data, columns=headers)
+                    df.to_excel(file_name, index=False)
+
+                    print(f"Report exported to {file_name}")
+                    QMessageBox.information(self, "Export Successful", f"The report has been successfully exported to {file_name}")
+            except Exception as e:
+                QMessageBox.critical(self, "Error", f"An error occurred during export: {str(e)}")
+
+    def show_add_member_dialog(self):
+        dialog = QDialog(self)
+        dialog.setWindowTitle("Add Team Member")
+        dialog.setFixedSize(400, 500)
+
+        layout = QFormLayout(dialog)
+
+        name_edit = QLineEdit()
+        email_edit = QLineEdit() # Added Email field
+        role_combo = QComboBox()
+        # These roles should ideally come from a configurable source or db.py if they become dynamic
+        role_combo.addItems(["Project Manager", "Developer", "Designer", "HR", "Marketing", "Finance", "Other"])
+
+        department_combo = QComboBox()
+        department_combo.addItems(["IT", "HR", "Marketing", "Finance", "Management", "Operations", "Sales", "Other"])
+
+        performance_spin = QSpinBox()
+        performance_spin.setRange(0, 100) # Assuming performance is 0-100
+        performance_spin.setValue(75) # Default value
+
+        hire_date_edit = QDateEdit(QDate.currentDate()) # Renamed for clarity
+        hire_date_edit.setCalendarPopup(True)
+        hire_date_edit.setDisplayFormat("yyyy-MM-dd")
+
+        active_checkbox = QCheckBox("Active Member") # Changed from status_combo to is_active (boolean)
+        active_checkbox.setChecked(True)
+
+        skills_edit = QLineEdit()
+        skills_edit.setPlaceholderText("Skills separated by commas (e.g., Python, SQL)")
+
+        notes_edit = QTextEdit()
+        notes_edit.setPlaceholderText("Additional notes about the team member...")
+
+        button_box = QDialogButtonBox(QDialogButtonBox.Ok | QDialogButtonBox.Cancel)
+        button_box.accepted.connect(dialog.accept)
+        button_box.rejected.connect(dialog.reject)
+
+        layout.addRow("Full Name:", name_edit)
+        layout.addRow("Email:", email_edit) # Added Email field
+        layout.addRow("Role/Title:", role_combo)
+        layout.addRow("Department:", department_combo)
+        layout.addRow("Performance (%):", performance_spin)
+        layout.addRow("Hire Date:", hire_date_edit)
+        layout.addRow("Active:", active_checkbox) # Changed from status_combo
+        layout.addRow("Skills:", skills_edit)
+        layout.addRow("Notes:", notes_edit)
+        layout.addRow(button_box)
+
+        if dialog.exec_() == QDialog.Accepted:
+            member_data = {
+                'full_name': name_edit.text(),
+                'email': email_edit.text(),
+                'role_or_title': role_combo.currentText(),
+                'department': department_combo.currentText(),
+                'performance': performance_spin.value(),
+                'hire_date': hire_date_edit.date().toString("yyyy-MM-dd"),
+                'is_active': active_checkbox.isChecked(),
+                'skills': skills_edit.text(),
+                'notes': notes_edit.toPlainText()
+                # user_id can be added here if linking to a User account, e.g. member_data['user_id'] = selected_user_id
+            }
+
+            if member_data['full_name'] and member_data['email']:
+                new_member_id = db_manager.add_team_member(member_data) # Changed main_db_manager
+                if new_member_id:
+                    self.load_team_members()
+                    self.log_activity(f"Added team member: {member_data['full_name']}")
+                    # self.statusBar().showMessage(f"Team member {member_data['full_name']} added successfully (ID: {new_member_id})", 3000) # statusBar not available on QWidget
+                    print(f"Team member {member_data['full_name']} added successfully (ID: {new_member_id})")
+                else:
+                    QMessageBox.warning(self, "Error", f"Failed to add team member. Check logs. Email might be in use.")
+            else:
+                QMessageBox.warning(self, "Error", "Full name and email are required.")
+
+    def edit_member(self, member_id_int): # member_id is int from db.py (team_member_id)
+        member_data_from_db = db_manager.get_team_member_by_id(member_id_int) # Changed main_db_manager
+
+        if member_data_from_db: # This is a dict
+            dialog = QDialog(self)
+            dialog.setWindowTitle("Edit Team Member")
+            dialog.setFixedSize(400, 500)
+
+            layout = QFormLayout(dialog)
+
+            name_edit = QLineEdit(member_data_from_db.get('full_name', ''))
+            email_edit = QLineEdit(member_data_from_db.get('email', ''))
+
+            role_combo = QComboBox()
+            role_combo.addItems(["Project Manager", "Developer", "Designer", "HR", "Marketing", "Finance", "Other"])
+            role_combo.setCurrentText(member_data_from_db.get('role_or_title', 'Other'))
+
+            department_combo = QComboBox()
+            department_combo.addItems(["IT", "HR", "Marketing", "Finance", "Management", "Operations", "Sales", "Other"])
+            department_combo.setCurrentText(member_data_from_db.get('department', 'Other'))
+
+            performance_spin = QSpinBox()
+            performance_spin.setRange(0, 100)
+            performance_spin.setValue(member_data_from_db.get('performance', 0))
+
+            hire_date_str = member_data_from_db.get('hire_date', QDate.currentDate().toString("yyyy-MM-dd"))
+            hire_date_edit = QDateEdit(QDate.fromString(hire_date_str, "yyyy-MM-dd"))
+            hire_date_edit.setCalendarPopup(True)
+            hire_date_edit.setDisplayFormat("yyyy-MM-dd")
+
+            active_checkbox = QCheckBox("Active Member")
+            active_checkbox.setChecked(bool(member_data_from_db.get('is_active', True))) # Ensure boolean
+
+            skills_edit = QLineEdit(member_data_from_db.get('skills', ''))
+            skills_edit.setPlaceholderText("Skills separated by commas")
+
+            notes_edit = QTextEdit(member_data_from_db.get('notes', ''))
+            notes_edit.setPlaceholderText("Additional notes...")
+
+            button_box = QDialogButtonBox(QDialogButtonBox.Ok | QDialogButtonBox.Cancel)
+            button_box.accepted.connect(dialog.accept)
+            button_box.rejected.connect(dialog.reject)
+
+            layout.addRow("Full Name:", name_edit)
+            layout.addRow("Email:", email_edit)
+            layout.addRow("Role/Title:", role_combo)
+            layout.addRow("Department:", department_combo)
+            layout.addRow("Performance (%):", performance_spin)
+            layout.addRow("Hire Date:", hire_date_edit)
+            layout.addRow("Active:", active_checkbox)
+            layout.addRow("Skills:", skills_edit)
+            layout.addRow("Notes:", notes_edit)
+            layout.addRow(button_box)
+
+            if dialog.exec_() == QDialog.Accepted:
+                updated_member_data = {
+                    'full_name': name_edit.text(),
+                    'email': email_edit.text(),
+                    'role_or_title': role_combo.currentText(),
+                    'department': department_combo.currentText(),
+                    'performance': performance_spin.value(),
+                    'hire_date': hire_date_edit.date().toString("yyyy-MM-dd"),
+                    'is_active': active_checkbox.isChecked(),
+                    'skills': skills_edit.text(),
+                    'notes': notes_edit.toPlainText()
+                }
+
+                if updated_member_data['full_name'] and updated_member_data['email']:
+                    success = db_manager.update_team_member(member_id_int, updated_member_data) # Changed main_db_manager
+                    if success:
+                        self.load_team_members()
+                        self.log_activity(f"Updated team member: {updated_member_data['full_name']}")
+                        # self.statusBar().showMessage(f"Team member {updated_member_data['full_name']} updated successfully", 3000)
+                        print(f"Team member {updated_member_data['full_name']} updated successfully")
+                    else:
+                        QMessageBox.warning(self, "Error", f"Failed to update team member. Check logs. Email might be in use by another member.")
+                else:
+                    QMessageBox.warning(self, "Error", "Full name and email are required.")
+        else:
+            QMessageBox.warning(self, "Error", f"Could not find team member with ID {member_id_int} to edit.")
+
+    def delete_member(self, member_id_int): # member_id is int
+        member_to_delete = db_manager.get_team_member_by_id(member_id_int) # Changed main_db_manager
+
+        if not member_to_delete:
+            QMessageBox.warning(self, "Error", f"Team member with ID {member_id_int} not found.")
+            return
+
+        member_name = member_to_delete.get('full_name', 'Unknown')
+
+        reply = QMessageBox.question(
+            self,
+            "Confirmation",
+            f"Are you sure you want to delete the member '{member_name}' (ID: {member_id_int})?\nThis action is permanent.",
+            QMessageBox.Yes | QMessageBox.No
         )
-        """)
-        # No conn.commit() here, let it be part of the larger transaction at the end of initialize_database
-
-    # Create Tasks table (New)
-    cursor.execute("""
-    CREATE TABLE IF NOT EXISTS Tasks (
-        task_id INTEGER PRIMARY KEY AUTOINCREMENT,
-        project_id TEXT NOT NULL,
-        task_name TEXT NOT NULL,
-        description TEXT,
-        status_id INTEGER,
-        assignee_team_member_id INTEGER, -- Changed to INTEGER to match TeamMembers.team_member_id
-        reporter_team_member_id INTEGER,   -- Changed to INTEGER to match TeamMembers.team_member_id
-        due_date DATE,
-        priority INTEGER DEFAULT 0,
-        estimated_hours REAL,
-        actual_hours_spent REAL,
-        parent_task_id INTEGER,
-        created_at TIMESTAMP DEFAULT CURRENT_TIMESTAMP,
-        updated_at TIMESTAMP DEFAULT CURRENT_TIMESTAMP,
-        completed_at TIMESTAMP,
-        FOREIGN KEY (project_id) REFERENCES Projects (project_id) ON DELETE CASCADE,
-        FOREIGN KEY (status_id) REFERENCES StatusSettings (status_id),
-        FOREIGN KEY (assignee_team_member_id) REFERENCES TeamMembers (team_member_id) ON DELETE SET NULL,
-        FOREIGN KEY (reporter_team_member_id) REFERENCES TeamMembers (team_member_id) ON DELETE SET NULL,
-        FOREIGN KEY (parent_task_id) REFERENCES Tasks (task_id) ON DELETE SET NULL
-    )
-    """)
-
-    # Create TaskDependencies table
-    cursor.execute("""
-    CREATE TABLE IF NOT EXISTS TaskDependencies (
-        dependency_id INTEGER PRIMARY KEY AUTOINCREMENT,
-        task_id INTEGER NOT NULL, -- The task that is dependent
-        predecessor_task_id INTEGER NOT NULL, -- The task it depends upon
-        created_at TEXT DEFAULT CURRENT_TIMESTAMP,
-        FOREIGN KEY (task_id) REFERENCES Tasks (task_id) ON DELETE CASCADE,
-        FOREIGN KEY (predecessor_task_id) REFERENCES Tasks (task_id) ON DELETE CASCADE,
-        UNIQUE (task_id, predecessor_task_id) -- Prevent duplicate dependencies
-    )
-    """)
-
-    # Create ClientDocuments table
-    cursor.execute("""
-    CREATE TABLE IF NOT EXISTS ClientDocuments (
-        document_id TEXT PRIMARY KEY,
-        client_id TEXT NOT NULL,
-        project_id TEXT,
-        document_name TEXT NOT NULL,
-        file_name_on_disk TEXT NOT NULL, -- Actual name on the file system
-        file_path_relative TEXT NOT NULL, -- Relative to a base documents folder
-        document_type_generated TEXT, -- e.g., 'Proposal', 'Contract', 'Invoice'
-        source_template_id INTEGER,
-        version_tag TEXT,
-        notes TEXT,
-        created_at TIMESTAMP DEFAULT CURRENT_TIMESTAMP,
-        updated_at TIMESTAMP DEFAULT CURRENT_TIMESTAMP,
-        created_by_user_id TEXT,
-        FOREIGN KEY (client_id) REFERENCES Clients (client_id),
-        FOREIGN KEY (project_id) REFERENCES Projects (project_id),
-        FOREIGN KEY (source_template_id) REFERENCES Templates (template_id),
-        FOREIGN KEY (created_by_user_id) REFERENCES Users (user_id)
-    )
-    """)
-
-    # Create SmtpConfigs table
-    cursor.execute("""
-    CREATE TABLE IF NOT EXISTS SmtpConfigs (
-        smtp_config_id INTEGER PRIMARY KEY AUTOINCREMENT,
-        config_name TEXT NOT NULL UNIQUE,
-        smtp_server TEXT NOT NULL,
-        smtp_port INTEGER NOT NULL,
-        username TEXT,
-        password_encrypted TEXT, -- Store encrypted password
-        use_tls BOOLEAN DEFAULT TRUE,
-        is_default BOOLEAN DEFAULT FALSE,
-        sender_email_address TEXT NOT NULL,
-        sender_display_name TEXT
-    )
-    """)
-
-    # Create ApplicationSettings table
-    cursor.execute("""
-    CREATE TABLE IF NOT EXISTS ApplicationSettings (
-        setting_key TEXT PRIMARY KEY,
-        setting_value TEXT
-    )
-    """)
-
-    # Create KPIs table
-    cursor.execute("""
-    CREATE TABLE IF NOT EXISTS KPIs (
-        kpi_id INTEGER PRIMARY KEY AUTOINCREMENT,
-        project_id TEXT NOT NULL,
-        name TEXT NOT NULL,
-        value REAL NOT NULL,
-        target REAL NOT NULL,
-        trend TEXT NOT NULL, -- 'up', 'down', 'stable'
-        unit TEXT NOT NULL,
-        created_at TIMESTAMP DEFAULT CURRENT_TIMESTAMP,
-        updated_at TIMESTAMP DEFAULT CURRENT_TIMESTAMP,
-        FOREIGN KEY (project_id) REFERENCES Projects (project_id) ON DELETE CASCADE
-    )
-    """)
-
-    # Create CoverPageTemplates table
-    cursor.execute("""
-    CREATE TABLE IF NOT EXISTS CoverPageTemplates (
-        template_id TEXT PRIMARY KEY,
-        template_name TEXT NOT NULL UNIQUE,
-        description TEXT,
-        default_title TEXT,
-        default_subtitle TEXT,
-        default_author TEXT,
-        style_config_json TEXT, -- JSON string for detailed styling (fonts, colors, layout hints)
-        is_default_template INTEGER DEFAULT 0 NOT NULL, -- Added new flag
-        created_at TIMESTAMP DEFAULT CURRENT_TIMESTAMP,
-        updated_at TIMESTAMP DEFAULT CURRENT_TIMESTAMP,
-        created_by_user_id TEXT,
-        FOREIGN KEY (created_by_user_id) REFERENCES Users (user_id) ON DELETE SET NULL
-    )
-    """)
-
-    # Create CoverPages table (linking to Clients/Projects and Templates)
-    cursor.execute("""
-    CREATE TABLE IF NOT EXISTS CoverPages (
-        cover_page_id TEXT PRIMARY KEY,
-        cover_page_name TEXT, -- User-defined name for this instance
-        client_id TEXT,
-        project_id TEXT,
-        template_id TEXT,
-        title TEXT NOT NULL,
-        subtitle TEXT,
-        author_text TEXT,
-        institution_text TEXT,
-        department_text TEXT,
-        document_type_text TEXT,
-        document_version TEXT,
-        creation_date DATE, -- Renamed from document_date for consistency with table
-        logo_name TEXT,
-        logo_data BLOB,
-        custom_style_config_json TEXT,
-        created_at TIMESTAMP DEFAULT CURRENT_TIMESTAMP,
-        updated_at TIMESTAMP DEFAULT CURRENT_TIMESTAMP,
-        created_by_user_id TEXT,
-        FOREIGN KEY (client_id) REFERENCES Clients (client_id) ON DELETE SET NULL,
-        FOREIGN KEY (project_id) REFERENCES Projects (project_id) ON DELETE SET NULL,
-        FOREIGN KEY (template_id) REFERENCES CoverPageTemplates (template_id) ON DELETE SET NULL,
-        FOREIGN KEY (created_by_user_id) REFERENCES Users (user_id) ON DELETE SET NULL
-    )
-    """)
-
-    # Create Milestones table
-    cursor.execute("""
-    CREATE TABLE IF NOT EXISTS Milestones (
-        milestone_id INTEGER PRIMARY KEY AUTOINCREMENT,
-        project_id TEXT NOT NULL,
-        milestone_name TEXT NOT NULL,
-        description TEXT,
-        due_date TEXT, -- ISO8601 format "YYYY-MM-DD"
-        status_id INTEGER,
-        created_at TEXT DEFAULT CURRENT_TIMESTAMP,
-        updated_at TEXT DEFAULT CURRENT_TIMESTAMP,
-        FOREIGN KEY (project_id) REFERENCES Projects (project_id) ON DELETE CASCADE,
-        FOREIGN KEY (status_id) REFERENCES StatusSettings (status_id) ON DELETE SET NULL
-    )
-    """)
-
-    # Trigger for Milestones updated_at
-    cursor.execute("""
-    CREATE TRIGGER IF NOT EXISTS UpdateMilestoneUpdatedAt
-    AFTER UPDATE ON Milestones FOR EACH ROW
-    BEGIN
-        UPDATE Milestones SET updated_at = CURRENT_TIMESTAMP WHERE milestone_id = OLD.milestone_id;
-    END;
-    """)
-
-    conn.commit()
-    conn.close()
-
-def get_db_connection():
-    """
-    Returns a new database connection object.
-    The connection is configured to return rows as dictionary-like objects.
-    """
-    conn = sqlite3.connect(DATABASE_NAME)
-    conn.row_factory = sqlite3.Row
-    return conn
-
-# CRUD functions for Clients
-def add_client(client_data: dict) -> str | None:
-    """
-    Adds a new client to the database.
-    Returns the new client_id if successful, otherwise None.
-    Ensures created_at and updated_at are set.
-    Expects 'category_id' instead of 'category' text.
-    """
-    conn = None
-    try:
-        conn = get_db_connection()
-        cursor = conn.cursor()
-        
-        new_client_id = uuid.uuid4().hex
-        now = datetime.utcnow().isoformat() + "Z"
-
-        # Ensure all required fields are present, or provide defaults
-        sql = """
-            INSERT INTO Clients (
-                client_id, client_name, company_name, primary_need_description, project_identifier,
-                country_id, city_id, default_base_folder_path, status_id,
-                selected_languages, notes, category, created_at, updated_at, created_by_user_id
-            ) VALUES (?, ?, ?, ?, ?, ?, ?, ?, ?, ?, ?, ?, ?, ?, ?)
+
+        if reply == QMessageBox.Yes:
+            success = db_manager.delete_team_member(member_id_int) # Changed main_db_manager
+            if success:
+                self.load_team_members()
+                self.log_activity(f"Deleted team member: {member_name} (ID: {member_id_int})")
+                # self.statusBar().showMessage(f"Team member {member_name} deleted", 3000)
+                print(f"Team member {member_name} deleted")
+            else:
+                QMessageBox.warning(self, "Error", f"Failed to delete team member {member_name}.")
+
+    def show_add_project_dialog(self):
+        dialog = QDialog(self)
+        dialog.setWindowTitle("New Project")
+        dialog.setFixedSize(500, 550)
+
+        layout = QFormLayout(dialog)
+
+        name_edit = QLineEdit()
+        desc_edit = QTextEdit()
+        desc_edit.setPlaceholderText("Project description, including notes on key documents or links...")
+        desc_edit.setMinimumHeight(100)
+
+        start_date_edit = QDateEdit(QDate.currentDate())
+        start_date_edit.setCalendarPopup(True)
+        start_date_edit.setDisplayFormat("yyyy-MM-dd")
+
+        deadline_edit = QDateEdit(QDate.currentDate().addMonths(1))
+        deadline_edit.setCalendarPopup(True)
+        deadline_edit.setDisplayFormat("yyyy-MM-dd")
+
+        budget_spin = QDoubleSpinBox()
+        budget_spin.setRange(0, 10000000)
+        budget_spin.setPrefix("€ ")
+        budget_spin.setValue(10000)
+
+        status_combo = QComboBox()
+        project_statuses = db_manager.get_all_status_settings(status_type='Project') # Changed main_db_manager
+        if project_statuses:
+            for ps in project_statuses:
+                status_combo.addItem(ps['status_name'], ps['status_id'])
+        else:
+            status_combo.addItem("Default Project Status", None)
+
+        priority_combo = QComboBox()
+        priority_combo.addItems(["Low", "Medium", "High"])
+        priority_combo.setCurrentIndex(1)
+
+        manager_combo = QComboBox()
+        manager_combo.addItem("Unassigned", None)
+        active_team_members = db_manager.get_all_team_members({'is_active': True}) # Changed main_db_manager
+        if active_team_members:
+            for tm in active_team_members:
+                manager_combo.addItem(tm['full_name'], tm['team_member_id'])
+
+        client_combo = QComboBox()
+        all_clients = db_manager.get_all_clients() # Changed main_db_manager
+        if all_clients:
+            for client_item in all_clients:
+                client_combo.addItem(client_item['client_name'], client_item['client_id'])
+        else:
+            client_combo.addItem("No Clients Available - Add one first!", None)
+            client_combo.setEnabled(False)
+
+
+        button_box = QDialogButtonBox(QDialogButtonBox.Ok | QDialogButtonBox.Cancel)
+        button_box.accepted.connect(dialog.accept)
+        button_box.rejected.connect(dialog.reject)
+
+        layout.addRow("Project Name:", name_edit)
+        layout.addRow("Client:", client_combo)
+        layout.addRow("Description:", desc_edit)
+        layout.addRow("Start Date:", start_date_edit)
+        layout.addRow("Deadline:", deadline_edit)
+        layout.addRow("Budget:", budget_spin)
+        layout.addRow("Status:", status_combo)
+        layout.addRow("Priority:", priority_combo)
+        layout.addRow("Manager (Team Member):", manager_combo)
+
+        layout.addRow(QLabel("--- Optional: Start from Template ---")) # Visually separate
+        template_combo = QComboBox()
+        template_combo.addItem("None (Blank Project)", None)
+        available_templates = self.template_manager.get_templates()
+        for tpl in available_templates:
+            template_combo.addItem(tpl.name, tpl.name) # Store template name as data
+        layout.addRow(self.tr("Project Template:"), template_combo)
+
+        layout.addRow(button_box)
+
+        if dialog.exec_() == QDialog.Accepted:
+            project_name = name_edit.text()
+            client_id_selected = client_combo.currentData()
+
+            if not project_name:
+                QMessageBox.warning(self, "Error", "Project name is required.")
+                return
+            if not client_id_selected and client_combo.isEnabled():
+                QMessageBox.warning(self, "Error", "A client must be selected for the project.")
+                return
+            if not client_id_selected and not client_combo.isEnabled():
+                 QMessageBox.warning(self, "Error", "Cannot add project: No clients available in the database. Please add a client first.")
+                 return
+
+
+            selected_manager_tm_id = manager_combo.currentData()
+            manager_user_id_for_db = None
+            if selected_manager_tm_id is not None:
+                team_member_manager = db_manager.get_team_member_by_id(selected_manager_tm_id) # Changed main_db_manager
+                if team_member_manager:
+                    manager_user_id_for_db = team_member_manager.get('user_id')
+
+            priority_text = priority_combo.currentText()
+            priority_for_db = 0
+            if priority_text == "Medium": priority_for_db = 1
+            elif priority_text == "High": priority_for_db = 2
+
+            project_data_to_save = {
+                'client_id': client_id_selected,
+                'project_name': project_name,
+                'description': desc_edit.toPlainText(),
+                'start_date': start_date_edit.date().toString("yyyy-MM-dd"),
+                'deadline_date': deadline_edit.date().toString("yyyy-MM-dd"),
+                'budget': budget_spin.value(),
+                'status_id': status_combo.currentData(),
+                'progress_percentage': 0,
+                'manager_team_member_id': manager_user_id_for_db,
+                'priority': priority_for_db
+            }
+
+            new_project_id = db_manager.add_project(project_data_to_save) # Changed main_db_manager
+
+            if new_project_id:
+                self.load_projects()
+                self.update_project_filter()
+                self.log_activity(f"Added project: {project_name}")
+                # self.statusBar().showMessage(f"Project {project_name} added successfully (ID: {new_project_id})", 3000)
+                print(f"Project {project_name} added successfully (ID: {new_project_id})")
+
+                # Add tasks from template if selected
+                selected_template_name = template_combo.currentData()
+                if selected_template_name:
+                    template = self.template_manager.get_template_by_name(selected_template_name)
+                    if template:
+                        task_status_todo_obj = db_manager.get_status_setting_by_name("To Do", "Task")
+                        default_task_status_id = task_status_todo_obj['status_id'] if task_status_todo_obj else None
+                        if not default_task_status_id:
+                            QMessageBox.warning(self, self.tr("Configuration Error"), self.tr("Default 'To Do' status for tasks not found. Template tasks will not have a status."))
+
+                        for task_def in template.tasks:
+                            task_data_for_db = {
+                                'project_id': new_project_id,
+                                'task_name': task_def['name'],
+                                'description': task_def.get('description', ''),
+                                'status_id': default_task_status_id,
+                                'priority': task_def.get('priority', 0),
+                            }
+                            if self.current_user and self.current_user.get('user_id'):
+                                current_user_as_tm_list = db_manager.get_all_team_members(filters={'user_id': self.current_user.get('user_id')})
+                                if current_user_as_tm_list:
+                                    task_data_for_db['reporter_team_member_id'] = current_user_as_tm_list[0].get('team_member_id')
+
+                            db_manager.add_task(task_data_for_db)
+                        print(f"Added {len(template.tasks)} tasks from template '{template.name}' to project {new_project_id}")
+                        self.load_tasks() # Refresh task list if it's visible or might become visible
+            else:
+                QMessageBox.warning(self, "Error", "Failed to add project. Check logs.")
+
+    def edit_project(self, project_id_str):
+        project_data_dict = db_manager.get_project_by_id(project_id_str) # Changed main_db_manager
+
+        if project_data_dict:
+            dialog = QDialog(self)
+            dialog.setWindowTitle(f"Edit Project: {project_data_dict.get('project_name', '')}")
+            dialog.setFixedSize(500, 550)
+
+            layout = QFormLayout(dialog)
+
+            name_edit = QLineEdit(project_data_dict.get('project_name', ''))
+            desc_edit = QTextEdit(project_data_dict.get('description', ''))
+            desc_edit.setPlaceholderText("Project description...")
+            desc_edit.setMinimumHeight(100)
+
+            start_date_edit = QDateEdit(QDate.fromString(project_data_dict.get('start_date', ''), "yyyy-MM-dd"))
+            start_date_edit.setCalendarPopup(True)
+            start_date_edit.setDisplayFormat("yyyy-MM-dd")
+
+            deadline_edit = QDateEdit(QDate.fromString(project_data_dict.get('deadline_date', ''), "yyyy-MM-dd"))
+            deadline_edit.setCalendarPopup(True)
+            deadline_edit.setDisplayFormat("yyyy-MM-dd")
+
+            budget_spin = QDoubleSpinBox()
+            budget_spin.setRange(0, 10000000)
+            budget_spin.setPrefix("€ ")
+            budget_spin.setValue(project_data_dict.get('budget', 0.0))
+
+            status_combo = QComboBox()
+            project_statuses = db_manager.get_all_status_settings(status_type='Project') # Changed main_db_manager
+            current_status_id = project_data_dict.get('status_id')
+            if project_statuses:
+                for idx, ps in enumerate(project_statuses):
+                    status_combo.addItem(ps['status_name'], ps['status_id'])
+                    if ps['status_id'] == current_status_id:
+                        status_combo.setCurrentIndex(idx)
+            else:
+                status_combo.addItem("No Statuses Defined", None)
+                status_setting = db_manager.get_status_setting_by_id(current_status_id) # Changed main_db_manager
+                if status_setting : status_combo.addItem(status_setting['status_name'], current_status_id)
+
+
+            priority_combo = QComboBox()
+            priority_combo.addItems(["Low", "Medium", "High"])
+            db_priority = project_data_dict.get('priority', 0)
+            if db_priority == 1: priority_combo.setCurrentText("Medium")
+            elif db_priority == 2: priority_combo.setCurrentText("High")
+            else: priority_combo.setCurrentText("Low")
+
+
+            manager_combo = QComboBox()
+            manager_combo.addItem("Unassigned", None)
+            active_team_members = db_manager.get_all_team_members({'is_active': True}) # Changed main_db_manager
+            project_manager_user_id = project_data_dict.get('manager_team_member_id')
+            current_manager_tm_id_to_select = None
+
+            if project_manager_user_id and active_team_members:
+                for tm in active_team_members:
+                    if tm['user_id'] == project_manager_user_id:
+                        current_manager_tm_id_to_select = tm['team_member_id']
+                        break
+
+            if active_team_members:
+                for idx, tm in enumerate(active_team_members):
+                    manager_combo.addItem(tm['full_name'], tm['team_member_id'])
+                    if tm['team_member_id'] == current_manager_tm_id_to_select:
+                        manager_combo.setCurrentIndex(idx + 1)
+
+            client_combo = QComboBox()
+            all_clients = db_manager.get_all_clients() # Changed main_db_manager
+            current_client_id = project_data_dict.get('client_id')
+            if all_clients:
+                for idx, client_item in enumerate(all_clients):
+                    client_combo.addItem(client_item['client_name'], client_item['client_id'])
+                    if client_item['client_id'] == current_client_id:
+                        client_combo.setCurrentIndex(idx)
+            else:
+                client_combo.addItem("Error: Client not found or No Clients", None)
+                client_combo.setEnabled(False)
+
+
+            button_box = QDialogButtonBox(QDialogButtonBox.Ok | QDialogButtonBox.Cancel)
+            button_box.accepted.connect(dialog.accept)
+            button_box.rejected.connect(dialog.reject)
+
+            layout.addRow("Project Name:", name_edit)
+            layout.addRow("Client:", client_combo)
+            layout.addRow("Description:", desc_edit)
+            layout.addRow("Start Date:", start_date_edit)
+            layout.addRow("Deadline:", deadline_edit)
+            layout.addRow("Budget:", budget_spin)
+            layout.addRow("Status:", status_combo)
+            layout.addRow("Priority:", priority_combo)
+            layout.addRow("Manager (Team Member):", manager_combo)
+            layout.addRow(button_box)
+
+            if dialog.exec_() == QDialog.Accepted:
+                project_name_updated = name_edit.text()
+                client_id_updated = client_combo.currentData()
+
+                if not project_name_updated:
+                    QMessageBox.warning(self, "Error", "Project name is required.")
+                    return
+                if not client_id_updated:
+                     QMessageBox.warning(self, "Error", "Client is required for the project.")
+                     return
+
+                selected_manager_tm_id_updated = manager_combo.currentData()
+                manager_user_id_for_db_updated = None
+                if selected_manager_tm_id_updated is not None:
+                    tm_manager_updated = db_manager.get_team_member_by_id(selected_manager_tm_id_updated) # Changed main_db_manager
+                    if tm_manager_updated:
+                        manager_user_id_for_db_updated = tm_manager_updated.get('user_id')
+
+                priority_text_updated = priority_combo.currentText()
+                priority_for_db_updated = 0
+                if priority_text_updated == "Medium": priority_for_db_updated = 1
+                elif priority_text_updated == "High": priority_for_db_updated = 2
+
+                updated_project_data_to_save = {
+                    'client_id': client_id_updated,
+                    'project_name': project_name_updated,
+                    'description': desc_edit.toPlainText(),
+                    'start_date': start_date_edit.date().toString("yyyy-MM-dd"),
+                    'deadline_date': deadline_edit.date().toString("yyyy-MM-dd"),
+                    'budget': budget_spin.value(),
+                    'status_id': status_combo.currentData(),
+                    'progress_percentage': project_data_dict.get('progress_percentage', 0),
+                    'manager_team_member_id': manager_user_id_for_db_updated,
+                    'priority': priority_for_db_updated
+                }
+
+                success = db_manager.update_project(project_id_str, updated_project_data_to_save) # Changed main_db_manager
+
+                if success:
+                    self.load_projects()
+                    self.update_project_filter()
+                    self.log_activity(f"Updated project: {project_name_updated}")
+                    # self.statusBar().showMessage(f"Project {project_name_updated} updated successfully", 3000)
+                    print(f"Project {project_name_updated} updated successfully")
+                else:
+                    QMessageBox.warning(self, "Error", "Failed to update project. Check logs.")
+        else:
+            QMessageBox.warning(self, "Error", f"Could not find project with ID {project_id_str} to edit.")
+
+    def show_project_details(self, project_id_str):
+        project_dict = db_manager.get_project_by_id(project_id_str)
+
+        if project_dict:
+            dialog = QDialog(self)
+            dialog.setWindowTitle(self.tr("Project Details: {0}").format(project_dict.get('project_name', 'N/A')))
+            dialog.setMinimumSize(700, 600) # Adjusted size for tabs
+
+            dialog_main_layout = QVBoxLayout(dialog)
+            details_tab_widget = QTabWidget()
+            dialog_main_layout.addWidget(details_tab_widget)
+
+            # --- Tab 1: Details & Tasks (Existing Content Adaptation) ---
+            details_tasks_page = QWidget()
+            details_tasks_layout = QVBoxLayout(details_tasks_page)
+
+            info_group = QGroupBox(self.tr("Project Information"))
+            info_layout = QFormLayout(info_group)
+            # ... (Populate info_layout as before, using project_dict) ...
+            name_label = QLabel(project_dict.get('project_name', 'N/A'))
+            name_label.setStyleSheet("font-size: 16px; font-weight: bold;")
+            desc_label = QLabel(project_dict.get('description', "No description"))
+            desc_label.setWordWrap(True)
+            start_date_label = QLabel(project_dict.get('start_date', 'N/A'))
+            deadline_label = QLabel(project_dict.get('deadline_date', 'N/A'))
+            budget_label = QLabel(f"€{project_dict.get('budget', 0.0):,.2f}")
+            status_id = project_dict.get('status_id')
+            status_name_display = "Unknown"; status_color_hex = "#7f8c8d"
+            if status_id is not None:
+                status_setting = db_manager.get_status_setting_by_id(status_id)
+                if status_setting:
+                    status_name_display = status_setting.get('status_name', 'Unknown')
+                    color_from_db = status_setting.get('color_hex')
+                    if color_from_db: status_color_hex = color_from_db
+            status_display_label = QLabel(status_name_display)
+            status_display_label.setStyleSheet(f"color: {status_color_hex}; font-weight: bold;")
+            priority_val = project_dict.get('priority', 0)
+            priority_display_label = QLabel("Low" if priority_val == 0 else "Medium" if priority_val == 1 else "High")
+            progress_label = QLabel(f"{project_dict.get('progress_percentage', 0)}%")
+            manager_user_id = project_dict.get('manager_team_member_id')
+            manager_display_name = "Unassigned"
+            if manager_user_id:
+                tm_list = db_manager.get_all_team_members({'user_id': manager_user_id})
+                if tm_list: manager_display_name = tm_list[0].get('full_name', manager_user_id)
+                else:
+                    user = db_manager.get_user_by_id(manager_user_id)
+                    if user: manager_display_name = user.get('full_name', manager_user_id)
+            manager_label = QLabel(manager_display_name)
+
+            info_layout.addRow(self.tr("Name:"), name_label)
+            info_layout.addRow(self.tr("Description:"), desc_label)
+            info_layout.addRow(self.tr("Start Date:"), start_date_label)
+            info_layout.addRow(self.tr("Deadline:"), deadline_label)
+            info_layout.addRow(self.tr("Budget:"), budget_label)
+            info_layout.addRow(self.tr("Status:"), status_display_label)
+            info_layout.addRow(self.tr("Priority:"), priority_display_label)
+            info_layout.addRow(self.tr("Progress:"), progress_label)
+            info_layout.addRow(self.tr("Manager:"), manager_label)
+            details_tasks_layout.addWidget(info_group)
+
+            tasks_group = QGroupBox(self.tr("Associated Tasks"))
+            tasks_layout_inner = QVBoxLayout(tasks_group) # Renamed to avoid conflict
+            tasks_table_details = QTableWidget() # Renamed to avoid conflict
+            tasks_table_details.setColumnCount(4)
+            tasks_table_details.setHorizontalHeaderLabels([self.tr("Task Name"), self.tr("Assigned To"), self.tr("Status"), self.tr("Deadline")])
+            project_tasks = db_manager.get_tasks_by_project_id(project_id_str)
+            if project_tasks:
+                tasks_table_details.setRowCount(len(project_tasks))
+                for r_idx, task_item in enumerate(project_tasks):
+                    tasks_table_details.setItem(r_idx, 0, QTableWidgetItem(task_item.get('task_name')))
+                    assignee_tm_id_detail = task_item.get('assignee_team_member_id')
+                    assignee_name_detail = "Unassigned"
+                    if assignee_tm_id_detail:
+                        assignee_tm = db_manager.get_team_member_by_id(assignee_tm_id_detail)
+                        if assignee_tm: assignee_name_detail = assignee_tm.get('full_name')
+                    tasks_table_details.setItem(r_idx, 1, QTableWidgetItem(assignee_name_detail))
+                    status_id_detail = task_item.get('status_id')
+                    status_name_detail = "N/A"
+                    if status_id_detail:
+                        status_obj_detail = db_manager.get_status_setting_by_id(status_id_detail)
+                        if status_obj_detail: status_name_detail = status_obj_detail.get('status_name')
+                    tasks_table_details.setItem(r_idx, 2, QTableWidgetItem(status_name_detail))
+                    tasks_table_details.setItem(r_idx, 3, QTableWidgetItem(task_item.get('due_date')))
+            else:
+                tasks_table_details.setRowCount(1)
+                tasks_table_details.setItem(0,0, QTableWidgetItem(self.tr("No tasks found for this project.")))
+                tasks_table_details.setSpan(0,0,1,4)
+            tasks_table_details.horizontalHeader().setSectionResizeMode(QHeaderView.Stretch)
+            tasks_layout_inner.addWidget(tasks_table_details)
+            details_tasks_layout.addWidget(tasks_group)
+            details_tab_widget.addTab(details_tasks_page, self.tr("Details & Tasks"))
+
+            # --- Tab 2: Milestones ---
+            milestones_page = QWidget()
+            milestones_layout = QVBoxLayout(milestones_page)
+
+            self.milestones_table_details_dialog = QTableWidget()
+            self.milestones_table_details_dialog.setColumnCount(5)
+            self.milestones_table_details_dialog.setHorizontalHeaderLabels([
+                self.tr("Name"), self.tr("Description"), self.tr("Due Date"), self.tr("Status"), self.tr("Actions")
+            ])
+            self.milestones_table_details_dialog.setSelectionBehavior(QAbstractItemView.SelectRows)
+            self.milestones_table_details_dialog.setEditTriggers(QAbstractItemView.NoEditTriggers)
+            self.milestones_table_details_dialog.horizontalHeader().setSectionResizeMode(0, QHeaderView.Stretch)
+            self.milestones_table_details_dialog.horizontalHeader().setSectionResizeMode(1, QHeaderView.Stretch)
+            milestones_layout.addWidget(self.milestones_table_details_dialog)
+
+            milestone_btn_layout = QHBoxLayout()
+            add_milestone_btn = QPushButton(self.tr("Add Milestone"))
+            add_milestone_btn.clicked.connect(lambda: self._handle_add_milestone(project_id_str, dialog))
+            edit_milestone_btn = QPushButton(self.tr("Edit Milestone"))
+            edit_milestone_btn.clicked.connect(lambda: self._handle_edit_milestone(project_id_str, dialog))
+            delete_milestone_btn = QPushButton(self.tr("Delete Milestone"))
+            delete_milestone_btn.clicked.connect(lambda: self._handle_delete_milestone(project_id_str, dialog))
+
+            add_milestone_btn.setStyleSheet(self.get_primary_button_style())
+            edit_milestone_btn.setStyleSheet(self.get_secondary_button_style())
+            delete_milestone_btn.setStyleSheet(self.get_danger_button_style())
+
+            milestone_btn_layout.addWidget(add_milestone_btn)
+            milestone_btn_layout.addWidget(edit_milestone_btn)
+            milestone_btn_layout.addWidget(delete_milestone_btn)
+            milestones_layout.addLayout(milestone_btn_layout)
+
+            details_tab_widget.addTab(milestones_page, self.tr("Milestones"))
+
+            self._load_milestones_into_table(project_id_str, self.milestones_table_details_dialog)
+
+            button_box = QDialogButtonBox(QDialogButtonBox.Close)
+            button_box.rejected.connect(dialog.reject)
+            dialog_main_layout.addWidget(button_box)
+
+            dialog.exec_()
+        else:
+            QMessageBox.warning(self, "Error", f"Could not retrieve details for project ID {project_id_str}.")
+
+    def delete_project(self, project_id_str): # project_id is TEXT
+        project_to_delete = db_manager.get_project_by_id(project_id_str) # Changed main_db_manager
+
+        if not project_to_delete:
+            QMessageBox.warning(self, "Error", f"Project with ID {project_id_str} not found.")
+            return
+
+        project_name = project_to_delete.get('project_name', 'Unknown Project')
+
+        reply = QMessageBox.question(
+            self,
+            "Confirmation",
+            f"Are you sure you want to delete the project '{project_name}' (ID: {project_id_str})?\nThis will also delete all associated tasks and KPIs.",
+            QMessageBox.Yes | QMessageBox.No
+        )
+
+        if reply == QMessageBox.Yes:
+            success = db_manager.delete_project(project_id_str) # Changed main_db_manager
+            if success:
+                self.load_projects()
+                self.update_project_filter()
+                self.log_activity(f"Deleted project: {project_name} (ID: {project_id_str})")
+                # self.statusBar().showMessage(f"Project {project_name} deleted", 3000)
+                print(f"Project {project_name} deleted")
+            else:
+                QMessageBox.warning(self, "Error", f"Failed to delete project {project_name}. Check logs.")
+
+    def show_add_task_dialog(self):
+        dialog = QDialog(self)
+        dialog.setWindowTitle("New Task")
+        dialog.setFixedSize(450, 450)
+
+        layout = QFormLayout(dialog)
+
+        name_edit = QLineEdit()
+        name_edit.setPlaceholderText("Enter task name...")
+
+        project_combo = QComboBox()
+        all_projects = db_manager.get_all_projects() # Changed main_db_manager
+        if all_projects:
+            for p in all_projects:
+                status_of_project_id = p.get('status_id')
+                is_completion = False
+                is_archival = False
+                if status_of_project_id:
+                    status_of_project = db_manager.get_status_setting_by_id(status_of_project_id) # Changed main_db_manager
+                    is_completion = status_of_project.get('is_completion_status', False) if status_of_project else False
+                    is_archival = status_of_project.get('is_archival_status', False) if status_of_project else False
+
+                if not is_completion and not is_archival :
+                     project_combo.addItem(p['project_name'], p['project_id'])
+        if project_combo.count() == 0:
+            project_combo.addItem("No Active Projects Available", None)
+            project_combo.setEnabled(False)
+
+
+        desc_edit = QTextEdit()
+        desc_edit.setPlaceholderText("Detailed task description...")
+        desc_edit.setMinimumHeight(80)
+
+        status_combo = QComboBox()
+        task_statuses = db_manager.get_all_status_settings(status_type='Task') # Changed main_db_manager
+        if task_statuses:
+            for ts in task_statuses:
+                if not ts.get('is_completion_status') and not ts.get('is_archival_status'): # Do not allow setting to completed/archived initially
+                    status_combo.addItem(ts['status_name'], ts['status_id'])
+        if status_combo.count() == 0:
+             status_combo.addItem("No Task Statuses Defined", None)
+             status_combo.setEnabled(False)
+
+
+        priority_combo = QComboBox()
+        priority_combo.addItems(["Low", "Medium", "High"])
+        priority_combo.setCurrentIndex(1)
+
+        assignee_combo = QComboBox()
+        assignee_combo.addItem("Unassigned", None)
+        active_team_members = db_manager.get_all_team_members({'is_active': True}) # Changed main_db_manager
+        if active_team_members:
+            for tm in active_team_members:
+                assignee_combo.addItem(tm['full_name'], tm['team_member_id'])
+
+        # Predecessor Task ComboBox
+        predecessor_task_combo = QComboBox()
+        predecessor_task_combo.addItem("None", None)
+        # Predecessor tasks will be populated when a project is selected or if editing.
+        # For new tasks, project_combo.currentIndexChanged can trigger populating this.
+
+        deadline_edit = QDateEdit(QDate.currentDate().addDays(7))
+        deadline_edit.setCalendarPopup(True)
+        deadline_edit.setDisplayFormat("yyyy-MM-dd")
+
+        # Function to populate predecessors based on selected project
+        def populate_predecessors_for_add_dialog():
+            predecessor_task_combo.clear()
+            predecessor_task_combo.addItem("None", None)
+            selected_project_id_for_pred = project_combo.currentData()
+            if selected_project_id_for_pred:
+                project_tasks = db_manager.get_tasks_by_project_id(selected_project_id_for_pred)
+                if project_tasks:
+                    for pt in project_tasks:
+                        predecessor_task_combo.addItem(pt['task_name'], pt['task_id'])
+
+        project_combo.currentIndexChanged.connect(populate_predecessors_for_add_dialog)
+        if project_combo.count() > 0 : populate_predecessors_for_add_dialog() # Initial population if project already selected
+
+        button_box = QDialogButtonBox(QDialogButtonBox.Ok | QDialogButtonBox.Cancel)
+        button_box.accepted.connect(dialog.accept)
+        button_box.rejected.connect(dialog.reject)
+
+        layout.addRow("Task Name:", name_edit)
+        layout.addRow("Project:", project_combo)
+        layout.addRow("Description:", desc_edit)
+        layout.addRow("Status:", status_combo)
+        layout.addRow("Priority:", priority_combo)
+        layout.addRow("Assigned To:", assignee_combo)
+        layout.addRow(self.tr("Predecessor Task:"), predecessor_task_combo) # Add to layout
+        layout.addRow("Deadline:", deadline_edit)
+        layout.addRow(button_box)
+
+        if dialog.exec_() == QDialog.Accepted:
+            task_name = name_edit.text()
+            selected_project_id = project_combo.currentData()
+            selected_predecessor_id = predecessor_task_combo.currentData()
+
+            if not task_name:
+                QMessageBox.warning(self, "Input Error", "Task name is required.")
+                return
+            if selected_project_id is None and project_combo.isEnabled():
+                QMessageBox.warning(self, "Input Error", "A project must be selected.")
+                return
+            if not project_combo.isEnabled():
+                 QMessageBox.warning(self, "Input Error", "Cannot add task: No active projects available.")
+                 return
+            if status_combo.currentData() is None and status_combo.isEnabled():
+                 QMessageBox.warning(self, "Input Error", "A task status must be selected.")
+                 return
+            if not status_combo.isEnabled():
+                 QMessageBox.warning(self, "Input Error", "Cannot add task: No task statuses defined.")
+                 return
+
+
+            priority_text = priority_combo.currentText()
+            priority_for_db = 0
+            if priority_text == "Medium": priority_for_db = 1
+            elif priority_text == "High": priority_for_db = 2
+
+            task_data_to_save = {
+                'project_id': selected_project_id,
+                'task_name': task_name,
+                'description': desc_edit.toPlainText(),
+                'status_id': status_combo.currentData(),
+                'priority': priority_for_db,
+                'assignee_team_member_id': assignee_combo.currentData(),
+                'due_date': deadline_edit.date().toString("yyyy-MM-dd"),
+            }
+
+            # Set reporter_team_member_id if current_user is a team member
+            if self.current_user and self.current_user.get('user_id'):
+                # Find team_member_id for the current user_id
+                current_user_as_tm_list = db_manager.get_all_team_members(filters={'user_id': self.current_user.get('user_id')})
+                if current_user_as_tm_list:
+                    task_data_to_save['reporter_team_member_id'] = current_user_as_tm_list[0].get('team_member_id')
+
+
+            new_task_id = db_manager.add_task(task_data_to_save) # Changed main_db_manager
+
+            if new_task_id:
+                if selected_predecessor_id:
+                    db_manager.add_task_dependency({'task_id': new_task_id, 'predecessor_task_id': selected_predecessor_id})
+                self.load_tasks()
+                self.log_activity(f"Added task: {task_name} (Project ID: {selected_project_id})")
+                # self.statusBar().showMessage(f"Task '{task_name}' added successfully (ID: {new_task_id})", 3000)
+                print(f"Task '{task_name}' added successfully (ID: {new_task_id})")
+            else:
+                QMessageBox.warning(self, "Database Error", "Failed to add task. Check logs.")
+
+    def edit_task(self, task_id_int):
+        task_data_dict = db_manager.get_task_by_id(task_id_int) # Changed main_db_manager
+
+        if task_data_dict:
+            dialog = QDialog(self)
+            dialog.setWindowTitle(f"Edit Task: {task_data_dict.get('task_name', '')}")
+            dialog.setFixedSize(450, 450)
+
+            layout = QFormLayout(dialog)
+
+            name_edit = QLineEdit(task_data_dict.get('task_name', ''))
+
+            project_combo = QComboBox()
+            all_projects = db_manager.get_all_projects() # Changed main_db_manager
+            current_project_id_for_task = task_data_dict.get('project_id')
+            if all_projects:
+                for idx, p in enumerate(all_projects):
+                    status_of_project_id = p.get('status_id')
+                    is_completion = False
+                    is_archival = False
+                    if status_of_project_id:
+                        status_of_project = db_manager.get_status_setting_by_id(status_of_project_id) # Changed main_db_manager
+                        is_completion = status_of_project.get('is_completion_status', False) if status_of_project else False
+                        is_archival = status_of_project.get('is_archival_status', False) if status_of_project else False
+                    if (not is_completion and not is_archival) or p['project_id'] == current_project_id_for_task:
+                        project_combo.addItem(p['project_name'], p['project_id'])
+                        if p['project_id'] == current_project_id_for_task:
+                            project_combo.setCurrentIndex(project_combo.count() -1)
+            if project_combo.count() == 0:
+                 project_info = db_manager.get_project_by_id(current_project_id_for_task) # Changed main_db_manager
+                 if project_info : project_combo.addItem(project_info['project_name'], project_info['project_id'])
+                 project_combo.setEnabled(False)
+
+
+            desc_edit = QTextEdit(task_data_dict.get('description', ''))
+            desc_edit.setPlaceholderText("Detailed task description...")
+            desc_edit.setMinimumHeight(80)
+
+            status_combo = QComboBox()
+            task_statuses = db_manager.get_all_status_settings(status_type='Task') # Changed main_db_manager
+            current_status_id_for_task = task_data_dict.get('status_id')
+            if task_statuses:
+                for idx, ts in enumerate(task_statuses):
+                    status_combo.addItem(ts['status_name'], ts['status_id'])
+                    if ts['status_id'] == current_status_id_for_task:
+                        status_combo.setCurrentIndex(idx)
+            if status_combo.count() == 0: status_combo.setEnabled(False)
+
+
+            priority_combo = QComboBox()
+            priority_combo.addItems(["Low", "Medium", "High"])
+            db_task_priority = task_data_dict.get('priority', 0)
+            if db_task_priority == 1: priority_combo.setCurrentText("Medium")
+            elif db_task_priority == 2: priority_combo.setCurrentText("High")
+            else: priority_combo.setCurrentText("Low")
+
+            assignee_combo = QComboBox()
+            assignee_combo.addItem("Unassigned", None)
+            active_team_members = db_manager.get_all_team_members({'is_active': True}) # Changed main_db_manager
+            current_assignee_tm_id = task_data_dict.get('assignee_team_member_id')
+            if active_team_members:
+                for idx, tm in enumerate(active_team_members):
+                    assignee_combo.addItem(tm['full_name'], tm['team_member_id'])
+                    if tm['team_member_id'] == current_assignee_tm_id:
+                        assignee_combo.setCurrentIndex(idx + 1)
+
+            # Predecessor Task ComboBox for Edit Dialog
+            predecessor_task_combo_edit = QComboBox()
+            predecessor_task_combo_edit.addItem("None", None)
+            current_project_id_for_task_edit = task_data_dict.get('project_id')
+            if current_project_id_for_task_edit:
+                project_tasks_edit = db_manager.get_tasks_by_project_id(current_project_id_for_task_edit)
+                if project_tasks_edit:
+                    for pt_edit in project_tasks_edit:
+                        if pt_edit['task_id'] != task_id_int: # Exclude self
+                            predecessor_task_combo_edit.addItem(pt_edit['task_name'], pt_edit['task_id'])
+
+            # Load existing dependency for edit
+            predecessors_edit = db_manager.get_predecessor_tasks(task_id_int) # Conceptual
+            if predecessors_edit: # Assuming returns a list, take the first for Phase 1
+                index_edit = predecessor_task_combo_edit.findData(predecessors_edit[0]['task_id'])
+                if index_edit != -1:
+                    predecessor_task_combo_edit.setCurrentIndex(index_edit)
+
+
+            due_date_str = task_data_dict.get('due_date', QDate.currentDate().toString("yyyy-MM-dd"))
+            deadline_edit = QDateEdit(QDate.fromString(due_date_str, "yyyy-MM-dd"))
+            deadline_edit.setCalendarPopup(True)
+            deadline_edit.setDisplayFormat("yyyy-MM-dd")
+
+            button_box = QDialogButtonBox(QDialogButtonBox.Ok | QDialogButtonBox.Cancel)
+            button_box.accepted.connect(dialog.accept)
+            button_box.rejected.connect(dialog.reject)
+
+            layout.addRow("Task Name:", name_edit)
+            layout.addRow("Project:", project_combo)
+            layout.addRow("Description:", desc_edit)
+            layout.addRow("Status:", status_combo)
+            layout.addRow("Priority:", priority_combo)
+            layout.addRow("Assigned To:", assignee_combo)
+            layout.addRow(self.tr("Predecessor Task:"), predecessor_task_combo_edit) # Add to layout
+            layout.addRow("Deadline:", deadline_edit)
+            layout.addRow(button_box)
+
+            if dialog.exec_() == QDialog.Accepted:
+                updated_task_name = name_edit.text()
+                updated_project_id = project_combo.currentData()
+                selected_predecessor_id_edit = predecessor_task_combo_edit.currentData()
+
+                if not updated_task_name:
+                    QMessageBox.warning(self, "Input Error", "Task name is required.")
+                    return
+                if updated_project_id is None and project_combo.isEnabled():
+                     QMessageBox.warning(self, "Input Error", "A project must be selected.")
+                     return
+                if status_combo.currentData() is None and status_combo.isEnabled():
+                     QMessageBox.warning(self, "Input Error", "A task status must be selected.")
+                     return
+
+                updated_priority_text = priority_combo.currentText()
+                updated_priority_for_db = 0
+                if updated_priority_text == "Medium": updated_priority_for_db = 1
+                elif updated_priority_text == "High": updated_priority_for_db = 2
+
+                task_data_to_update = {
+                    'project_id': updated_project_id,
+                    'task_name': updated_task_name,
+                    'description': desc_edit.toPlainText(),
+                    'status_id': status_combo.currentData(),
+                    'priority': updated_priority_for_db,
+                    'assignee_team_member_id': assignee_combo.currentData(),
+                    'due_date': deadline_edit.date().toString("yyyy-MM-dd"),
+                }
+                selected_status_id = status_combo.currentData()
+                if selected_status_id:
+                    status_details = db_manager.get_status_setting_by_id(selected_status_id) # Changed main_db_manager
+                    if status_details and status_details.get('is_completion_status'):
+                        task_data_to_update['completed_at'] = datetime.utcnow().isoformat() + "Z"
+                    else:
+                        task_data_to_update['completed_at'] = None
+
+
+                success = db_manager.update_task(task_id_int, task_data_to_update) # Changed main_db_manager
+
+                if success:
+                    # Update dependencies: Remove old (if any, for Phase 1 simplicity) and add new
+                    existing_predecessors = db_manager.get_predecessor_tasks(task_id_int) # Conceptual
+                    if existing_predecessors:
+                        for pred in existing_predecessors: # Remove all old ones
+                            db_manager.remove_task_dependency(task_id_int, pred['task_id']) # Conceptual
+
+                    if selected_predecessor_id_edit:
+                        db_manager.add_task_dependency({'task_id': task_id_int, 'predecessor_task_id': selected_predecessor_id_edit}) # Conceptual
+
+                    self.load_tasks() # Refresh to show changes and dependency states
+                    self.log_activity(f"Updated task: {updated_task_name} (ID: {task_id_int})")
+                    # self.statusBar().showMessage(f"Task '{updated_task_name}' updated successfully", 3000)
+                    print(f"Task '{updated_task_name}' updated successfully")
+                else:
+                    QMessageBox.warning(self, "Database Error", f"Failed to update task ID {task_id_int}. Check logs.")
+        else:
+            QMessageBox.warning(self, "Error", f"Could not find task with ID {task_id_int} to edit.")
+
+    def complete_task(self, task_id_int): # task_id is INT
+        task_to_complete = db_manager.get_task_by_id(task_id_int) # Changed main_db_manager
+        if not task_to_complete:
+            QMessageBox.warning(self, "Error", f"Task with ID {task_id_int} not found.")
+            return
+
+        task_name = task_to_complete.get('task_name', 'Unknown Task')
+
+        completed_status_id = None
+        task_statuses = db_manager.get_all_status_settings(status_type='Task') # Changed main_db_manager
+        if task_statuses:
+            for ts in task_statuses:
+                if ts.get('is_completion_status'):
+                    completed_status_id = ts['status_id']
+                    break
+
+        if completed_status_id is None:
+            for common_completion_name in ["Completed", "Done"]:
+                status_obj = db_manager.get_status_setting_by_name(common_completion_name, 'Task') # Changed main_db_manager
+                if status_obj:
+                    completed_status_id = status_obj['status_id']
+                    break
+            if completed_status_id is None:
+                QMessageBox.warning(self, "Configuration Error", "No 'completion' status defined for tasks in StatusSettings.")
+                return
+
+        update_data = {
+            'status_id': completed_status_id,
+            'completed_at': datetime.utcnow().isoformat() + "Z"
+        }
+        success = db_manager.update_task(task_id_int, update_data) # Changed main_db_manager
+
+        if success:
+            self.load_tasks() # Refresh to update UI of dependent tasks
+            self.log_activity(f"Task marked as completed: {task_name} (ID: {task_id_int})")
+            # self.statusBar().showMessage(f"Task '{task_name}' marked as completed", 3000)
+            print(f"Task '{task_name}' marked as completed")
+        else:
+            QMessageBox.warning(self, "Database Error", f"Failed to complete task '{task_name}'. Check logs.")
+
+
+    def delete_task(self, task_id_int): # task_id is INT
+        task_to_delete = db_manager.get_task_by_id(task_id_int) # Changed main_db_manager
+        if not task_to_delete:
+            QMessageBox.warning(self, "Error", f"Task with ID {task_id_int} not found.")
+            return
+
+        task_name = task_to_delete.get('task_name', 'Unknown Task')
+
+        reply = QMessageBox.question(
+            self,
+            "Confirmation",
+            f"Are you sure you want to delete the task '{task_name}' (ID: {task_id_int})?\nThis action is permanent.",
+            QMessageBox.Yes | QMessageBox.No
+        )
+
+        if reply == QMessageBox.Yes:
+            success = db_manager.delete_task(task_id_int) # Changed main_db_manager
+            if success:
+                self.load_tasks()
+                self.log_activity(f"Deleted task: {task_name} (ID: {task_id_int})")
+                # self.statusBar().showMessage(f"Task '{task_name}' deleted", 3000)
+                print(f"Task '{task_name}' deleted")
+            else:
+                QMessageBox.warning(self, "Database Error", f"Failed to delete task '{task_name}'. Check logs.")
+
+    def edit_user_access(self, user_id_str): # user_id is now a string (UUID) from db.py
+        user_data = db_manager.get_user_by_id(user_id_str) # Changed main_db_manager
+
+        if user_data: # user_data is a dict
+            dialog = QDialog(self)
+            dialog.setWindowTitle(f"Edit Access for {user_data.get('full_name', 'N/A')}")
+            dialog.setFixedSize(300, 200) # Indentation fixed
+
+            layout = QFormLayout(dialog)
+
+            username_label = QLabel(user_data.get('username', 'N/A'))
+            name_label = QLabel(user_data.get('full_name', 'N/A'))
+
+            role_combo = QComboBox()
+            role_combo.addItems(["Administrator", "Manager", "User"]) # These should match roles in db.py
+                                                                    # Consider fetching roles if they become dynamic
+            role_map = { # Assuming roles in db.py are 'admin', 'manager', 'member' or similar
+                "admin": "Administrator",
+                "manager": "Manager",
+                "member": "User", # Adjust if db.py uses 'user'
+                # Add other roles from db.py if necessary
+            }
+            # db.py stores roles like 'admin', 'manager', 'member'
+            # Need to map them to display names if different, or use db.py roles directly in combo
+            current_role_in_db = user_data.get('role', 'member') # Default to 'member' or a base role
+
+            # Find the display name for the current role from db
+            display_role = "User" # Default display
+            for db_role_val, display_name_val in role_map.items():
+                if db_role_val == current_role_in_db:
+                    display_role = display_name_val
+                    break
+            role_combo.setCurrentText(display_role)
+
+
+            button_box = QDialogButtonBox(QDialogButtonBox.Ok | QDialogButtonBox.Cancel)
+            button_box.accepted.connect(dialog.accept)
+            button_box.rejected.connect(dialog.reject)
+
+            layout.addRow("Username:", username_label)
+            layout.addRow("Full Name:", name_label)
+            layout.addRow("Role:", role_combo)
+            layout.addRow(button_box)
+
+            if dialog.exec_() == QDialog.Accepted:
+                    selected_display_role = role_combo.currentText()
+                    # Convert display role back to db.py role value
+                    new_role_for_db = 'member' # default
+                    for db_r, disp_r in role_map.items():
+                        if disp_r == selected_display_role:
+                            new_role_for_db = db_r
+                            break
+
+                    update_success = db_manager.update_user(user_id_str, {'role': new_role_for_db}) # Changed main_db_manager
+
+                    if update_success:
+                        self.load_access_table() # This will also need refactoring
+                        self.log_activity(f"Updated role of {user_data.get('full_name')} to {new_role_for_db}")
+                        self.statusBar().showMessage(f"Role of {user_data.get('full_name')} updated", 3000)
+                    else:
+                        QMessageBox.warning(self, "Error", f"Failed to update role for {user_data.get('full_name')}")
+
+
+    def save_account_settings(self):
+        if not self.current_user or 'id' not in self.current_user:
+            QMessageBox.warning(self, "Error", "You must be logged in to modify your settings.")
+            return
+
+        user_id_to_update = self.current_user['id']
+        current_username = self.current_user['username'] # Needed for password verification
+
+        full_name = self.name_edit.text()
+        email = self.email_edit.text()
+        phone = self.phone_edit.text()
+        current_pwd = self.current_pwd_edit.text()
+        new_pwd = self.new_pwd_edit.text()
+        confirm_pwd = self.confirm_pwd_edit.text()
+
+        if not full_name or not email:
+            QMessageBox.warning(self, "Error", "Full name and email are required.")
+            return
+
+        if new_pwd and (new_pwd != confirm_pwd):
+            QMessageBox.warning(self, "Error", "New passwords do not match.")
+            return
+
+        update_data = {
+            'full_name': full_name,
+            'email': email,
+            'phone': phone if phone else None # Pass None if empty, db.py should handle it
+        }
+
+        # Verify current password if a new one is provided
+        if new_pwd:
+            if not current_pwd:
+                QMessageBox.warning(self, "Error", "Current password is required to set a new password.")
+                return
+
+            verified_user = db_manager.verify_user_password(current_username, current_pwd)
+            if not verified_user or verified_user['user_id'] != user_id_to_update:
+                QMessageBox.warning(self, "Error", "Current password is incorrect.")
+                return
+            # If password is correct, add new password to update_data.
+            # db_manager.update_user will handle hashing.
+            update_data['password'] = new_pwd
+
+        # Update user information via db_manager
+        success = db_manager.update_user(user_id_to_update, update_data)
+
+        if success:
+            # Update current user information in the session
+            self.current_user['full_name'] = full_name
+            self.current_user['email'] = email
+            # self.current_user['phone'] = phone # If you store it in self.current_user
+            self.user_name.setText(full_name) # Update UI
+
+            self.log_activity("Updated account information")
+            QMessageBox.information(self, "Success", "Changes have been saved.")
+
+            # Clear password fields
+            self.current_pwd_edit.clear()
+            self.new_pwd_edit.clear()
+            self.confirm_pwd_edit.clear()
+        else:
+            QMessageBox.warning(self, "Error", "Failed to update account information.")
+
+    def save_preferences(self):
+        if not self.current_user or 'id' not in self.current_user: # Check for id too
+            QMessageBox.warning(self, "Error", "You must be logged in to modify your preferences.")
+            return
+
+        theme = self.theme_combo.currentText()
+        density = self.density_combo.currentText()
+        language = self.language_combo.currentText()
+        email_notif = self.email_notif.isChecked()
+        app_notif = self.app_notif.isChecked()
+        sms_notif = self.sms_notif.isChecked()
+
+        # Here you could save these preferences to the database
+        # For this example, we will just display a message
+
+        QMessageBox.information(
+            self,
+            "Preferences Saved",
+            f"Your preferences have been saved:\n"
+            f"Theme: {theme}\n"
+            f"Density: {density}\n"
+            f"Language: {language}\n"
+            f"Notifications: Email {'enabled' if email_notif else 'disabled'}, "
+            f"App {'enabled' if app_notif else 'disabled'}, "
+            f"SMS {'enabled' if sms_notif else 'disabled'}"
+        )
+
+        self.log_activity("Updated user preferences")
+
+    def add_on_page(self):
+        from Installsweb.installmodules import InstallerDialog
+        installer = InstallerDialog(self)
+        installer.exec_()
+
+    def open_facebook(self):
+        #self.hide()  # Hide the login module
+        tab_name = "FB Robot"  # Name of the tab (matches the label used in add_custom_tab)
+
+        # Check if a tab with this name already exists
+        existing_tab_index = self.find_tab_by_name(tab_name)
+        if existing_tab_index != -1:
+            # If the tab already exists, select it
+            self.main_app.tab_widget.setCurrentIndex(existing_tab_index)
+            return
+
+        # Otherwise, create a single instance of Nova360ProApp and add a new tab
+        if not hasattr(self, 'nova360pro') or self.nova360pro is None:
+           # self.nova360pro = Nova360ProApp(main_app=self)  # Create the instance once
+            self.face_main = FaceMainWindow()  # Replace this with your home page class
+
+        self.open_new_tab(tab_name,"cool.ico",self.face_main)
+
+        # subprocess.Popen([sys.executable, "main_fb_robot.py"])
+
+    def change_page(self, index):
+        self.main_content.setCurrentIndex(index)
+
+        # Update navigation button styles
+        for btn in self.nav_buttons:
+            btn.setObjectName("")
+            btn.style().unpolish(btn)
+            btn.style().polish(btn)
+
+        # Determine which top-level button to highlight
+        # self.nav_buttons indices:
+        # 0: Dashboard
+        # 1: Management (Team, Settings, Notifications, Client Support, Prospect, Documents, Contacts)
+        # 2: Activities (Projects, Tasks, Reports, Cover Pages)
+        # 3: Add-on
+
+        button_to_select_index = -1
+        if index == 0: # Dashboard
+            button_to_select_index = 0
+        elif index == 1: # Team (under Management)
+            button_to_select_index = 1
+        elif index == 2: # Projects (under Activities)
+            button_to_select_index = 2
+        elif index == 3: # Tasks (under Activities)
+            button_to_select_index = 2
+        elif index == 4: # Reports (under Activities)
+            button_to_select_index = 2
+        elif index == 5: # Settings (under Management)
+            button_to_select_index = 1
+        elif index == 6: # Cover Page Management (under Activities)
+            button_to_select_index = 2
+        # Add other mappings if new pages/buttons are added.
+        # The "Add-on" button (self.nav_buttons[3]) calls a different function,
+        # so it's not handled by change_page's index logic directly.
+
+        if 0 <= button_to_select_index < len(self.nav_buttons):
+            selected_button = self.nav_buttons[button_to_select_index]
+            selected_button.setObjectName("selected")
+            selected_button.style().unpolish(selected_button)
+            selected_button.style().polish(selected_button)
+        else:
+            # This case should ideally not be reached if all page indices are mapped.
+            # If it is, it means an unmapped page index was called.
+            print(f"Warning: change_page called with index {index}, but no corresponding top-level button found to highlight.")
+
+
+        # Update data if necessary
+        if index == 0:  # Dashboard
+            self.update_dashboard()
+        elif index == 1:  # Team
+            self.load_team_members()
+        elif index == 2:  # Projects
+            self.load_projects()
+        elif index == 3:  # Tasks
+            self.load_tasks()
+        elif index == 4:  # Reports
+            # Reports are generated on demand
+            pass
+        elif index == 5:  # Settings
+            self.load_access_table()
+            if self.current_user: # Also load user preferences if a user is logged in
+                self.load_user_preferences()
+        elif index == 6: # Cover Page Management
+            self.load_clients_into_cp_combo() # Load/refresh clients
+            self.load_cover_pages_for_selected_client() # Load cover pages for current selection
+
+    def resizeEvent(self, event):
+        super().resizeEvent(event) # Call parent's resizeEvent
+        if hasattr(self, 'notification_manager') and self.notification_manager.notification_banner.isVisible():
+            # Recalculate and move the banner to keep it in the top-right
+            banner = self.notification_manager.notification_banner
+            x = self.width() - banner.width() - 10
+            y = 10 # 10px margin from top
+            banner.move(x, y)
+
+    # closeEvent is typically for QMainWindow. If this widget is embedded,
+    # the main application's closeEvent will handle application closure.
+    # def closeEvent(self, event):
+    #     if self.current_user:
+    #         self.log_activity(f"Application closed by {self.current_user['full_name']}")
+    #     event.accept()
+
+    def setup_cover_page_management_page(self):
+        page = QWidget()
+        layout = QVBoxLayout(page)
+        layout.setContentsMargins(20, 20, 20, 20)
+        layout.setSpacing(15)
+
+        # Header
+        title_label = QLabel("Cover Page Management")
+        # title_label.setStyleSheet("font-size: 22pt; font-weight: bold; color: #343a40;") # Old direct style
+        title_label.setStyleSheet(self.get_page_title_style()) # Use helper method
+        layout.addWidget(title_label)
+
+        # Client Selection Area
+        client_selection_layout = QHBoxLayout()
+        client_selection_layout.addWidget(QLabel("Select Client:"))
+        self.cp_client_combo = QComboBox()
+        self.cp_client_combo.setStyleSheet(self.get_generic_input_style()) # Use general style
+        self.cp_client_combo.setMinimumWidth(250)
+        self.cp_client_combo.currentIndexChanged.connect(self.load_cover_pages_for_selected_client)
+        client_selection_layout.addWidget(self.cp_client_combo)
+        client_selection_layout.addStretch()
+        layout.addLayout(client_selection_layout)
+
+        # Action Buttons Bar
+        action_buttons_layout = QHBoxLayout()
+        action_buttons_layout.setSpacing(10)
+
+        self.cp_create_new_btn = QPushButton("Create New Cover Page")
+        self.cp_create_new_btn.setStyleSheet(self.get_primary_button_style())
+        self.cp_create_new_btn.clicked.connect(self.create_new_cover_page_dialog)
+        action_buttons_layout.addWidget(self.cp_create_new_btn)
+
+        self.cp_edit_selected_btn = QPushButton("View/Edit Selected")
+        self.cp_edit_selected_btn.setStyleSheet(self.get_secondary_button_style())
+        self.cp_edit_selected_btn.clicked.connect(self.edit_selected_cover_page_dialog)
+        self.cp_edit_selected_btn.setEnabled(False) # Initially disabled
+        action_buttons_layout.addWidget(self.cp_edit_selected_btn)
+
+        self.cp_delete_selected_btn = QPushButton("Delete Selected")
+        self.cp_delete_selected_btn.setStyleSheet(self.get_danger_button_style())
+        self.cp_delete_selected_btn.clicked.connect(self.delete_selected_cover_page)
+        self.cp_delete_selected_btn.setEnabled(False) # Initially disabled
+        action_buttons_layout.addWidget(self.cp_delete_selected_btn)
+        action_buttons_layout.addStretch()
+        layout.addLayout(action_buttons_layout)
+
+        # Cover Page List Table
+        self.cp_table = QTableWidget()
+        self.cp_table.setColumnCount(4) # Name, Title, Last Modified, Actions
+        self.cp_table.setHorizontalHeaderLabels(["Name", "Title", "Last Modified", "Actions"])
+        self.cp_table.setStyleSheet(self.get_table_style()) # Use general table style
+        self.cp_table.verticalHeader().setVisible(False)
+        self.cp_table.setEditTriggers(QTableWidget.NoEditTriggers)
+        self.cp_table.setSelectionBehavior(QTableWidget.SelectRows)
+        self.cp_table.setSelectionMode(QTableWidget.SingleSelection)
+        self.cp_table.horizontalHeader().setSectionResizeMode(0, QHeaderView.Stretch)
+        self.cp_table.horizontalHeader().setSectionResizeMode(1, QHeaderView.Stretch)
+        self.cp_table.itemSelectionChanged.connect(self.update_cover_page_action_buttons_state)
+        layout.addWidget(self.cp_table)
+
+        self.main_content.addWidget(page)
+
+    def get_generic_input_style(self): # Helper for consistent input styling
+        return """
+            QComboBox {
+                padding: 8px 10px; border: 1px solid #ced4da; border-radius: 4px; background-color: white;
+            }
+            QComboBox:focus { border-color: #80bdff; }
+            QComboBox::drop-down {
+                subcontrol-origin: padding; subcontrol-position: top right; width: 20px;
+                border-left-width: 1px; border-left-color: #ced4da; border-left-style: solid;
+                border-top-right-radius: 3px; border-bottom-right-radius: 3px;
+            }
+            QLineEdit, QTextEdit { padding: 8px 10px; border: 1px solid #ced4da; border-radius: 4px; background-color: white; }
+            QLineEdit:focus, QTextEdit:focus { border-color: #80bdff; }
         """
-        params = (
-            new_client_id,
-            client_data.get('client_name'),
-            client_data.get('company_name'),
-            client_data.get('primary_need_description'),
-            client_data.get('project_identifier'), # Added
-            client_data.get('country_id'),
-            client_data.get('city_id'),
-            client_data.get('default_base_folder_path'),
-            client_data.get('status_id'),
-            client_data.get('selected_languages'),
-            client_data.get('notes'),
-            client_data.get('category'),
-            now,  # created_at
-            now,  # updated_at
-            client_data.get('created_by_user_id')
-        )
-        
-        cursor.execute(sql, params)
-        conn.commit()
-        return new_client_id
-    except sqlite3.Error as e:
-        print(f"Database error in add_client: {e}")
-        # Consider raising a custom exception or logging more formally
-        return None
-    finally:
-        if conn:
-            conn.close()
-
-def get_client_by_id(client_id: str) -> dict | None:
-    """Retrieves a client by their ID. Returns a dict or None if not found."""
-    conn = None
-    try:
-        conn = get_db_connection()
-        cursor = conn.cursor()
-        cursor.execute("SELECT * FROM Clients WHERE client_id = ?", (client_id,))
-        row = cursor.fetchone()
-        return dict(row) if row else None
-    except sqlite3.Error as e:
-        print(f"Database error in get_client_by_id: {e}")
-        return None
-    finally:
-        if conn:
-            conn.close()
-
-def get_all_clients(filters: dict = None) -> list[dict]:
-    """
-    Retrieves all clients, optionally applying filters.
-    Filters can be e.g. {'status_id': 1, 'category': 'VIP'}.
-    """
-    conn = None
-    try:
-        conn = get_db_connection()
-        cursor = conn.cursor()
-        
-        sql = "SELECT * FROM Clients"
-        params = []
-        
-        if filters:
-            where_clauses = []
-            for key, value in filters.items():
-                # Basic protection against non-column names; ideally, validate keys against known columns
-                if key in ['client_name', 'company_name', 'country_id', 'city_id', 'status_id', 'category', 'created_by_user_id']: # Add other filterable columns
-                    where_clauses.append(f"{key} = ?")
-                    params.append(value)
-            if where_clauses:
-                sql += " WHERE " + " AND ".join(where_clauses)
-                
-        cursor.execute(sql, params)
-        rows = cursor.fetchall()
-        return [dict(row) for row in rows]
-    except sqlite3.Error as e:
-        print(f"Database error in get_all_clients: {e}")
-        return []
-    finally:
-        if conn:
-            conn.close()
-
-def update_client(client_id: str, client_data: dict) -> bool:
-    """
-    Updates an existing client's information.
-    Ensures updated_at is set to the current timestamp.
-    Returns True if update was successful, False otherwise.
-    """
-    conn = None
-    if not client_data:
-        return False # Nothing to update
-
-    try:
-        conn = get_db_connection()
-        cursor = conn.cursor()
-        
-        now = datetime.utcnow().isoformat() + "Z"
-        client_data['updated_at'] = now
-        
-        set_clauses = []
-        params = []
-        
-        for key, value in client_data.items():
-            # Validate keys against actual column names to prevent SQL injection if keys are from unsafe source
-            # For now, assuming keys are controlled or map to valid columns
-            if key != 'client_id': # client_id should not be updated here
-                 set_clauses.append(f"{key} = ?")
-                 params.append(value)
-        
-        if not set_clauses:
-            return False # No valid fields to update
-            
-        sql = f"UPDATE Clients SET {', '.join(set_clauses)} WHERE client_id = ?"
-        params.append(client_id)
-        
-        cursor.execute(sql, params)
-        conn.commit()
-        return cursor.rowcount > 0
-    except sqlite3.Error as e:
-        print(f"Database error in update_client: {e}")
-        return False
-    finally:
-        if conn:
-            conn.close()
-
-def delete_client(client_id: str) -> bool:
-    """
-    Deletes a client from the database.
-    Returns True if deletion was successful, False otherwise.
-    """
-    conn = None
-    try:
-        conn = get_db_connection()
-        cursor = conn.cursor()
-        cursor.execute("DELETE FROM Clients WHERE client_id = ?", (client_id,))
-        conn.commit()
-        return cursor.rowcount > 0
-    except sqlite3.Error as e:
-        print(f"Database error in delete_client: {e}")
-        return False
-    finally:
-        if conn:
-            conn.close()
-
-# CRUD functions for Companies
-def add_company(company_data: dict) -> str | None:
-    """Adds a new company. Generates UUID for company_id. Handles created_at, updated_at."""
-    conn = None
-    try:
-        conn = get_db_connection()
-        cursor = conn.cursor()
-        now = datetime.utcnow().isoformat() + "Z"
-        new_company_id = str(uuid.uuid4())
-
-        sql = """
-            INSERT INTO Companies (
-                company_id, company_name, address, payment_info, logo_path,
-                other_info, is_default, created_at, updated_at
-            ) VALUES (?, ?, ?, ?, ?, ?, ?, ?, ?)
+    def get_primary_button_style(self):
+        return """
+            QPushButton { padding: 10px 18px; background-color: #28a745; color: white; border-radius: 5px; font-weight: bold; }
+            QPushButton:hover { background-color: #218838; } QPushButton:pressed { background-color: #1e7e34; }
         """
-        params = (
-            new_company_id,
-            company_data.get('company_name'),
-            company_data.get('address'),
-            company_data.get('payment_info'),
-            company_data.get('logo_path'),
-            company_data.get('other_info'),
-            company_data.get('is_default', False),
-            now,  # created_at
-            now   # updated_at
-        )
-        cursor.execute(sql, params)
-        conn.commit()
-        return new_company_id
-    except sqlite3.Error as e:
-        print(f"Database error in add_company: {e}")
-        return None
-    finally:
-        if conn:
-            conn.close()
-
-def get_company_by_id(company_id: str) -> dict | None:
-    """Fetches a company by its ID."""
-    conn = None
-    try:
-        conn = get_db_connection()
-        cursor = conn.cursor()
-        cursor.execute("SELECT * FROM Companies WHERE company_id = ?", (company_id,))
-        row = cursor.fetchone()
-        return dict(row) if row else None
-    except sqlite3.Error as e:
-        print(f"Database error in get_company_by_id: {e}")
-        return None
-    finally:
-        if conn:
-            conn.close()
-
-def get_all_companies() -> list[dict]:
-    """Fetches all companies."""
-    conn = None
-    try:
-        conn = get_db_connection()
-        cursor = conn.cursor()
-        cursor.execute("SELECT * FROM Companies ORDER BY company_name")
-        rows = cursor.fetchall()
-        return [dict(row) for row in rows]
-    except sqlite3.Error as e:
-        print(f"Database error in get_all_companies: {e}")
-        return []
-    finally:
-        if conn:
-            conn.close()
-
-def update_company(company_id: str, company_data: dict) -> bool:
-    """Updates company details. Manages updated_at."""
-    conn = None
-    if not company_data:
-        return False
-    try:
-        conn = get_db_connection()
-        cursor = conn.cursor()
-        now = datetime.utcnow().isoformat() + "Z"
-        company_data['updated_at'] = now
-
-        set_clauses = [f"{key} = ?" for key in company_data.keys() if key != 'company_id']
-        params = [value for key, value in company_data.items() if key != 'company_id']
-
-        if not set_clauses:
-            return False # No valid fields to update
-
-        params.append(company_id)
-        sql = f"UPDATE Companies SET {', '.join(set_clauses)} WHERE company_id = ?"
-
-        cursor.execute(sql, tuple(params))
-        conn.commit()
-        return cursor.rowcount > 0
-    except sqlite3.Error as e:
-        print(f"Database error in update_company: {e}")
-        return False
-    finally:
-        if conn:
-            conn.close()
-
-def delete_company(company_id: str) -> bool:
-    """Deletes a company."""
-    conn = None
-    try:
-        conn = get_db_connection()
-        cursor = conn.cursor()
-        # ON DELETE CASCADE will handle CompanyPersonnel
-        cursor.execute("DELETE FROM Companies WHERE company_id = ?", (company_id,))
-        conn.commit()
-        return cursor.rowcount > 0
-    except sqlite3.Error as e:
-        print(f"Database error in delete_company: {e}")
-        return False
-    finally:
-        if conn:
-            conn.close()
-
-def set_default_company(company_id: str) -> bool:
-    """Sets a company as default, ensuring only one company can be default."""
-    conn = None
-    try:
-        conn = get_db_connection()
-        cursor = conn.cursor()
-        conn.isolation_level = None # Start transaction
-        cursor.execute("BEGIN")
-        # Unset other defaults
-        cursor.execute("UPDATE Companies SET is_default = FALSE WHERE is_default = TRUE AND company_id != ?", (company_id,))
-        # Set the new default
-        cursor.execute("UPDATE Companies SET is_default = TRUE WHERE company_id = ?", (company_id,))
-        conn.commit()
-        return True
-    except sqlite3.Error as e:
-        if conn:
-            conn.rollback()
-        print(f"Database error in set_default_company: {e}")
-        return False
-    finally:
-        if conn:
-            conn.isolation_level = '' # Reset isolation level
-            conn.close()
-
-# CRUD functions for CompanyPersonnel
-def add_company_personnel(personnel_data: dict) -> int | None:
-    """Inserts new personnel linked to a company. Returns personnel_id."""
-    conn = None
-    try:
-        conn = get_db_connection()
-        cursor = conn.cursor()
-        now = datetime.utcnow().isoformat() + "Z"
-        sql = """
-            INSERT INTO CompanyPersonnel (company_id, name, role, created_at)
-            VALUES (?, ?, ?, ?)
+    def get_secondary_button_style(self):
+        return """
+            QPushButton { padding: 10px 18px; background-color: #007bff; color: white; border-radius: 5px; font-weight: bold; }
+            QPushButton:hover { background-color: #0069d9; } QPushButton:pressed { background-color: #005cbf; }
         """
-        params = (
-            personnel_data.get('company_id'),
-            personnel_data.get('name'),
-            personnel_data.get('role'),
-            now
-        )
-        cursor.execute(sql, params)
-        conn.commit()
-        return cursor.lastrowid
-    except sqlite3.Error as e:
-        print(f"Database error in add_company_personnel: {e}")
-        return None
-    finally:
-        if conn:
-            conn.close()
-
-def get_personnel_for_company(company_id: str, role: str = None) -> list[dict]:
-    """Fetches personnel for a company, optionally filtering by role."""
-    conn = None
-    try:
-        conn = get_db_connection()
-        cursor = conn.cursor()
-        sql = "SELECT * FROM CompanyPersonnel WHERE company_id = ?"
-        params = [company_id]
-        if role:
-            sql += " AND role = ?"
-            params.append(role)
-        sql += " ORDER BY name"
-        cursor.execute(sql, tuple(params))
-        rows = cursor.fetchall()
-        return [dict(row) for row in rows]
-    except sqlite3.Error as e:
-        print(f"Database error in get_personnel_for_company: {e}")
-        return []
-    finally:
-        if conn:
-            conn.close()
-
-def update_company_personnel(personnel_id: int, personnel_data: dict) -> bool:
-    """Updates personnel details."""
-    conn = None
-    if not personnel_data:
-        return False
-    try:
-        conn = get_db_connection()
-        cursor = conn.cursor()
-
-        # We don't update created_at, but if there was an updated_at for this table:
-        # personnel_data['updated_at'] = datetime.utcnow().isoformat() + "Z"
-
-        set_clauses = [f"{key} = ?" for key in personnel_data.keys() if key != 'personnel_id']
-        params = [value for key, value in personnel_data.items() if key != 'personnel_id']
-
-        if not set_clauses:
-            return False
-
-        params.append(personnel_id)
-        sql = f"UPDATE CompanyPersonnel SET {', '.join(set_clauses)} WHERE personnel_id = ?"
-
-        cursor.execute(sql, tuple(params))
-        conn.commit()
-        return cursor.rowcount > 0
-    except sqlite3.Error as e:
-        print(f"Database error in update_company_personnel: {e}")
-        return False
-    finally:
-        if conn:
-            conn.close()
-
-def delete_company_personnel(personnel_id: int) -> bool:
-    """Deletes a personnel entry."""
-    conn = None
-    try:
-        conn = get_db_connection()
-        cursor = conn.cursor()
-        cursor.execute("DELETE FROM CompanyPersonnel WHERE personnel_id = ?", (personnel_id,))
-        conn.commit()
-        return cursor.rowcount > 0
-    except sqlite3.Error as e:
-        print(f"Database error in delete_company_personnel: {e}")
-        return False
-    finally:
-        if conn:
-            conn.close()
-
-# CRUD functions for TemplateCategories
-def add_template_category(category_name: str, description: str = None) -> int | None:
-    """
-    Adds a new template category if it doesn't exist by name.
-    Returns the category_id of the new or existing category, or None on error.
-    """
-    conn = None
-    try:
-        conn = get_db_connection()
-        cursor = conn.cursor()
-
-        # Check if category already exists
-        cursor.execute("SELECT category_id FROM TemplateCategories WHERE category_name = ?", (category_name,))
-        row = cursor.fetchone()
-        if row:
-            return row['category_id']
-
-        # If not, insert new category
-        sql = "INSERT INTO TemplateCategories (category_name, description) VALUES (?, ?)"
-        cursor.execute(sql, (category_name, description))
-        conn.commit()
-        return cursor.lastrowid
-    except sqlite3.Error as e:
-        print(f"Database error in add_template_category: {e}")
-        if conn:
-            conn.rollback()
-        return None
-    finally:
-        if conn:
-            conn.close()
-
-def _get_or_create_category_id(cursor: sqlite3.Cursor, category_name: str, default_category_id: int | None) -> int | None:
-    """
-    Internal helper: Gets category_id for a name, creates if not exists.
-    Uses the provided cursor and does not manage connection or transaction.
-    Returns category_id or default_category_id if name is None/empty.
-    """
-    if not category_name:
-        return default_category_id
-    try:
-        cursor.execute("SELECT category_id FROM TemplateCategories WHERE category_name = ?", (category_name,))
-        row = cursor.fetchone()
-        if row:
-            return row['category_id']
+    def get_danger_button_style(self):
+        return """
+            QPushButton { padding: 10px 18px; background-color: #dc3545; color: white; border-radius: 5px; font-weight: bold; }
+            QPushButton:hover { background-color: #c82333; } QPushButton:pressed { background-color: #bd2130; }
+        """
+    def get_table_style(self):
+        return """
+            QTableWidget { background-color: white; border: 1px solid #dee2e6; border-radius: 5px; gridline-color: #e9ecef; }
+            QHeaderView::section { background-color: #e9ecef; color: #495057; padding: 10px; font-weight: bold; border: none; border-bottom: 2px solid #dee2e6; }
+            QTableWidget::item { padding: 8px; }
+            QTableWidget::item:selected { background-color: #007bff; color: white; }
+        """
+
+    def get_page_title_style(self): # Helper for consistent page titles
+        return "font-size: 22pt; font-weight: bold; color: #343a40; padding-bottom: 10px;"
+
+    def load_clients_into_cp_combo(self):
+        current_client_id = self.cp_client_combo.currentData()
+        self.cp_client_combo.clear()
+        self.cp_client_combo.addItem("Select a Client...", None)
+        clients = db_manager.get_all_clients()
+        if clients:
+            for client in clients:
+                self.cp_client_combo.addItem(f"{client['client_name']} ({client['client_id']})", client['client_id'])
+
+        if current_client_id:
+            index = self.cp_client_combo.findData(current_client_id)
+            if index != -1:
+                self.cp_client_combo.setCurrentIndex(index)
+            else: # If previously selected client is gone, select "Select a Client..."
+                 self.cp_client_combo.setCurrentIndex(0)
+
+
+    def load_cover_pages_for_selected_client(self):
+        client_id = self.cp_client_combo.currentData()
+        self.cp_table.setRowCount(0) # Clear table
+        self.update_cover_page_action_buttons_state() # Disable buttons if no client
+
+        if client_id:
+            cover_pages = db_manager.get_cover_pages_for_client(client_id)
+            if cover_pages:
+                self.cp_table.setRowCount(len(cover_pages))
+                for row, cp_data in enumerate(cover_pages):
+                    self.cp_table.setItem(row, 0, QTableWidgetItem(cp_data.get('cover_page_name', 'N/A')))
+                    self.cp_table.setItem(row, 1, QTableWidgetItem(cp_data.get('title', 'N/A')))
+                    self.cp_table.setItem(row, 2, QTableWidgetItem(cp_data.get('updated_at', 'N/A')))
+
+                    # Actions column
+                    edit_action_btn = QPushButton("✏️") # Already an emoji, ensure it's just text
+                    edit_action_btn.setToolTip("Edit Cover Page")
+                    edit_action_btn.setStyleSheet("background-color: transparent; border: none; font-size: 16px;")
+                    # Use a partial or a helper to capture current cp_data for the lambda
+                    edit_action_btn.clicked.connect(lambda checked=False, r_data=cp_data: self.edit_selected_cover_page_dialog(row_data=r_data))
+
+                    delete_action_btn = QPushButton("🗑️") # Already an emoji, ensure it's just text
+                    delete_action_btn.setToolTip("Delete Cover Page")
+                    delete_action_btn.setStyleSheet("background-color: transparent; border: none; font-size: 16px;")
+                    delete_action_btn.clicked.connect(lambda checked=False, r_data=cp_data: self.delete_selected_cover_page(row_data=r_data))
+
+                    action_widget = QWidget()
+                    action_layout = QHBoxLayout(action_widget)
+                    action_layout.addWidget(edit_action_btn)
+                    action_layout.addWidget(delete_action_btn)
+                    action_layout.setContentsMargins(0,0,0,0)
+                    action_layout.addStretch() # Optional: to push buttons to left if desired
+                    self.cp_table.setCellWidget(row, 3, action_widget)
+
+                    # Store cover_page_id in the first item for easy retrieval (if needed, or directly use from row_data)
+                    self.cp_table.item(row, 0).setData(Qt.UserRole, cp_data['cover_page_id'])
+            self.cp_table.resizeColumnsToContents()
+
+
+    def update_cover_page_action_buttons_state(self):
+        selected_items = self.cp_table.selectedItems()
+        has_selection = bool(selected_items)
+        self.cp_edit_selected_btn.setEnabled(has_selection)
+        self.cp_delete_selected_btn.setEnabled(has_selection)
+
+    def create_new_cover_page_dialog(self):
+        client_id = self.cp_client_combo.currentData()
+        if not client_id:
+            QMessageBox.warning(self, "No Client Selected", "Please select a client before creating a new cover page.")
+            return
+
+        if not self.current_user or not self.current_user.get('user_id'):
+            QMessageBox.warning(self, "User Error", "No logged-in user found. Cannot create cover page.")
+            return
+        user_id = self.current_user['user_id']
+
+        dialog = CoverPageEditorDialog(mode="create", client_id=client_id, user_id=user_id, parent=self)
+        if dialog.exec_() == QDialog.Accepted:
+            self.load_cover_pages_for_selected_client()
+            self.log_activity(f"Created new cover page for client {client_id}")
+
+    def edit_selected_cover_page_dialog(self, row_data=None): # row_data can be passed from action button click
+        if not row_data:
+            selected_items = self.cp_table.selectedItems()
+            if not selected_items:
+                QMessageBox.warning(self, "No Selection", "Please select a cover page to edit.")
+                return
+            cover_page_id = selected_items[0].data(Qt.UserRole) # Assuming ID is in UserRole of first item
         else:
-            # Category does not exist, create it
-            cursor.execute("INSERT INTO TemplateCategories (category_name, description) VALUES (?, ?)",
-                           (category_name, f"{category_name} (auto-created during migration)"))
-            # No conn.commit() here as it's part of a larger transaction
-            return cursor.lastrowid
-    except sqlite3.Error as e:
-        print(f"Error in _get_or_create_category_id for '{category_name}': {e}")
-        # Depending on how critical this is, you might want to raise the error
-        # or return the default_category_id as a fallback.
-        return default_category_id
-
-
-def get_template_category_by_id(category_id: int) -> dict | None:
-    """Retrieves a template category by its ID."""
-    conn = None
-    try:
-        conn = get_db_connection()
-        cursor = conn.cursor()
-        cursor.execute("SELECT * FROM TemplateCategories WHERE category_id = ?", (category_id,))
-        row = cursor.fetchone()
-        return dict(row) if row else None
-    except sqlite3.Error as e:
-        print(f"Database error in get_template_category_by_id: {e}")
-        return None
-    finally:
-        if conn:
-            conn.close()
-
-def get_template_category_by_name(category_name: str) -> dict | None:
-    """Retrieves a template category by its name."""
-    conn = None
-    try:
-        conn = get_db_connection()
-        cursor = conn.cursor()
-        cursor.execute("SELECT * FROM TemplateCategories WHERE category_name = ?", (category_name,))
-        row = cursor.fetchone()
-        return dict(row) if row else None
-    except sqlite3.Error as e:
-        print(f"Database error in get_template_category_by_name: {e}")
-        return None
-    finally:
-        if conn:
-            conn.close()
-
-def get_all_template_categories() -> list[dict]:
-    """Retrieves all template categories."""
-    conn = None
-    try:
-        conn = get_db_connection()
-        cursor = conn.cursor()
-        cursor.execute("SELECT * FROM TemplateCategories ORDER BY category_name")
-        rows = cursor.fetchall()
-        return [dict(row) for row in rows]
-    except sqlite3.Error as e:
-        print(f"Database error in get_all_template_categories: {e}")
-        return []
-    finally:
-        if conn:
-            conn.close()
-
-def update_template_category(category_id: int, new_name: str = None, new_description: str = None) -> bool:
-    """
-    Updates a template category's name and/or description.
-    Returns True on success, False otherwise.
-    """
-    conn = None
-    if not new_name and not new_description:
-        return False # Nothing to update
-
-    try:
-        conn = get_db_connection()
-        cursor = conn.cursor()
-
-        set_clauses = []
-        params = []
-        if new_name:
-            set_clauses.append("category_name = ?")
-            params.append(new_name)
-        if new_description is not None: # Allow setting description to empty string
-            set_clauses.append("description = ?")
-            params.append(new_description)
-
-        if not set_clauses:
-            return False
-
-        sql = f"UPDATE TemplateCategories SET {', '.join(set_clauses)} WHERE category_id = ?"
-        params.append(category_id)
-
-        cursor.execute(sql, tuple(params))
-        conn.commit()
-        return cursor.rowcount > 0
-    except sqlite3.Error as e:
-        print(f"Database error in update_template_category: {e}")
-        if conn:
-            conn.rollback()
-        return False
-    finally:
-        if conn:
-            conn.close()
-
-def delete_template_category(category_id: int) -> bool:
-    """
-    Deletes a template category.
-    Templates using this category will have their category_id set to NULL
-    due to ON DELETE SET NULL foreign key constraint.
-    Returns True on success, False otherwise.
-    """
-    conn = None
-    try:
-        conn = get_db_connection()
-        cursor = conn.cursor()
-        # Before deleting, one might want to check if it's a protected category like "General"
-        # For now, allowing deletion of any category.
-        cursor.execute("DELETE FROM TemplateCategories WHERE category_id = ?", (category_id,))
-        conn.commit()
-        return cursor.rowcount > 0
-    except sqlite3.Error as e:
-        print(f"Database error in delete_template_category: {e}")
-        if conn:
-            conn.rollback()
-        return False
-    finally:
-        if conn:
-            conn.close()
-
-# CRUD functions for Templates
-def add_template(template_data: dict) -> int | None:
-    """
-    Adds a new template to the database. Returns the template_id if successful.
-    Ensures created_at and updated_at are set.
-    """
-    conn = None
-    try:
-        conn = get_db_connection()
-        cursor = conn.cursor()
-        now = datetime.utcnow().isoformat() + "Z"
-
-        sql = """
-            INSERT INTO Templates (
-                template_name, template_type, description, base_file_name, language_code,
-                is_default_for_type_lang, category_id, content_definition, email_subject_template,
-                email_variables_info, cover_page_config_json, document_mapping_config_json,
-                raw_template_file_data, version, created_at, updated_at, created_by_user_id
-            ) VALUES (?, ?, ?, ?, ?, ?, ?, ?, ?, ?, ?, ?, ?, ?, ?, ?, ?)
+            cover_page_id = row_data.get('cover_page_id')
+
+        if not cover_page_id:
+            QMessageBox.warning(self, "Error", "Could not determine cover page ID for editing.")
+            return
+
+        cover_page_full_data = db_manager.get_cover_page_by_id(cover_page_id)
+        if not cover_page_full_data:
+            QMessageBox.critical(self, "Error", f"Could not retrieve cover page data for ID: {cover_page_id}")
+            return
+
+        dialog = CoverPageEditorDialog(mode="edit", cover_page_data=cover_page_full_data, parent=self)
+        if dialog.exec_() == QDialog.Accepted:
+            self.load_cover_pages_for_selected_client()
+            self.log_activity(f"Edited cover page ID: {cover_page_id}")
+
+    # --- Milestone Management Helper Methods ---
+    def _load_milestones_into_table(self, project_id, table_widget):
+        table_widget.setRowCount(0)
+        milestones = db_manager.get_milestones_for_project(project_id)
+        if not milestones:
+            return
+
+        for row_idx, milestone in enumerate(milestones):
+            table_widget.insertRow(row_idx)
+            table_widget.setItem(row_idx, 0, QTableWidgetItem(milestone.get('milestone_name', 'N/A')))
+
+            desc_item = QTableWidgetItem(milestone.get('description', ''))
+            # desc_item.setTextAlignment(Qt.AlignTop | Qt.AlignLeft) # Optional: if you want multi-line text to align top
+            table_widget.setItem(row_idx, 1, desc_item)
+
+            table_widget.setItem(row_idx, 2, QTableWidgetItem(milestone.get('due_date', 'N/A')))
+
+            status_name = milestone.get('status_name', self.tr('N/A'))
+            status_color_hex = milestone.get('color_hex', '#000000') # Default to black if no color
+            status_item = QTableWidgetItem(status_name)
+            status_item.setForeground(QColor(status_color_hex))
+            table_widget.setItem(row_idx, 3, status_item)
+
+            # Store milestone_id in the first item of the row for easy access
+            table_widget.item(row_idx, 0).setData(Qt.UserRole, milestone.get('milestone_id'))
+
+            # Actions - For Phase 1, main buttons below table are used. In-row actions can be added later.
+            # For now, this column can be empty or show a placeholder / be hidden.
+            # If hidden: table_widget.setColumnCount(4) and remove "Actions" header.
+            # For now, let it be, can be enhanced.
+            # Example placeholder:
+            # edit_action_btn_placeholder = QPushButton("...")
+            # edit_action_btn_placeholder.setEnabled(False)
+            # action_widget_placeholder = QWidget()
+            # action_layout_placeholder = QHBoxLayout(action_widget_placeholder)
+            # action_layout_placeholder.addWidget(edit_action_btn_placeholder)
+            # action_layout_placeholder.setContentsMargins(0,0,0,0)
+            # table_widget.setCellWidget(row_idx, 4, action_widget_placeholder)
+
+
+        table_widget.resizeColumnsToContents()
+        table_widget.resizeRowsToContents() # For multi-line descriptions
+
+    def _handle_add_milestone(self, project_id, parent_dialog_ref): # parent_dialog_ref can be used to keep dialog on top
+        dialog = AddEditMilestoneDialog(project_id, parent=parent_dialog_ref if parent_dialog_ref else self)
+        if dialog.exec_() == QDialog.Accepted:
+            data = dialog.get_data()
+            if data:
+                milestone_id = db_manager.add_milestone(data)
+                if milestone_id:
+                    self.log_activity(f"Added milestone '{data['milestone_name']}' to project {project_id}")
+                    self._load_milestones_into_table(project_id, self.milestones_table_details_dialog)
+                else:
+                    QMessageBox.critical(self, self.tr("Error"), self.tr("Failed to add milestone."))
+
+    def _handle_edit_milestone(self, project_id, parent_dialog_ref):
+        selected_items = self.milestones_table_details_dialog.selectedItems()
+        if not selected_items:
+            QMessageBox.warning(self, self.tr("No Selection"), self.tr("Please select a milestone to edit."))
+            return
+
+        milestone_id_to_edit = selected_items[0].data(Qt.UserRole) # Assumes ID is in UserRole of first item of selected row
+        if milestone_id_to_edit is None: # Fallback if UserRole not set on first item, check other items in row.
+            for item in selected_items: # Check all items in the selected row
+                 if item.data(Qt.UserRole) is not None:
+                      milestone_id_to_edit = item.data(Qt.UserRole)
+                      break
+        if milestone_id_to_edit is None:
+            QMessageBox.critical(self, self.tr("Error"), self.tr("Could not retrieve milestone ID for editing."))
+            return
+
+        milestone_data_to_edit = db_manager.get_milestone_by_id(milestone_id_to_edit)
+        if not milestone_data_to_edit:
+            QMessageBox.critical(self, self.tr("Error"), self.tr("Could not fetch milestone data for editing."))
+            return
+
+        dialog = AddEditMilestoneDialog(project_id, milestone_data=milestone_data_to_edit, parent=parent_dialog_ref if parent_dialog_ref else self)
+        if dialog.exec_() == QDialog.Accepted:
+            data = dialog.get_data()
+            if data:
+                success = db_manager.update_milestone(milestone_id_to_edit, data)
+                if success:
+                    self.log_activity(f"Updated milestone ID {milestone_id_to_edit} for project {project_id}")
+                    self._load_milestones_into_table(project_id, self.milestones_table_details_dialog)
+                else:
+                    QMessageBox.critical(self, self.tr("Error"), self.tr("Failed to update milestone."))
+
+    def _handle_delete_milestone(self, project_id, parent_dialog_ref):
+        selected_items = self.milestones_table_details_dialog.selectedItems()
+        if not selected_items:
+            QMessageBox.warning(self, self.tr("No Selection"), self.tr("Please select a milestone to delete."))
+            return
+
+        milestone_id_to_delete = selected_items[0].data(Qt.UserRole)
+        if milestone_id_to_delete is None:
+             for item in selected_items:
+                 if item.data(Qt.UserRole) is not None:
+                      milestone_id_to_delete = item.data(Qt.UserRole)
+                      break
+        if milestone_id_to_delete is None:
+            QMessageBox.critical(self, self.tr("Error"), self.tr("Could not retrieve milestone ID for deletion."))
+            return
+
+        milestone_name_to_delete = self.milestones_table_details_dialog.item(selected_items[0].row(), 0).text()
+
+        reply = QMessageBox.question(self, self.tr("Confirm Deletion"),
+                                     self.tr("Are you sure you want to delete milestone '{0}'?").format(milestone_name_to_delete),
+                                     QMessageBox.Yes | QMessageBox.No, QMessageBox.No)
+        if reply == QMessageBox.Yes:
+            success = db_manager.delete_milestone(milestone_id_to_delete)
+            if success:
+                self.log_activity(f"Deleted milestone ID {milestone_id_to_delete} from project {project_id}")
+                self._load_milestones_into_table(project_id, self.milestones_table_details_dialog)
+            else:
+                QMessageBox.critical(self, self.tr("Error"), self.tr("Failed to delete milestone."))
+
+    def delete_selected_cover_page(self, row_data=None):
+        if not row_data:
+            selected_items = self.cp_table.selectedItems()
+            if not selected_items:
+                QMessageBox.warning(self, "No Selection", "Please select a cover page to delete.")
+                return
+            cover_page_id = selected_items[0].data(Qt.UserRole)
+            cover_page_name = selected_items[0].text()
+        else:
+            cover_page_id = row_data.get('cover_page_id')
+            cover_page_name = row_data.get('cover_page_name', 'this item')
+
+        if not cover_page_id:
+            QMessageBox.warning(self, "Error", "Could not determine cover page ID for deletion.")
+            return
+
+        reply = QMessageBox.question(self, "Confirm Deletion",
+                                     f"Are you sure you want to delete the cover page '{cover_page_name}'?",
+                                     QMessageBox.Yes | QMessageBox.No, QMessageBox.No)
+        if reply == QMessageBox.Yes:
+            if db_manager.delete_cover_page(cover_page_id):
+                self.load_cover_pages_for_selected_client()
+                self.log_activity(f"Deleted cover page ID: {cover_page_id}")
+                QMessageBox.information(self, "Success", f"Cover page '{cover_page_name}' deleted.")
+            else:
+                QMessageBox.critical(self, "Error", f"Failed to delete cover page '{cover_page_name}'.")
+
+
+# Cover Page Editor Dialog
+class CoverPageEditorDialog(QDialog):
+    def __init__(self, mode, client_id=None, user_id=None, cover_page_data=None, parent=None):
+        super().__init__(parent)
+        self.mode = mode
+        self.client_id = client_id
+        self.user_id = user_id
+        self.cover_page_data = cover_page_data or {} # Ensure it's a dict
+        self.current_logo_bytes = self.cover_page_data.get('logo_data')
+        self.current_logo_name = self.cover_page_data.get('logo_name')
+
+
+        self.setWindowTitle(f"{'Edit' if mode == 'edit' else 'Create New'} Cover Page")
+        self.setMinimumSize(600, 750) # Increased size for more fields & placeholder
+
+        main_layout = QVBoxLayout(self)
+
+        # Consistent styling for inputs within the dialog
+        dialog_input_style = """
+            QLineEdit, QComboBox, QDateEdit, QTextEdit {
+                padding: 8px 10px;
+                border: 1px solid #ced4da;
+                border-radius: 4px;
+                background-color: white;
+                min-height: 20px;
+            }
+            QLineEdit:focus, QComboBox:focus, QDateEdit:focus, QTextEdit:focus {
+                border-color: #80bdff; /* Highlight focus */
+            }
+            QComboBox::drop-down {
+                subcontrol-origin: padding; subcontrol-position: top right; width: 20px;
+                border-left-width: 1px; border-left-color: #ced4da; border-left-style: solid;
+                border-top-right-radius: 3px; border-bottom-right-radius: 3px;
+            }
+            /* QComboBox::down-arrow styling might be needed if default is not good */
         """
-        params = (
-            template_data.get('template_name'),
-            template_data.get('template_type'),
-            template_data.get('description'),
-            template_data.get('base_file_name'),
-            template_data.get('language_code'),
-            template_data.get('is_default_for_type_lang', False),
-            template_data.get('category_id'), # Changed from 'category' to 'category_id'
-            template_data.get('content_definition'),
-            template_data.get('email_subject_template'),
-            template_data.get('email_variables_info'),
-            template_data.get('cover_page_config_json'),
-            template_data.get('document_mapping_config_json'),
-            template_data.get('raw_template_file_data'),
-            template_data.get('version'),
-            now,  # created_at
-            now,  # updated_at
-            template_data.get('created_by_user_id')
-        )
-        cursor.execute(sql, params)
-        conn.commit()
-        return cursor.lastrowid # For AUTOINCREMENT PK
-    except sqlite3.Error as e:
-        print(f"Database error in add_template: {e}")
-        return None
-    finally:
-        if conn:
-            conn.close()
-
-def get_template_by_id(template_id: int) -> dict | None:
-    """Retrieves a template by its ID. Returns a dict or None if not found."""
-    conn = None
-    try:
-        conn = get_db_connection()
-        cursor = conn.cursor()
-        cursor.execute("SELECT * FROM Templates WHERE template_id = ?", (template_id,))
-        row = cursor.fetchone()
-        return dict(row) if row else None
-    except sqlite3.Error as e:
-        print(f"Database error in get_template_by_id: {e}")
-        return None
-    finally:
-        if conn:
-            conn.close()
-
-def get_templates_by_type(template_type: str, language_code: str = None) -> list[dict]:
-    """
-    Retrieves templates filtered by template_type.
-    If language_code is provided, also filters by language_code.
-    """
-    conn = None
-    try:
-        conn = get_db_connection()
-        cursor = conn.cursor()
-        
-        sql = "SELECT * FROM Templates WHERE template_type = ?"
-        params = [template_type]
-        
-        if language_code:
-            sql += " AND language_code = ?"
-            params.append(language_code)
-            
-        cursor.execute(sql, tuple(params))
-        rows = cursor.fetchall()
-        return [dict(row) for row in rows]
-    except sqlite3.Error as e:
-        print(f"Database error in get_templates_by_type: {e}")
-        return []
-    finally:
-        if conn:
-            conn.close()
-
-def update_template(template_id: int, template_data: dict) -> bool:
-    """
-    Updates an existing template.
-    Ensures updated_at is set.
-    Returns True on success.
-    """
-    conn = None
-    if not template_data:
-        return False
-
-    try:
-        conn = get_db_connection()
-        cursor = conn.cursor()
-        now = datetime.utcnow().isoformat() + "Z"
-        template_data['updated_at'] = now
-        
-        set_clauses = []
-        params = []
-        
-        for key, value in template_data.items():
-            if key != 'template_id': # template_id should not be updated
-                set_clauses.append(f"{key} = ?")
-                params.append(value)
-        
-        if not set_clauses:
-            return False
-            
-        sql = f"UPDATE Templates SET {', '.join(set_clauses)} WHERE template_id = ?"
-        params.append(template_id)
-        
-        cursor.execute(sql, params)
-        conn.commit()
-        return cursor.rowcount > 0
-    except sqlite3.Error as e:
-        print(f"Database error in update_template: {e}")
-        return False
-    finally:
-        if conn:
-            conn.close()
-
-def delete_template(template_id: int) -> bool:
-    """Deletes a template from the database. Returns True on success."""
-    conn = None
-    try:
-        conn = get_db_connection()
-        cursor = conn.cursor()
-        cursor.execute("DELETE FROM Templates WHERE template_id = ?", (template_id,))
-        conn.commit()
-        return cursor.rowcount > 0
-    except sqlite3.Error as e:
-        print(f"Database error in delete_template: {e}")
-        return False
-    finally:
-        if conn:
-            conn.close()
-
-def get_template_details_for_preview(template_id: int) -> dict | None:
-    """
-    Fetches base_file_name and language_code for a given template_id for preview purposes.
-    Returns a dictionary like {'base_file_name': 'name.xlsx', 'language_code': 'fr'} or None.
-    """
-    conn = None
-    try:
-        conn = get_db_connection()
-        cursor = conn.cursor()
-        cursor.execute(
-            "SELECT base_file_name, language_code FROM Templates WHERE template_id = ?",
-            (template_id,)
-        )
-        row = cursor.fetchone()
-        if row:
-            return {'base_file_name': row['base_file_name'], 'language_code': row['language_code']}
-        return None
-    except sqlite3.Error as e:
-        print(f"Database error in get_template_details_for_preview: {e}")
-        return None
-    finally:
-        if conn:
-            conn.close()
-
-def get_template_path_info(template_id: int) -> dict | None:
-    """
-    Fetches base_file_name (as file_name) and language_code (as language) for a given template_id.
-    Returns {'file_name': 'name.xlsx', 'language': 'fr'} or None.
-    """
-    conn = None
-    try:
-        conn = get_db_connection()
-        cursor = conn.cursor()
-        cursor.execute(
-            "SELECT base_file_name, language_code FROM Templates WHERE template_id = ?",
-            (template_id,)
-        )
-        row = cursor.fetchone()
-        if row:
-            return {'file_name': row['base_file_name'], 'language': row['language_code']}
-        return None
-    except sqlite3.Error as e:
-        print(f"Database error in get_template_path_info: {e}")
-        return None
-    finally:
-        if conn:
-            conn.close()
-
-def delete_template_and_get_file_info(template_id: int) -> dict | None:
-    """
-    Deletes the template record by template_id after fetching its file information.
-    Returns {'file_name': 'name.xlsx', 'language': 'fr'} if successful, None otherwise.
-    """
-    conn = None
-    try:
-        conn = get_db_connection()
-        conn.isolation_level = None # Start transaction
-        cursor = conn.cursor()
-        cursor.execute("BEGIN")
-
-        # First, fetch the required information
-        cursor.execute(
-            "SELECT base_file_name, language_code FROM Templates WHERE template_id = ?",
-            (template_id,)
-        )
-        row = cursor.fetchone()
-
-        if not row:
-            conn.rollback()
-            print(f"Template with ID {template_id} not found for deletion.")
-            return None
-
-        file_info = {'file_name': row['base_file_name'], 'language': row['language_code']}
-
-        # Proceed with deletion
-        cursor.execute("DELETE FROM Templates WHERE template_id = ?", (template_id,))
-
-        if cursor.rowcount > 0:
-            conn.commit()
-            return file_info
+        self.setStyleSheet(dialog_input_style) # Apply to the whole dialog
+
+        form_layout = QFormLayout()
+        form_layout.setLabelAlignment(Qt.AlignRight)
+        form_layout.setSpacing(10)
+
+        # Cover Page Instance Name
+        self.cp_name_edit = QLineEdit(self.cover_page_data.get('cover_page_name', ''))
+        form_layout.addRow("Cover Page Name:", self.cp_name_edit)
+
+        # Template Selection
+        self.cp_template_combo = QComboBox()
+        self.populate_templates_combo()
+        self.cp_template_combo.currentIndexChanged.connect(self.on_template_selected)
+        form_layout.addRow("Use Template (Optional):", self.cp_template_combo)
+
+        # Document Info Group
+        doc_info_group = QGroupBox("Document Information")
+        doc_info_form_layout = QFormLayout(doc_info_group)
+
+        self.title_edit = QLineEdit(self.cover_page_data.get('title', ''))
+        self.subtitle_edit = QLineEdit(self.cover_page_data.get('subtitle', ''))
+        self.author_text_edit = QLineEdit(self.cover_page_data.get('author_text', '')) # Consider renaming to 'author' in db if this is main author field
+        self.institution_text_edit = QLineEdit(self.cover_page_data.get('institution_text', ''))
+        self.department_text_edit = QLineEdit(self.cover_page_data.get('department_text', ''))
+        self.document_type_text_edit = QLineEdit(self.cover_page_data.get('document_type_text', ''))
+        self.document_date_edit = QDateEdit(QDate.fromString(self.cover_page_data.get('document_date', QDate.currentDate().toString(Qt.ISODate)), Qt.ISODate))
+        self.document_date_edit.setCalendarPopup(True)
+        self.document_date_edit.setDisplayFormat("yyyy-MM-dd")
+        self.document_version_edit = QLineEdit(self.cover_page_data.get('document_version', ''))
+
+        doc_info_form_layout.addRow("Title:", self.title_edit)
+        doc_info_form_layout.addRow("Subtitle:", self.subtitle_edit)
+        doc_info_form_layout.addRow("Author:", self.author_text_edit) # Changed label for clarity
+        doc_info_form_layout.addRow("Institution:", self.institution_text_edit) # Changed label
+        doc_info_form_layout.addRow("Department:", self.department_text_edit) # Changed label
+        doc_info_form_layout.addRow("Document Type:", self.document_type_text_edit) # Changed label
+        doc_info_form_layout.addRow("Document Date:", self.document_date_edit)
+        doc_info_form_layout.addRow("Version:", self.document_version_edit) # Changed label
+        form_layout.addRow(doc_info_group)
+
+        # Logo Section
+        logo_group = QGroupBox("Logo")
+        logo_layout = QHBoxLayout(logo_group)
+        self.logo_preview_label = QLabel("No logo selected.")
+        self.logo_preview_label.setFixedSize(150,150) # Slightly larger preview
+        self.logo_preview_label.setAlignment(Qt.AlignCenter)
+        self.logo_preview_label.setStyleSheet("border: 1px dashed #ccc;")
+        self.update_logo_preview()
+
+        browse_logo_btn = QPushButton("Browse...")
+        browse_logo_btn.setStyleSheet(parent.get_secondary_button_style() if parent else "") # Apply style
+        browse_logo_btn.clicked.connect(self.browse_logo)
+
+        clear_logo_btn = QPushButton("Clear Logo")
+        clear_logo_btn.setStyleSheet(parent.get_danger_button_style() if parent else "") # Apply style
+        clear_logo_btn.clicked.connect(self.clear_logo)
+
+        logo_btn_layout = QVBoxLayout()
+        logo_btn_layout.addWidget(browse_logo_btn)
+        logo_btn_layout.addWidget(clear_logo_btn)
+        logo_btn_layout.addStretch()
+
+        logo_layout.addWidget(self.logo_preview_label)
+        logo_layout.addLayout(logo_btn_layout)
+        form_layout.addRow(logo_group)
+
+        # Style Configuration
+        style_group = QGroupBox("Advanced Style Configuration (JSON)")
+        style_layout = QVBoxLayout(style_group)
+
+        style_info_label = QLabel("Edit advanced style properties (e.g., fonts, colors, positions). Refer to documentation for available keys.")
+        style_info_label.setWordWrap(True)
+        style_layout.addWidget(style_info_label)
+
+        self.style_config_json_edit = QTextEdit()
+        detailed_placeholder = """{
+    "title_font_family": "Arial", "title_font_size": 30, "title_color": "#000000",
+    "subtitle_font_family": "Arial", "subtitle_font_size": 20, "subtitle_color": "#555555",
+    "author_font_family": "Arial", "author_font_size": 12, "author_color": "#555555",
+    "logo_width_mm": 50, "logo_height_mm": 50, "logo_x_mm": 80, "logo_y_mm": 200,
+    "show_page_border": true, "page_border_color": "#000000", "page_border_width_pt": 1,
+    "show_horizontal_line": true, "horizontal_line_y_mm": 140, "horizontal_line_color": "#000000",
+    "text_alignment_title": "center", "text_alignment_subtitle": "center", "text_alignment_author": "center"
+}"""
+        self.style_config_json_edit.setPlaceholderText(detailed_placeholder)
+        self.style_config_json_edit.setMinimumHeight(200) # Increased height
+
+        style_json_str = self.cover_page_data.get('style_config_json', '{}')
+        if isinstance(style_json_str, dict):
+            style_json_str = json.dumps(style_json_str, indent=4) # Use 4 spaces for placeholder consistency
+        elif isinstance(style_json_str, str):
+            try:
+                parsed_json = json.loads(style_json_str)
+                style_json_str = json.dumps(parsed_json, indent=4)
+            except json.JSONDecodeError:
+                style_json_str = json.dumps({}, indent=4) # Default to empty formatted JSON
+        self.style_config_json_edit.setText(style_json_str)
+
+        style_layout.addWidget(self.style_config_json_edit)
+        form_layout.addRow(style_group)
+
+        main_layout.addLayout(form_layout)
+
+        # Dialog Buttons
+        self.button_box = QDialogButtonBox(QDialogButtonBox.Save | QDialogButtonBox.Cancel)
+        self.button_box.accepted.connect(self.on_save)
+        self.button_box.rejected.connect(self.reject)
+        main_layout.addWidget(self.button_box)
+
+        if self.mode == 'edit' and self.cover_page_data.get('template_id'):
+            template_id_to_select = self.cover_page_data['template_id']
+            index = self.cp_template_combo.findData(template_id_to_select)
+            if index != -1:
+                self.cp_template_combo.setCurrentIndex(index)
+            # Field values are already set from cover_page_data, template only pre-fills on change
+        elif self.mode == 'create': # If creating, and a default template exists, select it
+            default_template_index = self.cp_template_combo.findData("DEFAULT_TEMPLATE_PLACEHOLDER", Qt.UserRole + 1) # Check if a default was marked
+            if default_template_index != -1:
+                self.cp_template_combo.setCurrentIndex(default_template_index)
+                self.on_template_selected(default_template_index) # Trigger pre-fill
+
+
+    def populate_templates_combo(self):
+        self.cp_template_combo.addItem("None (Custom)", None)
+        templates = db_manager.get_all_cover_page_templates()
+        if templates:
+            for tpl in templates:
+                self.cp_template_combo.addItem(tpl['template_name'], tpl['template_id'])
+                if tpl.get('is_default_template'):
+                    # Mark this item specially if needed, e.g. by setting a special UserRole
+                    # For now, just pre-select if mode is 'create'
+                    self.cp_template_combo.setItemData(self.cp_template_combo.count() -1, "DEFAULT_TEMPLATE_PLACEHOLDER", Qt.UserRole + 1)
+
+
+    def on_template_selected(self, index):
+        template_id = self.cp_template_combo.itemData(index)
+        if not template_id: # "None" selected
+            # Optionally clear fields or revert to initial_data if that's desired
+            # For now, user changes are kept unless a specific template is chosen
+            if self.mode == 'create': # For create mode, "None" means truly blank slate
+                self.title_edit.setText("")
+                self.subtitle_edit.setText("")
+                self.author_text_edit.setText("")
+                self.institution_text_edit.setText("")
+                self.department_text_edit.setText("")
+                self.document_type_text_edit.setText("")
+                self.document_date_edit.setDate(QDate.currentDate())
+                self.document_version_edit.setText("")
+                self.style_config_json_edit.setText("{\n  \n}")
+                self.current_logo_bytes = None
+                self.current_logo_name = None
+                self.update_logo_preview()
+            return
+
+        template_data = db_manager.get_cover_page_template_by_id(template_id)
+        if template_data:
+            self.title_edit.setText(template_data.get('default_title', ''))
+            self.subtitle_edit.setText(template_data.get('default_subtitle', ''))
+            self.author_text_edit.setText(template_data.get('default_author_text', ''))
+            self.institution_text_edit.setText(template_data.get('default_institution_text', ''))
+            self.department_text_edit.setText(template_data.get('default_department_text', ''))
+            self.document_type_text_edit.setText(template_data.get('default_document_type_text', ''))
+
+            doc_date_str = template_data.get('default_document_date', '')
+            if doc_date_str:
+                 self.document_date_edit.setDate(QDate.fromString(doc_date_str, Qt.ISODate))
+            else: # If template has no date, use current
+                 self.document_date_edit.setDate(QDate.currentDate())
+
+            self.document_version_edit.setText(template_data.get('default_document_version', ''))
+
+            style_json = template_data.get('style_config_json', '{}')
+            try: # Ensure it's nicely formatted
+                parsed = json.loads(style_json)
+                self.style_config_json_edit.setText(json.dumps(parsed, indent=2))
+            except json.JSONDecodeError:
+                self.style_config_json_edit.setText(style_json) # Show as is if not valid JSON for some reason
+
+            self.current_logo_bytes = template_data.get('default_logo_data')
+            self.current_logo_name = template_data.get('default_logo_name')
+            self.update_logo_preview()
+
+
+    def browse_logo(self):
+        file_path, _ = QFileDialog.getOpenFileName(self, "Select Logo Image", "", "Images (*.png *.jpg *.jpeg)")
+        if file_path:
+            try:
+                with open(file_path, 'rb') as f:
+                    self.current_logo_bytes = f.read()
+                self.current_logo_name = os.path.basename(file_path)
+                self.update_logo_preview()
+            except Exception as e:
+                QMessageBox.critical(self, "Error", f"Could not load logo: {e}")
+                self.current_logo_bytes = None
+                self.current_logo_name = None
+                self.update_logo_preview()
+
+    def clear_logo(self):
+        self.current_logo_bytes = None
+        self.current_logo_name = None
+        self.update_logo_preview()
+
+    def update_logo_preview(self):
+        if self.current_logo_bytes:
+            pixmap = QPixmap()
+            pixmap.loadFromData(self.current_logo_bytes)
+            self.logo_preview_label.setPixmap(pixmap.scaled(self.logo_preview_label.size(), Qt.KeepAspectRatio, Qt.SmoothTransformation))
         else:
-            # This case should ideally not be reached if the select was successful
-            # but included for robustness
-            conn.rollback()
-            print(f"Failed to delete template with ID {template_id} after fetching info.")
-            return None
-
-    except sqlite3.Error as e:
-        if conn:
-            conn.rollback()
-        print(f"Database error in delete_template_and_get_file_info: {e}")
-        return None
-    finally:
-        if conn:
-            conn.isolation_level = '' # Reset isolation level
-            conn.close()
-
-def set_default_template_by_id(template_id: int) -> bool:
-    """
-    Sets a template as the default for its template_type and language_code.
-    Unsets other templates of the same type and language.
-    Returns True on success, False on error.
-    """
-    conn = None
-    try:
-        conn = get_db_connection()
-        conn.isolation_level = None # Start transaction
-        cursor = conn.cursor()
-        cursor.execute("BEGIN")
-
-        # Get template_type and language_code for the given template_id
-        cursor.execute(
-            "SELECT template_type, language_code FROM Templates WHERE template_id = ?",
-            (template_id,)
-        )
-        template_info = cursor.fetchone()
-
-        if not template_info:
-            print(f"Template with ID {template_id} not found.")
-            conn.rollback()
-            return False
-
-        current_template_type = template_info['template_type']
-        current_language_code = template_info['language_code']
-
-        # Set is_default_for_type_lang = 0 for all templates of the same type and language
-        cursor.execute(
-            """
-            UPDATE Templates
-            SET is_default_for_type_lang = 0
-            WHERE template_type = ? AND language_code = ?
-            """,
-            (current_template_type, current_language_code)
-        )
-
-        # Set is_default_for_type_lang = 1 for the specified template_id
-        cursor.execute(
-            "UPDATE Templates SET is_default_for_type_lang = 1 WHERE template_id = ?",
-            (template_id,)
-        )
-
-        conn.commit()
-        return True
-
-    except sqlite3.Error as e:
-        if conn:
-            conn.rollback()
-        print(f"Database error in set_default_template_by_id: {e}")
-        return False
-    finally:
-        if conn:
-            conn.isolation_level = '' # Reset isolation level
-            conn.close()
-
-def add_default_template_if_not_exists(template_data: dict) -> int | None:
-    """
-    Adds a template to the Templates table if it doesn't already exist
-    based on template_name, template_type, and language_code.
-    Returns the template_id of the new or existing template, or None on error.
-    Expects template_data to include:
-        'template_name' (e.g., "Proforma"),
-        'template_type' (e.g., "document_excel", "document_word"),
-        'language_code' (e.g., "fr", "en"),
-        'base_file_name' (e.g., "proforma_template.xlsx"),
-        'description' (optional),
-        'category' (optional, e.g., "Finance", "Technical"),
-        'is_default_for_type_lang' (optional, boolean, defaults to False),
-        'category_name' (optional, string, defaults to "General")
-    """
-    conn = None
-    try:
-        conn = get_db_connection()
-        cursor = conn.cursor() # Get a cursor from the connection
-
-        name = template_data.get('template_name')
-        ttype = template_data.get('template_type')
-        lang = template_data.get('language_code')
-        filename = template_data.get('base_file_name')
-        category_name_text = template_data.get('category_name', "General")
-
-        if not all([name, ttype, lang, filename]):
-            print(f"Error: Missing required fields for default template: {template_data}")
-            return None
-
-        # Get or create category_id (using a separate connection for this, or pass cursor)
-        # For simplicity here, calling the public function.
-        # In a high-performance scenario, might pass the cursor.
-        category_id = add_template_category(category_name_text, f"{category_name_text} (auto-created)")
-        if category_id is None:
-            print(f"Error: Could not get or create category_id for '{category_name_text}'.")
-            return None # Cannot proceed without a category_id
-
-        # Check if this specific template (name, type, lang) already exists
-        cursor.execute("""
-            SELECT template_id FROM Templates
-            WHERE template_name = ? AND template_type = ? AND language_code = ?
-        """, (name, ttype, lang))
-        existing_template = cursor.fetchone()
-
-        if existing_template:
-            print(f"Default template '{name}' ({ttype}, {lang}) already exists with ID: {existing_template['template_id']}.")
-            return existing_template['template_id']
-        else:
-            now = datetime.utcnow().isoformat() + "Z"
-            sql = """
-                INSERT INTO Templates (
-                    template_name, template_type, language_code, base_file_name,
-                    description, category_id, is_default_for_type_lang,
-                    created_at, updated_at
-                    -- created_by_user_id could be NULL or a system user ID
-                ) VALUES (?, ?, ?, ?, ?, ?, ?, ?, ?)
-            """
-            params = (
-                name,
-                ttype,
-                lang,
-                filename,
-                template_data.get('description', f"Default {name} template"),
-                category_id, # Use the fetched/created category_id
-                template_data.get('is_default_for_type_lang', True),
-                now,
-                now
-            )
-            cursor.execute(sql, params)
-            conn.commit()
-            new_id = cursor.lastrowid
-            print(f"Added default template '{name}' ({ttype}, {lang}) with Category ID: {category_id}, new Template ID: {new_id}.")
-            return new_id
-
-    except sqlite3.Error as e:
-        print(f"Database error in add_default_template_if_not_exists for '{template_data.get('template_name')}': {e}")
-        if conn:
-            conn.rollback() # Rollback on error
-        return None
-    finally:
-        if conn:
-            conn.close()
-
-# CRUD functions for Projects
-def add_project(project_data: dict) -> str | None:
-    """
-    Adds a new project to the database.
-    Returns the new project_id if successful, otherwise None.
-    """
-    conn = None
-    try:
-        conn = get_db_connection()
-        cursor = conn.cursor()
-        
-        new_project_id = uuid.uuid4().hex
-        now = datetime.utcnow().isoformat() + "Z"
-
-        sql = """
-            INSERT INTO Projects (
-                project_id, client_id, project_name, description, start_date, 
-                deadline_date, budget, status_id, progress_percentage, 
-                manager_team_member_id, priority, created_at, updated_at
-            ) VALUES (?, ?, ?, ?, ?, ?, ?, ?, ?, ?, ?, ?, ?)
-        """
-        params = (
-            new_project_id,
-            project_data.get('client_id'),
-            project_data.get('project_name'),
-            project_data.get('description'),
-            project_data.get('start_date'),
-            project_data.get('deadline_date'),
-            project_data.get('budget'),
-            project_data.get('status_id'),
-            project_data.get('progress_percentage', 0),
-            project_data.get('manager_team_member_id'),
-            project_data.get('priority', 0),
-            now,  # created_at
-            now   # updated_at
-        )
-        
-        cursor.execute(sql, params)
-        conn.commit()
-        return new_project_id
-    except sqlite3.Error as e:
-        print(f"Database error in add_project: {e}")
-        return None
-    finally:
-        if conn:
-            conn.close()
-
-def get_project_by_id(project_id: str) -> dict | None:
-    """Retrieves a project by its ID."""
-    conn = None
-    try:
-        conn = get_db_connection()
-        cursor = conn.cursor()
-        cursor.execute("SELECT * FROM Projects WHERE project_id = ?", (project_id,))
-        row = cursor.fetchone()
-        return dict(row) if row else None
-    except sqlite3.Error as e:
-        print(f"Database error in get_project_by_id: {e}")
-        return None
-    finally:
-        if conn:
-            conn.close()
-
-def get_projects_by_client_id(client_id: str) -> list[dict]:
-    """Retrieves all projects for a given client_id."""
-    conn = None
-    try:
-        conn = get_db_connection()
-        cursor = conn.cursor()
-        cursor.execute("SELECT * FROM Projects WHERE client_id = ?", (client_id,))
-        rows = cursor.fetchall()
-        return [dict(row) for row in rows]
-    except sqlite3.Error as e:
-        print(f"Database error in get_projects_by_client_id: {e}")
-        return []
-    finally:
-        if conn:
-            conn.close()
-
-def get_all_projects(filters: dict = None) -> list[dict]:
-    """
-    Retrieves all projects, optionally applying filters.
-    Allowed filters: client_id, status_id, manager_team_member_id, priority.
-    """
-    conn = None
-    try:
-        conn = get_db_connection()
-        cursor = conn.cursor()
-        
-        sql = "SELECT * FROM Projects"
-        params = []
-        
-        if filters:
-            where_clauses = []
-            allowed_filters = ['client_id', 'status_id', 'manager_team_member_id', 'priority']
-            for key, value in filters.items():
-                if key in allowed_filters:
-                    where_clauses.append(f"{key} = ?")
-                    params.append(value)
-            if where_clauses:
-                sql += " WHERE " + " AND ".join(where_clauses)
-                
-        cursor.execute(sql, params)
-        rows = cursor.fetchall()
-        return [dict(row) for row in rows]
-    except sqlite3.Error as e:
-        print(f"Database error in get_all_projects: {e}")
-        return []
-    finally:
-        if conn:
-            conn.close()
-
-def update_project(project_id: str, project_data: dict) -> bool:
-    """
-    Updates an existing project. Sets updated_at.
-    Returns True if update was successful, False otherwise.
-    """
-    conn = None
-    if not project_data:
-        return False
-
-    try:
-        conn = get_db_connection()
-        cursor = conn.cursor()
-        
-        now = datetime.utcnow().isoformat() + "Z"
-        project_data['updated_at'] = now
-        
-        set_clauses = []
-        params = []
-        
-        # Ensure only valid columns are updated
-        valid_columns = [
-            'client_id', 'project_name', 'description', 'start_date', 'deadline_date', 
-            'budget', 'status_id', 'progress_percentage', 'manager_team_member_id', 
-            'priority', 'updated_at'
-        ]
-        for key, value in project_data.items():
-            if key in valid_columns:
-                 set_clauses.append(f"{key} = ?")
-                 params.append(value)
-        
-        if not set_clauses:
-            return False 
-            
-        sql = f"UPDATE Projects SET {', '.join(set_clauses)} WHERE project_id = ?"
-        params.append(project_id)
-        
-        cursor.execute(sql, params)
-        conn.commit()
-        return cursor.rowcount > 0
-    except sqlite3.Error as e:
-        print(f"Database error in update_project: {e}")
-        return False
-    finally:
-        if conn:
-            conn.close()
-
-def delete_project(project_id: str) -> bool:
-    """Deletes a project. Returns True if deletion was successful."""
-    conn = None
-    try:
-        conn = get_db_connection()
-        cursor = conn.cursor()
-        # ON DELETE CASCADE for Tasks related to this project will be handled by SQLite
-        cursor.execute("DELETE FROM Projects WHERE project_id = ?", (project_id,))
-        conn.commit()
-        return cursor.rowcount > 0
-    except sqlite3.Error as e:
-        print(f"Database error in delete_project: {e}")
-        return False
-    finally:
-        if conn:
-            conn.close()
-
-# CRUD functions for Tasks
-def add_task(task_data: dict) -> int | None:
-    """
-    Adds a new task to the database. Returns the task_id if successful.
-    Sets created_at and updated_at.
-    """
-    conn = None
-    try:
-        conn = get_db_connection()
-        cursor = conn.cursor()
-        now = datetime.utcnow().isoformat() + "Z"
-
-        sql = """
-            INSERT INTO Tasks (
-                project_id, task_name, description, status_id, assignee_team_member_id,
-                reporter_team_member_id, due_date, priority, estimated_hours,
-                actual_hours_spent, parent_task_id, created_at, updated_at, completed_at
-            ) VALUES (?, ?, ?, ?, ?, ?, ?, ?, ?, ?, ?, ?, ?, ?)
-        """
-        params = (
-            task_data.get('project_id'),
-            task_data.get('task_name'),
-            task_data.get('description'),
-            task_data.get('status_id'),
-            task_data.get('assignee_team_member_id'),
-            task_data.get('reporter_team_member_id'),
-            task_data.get('due_date'),
-            task_data.get('priority', 0),
-            task_data.get('estimated_hours'),
-            task_data.get('actual_hours_spent'),
-            task_data.get('parent_task_id'),
-            now,  # created_at
-            now,  # updated_at
-            task_data.get('completed_at') # Explicitly set if provided
-        )
-        cursor.execute(sql, params)
-        conn.commit()
-        return cursor.lastrowid
-    except sqlite3.Error as e:
-        print(f"Database error in add_task: {e}")
-        return None
-    finally:
-        if conn:
-            conn.close()
-
-def get_task_by_id(task_id: int) -> dict | None:
-    """Retrieves a task by its ID."""
-    conn = None
-    try:
-        conn = get_db_connection()
-        cursor = conn.cursor()
-        cursor.execute("SELECT * FROM Tasks WHERE task_id = ?", (task_id,))
-        row = cursor.fetchone()
-        return dict(row) if row else None
-    except sqlite3.Error as e:
-        print(f"Database error in get_task_by_id: {e}")
-        return None
-    finally:
-        if conn:
-            conn.close()
-
-def get_tasks_by_project_id(project_id: str, filters: dict = None) -> list[dict]:
-    """
-    Retrieves tasks for a given project_id, optionally applying filters.
-    Allowed filters: assignee_team_member_id, status_id, priority.
-    """
-    conn = None
-    try:
-        conn = get_db_connection()
-        cursor = conn.cursor()
-        
-        sql = "SELECT * FROM Tasks WHERE project_id = ?"
-        params = [project_id]
-        
-        if filters:
-            where_clauses = []
-            allowed_filters = ['assignee_team_member_id', 'status_id', 'priority']
-            for key, value in filters.items():
-                if key in allowed_filters:
-                    where_clauses.append(f"{key} = ?")
-                    params.append(value)
-            if where_clauses:
-                sql += " AND " + " AND ".join(where_clauses)
-                
-        cursor.execute(sql, tuple(params))
-        rows = cursor.fetchall()
-        return [dict(row) for row in rows]
-    except sqlite3.Error as e:
-        print(f"Database error in get_tasks_by_project_id: {e}")
-        return []
-    finally:
-        if conn:
-            conn.close()
-
-def update_task(task_id: int, task_data: dict) -> bool:
-    """
-    Updates an existing task. Sets updated_at.
-    If 'completed_at' is in task_data, it will be updated.
-    (Logic for setting 'completed_at' based on status change should ideally be handled by calling code).
-    Returns True on success.
-    """
-    conn = None
-    if not task_data:
-        return False
-
-    try:
-        conn = get_db_connection()
-        cursor = conn.cursor()
-        now = datetime.utcnow().isoformat() + "Z"
-        task_data['updated_at'] = now
-        
-        set_clauses = []
-        params = []
-        
-        valid_columns = [
-            'project_id', 'task_name', 'description', 'status_id', 'assignee_team_member_id',
-            'reporter_team_member_id', 'due_date', 'priority', 'estimated_hours',
-            'actual_hours_spent', 'parent_task_id', 'updated_at', 'completed_at'
-        ]
-        for key, value in task_data.items():
-            if key in valid_columns: # Ensure key is a valid column
-                set_clauses.append(f"{key} = ?")
-                params.append(value)
-        
-        if not set_clauses:
-            return False
-            
-        sql = f"UPDATE Tasks SET {', '.join(set_clauses)} WHERE task_id = ?"
-        params.append(task_id)
-        
-        cursor.execute(sql, params)
-        conn.commit()
-        return cursor.rowcount > 0
-    except sqlite3.Error as e:
-        print(f"Database error in update_task: {e}")
-        return False
-    finally:
-        if conn:
-            conn.close()
-
-def delete_task(task_id: int) -> bool:
-    """Deletes a task. Returns True on success."""
-    conn = None
-    try:
-        conn = get_db_connection()
-        cursor = conn.cursor()
-        cursor.execute("DELETE FROM Tasks WHERE task_id = ?", (task_id,))
-        conn.commit()
-        return cursor.rowcount > 0
-    except sqlite3.Error as e:
-        print(f"Database error in delete_task: {e}")
-        return False
-    finally:
-        if conn:
-            conn.close()
-
-# CRUD functions for Users
-def add_user(user_data: dict) -> str | None:
-    """
-    Adds a new user to the database.
-    Generates user_id (UUID), hashes password.
-    Returns the new user_id if successful, otherwise None.
-    """
-    conn = None
-    try:
-        conn = get_db_connection()
-        cursor = conn.cursor()
-        
-        new_user_id = uuid.uuid4().hex
-        now = datetime.utcnow().isoformat() + "Z"
-        
-        if 'password' not in user_data or not user_data['password']:
-            print("Password is required to create a user.")
-            return None
-        if 'username' not in user_data or not user_data['username']:
-            print("Username is required to create a user.")
-            return None
-        if 'email' not in user_data or not user_data['email']:
-            print("Email is required to create a user.")
-            return None
-        if 'role' not in user_data or not user_data['role']:
-            print("Role is required to create a user.")
-            return None
-
-        password_hash = hashlib.sha256(user_data['password'].encode('utf-8')).hexdigest()
-
-        sql = """
-            INSERT INTO Users (
-                user_id, username, password_hash, full_name, email, role, 
-                is_active, created_at, updated_at, last_login_at
-            ) VALUES (?, ?, ?, ?, ?, ?, ?, ?, ?, ?)
-        """
-        params = (
-            new_user_id,
-            user_data.get('username'),
-            password_hash,
-            user_data.get('full_name'),
-            user_data.get('email'),
-            user_data.get('role'),
-            user_data.get('is_active', True),
-            now,  # created_at
-            now,  # updated_at
-            user_data.get('last_login_at') 
-        )
-        
-        cursor.execute(sql, params)
-        conn.commit()
-        return new_user_id
-    except sqlite3.Error as e:
-        print(f"Database error in add_user: {e}")
-        return None
-    finally:
-        if conn:
-            conn.close()
-
-def get_user_by_id(user_id: str) -> dict | None:
-    """Retrieves a user by their ID."""
-    conn = None
-    try:
-        conn = get_db_connection()
-        cursor = conn.cursor()
-        cursor.execute("SELECT * FROM Users WHERE user_id = ?", (user_id,))
-        row = cursor.fetchone()
-        return dict(row) if row else None
-    except sqlite3.Error as e:
-        print(f"Database error in get_user_by_id: {e}")
-        return None
-    finally:
-        if conn:
-            conn.close()
-
-def get_user_by_username(username: str) -> dict | None:
-    """Retrieves a user by their username."""
-    conn = None
-    try:
-        conn = get_db_connection()
-        cursor = conn.cursor()
-        cursor.execute("SELECT * FROM Users WHERE username = ?", (username,))
-        row = cursor.fetchone()
-        return dict(row) if row else None
-    except sqlite3.Error as e:
-        print(f"Database error in get_user_by_username: {e}")
-        return None
-    finally:
-        if conn:
-            conn.close()
-
-def update_user(user_id: str, user_data: dict) -> bool:
-    """
-    Updates an existing user's information.
-    If 'password' is in user_data, it will be hashed and updated.
-    Sets updated_at. Returns True on success.
-    """
-    conn = None
-    if not user_data:
-        return False
-
-    try:
-        conn = get_db_connection()
-        cursor = conn.cursor()
-        
-        now = datetime.utcnow().isoformat() + "Z"
-        user_data['updated_at'] = now
-        
-        if 'password' in user_data:
-            if user_data['password']: # Ensure password is not empty
-                user_data['password_hash'] = hashlib.sha256(user_data.pop('password').encode('utf-8')).hexdigest()
+            self.logo_preview_label.setText("No logo")
+
+
+    def on_save(self):
+        cp_name = self.cp_name_edit.text().strip()
+        if not cp_name:
+            QMessageBox.warning(self, "Validation Error", "Cover Page Name is required.")
+            return
+
+        style_config_str = self.style_config_json_edit.toPlainText()
+        try:
+            json.loads(style_config_str) # Validate JSON
+        except json.JSONDecodeError as e:
+            QMessageBox.warning(self, "Invalid JSON", f"Style Configuration is not valid JSON: {e}")
+            return
+
+        data_to_save = {
+            'cover_page_name': cp_name,
+            'client_id': self.client_id if self.mode == 'create' else self.cover_page_data.get('client_id'),
+            'created_by_user_id': self.user_id if self.mode == 'create' else self.cover_page_data.get('created_by_user_id', self.user_id), # Align with db.py
+            'template_id': self.cp_template_combo.currentData(),
+            'title': self.title_edit.text(),
+            'subtitle': self.subtitle_edit.text(),
+            'author_text': self.author_text_edit.text(),
+            'institution_text': self.institution_text_edit.text(),
+            'department_text': self.department_text_edit.text(),
+            'document_type_text': self.document_type_text_edit.text(),
+            'creation_date': self.document_date_edit.date().toString(Qt.ISODate), # Align with db.py
+            'document_version': self.document_version_edit.text(),
+            'logo_data': self.current_logo_bytes,
+            'logo_name': self.current_logo_name,
+            'style_config_json': style_config_str
+        }
+
+        # Ensure created_by_user_id is present for edit mode if it was missing from original data
+        if self.mode == 'edit' and not data_to_save.get('created_by_user_id') and self.user_id:
+             data_to_save['created_by_user_id'] = self.user_id
+
+
+        if self.mode == 'create':
+            if not data_to_save.get('created_by_user_id'): # Final check for creator ID in create mode
+                QMessageBox.critical(self, "Error", "User ID for creation is missing.")
+                return
+
+            new_id = db_manager.add_cover_page(data_to_save)
+            if new_id:
+                self.cover_page_data['cover_page_id'] = new_id
+                QMessageBox.information(self, "Success", "Cover page created successfully.")
+                self.accept()
             else:
-                user_data.pop('password') # Remove empty password from update data
-        
-        set_clauses = []
-        params = []
-        
-        valid_columns = ['username', 'password_hash', 'full_name', 'email', 'role', 'is_active', 'updated_at', 'last_login_at']
-        for key, value in user_data.items():
-            if key in valid_columns:
-                 set_clauses.append(f"{key} = ?")
-                 params.append(value)
-        
-        if not set_clauses: # No valid fields to update (e.g. only empty password was provided)
-            return False 
-            
-        sql = f"UPDATE Users SET {', '.join(set_clauses)} WHERE user_id = ?"
-        params.append(user_id)
-        
-        cursor.execute(sql, params)
-        conn.commit()
-        return cursor.rowcount > 0
-    except sqlite3.Error as e:
-        print(f"Database error in update_user: {e}")
-        return False
-    finally:
-        if conn:
-            conn.close()
-
-def verify_user_password(username: str, password: str) -> dict | None:
-    """
-    Verifies a user's password.
-    Returns user data (dict) if verification is successful, otherwise None.
-    """
-    user = get_user_by_username(username)
-    if user and user['is_active']: # Check if user exists and is active
-        password_hash = hashlib.sha256(password.encode('utf-8')).hexdigest()
-        if password_hash == user['password_hash']:
-            # Optionally update last_login_at here if desired
-            # update_user(user['user_id'], {'last_login_at': datetime.utcnow().isoformat() + "Z"})
-            return user
-    return None
-
-def delete_user(user_id: str) -> bool:
-    """
-    Deletes a user (hard delete).
-    Returns True if deletion was successful.
-    Note: TeamMembers.user_id will be set to NULL due to ON DELETE SET NULL.
-    """
-    conn = None
-    try:
-        conn = get_db_connection()
-        cursor = conn.cursor()
-        cursor.execute("DELETE FROM Users WHERE user_id = ?", (user_id,))
-        conn.commit()
-        return cursor.rowcount > 0
-    except sqlite3.Error as e:
-        print(f"Database error in delete_user: {e}")
-        return False
-    finally:
-        if conn:
-            conn.close()
-
-# CRUD functions for TeamMembers
-def add_team_member(member_data: dict) -> int | None:
-    """
-    Adds a new team member. Returns team_member_id (AUTOINCREMENT) or None.
-    """
-    conn = None
-    try:
-        conn = get_db_connection()
-        cursor = conn.cursor()
-        now = datetime.utcnow().isoformat() + "Z"
-
-        sql = """
-            INSERT INTO TeamMembers (
-                user_id, full_name, email, role_or_title, department, 
-                phone_number, profile_picture_url, is_active, notes, 
-                hire_date, performance, skills,
-                created_at, updated_at
-            ) VALUES (?, ?, ?, ?, ?, ?, ?, ?, ?, ?, ?, ?, ?, ?)
-        """
-        params = (
-            member_data.get('user_id'), # Can be None
-            member_data.get('full_name'),
-            member_data.get('email'),
-            member_data.get('role_or_title'),
-            member_data.get('department'),
-            member_data.get('phone_number'),
-            member_data.get('profile_picture_url'),
-            member_data.get('is_active', True),
-            member_data.get('notes'),
-            member_data.get('hire_date'),
-            member_data.get('performance', 0),
-            member_data.get('skills'),
-            now, # created_at
-            now  # updated_at
-        )
-        cursor.execute(sql, params)
-        conn.commit()
-        return cursor.lastrowid
-    except sqlite3.Error as e:
-        print(f"Database error in add_team_member: {e}")
-        return None
-    finally:
-        if conn:
-            conn.close()
-
-def get_team_member_by_id(team_member_id: int) -> dict | None:
-    """Retrieves a team member by their ID."""
-    conn = None
-    try:
-        conn = get_db_connection()
-        cursor = conn.cursor()
-        cursor.execute("SELECT * FROM TeamMembers WHERE team_member_id = ?", (team_member_id,))
-        row = cursor.fetchone()
-        return dict(row) if row else None
-    except sqlite3.Error as e:
-        print(f"Database error in get_team_member_by_id: {e}")
-        return None
-    finally:
-        if conn:
-            conn.close()
-
-def get_all_team_members(filters: dict = None) -> list[dict]:
-    """
-    Retrieves all team members, optionally applying filters.
-    Allowed filters: is_active (boolean), department (string).
-    """
-    conn = None
-    try:
-        conn = get_db_connection()
-        cursor = conn.cursor()
-        
-        sql = "SELECT * FROM TeamMembers"
-        params = []
-        
-        if filters:
-            where_clauses = []
-            allowed_filters = ['is_active', 'department', 'user_id'] 
-            for key, value in filters.items():
-                if key in allowed_filters:
-                    if key == 'is_active' and isinstance(value, bool):
-                         where_clauses.append(f"{key} = ?")
-                         params.append(1 if value else 0)
-                    else:
-                        where_clauses.append(f"{key} = ?")
-                        params.append(value)
-            if where_clauses:
-                sql += " WHERE " + " AND ".join(where_clauses)
-                
-        cursor.execute(sql, params)
-        rows = cursor.fetchall()
-        return [dict(row) for row in rows]
-    except sqlite3.Error as e:
-        print(f"Database error in get_all_team_members: {e}")
-        return []
-    finally:
-        if conn:
-            conn.close()
-
-def update_team_member(team_member_id: int, member_data: dict) -> bool:
-    """
-    Updates an existing team member. Sets updated_at.
-    Returns True on success.
-    """
-    conn = None
-    if not member_data:
-        return False
-
-    try:
-        conn = get_db_connection()
-        cursor = conn.cursor()
-        now = datetime.utcnow().isoformat() + "Z"
-        member_data['updated_at'] = now
-        
-        set_clauses = []
-        params = []
-        
-        valid_columns = [
-            'user_id', 'full_name', 'email', 'role_or_title', 'department', 
-            'phone_number', 'profile_picture_url', 'is_active', 'notes',
-            'hire_date', 'performance', 'skills', 'updated_at'
-        ]
-        for key, value in member_data.items():
-            if key in valid_columns:
-                set_clauses.append(f"{key} = ?")
-                params.append(value)
-        
-        if not set_clauses:
-            return False
-            
-        sql = f"UPDATE TeamMembers SET {', '.join(set_clauses)} WHERE team_member_id = ?"
-        params.append(team_member_id)
-        
-        cursor.execute(sql, params)
-        conn.commit()
-        return cursor.rowcount > 0
-    except sqlite3.Error as e:
-        print(f"Database error in update_team_member: {e}")
-        return False
-    finally:
-        if conn:
-            conn.close()
-
-def delete_team_member(team_member_id: int) -> bool:
-    """Deletes a team member (hard delete). Returns True on success."""
-    conn = None
-    try:
-        conn = get_db_connection()
-        cursor = conn.cursor()
-        cursor.execute("DELETE FROM TeamMembers WHERE team_member_id = ?", (team_member_id,))
-        conn.commit()
-        return cursor.rowcount > 0
-    except sqlite3.Error as e:
-        print(f"Database error in delete_team_member: {e}")
-        return False
-    finally:
-        if conn:
-            conn.close()
-
-# CRUD functions for Contacts
-def add_contact(contact_data: dict) -> int | None:
-    """Adds a new contact. Returns contact_id (AUTOINCREMENT) or None."""
-    conn = None
-    try:
-        conn = get_db_connection()
-        cursor = conn.cursor()
-        now = datetime.utcnow().isoformat() + "Z"
-        sql = """
-            INSERT INTO Contacts (
-                name, email, phone, position, company_name, notes, created_at, updated_at
-            ) VALUES (?, ?, ?, ?, ?, ?, ?, ?)
-        """
-        params = (
-            contact_data.get('name'),
-            contact_data.get('email'),
-            contact_data.get('phone'),
-            contact_data.get('position'),
-            contact_data.get('company_name'),
-            contact_data.get('notes'),
-            now, now
-        )
-        cursor.execute(sql, params)
-        conn.commit()
-        return cursor.lastrowid
-    except sqlite3.Error as e:
-        print(f"Database error in add_contact: {e}")
-        return None
-    finally:
-        if conn: conn.close()
-
-def get_contact_by_id(contact_id: int) -> dict | None:
-    """Retrieves a contact by their ID."""
-    conn = None
-    try:
-        conn = get_db_connection()
-        cursor = conn.cursor()
-        cursor.execute("SELECT * FROM Contacts WHERE contact_id = ?", (contact_id,))
-        row = cursor.fetchone()
-        return dict(row) if row else None
-    except sqlite3.Error as e:
-        print(f"Database error in get_contact_by_id: {e}")
-        return None
-    finally:
-        if conn: conn.close()
-
-def get_contact_by_email(email: str) -> dict | None:
-    """Retrieves a contact by their email."""
-    conn = None
-    if not email: return None
-    try:
-        conn = get_db_connection()
-        cursor = conn.cursor()
-        cursor.execute("SELECT * FROM Contacts WHERE email = ?", (email,))
-        row = cursor.fetchone()
-        return dict(row) if row else None
-    except sqlite3.Error as e:
-        print(f"Database error in get_contact_by_email: {e}")
-        return None
-    finally:
-        if conn: conn.close()
-
-def get_all_contacts(filters: dict = None) -> list[dict]:
-    """
-    Retrieves all contacts. Filters by 'company_name' (exact) or 'name' (partial LIKE).
-    """
-    conn = None
-    try:
-        conn = get_db_connection()
-        cursor = conn.cursor()
-        sql = "SELECT * FROM Contacts"
-        params = []
-        where_clauses = []
-        if filters:
-            if 'company_name' in filters:
-                where_clauses.append("company_name = ?")
-                params.append(filters['company_name'])
-            if 'name' in filters:
-                where_clauses.append("name LIKE ?")
-                params.append(f"%{filters['name']}%")
-        
-        if where_clauses:
-            sql += " WHERE " + " AND ".join(where_clauses)
-            
-        cursor.execute(sql, params)
-        rows = cursor.fetchall()
-        return [dict(row) for row in rows]
-    except sqlite3.Error as e:
-        print(f"Database error in get_all_contacts: {e}")
-        return []
-    finally:
-        if conn: conn.close()
-
-def update_contact(contact_id: int, contact_data: dict) -> bool:
-    """Updates an existing contact. Sets updated_at."""
-    conn = None
-    if not contact_data: return False
-    try:
-        conn = get_db_connection()
-        cursor = conn.cursor()
-        now = datetime.utcnow().isoformat() + "Z"
-        contact_data['updated_at'] = now
-        
-        set_clauses = [f"{key} = ?" for key in contact_data.keys()]
-        params = list(contact_data.values())
-        params.append(contact_id)
-        
-        sql = f"UPDATE Contacts SET {', '.join(set_clauses)} WHERE contact_id = ?"
-        cursor.execute(sql, params)
-        conn.commit()
-        return cursor.rowcount > 0
-    except sqlite3.Error as e:
-        print(f"Database error in update_contact: {e}")
-        return False
-    finally:
-        if conn: conn.close()
-
-def delete_contact(contact_id: int) -> bool:
-    """Deletes a contact. Associated ClientContacts are handled by ON DELETE CASCADE."""
-    conn = None
-    try:
-        conn = get_db_connection()
-        cursor = conn.cursor()
-        cursor.execute("DELETE FROM Contacts WHERE contact_id = ?", (contact_id,))
-        conn.commit()
-        return cursor.rowcount > 0
-    except sqlite3.Error as e:
-        print(f"Database error in delete_contact: {e}")
-        return False
-    finally:
-        if conn: conn.close()
-
-# Functions for ClientContacts association
-def link_contact_to_client(client_id: str, contact_id: int, is_primary: bool = False, can_receive_documents: bool = True) -> int | None:
-    """Links a contact to a client."""
-    conn = None
-    try:
-        conn = get_db_connection()
-        cursor = conn.cursor()
-        sql = """
-            INSERT INTO ClientContacts (client_id, contact_id, is_primary_for_client, can_receive_documents)
-            VALUES (?, ?, ?, ?)
-        """
-        params = (client_id, contact_id, is_primary, can_receive_documents)
-        cursor.execute(sql, params)
-        conn.commit()
-        return cursor.lastrowid
-    except sqlite3.Error as e: # Handles UNIQUE constraint violation if link already exists
-        print(f"Database error in link_contact_to_client: {e}")
-        return None
-    finally:
-        if conn: conn.close()
-
-def unlink_contact_from_client(client_id: str, contact_id: int) -> bool:
-    """Unlinks a contact from a client."""
-    conn = None
-    try:
-        conn = get_db_connection()
-        cursor = conn.cursor()
-        sql = "DELETE FROM ClientContacts WHERE client_id = ? AND contact_id = ?"
-        cursor.execute(sql, (client_id, contact_id))
-        conn.commit()
-        return cursor.rowcount > 0
-    except sqlite3.Error as e:
-        print(f"Database error in unlink_contact_from_client: {e}")
-        return False
-    finally:
-        if conn: conn.close()
-
-def get_contacts_for_client(client_id: str) -> list[dict]:
-    """Retrieves all contacts for a given client, including link details."""
-    conn = None
-    try:
-        conn = get_db_connection()
-        cursor = conn.cursor()
-        sql = """
-            SELECT c.*, cc.is_primary_for_client, cc.can_receive_documents, cc.client_contact_id
-            FROM Contacts c
-            JOIN ClientContacts cc ON c.contact_id = cc.contact_id
-            WHERE cc.client_id = ?
-        """
-        cursor.execute(sql, (client_id,))
-        rows = cursor.fetchall()
-        return [dict(row) for row in rows]
-    except sqlite3.Error as e:
-        print(f"Database error in get_contacts_for_client: {e}")
-        return []
-    finally:
-        if conn: conn.close()
-
-def get_clients_for_contact(contact_id: int) -> list[dict]:
-    """Retrieves all clients associated with a contact."""
-    conn = None
-    try:
-        conn = get_db_connection()
-        cursor = conn.cursor()
-        sql = """
-            SELECT cl.*, cc.is_primary_for_client, cc.can_receive_documents, cc.client_contact_id
-            FROM Clients cl
-            JOIN ClientContacts cc ON cl.client_id = cc.client_id
-            WHERE cc.contact_id = ?
-        """
-        cursor.execute(sql, (contact_id,))
-        rows = cursor.fetchall()
-        return [dict(row) for row in rows]
-    except sqlite3.Error as e:
-        print(f"Database error in get_clients_for_contact: {e}")
-        return []
-    finally:
-        if conn: conn.close()
-
-def update_client_contact_link(client_contact_id: int, details: dict) -> bool:
-    """Updates details of a client-contact link (is_primary, can_receive_documents)."""
-    conn = None
-    if not details or not any(key in details for key in ['is_primary_for_client', 'can_receive_documents']):
-        return False
-    try:
-        conn = get_db_connection()
-        cursor = conn.cursor()
-        
-        set_clauses = []
-        params = []
-        if 'is_primary_for_client' in details:
-            set_clauses.append("is_primary_for_client = ?")
-            params.append(details['is_primary_for_client'])
-        if 'can_receive_documents' in details:
-            set_clauses.append("can_receive_documents = ?")
-            params.append(details['can_receive_documents'])
-        
-        if not set_clauses: return False # Should not happen due to check above
-
-        params.append(client_contact_id)
-        sql = f"UPDATE ClientContacts SET {', '.join(set_clauses)} WHERE client_contact_id = ?"
-        
-        cursor.execute(sql, params)
-        conn.commit()
-        return cursor.rowcount > 0
-    except sqlite3.Error as e:
-        print(f"Database error in update_client_contact_link: {e}")
-        return False
-    finally:
-        if conn: conn.close()
-
-# CRUD functions for Products
-def add_product(product_data: dict) -> int | None:
-    """Adds a new product. Returns product_id or None."""
-    conn = None
-    try:
-        conn = get_db_connection()
-        cursor = conn.cursor()
-        now = datetime.utcnow().isoformat() + "Z"
-        sql = """
-            INSERT INTO Products (
-                product_name, description, category, base_unit_price, unit_of_measure, 
-                is_active, created_at, updated_at
-            ) VALUES (?, ?, ?, ?, ?, ?, ?, ?)
-        """
-        params = (
-            product_data.get('product_name'), product_data.get('description'),
-            product_data.get('category'), product_data.get('base_unit_price'),
-            product_data.get('unit_of_measure'), product_data.get('is_active', True),
-            now, now
-        )
-        cursor.execute(sql, params)
-        conn.commit()
-        return cursor.lastrowid
-    except sqlite3.Error as e:
-        print(f"Database error in add_product: {e}")
-        return None
-    finally:
-        if conn: conn.close()
-
-def get_product_by_id(product_id: int) -> dict | None:
-    """Retrieves a product by ID."""
-    conn = None
-    try:
-        conn = get_db_connection()
-        cursor = conn.cursor()
-        cursor.execute("SELECT * FROM Products WHERE product_id = ?", (product_id,))
-        row = cursor.fetchone()
-        return dict(row) if row else None
-    except sqlite3.Error as e:
-        print(f"Database error in get_product_by_id: {e}")
-        return None
-    finally:
-        if conn: conn.close()
-
-def get_product_by_name(product_name: str) -> dict | None:
-    """Retrieves a product by its exact name. Returns a dict or None if not found."""
-    conn = None
-    if not product_name:
-        return None
-    try:
-        conn = get_db_connection()
-        cursor = conn.cursor()
-        cursor.execute("SELECT * FROM Products WHERE product_name = ?", (product_name,))
-        row = cursor.fetchone()
-        return dict(row) if row else None
-    except sqlite3.Error as e:
-        print(f"Database error in get_product_by_name: {e}")
-        return None
-    finally:
-        if conn:
-            conn.close()
-
-def get_all_products(filters: dict = None) -> list[dict]:
-    """Retrieves all products. Filters by category (exact) or product_name (partial LIKE)."""
-    conn = None
-    try:
-        conn = get_db_connection()
-        cursor = conn.cursor()
-        sql = "SELECT * FROM Products"
-        params = []
-        where_clauses = []
-        if filters:
-            if 'category' in filters:
-                where_clauses.append("category = ?")
-                params.append(filters['category'])
-            if 'product_name' in filters:
-                where_clauses.append("product_name LIKE ?")
-                params.append(f"%{filters['product_name']}%")
-        
-        if where_clauses:
-            sql += " WHERE " + " AND ".join(where_clauses)
-            
-        cursor.execute(sql, params)
-        rows = cursor.fetchall()
-        return [dict(row) for row in rows]
-    except sqlite3.Error as e:
-        print(f"Database error in get_all_products: {e}")
-        return []
-    finally:
-        if conn: conn.close()
-
-def update_product(product_id: int, product_data: dict) -> bool:
-    """Updates an existing product. Sets updated_at."""
-    conn = None
-    if not product_data: return False
-    try:
-        conn = get_db_connection()
-        cursor = conn.cursor()
-        now = datetime.utcnow().isoformat() + "Z"
-        product_data['updated_at'] = now
-        
-        set_clauses = [f"{key} = ?" for key in product_data.keys()]
-        params = list(product_data.values())
-        params.append(product_id)
-        
-        sql = f"UPDATE Products SET {', '.join(set_clauses)} WHERE product_id = ?"
-        cursor.execute(sql, params)
-        conn.commit()
-        return cursor.rowcount > 0
-    except sqlite3.Error as e:
-        print(f"Database error in update_product: {e}")
-        return False
-    finally:
-        if conn: conn.close()
-
-def delete_product(product_id: int) -> bool:
-    """Deletes a product. Associated ClientProjectProducts are handled by ON DELETE CASCADE."""
-    conn = None
-    try:
-        conn = get_db_connection()
-        cursor = conn.cursor()
-        cursor.execute("DELETE FROM Products WHERE product_id = ?", (product_id,))
-        conn.commit()
-        return cursor.rowcount > 0
-    except sqlite3.Error as e:
-        print(f"Database error in delete_product: {e}")
-        return False
-    finally:
-        if conn: conn.close()
-
-# Functions for ClientProjectProducts association
-def add_product_to_client_or_project(link_data: dict) -> int | None:
-    """Links a product to a client or project, calculating total price."""
-    conn = None
-    try:
-        conn = get_db_connection()
-        cursor = conn.cursor()
-
-        product_id = link_data.get('product_id')
-        product_info = get_product_by_id(product_id) # Need this for base price
-        if not product_info:
-            print(f"Product with ID {product_id} not found.")
-            return None
-
-        quantity = link_data.get('quantity', 1)
-        unit_price = link_data.get('unit_price_override', product_info['base_unit_price'])
-        total_price_calculated = quantity * unit_price
-
-        sql = """
-            INSERT INTO ClientProjectProducts (
-                client_id, project_id, product_id, quantity, unit_price_override, total_price_calculated, added_at
-            ) VALUES (?, ?, ?, ?, ?, ?, ?)
-        """
-        params = (
-            link_data.get('client_id'),
-            link_data.get('project_id'), # Can be NULL
-            product_id,
-            quantity,
-            link_data.get('unit_price_override'), # Store override, or NULL if base used
-            total_price_calculated,
-            datetime.utcnow().isoformat() + "Z"
-        )
-        cursor.execute(sql, params)
-        conn.commit()
-        return cursor.lastrowid
-    except sqlite3.Error as e:
-        print(f"Database error in add_product_to_client_or_project: {e}")
-        return None
-    finally:
-        if conn: conn.close()
-
-def get_products_for_client_or_project(client_id: str, project_id: str = None) -> list[dict]:
-    """Fetches products for a client, optionally filtered by project_id. Joins with Products."""
-    conn = None
-    try:
-        conn = get_db_connection()
-        cursor = conn.cursor()
-        
-        sql = """
-            SELECT cpp.*, p.product_name, p.description as product_description, p.category as product_category, 
-                   p.base_unit_price, p.unit_of_measure
-            FROM ClientProjectProducts cpp
-            JOIN Products p ON cpp.product_id = p.product_id
-            WHERE cpp.client_id = ?
-        """
-        params = [client_id]
-        
-        if project_id:
-            sql += " AND cpp.project_id = ?"
-            params.append(project_id)
-        else: # Explicitly handle case where we want products not tied to any project for this client
-            sql += " AND cpp.project_id IS NULL"
-            
-        cursor.execute(sql, tuple(params))
-        rows = cursor.fetchall()
-        return [dict(row) for row in rows]
-    except sqlite3.Error as e:
-        print(f"Database error in get_products_for_client_or_project: {e}")
-        return []
-    finally:
-        if conn: conn.close()
-
-def update_client_project_product(link_id: int, update_data: dict) -> bool:
-    """Updates a ClientProjectProduct link. Recalculates total_price if needed."""
-    conn = None
-    if not update_data: return False
-    try:
-        conn = get_db_connection()
-        cursor = conn.cursor()
-
-        # Fetch current link data to get product_id and existing values for price calculation
-        cursor.execute("SELECT * FROM ClientProjectProducts WHERE client_project_product_id = ?", (link_id,))
-        current_link = cursor.fetchone()
-        if not current_link:
-            print(f"ClientProjectProduct link with ID {link_id} not found.")
-            return False
-        
-        current_link_dict = dict(current_link)
-        new_quantity = update_data.get('quantity', current_link_dict['quantity'])
-        new_unit_price_override = update_data.get('unit_price_override', current_link_dict['unit_price_override'])
-
-        final_unit_price = new_unit_price_override
-        if final_unit_price is None: # If override is removed or was never there, use base price
-            product_info = get_product_by_id(current_link_dict['product_id'])
-            if not product_info: return False # Should not happen if data is consistent
-            final_unit_price = product_info['base_unit_price']
-        
-        update_data['total_price_calculated'] = new_quantity * final_unit_price
-        
-        set_clauses = [f"{key} = ?" for key in update_data.keys()]
-        params_list = list(update_data.values())
-        params_list.append(link_id)
-        
-        sql = f"UPDATE ClientProjectProducts SET {', '.join(set_clauses)} WHERE client_project_product_id = ?"
-        cursor.execute(sql, params_list)
-        conn.commit()
-        return cursor.rowcount > 0
-    except sqlite3.Error as e:
-        print(f"Database error in update_client_project_product: {e}")
-        return False
-    finally:
-        if conn: conn.close()
-
-def remove_product_from_client_or_project(link_id: int) -> bool:
-    """Removes a product link from a client/project."""
-    conn = None
-    try:
-        conn = get_db_connection()
-        cursor = conn.cursor()
-        sql = "DELETE FROM ClientProjectProducts WHERE client_project_product_id = ?"
-        cursor.execute(sql, (link_id,))
-        conn.commit()
-        return cursor.rowcount > 0
-    except sqlite3.Error as e:
-        print(f"Database error in remove_product_from_client_or_project: {e}")
-        return False
-    finally:
-        if conn: conn.close()
-
-# CRUD functions for ClientDocuments
-def add_client_document(doc_data: dict) -> str | None:
-    """Adds a new client document. Returns document_id (UUID) or None."""
-    conn = None
-    try:
-        conn = get_db_connection()
-        cursor = conn.cursor()
-        now = datetime.utcnow().isoformat() + "Z"
-        doc_id = uuid.uuid4().hex
-
-        sql = """
-            INSERT INTO ClientDocuments (
-                document_id, client_id, project_id, document_name, file_name_on_disk,
-                file_path_relative, document_type_generated, source_template_id,
-                version_tag, notes, created_at, updated_at, created_by_user_id
-            ) VALUES (?, ?, ?, ?, ?, ?, ?, ?, ?, ?, ?, ?, ?)
-        """
-        params = (
-            doc_id, doc_data.get('client_id'), doc_data.get('project_id'),
-            doc_data.get('document_name'), doc_data.get('file_name_on_disk'),
-            doc_data.get('file_path_relative'), doc_data.get('document_type_generated'),
-            doc_data.get('source_template_id'), doc_data.get('version_tag'),
-            doc_data.get('notes'), now, now, doc_data.get('created_by_user_id')
-        )
-        cursor.execute(sql, params)
-        conn.commit()
-        return doc_id
-    except sqlite3.Error as e:
-        print(f"Database error in add_client_document: {e}")
-        return None
-    finally:
-        if conn: conn.close()
-
-def get_document_by_id(document_id: str) -> dict | None:
-    """Retrieves a document by its ID."""
-    conn = None
-    try:
-        conn = get_db_connection()
-        cursor = conn.cursor()
-        cursor.execute("SELECT * FROM ClientDocuments WHERE document_id = ?", (document_id,))
-        row = cursor.fetchone()
-        return dict(row) if row else None
-    except sqlite3.Error as e:
-        print(f"Database error in get_document_by_id: {e}")
-        return None
-    finally:
-        if conn: conn.close()
-
-def get_documents_for_client(client_id: str, filters: dict = None) -> list[dict]:
-    """
-    Retrieves documents for a client. 
-    Filters by 'document_type_generated' (exact) or 'project_id' (exact).
-    """
-    conn = None
-    try:
-        conn = get_db_connection()
-        cursor = conn.cursor()
-        sql = "SELECT * FROM ClientDocuments WHERE client_id = ?"
-        params = [client_id]
-        
-        if filters:
-            if 'document_type_generated' in filters:
-                sql += " AND document_type_generated = ?"
-                params.append(filters['document_type_generated'])
-            if 'project_id' in filters: # Can be None to filter for client-general docs
-                if filters['project_id'] is None:
-                    sql += " AND project_id IS NULL"
-                else:
-                    sql += " AND project_id = ?"
-                    params.append(filters['project_id'])
-            
-        cursor.execute(sql, tuple(params))
-        rows = cursor.fetchall()
-        return [dict(row) for row in rows]
-    except sqlite3.Error as e:
-        print(f"Database error in get_documents_for_client: {e}")
-        return []
-    finally:
-        if conn: conn.close()
-
-def get_documents_for_project(project_id: str, filters: dict = None) -> list[dict]:
-    """
-    Retrieves documents for a project. 
-    Filters by 'document_type_generated' (exact).
-    """
-    conn = None
-    try:
-        conn = get_db_connection()
-        cursor = conn.cursor()
-        sql = "SELECT * FROM ClientDocuments WHERE project_id = ?"
-        params = [project_id]
-        
-        if filters and 'document_type_generated' in filters:
-            sql += " AND document_type_generated = ?"
-            params.append(filters['document_type_generated'])
-            
-        cursor.execute(sql, tuple(params))
-        rows = cursor.fetchall()
-        return [dict(row) for row in rows]
-    except sqlite3.Error as e:
-        print(f"Database error in get_documents_for_project: {e}")
-        return []
-    finally:
-        if conn: conn.close()
-
-def update_client_document(document_id: str, doc_data: dict) -> bool:
-    """Updates an existing client document. Sets updated_at."""
-    conn = None
-    if not doc_data: return False
-    try:
-        conn = get_db_connection()
-        cursor = conn.cursor()
-        now = datetime.utcnow().isoformat() + "Z"
-        doc_data['updated_at'] = now
-        
-        # Exclude primary key from update set
-        valid_columns = [
-            'client_id', 'project_id', 'document_name', 'file_name_on_disk', 
-            'file_path_relative', 'document_type_generated', 'source_template_id', 
-            'version_tag', 'notes', 'updated_at', 'created_by_user_id'
-        ]
-        current_doc_data = {k: v for k, v in doc_data.items() if k in valid_columns}
-
-        if not current_doc_data: return False
-
-        set_clauses = [f"{key} = ?" for key in current_doc_data.keys()]
-        params = list(current_doc_data.values())
-        params.append(document_id)
-        
-        sql = f"UPDATE ClientDocuments SET {', '.join(set_clauses)} WHERE document_id = ?"
-        cursor.execute(sql, params)
-        conn.commit()
-        return cursor.rowcount > 0
-    except sqlite3.Error as e:
-        print(f"Database error in update_client_document: {e}")
-        return False
-    finally:
-        if conn: conn.close()
-
-def delete_client_document(document_id: str) -> bool:
-    """Deletes a client document."""
-    conn = None
-    try:
-        conn = get_db_connection()
-        cursor = conn.cursor()
-        cursor.execute("DELETE FROM ClientDocuments WHERE document_id = ?", (document_id,))
-        conn.commit()
-        return cursor.rowcount > 0
-    except sqlite3.Error as e:
-        print(f"Database error in delete_client_document: {e}")
-        return False
-    finally:
-        if conn: conn.close()
-
-# CRUD functions for SmtpConfigs
-def _ensure_single_default_smtp(cursor: sqlite3.Cursor, exclude_id: int | None = None):
-    """Internal helper to ensure only one SMTP config is default."""
-    sql = "UPDATE SmtpConfigs SET is_default = FALSE WHERE is_default = TRUE"
-    if exclude_id is not None:
-        sql += " AND smtp_config_id != ?"
-        cursor.execute(sql, (exclude_id,))
-    else:
-        cursor.execute(sql)
-
-def add_smtp_config(config_data: dict) -> int | None:
-    """
-    Adds a new SMTP config. Returns smtp_config_id or None.
-    Expects 'password_encrypted'. Handles 'is_default' logic.
-    """
-    conn = None
-    try:
-        conn = get_db_connection()
-        # Use a transaction for default handling
-        conn.isolation_level = None # Explicitly start transaction for some Python versions / DB drivers
-        cursor = conn.cursor()
-        cursor.execute("BEGIN")
-
-        if config_data.get('is_default'):
-            _ensure_single_default_smtp(cursor)
-
-        now = datetime.utcnow().isoformat() + "Z" # Not in schema, but good practice if it were
-        sql = """
-            INSERT INTO SmtpConfigs (
-                config_name, smtp_server, smtp_port, username, password_encrypted,
-                use_tls, is_default, sender_email_address, sender_display_name
-            ) VALUES (?, ?, ?, ?, ?, ?, ?, ?, ?)
-        """
-        params = (
-            config_data.get('config_name'), config_data.get('smtp_server'),
-            config_data.get('smtp_port'), config_data.get('username'),
-            config_data.get('password_encrypted'), # Assumed pre-encrypted
-            config_data.get('use_tls', True),
-            config_data.get('is_default', False),
-            config_data.get('sender_email_address'),
-            config_data.get('sender_display_name')
-        )
-        cursor.execute(sql, params)
-        new_id = cursor.lastrowid
-        conn.commit()
-        return new_id
-    except sqlite3.Error as e:
-        if conn: conn.rollback()
-        print(f"Database error in add_smtp_config: {e}")
-        return None
-    finally:
-        if conn: 
-            conn.isolation_level = '' # Reset to default
-            conn.close()
-
-
-def get_smtp_config_by_id(smtp_config_id: int) -> dict | None:
-    """Retrieves an SMTP config by ID."""
-    conn = None
-    try:
-        conn = get_db_connection()
-        cursor = conn.cursor()
-        cursor.execute("SELECT * FROM SmtpConfigs WHERE smtp_config_id = ?", (smtp_config_id,))
-        row = cursor.fetchone()
-        return dict(row) if row else None
-    except sqlite3.Error as e:
-        print(f"Database error in get_smtp_config_by_id: {e}")
-        return None
-    finally:
-        if conn: conn.close()
-
-def get_default_smtp_config() -> dict | None:
-    """Retrieves the default SMTP config."""
-    conn = None
-    try:
-        conn = get_db_connection()
-        cursor = conn.cursor()
-        cursor.execute("SELECT * FROM SmtpConfigs WHERE is_default = TRUE")
-        row = cursor.fetchone()
-        return dict(row) if row else None # Could be multiple if DB constraint not present, returns first
-    except sqlite3.Error as e:
-        print(f"Database error in get_default_smtp_config: {e}")
-        return None
-    finally:
-        if conn: conn.close()
-
-def get_all_smtp_configs() -> list[dict]:
-    """Retrieves all SMTP configs."""
-    conn = None
-    try:
-        conn = get_db_connection()
-        cursor = conn.cursor()
-        cursor.execute("SELECT * FROM SmtpConfigs ORDER BY config_name")
-        rows = cursor.fetchall()
-        return [dict(row) for row in rows]
-    except sqlite3.Error as e:
-        print(f"Database error in get_all_smtp_configs: {e}")
-        return []
-    finally:
-        if conn: conn.close()
-
-def update_smtp_config(smtp_config_id: int, config_data: dict) -> bool:
-    """
-    Updates an SMTP config. Handles 'is_default' logic.
-    Expects 'password_encrypted' if password is to be changed.
-    """
-    conn = None
-    if not config_data: return False
-    try:
-        conn = get_db_connection()
-        conn.isolation_level = None
-        cursor = conn.cursor()
-        cursor.execute("BEGIN")
-
-        if config_data.get('is_default'):
-            _ensure_single_default_smtp(cursor, exclude_id=smtp_config_id)
-        
-        # Ensure password_encrypted is handled if present, otherwise original remains
-        # This assumes if 'password_encrypted' is not in config_data, it's not being updated.
-        valid_columns = [
-            'config_name', 'smtp_server', 'smtp_port', 'username', 
-            'password_encrypted', 'use_tls', 'is_default', 
-            'sender_email_address', 'sender_display_name'
-        ]
-        current_config_data = {k: v for k,v in config_data.items() if k in valid_columns}
-        if not current_config_data:
-            conn.rollback() # No valid fields to update
-            return False
-
-        set_clauses = [f"{key} = ?" for key in current_config_data.keys()]
-        params = list(current_config_data.values())
-        params.append(smtp_config_id)
-        
-        sql = f"UPDATE SmtpConfigs SET {', '.join(set_clauses)} WHERE smtp_config_id = ?"
-        cursor.execute(sql, params)
-        conn.commit()
-        return cursor.rowcount > 0
-    except sqlite3.Error as e:
-        if conn: conn.rollback()
-        print(f"Database error in update_smtp_config: {e}")
-        return False
-    finally:
-        if conn: 
-            conn.isolation_level = ''
-            conn.close()
-
-def delete_smtp_config(smtp_config_id: int) -> bool:
-    """Deletes an SMTP config."""
-    conn = None
-    try:
-        conn = get_db_connection()
-        cursor = conn.cursor()
-        # Consider logic if deleting the default config (e.g., pick another or ensure none is default)
-        # For now, direct delete.
-        cursor.execute("DELETE FROM SmtpConfigs WHERE smtp_config_id = ?", (smtp_config_id,))
-        conn.commit()
-        return cursor.rowcount > 0
-    except sqlite3.Error as e:
-        print(f"Database error in delete_smtp_config: {e}")
-        return False
-    finally:
-        if conn: conn.close()
-
-def set_default_smtp_config(smtp_config_id: int) -> bool:
-    """Sets a specific SMTP config as default and unsets others."""
-    conn = None
-    try:
-        conn = get_db_connection()
-        conn.isolation_level = None
-        cursor = conn.cursor()
-        cursor.execute("BEGIN")
-        
-        _ensure_single_default_smtp(cursor, exclude_id=smtp_config_id)
-        cursor.execute("UPDATE SmtpConfigs SET is_default = TRUE WHERE smtp_config_id = ?", (smtp_config_id,))
-        updated_rows = cursor.rowcount
-        
-        conn.commit()
-        return updated_rows > 0
-    except sqlite3.Error as e:
-        if conn: conn.rollback()
-        print(f"Database error in set_default_smtp_config: {e}")
-        return False
-    finally:
-        if conn: 
-            conn.isolation_level = ''
-            conn.close()
-
-# --- ScheduledEmails Functions ---
-def add_scheduled_email(email_data: dict) -> int | None:
-    conn = None
-    try:
-        conn = get_db_connection()
-        cursor = conn.cursor()
-        now = datetime.utcnow().isoformat() + "Z"
-        sql = """INSERT INTO ScheduledEmails (recipient_email, subject, body_html, body_text, 
-                                           scheduled_send_at, status, related_client_id, 
-                                           related_project_id, created_by_user_id, created_at)
-                 VALUES (?, ?, ?, ?, ?, ?, ?, ?, ?, ?)"""
-        params = (
-            email_data.get('recipient_email'), email_data.get('subject'),
-            email_data.get('body_html'), email_data.get('body_text'),
-            email_data.get('scheduled_send_at'), email_data.get('status', 'pending'),
-            email_data.get('related_client_id'), email_data.get('related_project_id'),
-            email_data.get('created_by_user_id'), now
-        )
-        cursor.execute(sql, params)
-        conn.commit()
-        return cursor.lastrowid
-    except sqlite3.Error as e:
-        print(f"DB error in add_scheduled_email: {e}")
-        return None
-    finally:
-        if conn: conn.close()
-
-def get_scheduled_email_by_id(scheduled_email_id: int) -> dict | None:
-    conn = None
-    try:
-        conn = get_db_connection()
-        cursor = conn.cursor()
-        cursor.execute("SELECT * FROM ScheduledEmails WHERE scheduled_email_id = ?", (scheduled_email_id,))
-        row = cursor.fetchone()
-        return dict(row) if row else None
-    except sqlite3.Error as e:
-        print(f"DB error in get_scheduled_email_by_id: {e}")
-        return None
-    finally:
-        if conn: conn.close()
-
-def get_pending_scheduled_emails(before_time: str = None) -> list[dict]:
-    conn = None
-    try:
-        conn = get_db_connection()
-        cursor = conn.cursor()
-        sql = "SELECT * FROM ScheduledEmails WHERE status = 'pending'"
-        params = []
-        if before_time:
-            sql += " AND scheduled_send_at <= ?"
-            params.append(before_time)
-        sql += " ORDER BY scheduled_send_at ASC"
-        cursor.execute(sql, params)
-        rows = cursor.fetchall()
-        return [dict(row) for row in rows]
-    except sqlite3.Error as e:
-        print(f"DB error in get_pending_scheduled_emails: {e}")
-        return []
-    finally:
-        if conn: conn.close()
-
-def update_scheduled_email_status(scheduled_email_id: int, status: str, sent_at: str = None, error_message: str = None) -> bool:
-    conn = None
-    try:
-        conn = get_db_connection()
-        cursor = conn.cursor()
-        sql = "UPDATE ScheduledEmails SET status = ?, sent_at = ?, error_message = ? WHERE scheduled_email_id = ?"
-        params = (status, sent_at, error_message, scheduled_email_id)
-        cursor.execute(sql, params)
-        conn.commit()
-        return cursor.rowcount > 0
-    except sqlite3.Error as e:
-        print(f"DB error in update_scheduled_email_status: {e}")
-        return False
-    finally:
-        if conn: conn.close()
-
-def delete_scheduled_email(scheduled_email_id: int) -> bool:
-    conn = None
-    try:
-        conn = get_db_connection()
-        cursor = conn.cursor()
-        # ON DELETE CASCADE handles EmailReminders
-        cursor.execute("DELETE FROM ScheduledEmails WHERE scheduled_email_id = ?", (scheduled_email_id,))
-        conn.commit()
-        return cursor.rowcount > 0
-    except sqlite3.Error as e:
-        print(f"DB error in delete_scheduled_email: {e}")
-        return False
-    finally:
-        if conn: conn.close()
-
-# --- EmailReminders Functions ---
-def add_email_reminder(reminder_data: dict) -> int | None:
-    conn = None
-    try:
-        conn = get_db_connection()
-        cursor = conn.cursor()
-        sql = """INSERT INTO EmailReminders (scheduled_email_id, reminder_type, reminder_send_at, status)
-                 VALUES (?, ?, ?, ?)"""
-        params = (
-            reminder_data.get('scheduled_email_id'), reminder_data.get('reminder_type'),
-            reminder_data.get('reminder_send_at'), reminder_data.get('status', 'pending')
-        )
-        cursor.execute(sql, params)
-        conn.commit()
-        return cursor.lastrowid
-    except sqlite3.Error as e:
-        print(f"DB error in add_email_reminder: {e}")
-        return None
-    finally:
-        if conn: conn.close()
-
-def get_pending_reminders(before_time: str = None) -> list[dict]:
-    conn = None
-    try:
-        conn = get_db_connection()
-        cursor = conn.cursor()
-        sql = "SELECT * FROM EmailReminders WHERE status = 'pending'"
-        params = []
-        if before_time:
-            sql += " AND reminder_send_at <= ?"
-            params.append(before_time)
-        sql += " ORDER BY reminder_send_at ASC"
-        cursor.execute(sql, params)
-        rows = cursor.fetchall()
-        return [dict(row) for row in rows] # Consider joining with ScheduledEmails for context
-    except sqlite3.Error as e:
-        print(f"DB error in get_pending_reminders: {e}")
-        return []
-    finally:
-        if conn: conn.close()
-
-def update_reminder_status(reminder_id: int, status: str) -> bool:
-    conn = None
-    try:
-        conn = get_db_connection()
-        cursor = conn.cursor()
-        sql = "UPDATE EmailReminders SET status = ? WHERE reminder_id = ?"
-        cursor.execute(sql, (status, reminder_id))
-        conn.commit()
-        return cursor.rowcount > 0
-    except sqlite3.Error as e:
-        print(f"DB error in update_reminder_status: {e}")
-        return False
-    finally:
-        if conn: conn.close()
-
-def delete_email_reminder(reminder_id: int) -> bool:
-    conn = None
-    try:
-        conn = get_db_connection()
-        cursor = conn.cursor()
-        cursor.execute("DELETE FROM EmailReminders WHERE reminder_id = ?", (reminder_id,))
-        conn.commit()
-        return cursor.rowcount > 0
-    except sqlite3.Error as e:
-        print(f"DB error in delete_email_reminder: {e}")
-        return False
-    finally:
-        if conn: conn.close()
-
-# --- ContactLists & ContactListMembers Functions ---
-def add_contact_list(list_data: dict) -> int | None:
-    conn = None
-    try:
-        conn = get_db_connection()
-        cursor = conn.cursor()
-        now = datetime.utcnow().isoformat() + "Z"
-        sql = """INSERT INTO ContactLists (list_name, description, created_by_user_id, created_at, updated_at)
-                 VALUES (?, ?, ?, ?, ?)"""
-        params = (
-            list_data.get('list_name'), list_data.get('description'),
-            list_data.get('created_by_user_id'), now, now
-        )
-        cursor.execute(sql, params)
-        conn.commit()
-        return cursor.lastrowid
-    except sqlite3.Error as e:
-        print(f"DB error in add_contact_list: {e}")
-        return None
-    finally:
-        if conn: conn.close()
-
-def get_contact_list_by_id(list_id: int) -> dict | None:
-    conn = None
-    try:
-        conn = get_db_connection()
-        cursor = conn.cursor()
-        cursor.execute("SELECT * FROM ContactLists WHERE list_id = ?", (list_id,))
-        row = cursor.fetchone()
-        return dict(row) if row else None
-    except sqlite3.Error as e:
-        print(f"DB error in get_contact_list_by_id: {e}")
-        return None
-    finally:
-        if conn: conn.close()
-
-def get_all_contact_lists() -> list[dict]:
-    conn = None
-    try:
-        conn = get_db_connection()
-        cursor = conn.cursor()
-        cursor.execute("SELECT * FROM ContactLists ORDER BY list_name")
-        rows = cursor.fetchall()
-        return [dict(row) for row in rows]
-    except sqlite3.Error as e:
-        print(f"DB error in get_all_contact_lists: {e}")
-        return []
-    finally:
-        if conn: conn.close()
-
-def update_contact_list(list_id: int, list_data: dict) -> bool:
-    conn = None
-    if not list_data: return False
-    try:
-        conn = get_db_connection()
-        cursor = conn.cursor()
-        list_data['updated_at'] = datetime.utcnow().isoformat() + "Z"
-        set_clauses = [f"{key} = ?" for key in list_data.keys()]
-        params = list(list_data.values())
-        params.append(list_id)
-        sql = f"UPDATE ContactLists SET {', '.join(set_clauses)} WHERE list_id = ?"
-        cursor.execute(sql, params)
-        conn.commit()
-        return cursor.rowcount > 0
-    except sqlite3.Error as e:
-        print(f"DB error in update_contact_list: {e}")
-        return False
-    finally:
-        if conn: conn.close()
-
-def delete_contact_list(list_id: int) -> bool:
-    conn = None
-    try:
-        conn = get_db_connection()
-        cursor = conn.cursor()
-        # ON DELETE CASCADE handles ContactListMembers
-        cursor.execute("DELETE FROM ContactLists WHERE list_id = ?", (list_id,))
-        conn.commit()
-        return cursor.rowcount > 0
-    except sqlite3.Error as e:
-        print(f"DB error in delete_contact_list: {e}")
-        return False
-    finally:
-        if conn: conn.close()
-
-def add_contact_to_list(list_id: int, contact_id: int) -> int | None:
-    conn = None
-    try:
-        conn = get_db_connection()
-        cursor = conn.cursor()
-        sql = "INSERT INTO ContactListMembers (list_id, contact_id) VALUES (?, ?)"
-        cursor.execute(sql, (list_id, contact_id))
-        conn.commit()
-        return cursor.lastrowid
-    except sqlite3.Error as e: # Handles unique constraint violation
-        print(f"DB error in add_contact_to_list: {e}")
-        return None
-    finally:
-        if conn: conn.close()
-
-def remove_contact_from_list(list_id: int, contact_id: int) -> bool:
-    conn = None
-    try:
-        conn = get_db_connection()
-        cursor = conn.cursor()
-        sql = "DELETE FROM ContactListMembers WHERE list_id = ? AND contact_id = ?"
-        cursor.execute(sql, (list_id, contact_id))
-        conn.commit()
-        return cursor.rowcount > 0
-    except sqlite3.Error as e:
-        print(f"DB error in remove_contact_from_list: {e}")
-        return False
-    finally:
-        if conn: conn.close()
-
-def get_contacts_in_list(list_id: int) -> list[dict]:
-    conn = None
-    try:
-        conn = get_db_connection()
-        cursor = conn.cursor()
-        sql = """SELECT c.*, clm.added_at 
-                 FROM Contacts c 
-                 JOIN ContactListMembers clm ON c.contact_id = clm.contact_id 
-                 WHERE clm.list_id = ?"""
-        cursor.execute(sql, (list_id,))
-        rows = cursor.fetchall()
-        return [dict(row) for row in rows]
-    except sqlite3.Error as e:
-        print(f"DB error in get_contacts_in_list: {e}")
-        return []
-    finally:
-        if conn: conn.close()
-
-# CRUD functions for KPIs
-def add_kpi(kpi_data: dict) -> int | None:
-    """Adds a new KPI. Returns kpi_id or None."""
-    conn = None
-    try:
-        conn = get_db_connection()
-        cursor = conn.cursor()
-        now = datetime.utcnow().isoformat() + "Z"
-        sql = """
-            INSERT INTO KPIs (
-                project_id, name, value, target, trend, unit, created_at, updated_at
-            ) VALUES (?, ?, ?, ?, ?, ?, ?, ?)
-        """
-        params = (
-            kpi_data.get('project_id'),
-            kpi_data.get('name'),
-            kpi_data.get('value'),
-            kpi_data.get('target'),
-            kpi_data.get('trend'),
-            kpi_data.get('unit'),
-            now,  # created_at
-            now   # updated_at
-        )
-        cursor.execute(sql, params)
-        conn.commit()
-        return cursor.lastrowid
-    except sqlite3.Error as e:
-        print(f"Database error in add_kpi: {e}")
-        return None
-    finally:
-        if conn:
-            conn.close()
-
-def get_kpi_by_id(kpi_id: int) -> dict | None:
-    """Retrieves a KPI by its ID."""
-    conn = None
-    try:
-        conn = get_db_connection()
-        cursor = conn.cursor()
-        cursor.execute("SELECT * FROM KPIs WHERE kpi_id = ?", (kpi_id,))
-        row = cursor.fetchone()
-        return dict(row) if row else None
-    except sqlite3.Error as e:
-        print(f"Database error in get_kpi_by_id: {e}")
-        return None
-    finally:
-        if conn:
-            conn.close()
-
-def get_kpis_for_project(project_id: str) -> list[dict]:
-    """Retrieves all KPIs for a given project_id."""
-    conn = None
-    try:
-        conn = get_db_connection()
-        cursor = conn.cursor()
-        cursor.execute("SELECT * FROM KPIs WHERE project_id = ?", (project_id,))
-        rows = cursor.fetchall()
-        return [dict(row) for row in rows]
-    except sqlite3.Error as e:
-        print(f"Database error in get_kpis_for_project: {e}")
-        return []
-    finally:
-        if conn:
-            conn.close()
-
-def update_kpi(kpi_id: int, kpi_data: dict) -> bool:
-    """Updates an existing KPI. Sets updated_at. Returns True on success."""
-    conn = None
-    if not kpi_data:
-        return False
-    try:
-        conn = get_db_connection()
-        cursor = conn.cursor()
-        now = datetime.utcnow().isoformat() + "Z"
-        kpi_data['updated_at'] = now
-
-        set_clauses = []
-        params = []
-
-        valid_columns = ['project_id', 'name', 'value', 'target', 'trend', 'unit', 'updated_at']
-        for key, value in kpi_data.items():
-            if key in valid_columns:
-                set_clauses.append(f"{key} = ?")
-                params.append(value)
-
-        if not set_clauses:
-            return False
-
-        sql = f"UPDATE KPIs SET {', '.join(set_clauses)} WHERE kpi_id = ?"
-        params.append(kpi_id)
-
-        cursor.execute(sql, params)
-        conn.commit()
-        return cursor.rowcount > 0
-    except sqlite3.Error as e:
-        print(f"Database error in update_kpi: {e}")
-        return False
-    finally:
-        if conn:
-            conn.close()
-
-def delete_kpi(kpi_id: int) -> bool:
-    """Deletes a KPI. Returns True on success."""
-    conn = None
-    try:
-        conn = get_db_connection()
-        cursor = conn.cursor()
-        cursor.execute("DELETE FROM KPIs WHERE kpi_id = ?", (kpi_id,))
-        conn.commit()
-        return cursor.rowcount > 0
-    except sqlite3.Error as e:
-        print(f"Database error in delete_kpi: {e}")
-        return False
-    finally:
-        if conn:
-            conn.close()
-
-# --- ApplicationSettings Functions ---
-def get_setting(key: str) -> str | None:
-    conn = None
-    try:
-        conn = get_db_connection()
-        cursor = conn.cursor()
-        cursor.execute("SELECT setting_value FROM ApplicationSettings WHERE setting_key = ?", (key,))
-        row = cursor.fetchone()
-        return row['setting_value'] if row else None
-    except sqlite3.Error as e:
-        print(f"DB error in get_setting: {e}")
-        return None
-    finally:
-        if conn: conn.close()
-
-def set_setting(key: str, value: str) -> bool:
-    conn = None
-    try:
-        conn = get_db_connection()
-        cursor = conn.cursor()
-        # Using INSERT OR REPLACE (UPSERT)
-        sql = "INSERT OR REPLACE INTO ApplicationSettings (setting_key, setting_value) VALUES (?, ?)"
-        cursor.execute(sql, (key, value))
-        conn.commit()
-        return cursor.rowcount > 0
-    except sqlite3.Error as e:
-        print(f"DB error in set_setting: {e}")
-        return False
-    finally:
-        if conn: conn.close()
-
-# --- ActivityLog Functions ---
-def add_activity_log(log_data: dict) -> int | None:
-    conn = None
-    try:
-        conn = get_db_connection()
-        cursor = conn.cursor()
-        sql = """INSERT INTO ActivityLog (user_id, action_type, details, related_entity_type, 
-                                        related_entity_id, related_client_id, ip_address, user_agent)
-                 VALUES (?, ?, ?, ?, ?, ?, ?, ?)"""
-        params = (
-            log_data.get('user_id'), log_data.get('action_type'), log_data.get('details'),
-            log_data.get('related_entity_type'), log_data.get('related_entity_id'),
-            log_data.get('related_client_id'), log_data.get('ip_address'), log_data.get('user_agent')
-        )
-        cursor.execute(sql, params)
-        conn.commit()
-        return cursor.lastrowid
-    except sqlite3.Error as e:
-        print(f"DB error in add_activity_log: {e}")
-        return None
-    finally:
-        if conn: conn.close()
-
-def get_activity_logs(limit: int = 50, filters: dict = None) -> list[dict]:
-    conn = None
-    try:
-        conn = get_db_connection()
-        cursor = conn.cursor()
-        sql = "SELECT * FROM ActivityLog"
-        params = []
-        where_clauses = []
-        if filters:
-            allowed = ['user_id', 'action_type', 'related_entity_type', 'related_entity_id', 'related_client_id']
-            for key, value in filters.items():
-                if key in allowed and value is not None:
-                    where_clauses.append(f"{key} = ?")
-                    params.append(value)
-        
-        if where_clauses:
-            sql += " WHERE " + " AND ".join(where_clauses)
-        
-        sql += " ORDER BY created_at DESC LIMIT ?"
-        params.append(limit)
-        
-        cursor.execute(sql, params)
-        rows = cursor.fetchall()
-        return [dict(row) for row in rows]
-    except sqlite3.Error as e:
-        print(f"DB error in get_activity_logs: {e}")
-        return []
-    finally:
-        if conn: conn.close()
-
-# --- Default Templates Population ---
-DEFAULT_COVER_PAGE_TEMPLATES = [
-    {
-        'template_name': 'Standard Report Cover',
-        'description': 'A standard cover page for general reports.',
-        'default_title': 'Report Title',
-        'default_subtitle': 'Company Subdivision',
-        'default_author': 'Automated Report Generator',
-        'style_config_json': {'font': 'Helvetica', 'primary_color': '#2a2a2a', 'secondary_color': '#5cb85c'},
-        'is_default_template': 1 # Mark as default
-    },
-    {
-        'template_name': 'Financial Statement Cover',
-        'description': 'Cover page for official financial statements.',
-        'default_title': 'Financial Statement',
-        'default_subtitle': 'Fiscal Year Ending YYYY',
-        'default_author': 'Finance Department',
-        'style_config_json': {'font': 'Times New Roman', 'primary_color': '#003366', 'secondary_color': '#e0a800'},
-        'is_default_template': 1 # Mark as default
-    },
-    {
-        'template_name': 'Creative Project Brief',
-        'description': 'A vibrant cover for creative project briefs and proposals.',
-        'default_title': 'Creative Brief: [Project Name]',
-        'default_subtitle': 'Client: [Client Name]',
-        'default_author': 'Creative Team',
-        'style_config_json': {'font': 'Montserrat', 'primary_color': '#ff6347', 'secondary_color': '#4682b4', 'layout_hint': 'two-column'},
-        'is_default_template': 1 # Mark as default
-    },
-    {
-        'template_name': 'Technical Document Cover',
-        'description': 'A clean and formal cover for technical documentation.',
-        'default_title': 'Technical Specification Document',
-        'default_subtitle': 'Version [VersionNumber]',
-        'default_author': 'Engineering Team',
-        'style_config_json': {'font': 'Roboto', 'primary_color': '#191970', 'secondary_color': '#cccccc'},
-        'is_default_template': 1 # Mark as default
+                QMessageBox.critical(self, "Error", "Failed to create cover page.")
+        elif self.mode == 'edit':
+            if db_manager.update_cover_page(self.cover_page_data['cover_page_id'], data_to_save):
+                QMessageBox.information(self, "Success", "Cover page updated successfully.")
+                self.accept()
+            else:
+                QMessageBox.critical(self, "Error", "Failed to update cover page.")
+
+
+if __name__ == "__main__":
+    # This block is for standalone testing of MainDashboard
+    app = QApplication(sys.argv)
+
+    # Global style
+    app.setStyle("Fusion")
+
+    # Default font
+    font = QFont()
+    font.setFamily("Segoe UI")
+    font.setPointSize(10)
+    app.setFont(font)
+
+    # For standalone testing, create a dummy current_user or trigger login
+    # Example: No user passed, MainDashboard might trigger its own login
+    # window = MainDashboard()
+
+    # Example: With a dummy user
+    dummy_user = {
+        'id': 'test_user_uuid',
+        'user_id': 'test_user_uuid', # Ensure this matches what db.py expects
+        'username': 'testuser',
+        'full_name': 'Test User Standalone',
+        'email': 'test@example.com',
+        'role': 'admin'
     }
-]
-
-def _populate_default_cover_page_templates():
-    """
-    Populates the CoverPageTemplates table with predefined default templates
-    if they do not already exist by name.
-    """
-    print("Attempting to populate default cover page templates...")
-    # Optionally, fetch a system user ID if you want to set created_by_user_id
-    # system_user = get_user_by_username('system_user') # Define or fetch a system user
-    # system_user_id = system_user['user_id'] if system_user else None
-
-    for template_def in DEFAULT_COVER_PAGE_TEMPLATES:
-        existing_template = get_cover_page_template_by_name(template_def['template_name'])
-        if existing_template:
-            print(f"Default template '{template_def['template_name']}' already exists. Skipping.")
-        else:
-            # template_def_with_user = {**template_def, 'created_by_user_id': system_user_id}
-            # new_id = add_cover_page_template(template_def_with_user)
-            new_id = add_cover_page_template(template_def) # Simpler: no user_id for defaults for now
-            if new_id:
-                print(f"Added default cover page template: '{template_def['template_name']}' with ID: {new_id}")
-            else:
-                print(f"Failed to add default cover page template: '{template_def['template_name']}'")
-    print("Default cover page templates population attempt finished.")
-
-# --- CoverPageTemplates CRUD ---
-def add_cover_page_template(template_data: dict) -> str | None:
-    """Adds a new cover page template. Returns template_id or None."""
-    conn = None
-    try:
-        conn = get_db_connection()
-        cursor = conn.cursor()
-        new_template_id = uuid.uuid4().hex
-        now = datetime.utcnow().isoformat() + "Z"
-
-        style_config = template_data.get('style_config_json')
-        if isinstance(style_config, dict): # Ensure it's a JSON string
-            style_config = json.dumps(style_config)
-
-        sql = """
-            INSERT INTO CoverPageTemplates (
-                template_id, template_name, description, default_title, default_subtitle,
-                default_author, style_config_json, is_default_template,
-                created_at, updated_at, created_by_user_id
-            ) VALUES (?, ?, ?, ?, ?, ?, ?, ?, ?, ?, ?)
-        """
-        params = (
-            new_template_id,
-            template_data.get('template_name'),
-            template_data.get('description'),
-            template_data.get('default_title'),
-            template_data.get('default_subtitle'),
-            template_data.get('default_author'),
-            style_config,
-            template_data.get('is_default_template', 0), # Handle new field, default to 0
-            now, now,
-            template_data.get('created_by_user_id')
-        )
-        cursor.execute(sql, params)
-        conn.commit()
-        return new_template_id
-    except sqlite3.Error as e:
-        print(f"Database error in add_cover_page_template: {e}")
-        return None
-    finally:
-        if conn: conn.close()
-
-def get_cover_page_template_by_id(template_id: str) -> dict | None:
-    """Retrieves a cover page template by its ID."""
-    conn = None
-    try:
-        conn = get_db_connection()
-        cursor = conn.cursor()
-        cursor.execute("SELECT * FROM CoverPageTemplates WHERE template_id = ?", (template_id,))
-        row = cursor.fetchone()
-        if row:
-            data = dict(row)
-            if data.get('style_config_json'):
-                try:
-                    data['style_config_json'] = json.loads(data['style_config_json'])
-                except json.JSONDecodeError:
-                    print(f"Warning: Could not parse style_config_json for template {template_id}")
-                    # Keep as string or set to default dict? For now, keep as is.
-            return data
-        return None
-    except sqlite3.Error as e:
-        print(f"Database error in get_cover_page_template_by_id: {e}")
-        return None
-    finally:
-        if conn: conn.close()
-
-def get_cover_page_template_by_name(template_name: str) -> dict | None:
-    """Retrieves a cover page template by its unique name."""
-    conn = None
-    try:
-        conn = get_db_connection()
-        cursor = conn.cursor()
-        cursor.execute("SELECT * FROM CoverPageTemplates WHERE template_name = ?", (template_name,))
-        row = cursor.fetchone()
-        if row:
-            data = dict(row)
-            if data.get('style_config_json'):
-                try:
-                    data['style_config_json'] = json.loads(data['style_config_json'])
-                except json.JSONDecodeError:
-                    print(f"Warning: Could not parse style_config_json for template {template_name}")
-            return data
-        return None
-    except sqlite3.Error as e:
-        print(f"Database error in get_cover_page_template_by_name: {e}")
-        return None
-    finally:
-        if conn: conn.close()
-
-def get_all_cover_page_templates(is_default: bool = None, limit: int = 100, offset: int = 0) -> list[dict]:
-    """
-    Retrieves all cover page templates, optionally filtered by is_default.
-    Includes pagination.
-    """
-    conn = None
-    try:
-        conn = get_db_connection()
-        cursor = conn.cursor()
-
-        sql = "SELECT * FROM CoverPageTemplates"
-        params = []
-
-        if is_default is not None:
-            sql += " WHERE is_default_template = ?"
-            params.append(1 if is_default else 0)
-
-        sql += " ORDER BY template_name LIMIT ? OFFSET ?"
-        params.extend([limit, offset])
-
-        cursor.execute(sql, params)
-        rows = cursor.fetchall()
-        templates = []
-        for row in rows:
-            data = dict(row)
-            if data.get('style_config_json'):
-                try:
-                    data['style_config_json'] = json.loads(data['style_config_json'])
-                except json.JSONDecodeError:
-                    print(f"Warning: Could not parse style_config_json for template ID {data['template_id']}")
-            templates.append(data)
-        return templates
-    except sqlite3.Error as e:
-        print(f"Database error in get_all_cover_page_templates: {e}")
-        return []
-    finally:
-        if conn: conn.close()
-
-def update_cover_page_template(template_id: str, update_data: dict) -> bool:
-    """Updates an existing cover page template."""
-    conn = None
-    if not update_data: return False
-    try:
-        conn = get_db_connection()
-        cursor = conn.cursor()
-        update_data['updated_at'] = datetime.utcnow().isoformat() + "Z"
-
-        if 'style_config_json' in update_data and isinstance(update_data['style_config_json'], dict):
-            update_data['style_config_json'] = json.dumps(update_data['style_config_json'])
-
-        # Ensure boolean/integer fields are correctly formatted for SQL if needed
-        if 'is_default_template' in update_data:
-            update_data['is_default_template'] = 1 if update_data['is_default_template'] else 0
-
-        valid_columns = [
-            'template_name', 'description', 'default_title', 'default_subtitle',
-            'default_author', 'style_config_json', 'is_default_template', 'updated_at'
-            # created_by_user_id is typically not updated this way
-        ]
-
-        set_clauses = []
-        sql_params = []
-
-        for key, value in update_data.items():
-            if key in valid_columns:
-                set_clauses.append(f"{key} = ?")
-                sql_params.append(value)
-
-        if not set_clauses:
-            return False # Nothing valid to update
-
-        sql_params.append(template_id)
-        sql = f"UPDATE CoverPageTemplates SET {', '.join(set_clauses)} WHERE template_id = ?"
-
-        cursor.execute(sql, sql_params)
-        conn.commit()
-        return cursor.rowcount > 0
-    except sqlite3.Error as e:
-        print(f"Database error in update_cover_page_template: {e}")
-        return False
-    finally:
-        if conn: conn.close()
-
-def delete_cover_page_template(template_id: str) -> bool:
-    """Deletes a cover page template."""
-    conn = None
-    try:
-        conn = get_db_connection()
-        cursor = conn.cursor()
-        # Consider impact on CoverPages using this template (ON DELETE SET NULL)
-        cursor.execute("DELETE FROM CoverPageTemplates WHERE template_id = ?", (template_id,))
-        conn.commit()
-        return cursor.rowcount > 0
-    except sqlite3.Error as e:
-        print(f"Database error in delete_cover_page_template: {e}")
-        return False
-    finally:
-        if conn: conn.close()
-
-# --- CoverPages CRUD ---
-def add_cover_page(cover_data: dict) -> str | None:
-    """Adds a new cover page instance. Returns cover_page_id or None."""
-    conn = None
-    try:
-        conn = get_db_connection()
-        cursor = conn.cursor()
-        new_cover_id = uuid.uuid4().hex
-        now = datetime.utcnow().isoformat() + "Z"
-
-        custom_style_config = cover_data.get('custom_style_config_json')
-        if isinstance(custom_style_config, dict):
-            custom_style_config = json.dumps(custom_style_config)
-
-        sql = """
-            INSERT INTO CoverPages (
-                cover_page_id, cover_page_name, client_id, project_id, template_id,
-                title, subtitle, author_text, institution_text, department_text,
-                document_type_text, document_version, creation_date,
-                logo_name, logo_data, custom_style_config_json,
-                created_at, updated_at, created_by_user_id
-            ) VALUES (?, ?, ?, ?, ?, ?, ?, ?, ?, ?, ?, ?, ?, ?, ?, ?, ?, ?, ?)
-        """
-        params = (
-            new_cover_id,
-            cover_data.get('cover_page_name'),
-            cover_data.get('client_id'),
-            cover_data.get('project_id'),
-            cover_data.get('template_id'),
-            cover_data.get('title'),
-            cover_data.get('subtitle'),
-            cover_data.get('author_text'),
-            cover_data.get('institution_text'),
-            cover_data.get('department_text'),
-            cover_data.get('document_type_text'),
-            cover_data.get('document_version'),
-            cover_data.get('creation_date'),
-            cover_data.get('logo_name'),
-            cover_data.get('logo_data'),
-            custom_style_config,
-            now, now,
-            cover_data.get('created_by_user_id')
-        )
-        cursor.execute(sql, params)
-        conn.commit()
-        return new_cover_id
-    except sqlite3.Error as e:
-        print(f"Database error in add_cover_page: {e}")
-        return None
-    finally:
-        if conn: conn.close()
-
-def get_cover_page_by_id(cover_page_id: str) -> dict | None:
-    """Retrieves a cover page instance by its ID."""
-    conn = None
-    try:
-        conn = get_db_connection()
-        cursor = conn.cursor()
-        cursor.execute("SELECT * FROM CoverPages WHERE cover_page_id = ?", (cover_page_id,))
-        row = cursor.fetchone()
-        if row:
-            data = dict(row)
-            if data.get('custom_style_config_json'):
-                try:
-                    data['custom_style_config_json'] = json.loads(data['custom_style_config_json'])
-                except json.JSONDecodeError:
-                    print(f"Warning: Could not parse custom_style_config_json for cover page {cover_page_id}")
-            return data
-        return None
-    except sqlite3.Error as e:
-        print(f"Database error in get_cover_page_by_id: {e}")
-        return None
-    finally:
-        if conn: conn.close()
-
-def get_cover_pages_for_client(client_id: str) -> list[dict]:
-    """Retrieves all cover pages for a specific client."""
-    conn = None
-    try:
-        conn = get_db_connection()
-        cursor = conn.cursor()
-        cursor.execute("SELECT * FROM CoverPages WHERE client_id = ? ORDER BY created_at DESC", (client_id,))
-        rows = cursor.fetchall()
-        cover_pages = []
-        for row in rows:
-            data = dict(row)
-            # JSON parsing similar to get_cover_page_by_id if needed
-            cover_pages.append(data)
-        return cover_pages
-    except sqlite3.Error as e:
-        print(f"Database error in get_cover_pages_for_client: {e}")
-        return []
-    finally:
-        if conn: conn.close()
-
-def get_cover_pages_for_project(project_id: str) -> list[dict]:
-    """Retrieves all cover pages for a specific project."""
-    conn = None
-    try:
-        conn = get_db_connection()
-        cursor = conn.cursor()
-        cursor.execute("SELECT * FROM CoverPages WHERE project_id = ? ORDER BY created_at DESC", (project_id,))
-        rows = cursor.fetchall()
-        cover_pages = []
-        for row in rows:
-            data = dict(row)
-            # JSON parsing similar to get_cover_page_by_id if needed
-            cover_pages.append(data)
-        return cover_pages
-    except sqlite3.Error as e:
-        print(f"Database error in get_cover_pages_for_project: {e}")
-        return []
-    finally:
-        if conn: conn.close()
-
-def update_cover_page(cover_page_id: str, update_data: dict) -> bool:
-    """Updates an existing cover page instance."""
-    conn = None
-    if not update_data: return False
-    try:
-        conn = get_db_connection()
-        cursor = conn.cursor()
-        update_data['updated_at'] = datetime.utcnow().isoformat() + "Z"
-
-        if 'custom_style_config_json' in update_data and isinstance(update_data['custom_style_config_json'], dict):
-            update_data['custom_style_config_json'] = json.dumps(update_data['custom_style_config_json'])
-
-        set_clauses = [f"{key} = ?" for key in update_data.keys() if key != 'cover_page_id']
-        params = [update_data[key] for key in update_data.keys() if key != 'cover_page_id']
-        params.append(cover_page_id)
-
-        sql = f"UPDATE CoverPages SET {', '.join(set_clauses)} WHERE cover_page_id = ?"
-        cursor.execute(sql, params)
-        conn.commit()
-        return cursor.rowcount > 0
-    except sqlite3.Error as e:
-        print(f"Database error in update_cover_page: {e}")
-        return False
-    finally:
-        if conn: conn.close()
-
-def delete_cover_page(cover_page_id: str) -> bool:
-    """Deletes a cover page instance."""
-    conn = None
-    try:
-        conn = get_db_connection()
-        cursor = conn.cursor()
-        cursor.execute("DELETE FROM CoverPages WHERE cover_page_id = ?", (cover_page_id,))
-        conn.commit()
-        return cursor.rowcount > 0
-    except sqlite3.Error as e:
-        print(f"Database error in delete_cover_page: {e}")
-        return False
-    finally:
-        if conn: conn.close()
-
-def get_cover_pages_for_user(user_id: str, limit: int = 50, offset: int = 0) -> list[dict]:
-    """Retrieves cover pages created by a specific user, with pagination."""
-    conn = None
-    try:
-        conn = get_db_connection()
-        cursor = conn.cursor()
-        # Querying by 'created_by_user_id' as per the CoverPages table schema
-        sql = "SELECT * FROM CoverPages WHERE created_by_user_id = ? ORDER BY updated_at DESC LIMIT ? OFFSET ?"
-        params = (user_id, limit, offset)
-        cursor.execute(sql, params)
-        rows = cursor.fetchall()
-        # It's good practice to parse JSON fields here if any, similar to other get functions
-        cover_pages = []
-        for row in rows:
-            data = dict(row)
-            if data.get('custom_style_config_json'):
-                try:
-                    data['custom_style_config_json'] = json.loads(data['custom_style_config_json'])
-                except json.JSONDecodeError:
-                    print(f"Warning: Could not parse custom_style_config_json for cover page {data['cover_page_id']}")
-            cover_pages.append(data)
-        return cover_pages
-    except sqlite3.Error as e:
-        print(f"Database error in get_cover_pages_for_user: {e}")
-        return []
-    finally:
-        if conn:
-            conn.close()
-
-# --- Lookup Table GET Functions ---
-def get_all_countries() -> list[dict]:
-    conn = None
-    try:
-        conn = get_db_connection()
-        cursor = conn.cursor()
-        cursor.execute("SELECT * FROM Countries ORDER BY country_name")
-        rows = cursor.fetchall()
-        return [dict(row) for row in rows]
-    except sqlite3.Error as e:
-        print(f"DB error in get_all_countries: {e}")
-        return []
-    finally:
-        if conn: conn.close()
-
-def get_country_by_id(country_id: int) -> dict | None:
-    conn = None
-    try:
-        conn = get_db_connection()
-        cursor = conn.cursor()
-        cursor.execute("SELECT * FROM Countries WHERE country_id = ?", (country_id,))
-        row = cursor.fetchone()
-        return dict(row) if row else None
-    except sqlite3.Error as e:
-        print(f"DB error in get_country_by_id: {e}")
-        return None
-    finally:
-        if conn: conn.close()
-
-def get_country_by_name(country_name: str) -> dict | None:
-    """Retrieves a country by its name. Returns a dict or None if not found."""
-    conn = None
-    try:
-        conn = get_db_connection()
-        cursor = conn.cursor()
-        cursor.execute("SELECT * FROM Countries WHERE country_name = ?", (country_name,))
-        row = cursor.fetchone()
-        return dict(row) if row else None
-    except sqlite3.Error as e:
-        print(f"Database error in get_country_by_name: {e}")
-        return None
-    finally:
-        if conn:
-            conn.close()
-
-def add_country(country_data: dict) -> int | None:
-    """
-    Adds a new country to the Countries table.
-    Expects country_data to contain 'country_name'.
-    Returns the country_id of the newly added or existing country.
-    Returns None if an unexpected error occurs.
-    """
-    conn = None
-    try:
-        conn = get_db_connection()
-        cursor = conn.cursor()
-        country_name = country_data.get('country_name')
-        if not country_name:
-            print("Error: 'country_name' is required to add a country.")
-            return None
-
-        try:
-            cursor.execute("INSERT INTO Countries (country_name) VALUES (?)", (country_name,))
-            conn.commit()
-            new_country_id = cursor.lastrowid
-            return {'country_id': new_country_id, 'country_name': country_name}
-        except sqlite3.IntegrityError:
-            # Country name already exists, fetch its ID
-            print(f"Country '{country_name}' already exists. Fetching its ID.")
-            cursor.execute("SELECT country_id, country_name FROM Countries WHERE country_name = ?", (country_name,))
-            row = cursor.fetchone()
-            return dict(row) if row else None
-
-    except sqlite3.Error as e:
-        print(f"Database error in add_country: {e}")
-        return None
-    finally:
-        if conn:
-            conn.close()
-
-def get_all_cities(country_id: int = None) -> list[dict]:
-    conn = None
-    try:
-        conn = get_db_connection()
-        cursor = conn.cursor()
-        sql = "SELECT * FROM Cities"
-        params = []
-        if country_id is not None:
-            sql += " WHERE country_id = ?"
-            params.append(country_id)
-        sql += " ORDER BY city_name"
-        cursor.execute(sql, params)
-        rows = cursor.fetchall()
-        return [dict(row) for row in rows]
-    except sqlite3.Error as e:
-        print(f"DB error in get_all_cities: {e}")
-        return []
-    finally:
-        if conn: conn.close()
-
-def add_city(city_data: dict) -> int | None:
-    """
-    Adds a new city to the Cities table.
-    Expects city_data to contain 'country_id' and 'city_name'.
-    Returns the city_id of the newly added or existing city.
-    Returns None if an unexpected error occurs or if country_id or city_name is missing.
-    """
-    conn = None
-    try:
-        conn = get_db_connection()
-        cursor = conn.cursor()
-
-        country_id = city_data.get('country_id')
-        city_name = city_data.get('city_name')
-
-        if not country_id or not city_name:
-            print("Error: 'country_id' and 'city_name' are required to add a city.")
-            return None
-
-        try:
-            # Check if city already exists for this country to avoid IntegrityError for composite uniqueness if not explicitly handled by schema (though schema doesn't show composite unique constraint for city_name+country_id, it's good practice)
-            # However, the current schema for Cities does not have a UNIQUE constraint on (country_id, city_name).
-            # It only has city_id as PK and country_id as FK.
-            # So, we will just insert. If a stricter uniqueness is needed, the table schema should be updated.
-            cursor.execute("INSERT INTO Cities (country_id, city_name) VALUES (?, ?)", (country_id, city_name))
-            conn.commit()
-            new_city_id = cursor.lastrowid
-            return {'city_id': new_city_id, 'country_id': country_id, 'city_name': city_name}
-        except sqlite3.IntegrityError:
-            # This part would be relevant if there was a UNIQUE constraint on (country_id, city_name)
-            # For now, this block might not be hit unless city_name itself becomes unique across all countries (which is not typical)
-            print(f"IntegrityError likely means city '{city_name}' under country_id '{country_id}' already exists or other constraint failed.")
-            # If it were unique and we wanted to return existing:
-            # cursor.execute("SELECT city_id, country_id, city_name FROM Cities WHERE country_id = ? AND city_name = ?", (country_id, city_name))
-            # row = cursor.fetchone()
-            # return dict(row) if row else None
-            return None # For now, any IntegrityError is treated as a failure to add as new.
-
-    except sqlite3.Error as e:
-        print(f"Database error in add_city: {e}")
-        return None
-    finally:
-        if conn:
-            conn.close()
-
-def get_city_by_name_and_country_id(city_name: str, country_id: int) -> dict | None:
-    """Retrieves a specific city by name for a given country_id."""
-    conn = None
-    try:
-        conn = get_db_connection()
-        cursor = conn.cursor()
-        cursor.execute("SELECT * FROM Cities WHERE city_name = ? AND country_id = ?", (city_name, country_id))
-        row = cursor.fetchone()
-        return dict(row) if row else None
-    except sqlite3.Error as e:
-        print(f"Database error in get_city_by_name_and_country_id: {e}")
-        return None
-    finally:
-        if conn:
-            conn.close()
-
-def get_city_by_id(city_id: int) -> dict | None:
-    conn = None
-    try:
-        conn = get_db_connection()
-        cursor = conn.cursor()
-        cursor.execute("SELECT * FROM Cities WHERE city_id = ?", (city_id,))
-        row = cursor.fetchone()
-        return dict(row) if row else None
-    except sqlite3.Error as e:
-        print(f"DB error in get_city_by_id: {e}")
-        return None
-    finally:
-        if conn: conn.close()
-
-def get_all_templates(template_type_filter: str = None, language_code_filter: str = None) -> list[dict]:
-    """
-    Retrieves all templates, optionally filtered by template_type and/or language_code.
-    If template_type_filter is None, retrieves all templates regardless of type.
-    If language_code_filter is None, retrieves for all languages.
-    """
-    conn = None
-    try:
-        conn = get_db_connection()
-        cursor = conn.cursor()
-        sql = "SELECT * FROM Templates"
-        params = []
-        where_clauses = []
-
-        if template_type_filter:
-            where_clauses.append("template_type = ?")
-            params.append(template_type_filter)
-        if language_code_filter:
-            where_clauses.append("language_code = ?")
-            params.append(language_code_filter)
-
-        if where_clauses:
-            sql += " WHERE " + " AND ".join(where_clauses)
-
-        sql += " ORDER BY template_name, language_code"
-        cursor.execute(sql, tuple(params))
-        rows = cursor.fetchall()
-        return [dict(row) for row in rows]
-    except sqlite3.Error as e:
-        print(f"Database error in get_all_templates: {e}")
-        return []
-    finally:
-        if conn: conn.close()
-
-def get_all_file_based_templates() -> list[dict]:
-    """Retrieves all templates that have a base_file_name, suitable for document creation."""
-    conn = None
-    try:
-        conn = get_db_connection()
-        cursor = conn.cursor()
-        # Selects templates that are likely file-based documents
-        # Changed 'category' to 'category_id'.
-        # If category_name is needed here, a JOIN with TemplateCategories would be required.
-        sql = "SELECT template_id, template_name, language_code, base_file_name, description, category_id FROM Templates WHERE base_file_name IS NOT NULL AND base_file_name != '' ORDER BY template_name, language_code"
-        cursor.execute(sql)
-        rows = cursor.fetchall()
-        return [dict(row) for row in rows]
-    except sqlite3.Error as e:
-        print(f"Database error in get_all_file_based_templates: {e}")
-        return []
-    finally:
-        if conn: conn.close()
-
-def get_templates_by_category_id(category_id: int) -> list[dict]:
-    """Retrieves all templates for a given category_id."""
-    conn = None
-    try:
-        conn = get_db_connection()
-        cursor = conn.cursor()
-        cursor.execute("SELECT * FROM Templates WHERE category_id = ? ORDER BY template_name, language_code", (category_id,))
-        rows = cursor.fetchall()
-        return [dict(row) for row in rows]
-    except sqlite3.Error as e:
-        print(f"Database error in get_templates_by_category_id: {e}")
-        return []
-    finally:
-        if conn:
-            conn.close()
-
-def get_all_tasks(active_only: bool = False, project_id_filter: str = None) -> list[dict]:
-    """
-    Retrieves all tasks, optionally filtering for active tasks only and/or by project_id.
-    Active tasks are those not linked to a status marked as completion or archival.
-    """
-    conn = None
-    try:
-        conn = get_db_connection()
-        cursor = conn.cursor()
-        sql = "SELECT t.* FROM Tasks t"
-        params = []
-        where_clauses = []
-
-        if active_only:
-            sql += """
-                LEFT JOIN StatusSettings ss ON t.status_id = ss.status_id
-            """
-            where_clauses.append("(ss.is_completion_status IS NOT TRUE AND ss.is_archival_status IS NOT TRUE)")
-
-        if project_id_filter:
-            where_clauses.append("t.project_id = ?")
-            params.append(project_id_filter)
-
-        if where_clauses:
-            sql += " WHERE " + " AND ".join(where_clauses)
-
-        sql += " ORDER BY t.created_at DESC" # Or some other meaningful order
-
-        cursor.execute(sql, tuple(params))
-        rows = cursor.fetchall()
-        return [dict(row) for row in rows]
-    except sqlite3.Error as e:
-        print(f"Database error in get_all_tasks: {e}")
-        return []
-    finally:
-        if conn: conn.close()
-
-def get_tasks_by_assignee_id(assignee_team_member_id: int, active_only: bool = False) -> list[dict]:
-    """
-    Retrieves tasks assigned to a specific team member, optionally filtering for active tasks.
-    """
-    conn = None
-    try:
-        conn = get_db_connection()
-        cursor = conn.cursor()
-        sql = "SELECT t.* FROM Tasks t"
-        params = []
-        where_clauses = ["t.assignee_team_member_id = ?"]
-        params.append(assignee_team_member_id)
-
-        if active_only:
-            sql += """
-                LEFT JOIN StatusSettings ss ON t.status_id = ss.status_id
-            """
-            where_clauses.append("(ss.is_completion_status IS NOT TRUE AND ss.is_archival_status IS NOT TRUE)")
-
-        if where_clauses: # Will always be true because of assignee_team_member_id
-            sql += " WHERE " + " AND ".join(where_clauses)
-
-        sql += " ORDER BY t.due_date ASC, t.priority DESC"
-
-        cursor.execute(sql, tuple(params))
-        rows = cursor.fetchall()
-        return [dict(row) for row in rows]
-    except sqlite3.Error as e:
-        print(f"Database error in get_tasks_by_assignee_id: {e}")
-        return []
-    finally:
-        if conn: conn.close()
-
-def get_all_status_settings(status_type: str = None) -> list[dict]:
-    conn = None
-    try:
-        conn = get_db_connection()
-        cursor = conn.cursor()
-        sql = "SELECT * FROM StatusSettings"
-        params = []
-        if status_type:
-            sql += " WHERE status_type = ?"
-            params.append(status_type)
-        sql += " ORDER BY status_type, status_name"
-        cursor.execute(sql, params)
-        rows = cursor.fetchall()
-        return [dict(row) for row in rows]
-    except sqlite3.Error as e:
-        print(f"DB error in get_all_status_settings: {e}")
-        return []
-    finally:
-        if conn: conn.close()
-
-def get_status_setting_by_id(status_id: int) -> dict | None:
-    conn = None
-    try:
-        conn = get_db_connection()
-        cursor = conn.cursor()
-        cursor.execute("SELECT * FROM StatusSettings WHERE status_id = ?", (status_id,))
-        row = cursor.fetchone()
-        return dict(row) if row else None
-    except sqlite3.Error as e:
-        print(f"DB error in get_status_setting_by_id: {e}")
-        return None
-    finally:
-        if conn: conn.close()
-
-def get_status_setting_by_name(status_name: str, status_type: str) -> dict | None:
-    conn = None
-    try:
-        conn = get_db_connection()
-        cursor = conn.cursor()
-        cursor.execute("SELECT * FROM StatusSettings WHERE status_name = ? AND status_type = ?", (status_name, status_type))
-        row = cursor.fetchone()
-        return dict(row) if row else None
-    except sqlite3.Error as e:
-        print(f"DB error in get_status_setting_by_name: {e}")
-        return None
-    finally:
-        if conn: conn.close()
-
-<<<<<<< HEAD
-def get_client_by_project_identifier(project_identifier: str) -> dict | None:
-    """Retrieves a client by their project_identifier. Returns a dict or None if not found."""
-=======
-# --- Milestone Functions ---
-def add_milestone(data: dict) -> int | None:
-    """
-    Adds a new milestone. Returns milestone_id or None.
-    Expected data keys: 'project_id', 'milestone_name', 'description', 'due_date', 'status_id'.
-    'created_at' and 'updated_at' are handled automatically.
-    """
-    # data = {'project_id': ..., 'milestone_name': ..., 'description': ..., 'due_date': ..., 'status_id': ...}
-    fields = ['project_id', 'milestone_name', 'description', 'due_date', 'status_id']
-    query = f"INSERT INTO Milestones ({', '.join(fields)}) VALUES ({', '.join(['?'] * len(fields))})"
-    values = [data.get(f) for f in fields]
-    conn = None
-    try:
-        conn = get_db_connection()
-        cursor = conn.cursor()
-        cursor.execute(query, values)
-        conn.commit()
-        return cursor.lastrowid
-    except Exception as e:
-        print(f"Error adding milestone: {e}")
-        return None
-    finally:
-        if conn: conn.close()
-
-def get_milestones_for_project(project_id: str) -> list[dict]:
-    """Retrieves all milestones for a project, ordered by due_date and creation."""
-    conn = None
-    try:
-        conn = get_db_connection()
-        cursor = conn.cursor()
-        cursor.execute('''
-            SELECT M.*, SS.status_name, SS.color_hex
-            FROM Milestones M
-            LEFT JOIN StatusSettings SS ON M.status_id = SS.status_id
-            WHERE M.project_id = ?
-            ORDER BY M.due_date ASC, M.created_at ASC
-        ''', (project_id,))
-        return [dict(row) for row in cursor.fetchall()]
-    except Exception as e:
-        print(f"Error fetching milestones for project {project_id}: {e}")
-        return []
-    finally:
-        if conn: conn.close()
-
-def get_milestone_by_id(milestone_id: int) -> dict | None:
-    """Retrieves a milestone by its ID."""
-    conn = None
-    try:
-        conn = get_db_connection()
-        cursor = conn.cursor()
-        cursor.execute("SELECT * FROM Milestones WHERE milestone_id = ?", (milestone_id,))
-        row = cursor.fetchone()
-        return dict(row) if row else None
-    except Exception as e:
-        print(f"Error fetching milestone {milestone_id}: {e}")
-        return None
-    finally:
-        if conn: conn.close()
-
-def update_milestone(milestone_id: int, data: dict) -> bool:
-    """
-    Updates an existing milestone. Returns True on success.
-    Expected data keys can include: 'milestone_name', 'description', 'due_date', 'status_id'.
-    The 'updated_at' field is automatically updated by a database trigger.
-    """
-    # data = {'milestone_name': ..., 'description': ..., 'due_date': ..., 'status_id': ...}
-    # updated_at is handled by trigger
-    conn = None
-    if not data: return False
-    try:
-        conn = get_db_connection()
-        cursor = conn.cursor()
-        fields = [f"{field} = ?" for field in data.keys()]
-        values = list(data.values())
-        values.append(milestone_id)
-        query = f"UPDATE Milestones SET {', '.join(fields)} WHERE milestone_id = ?"
-
-        cursor.execute(query, values)
-        conn.commit()
-        return cursor.rowcount > 0
-    except Exception as e:
-        print(f"Error updating milestone {milestone_id}: {e}")
-        return False
-    finally:
-        if conn: conn.close()
-
-def delete_milestone(milestone_id: int) -> bool:
-    """Deletes a milestone. Returns True on success."""
-    conn = None
-    try:
-        conn = get_db_connection()
-        cursor = conn.cursor()
-        cursor.execute("DELETE FROM Milestones WHERE milestone_id = ?", (milestone_id,))
-        conn.commit()
-        return cursor.rowcount > 0
-    except Exception as e:
-        print(f"Error deleting milestone {milestone_id}: {e}")
-        return False
-    finally:
-        if conn: conn.close()
-
-def get_project_by_client_id(client_id_str: str) -> dict | None:
-    """Retrieves the first project associated with a given client_id."""
->>>>>>> c84c956b
-    conn = None
-    try:
-        conn = get_db_connection()
-        cursor = conn.cursor()
-<<<<<<< HEAD
-        cursor.execute("SELECT * FROM Clients WHERE project_identifier = ?", (project_identifier,))
-        row = cursor.fetchone()
-        return dict(row) if row else None
-    except sqlite3.Error as e:
-        print(f"Database error in get_client_by_project_identifier: {e}")
-        return None
-    finally:
-        if conn:
-            conn.close()
-
-def delete_project_and_tasks(project_id: str) -> bool:
-    """
-    Deletes a project and all its associated tasks.
-    Returns True if successful, False otherwise.
-    Note: This relies on ON DELETE CASCADE for tasks if project is deleted.
-    If not, tasks must be deleted manually first. The current schema for Tasks
-    has ON DELETE CASCADE for project_id, so this should work.
-    """
-    # For now, just a wrapper around delete_project, assuming CASCADE works for tasks.
-    # If more complex logic is needed (e.g. logging, checking sub-dependencies), it would go here.
-    print(f"Attempting to delete project and its tasks (via CASCADE): {project_id}")
-    return delete_project(project_id)
-
-=======
-        # Assuming only one project per client is typical for this function's purpose,
-        # or that the first one found is sufficient.
-        cursor.execute("SELECT * FROM Projects WHERE client_id = ? LIMIT 1", (client_id_str,))
-        row = cursor.fetchone()
-        return dict(row) if row else None
-    except sqlite3.Error as e:
-        print(f"Database error in get_project_by_client_id for client_id {client_id_str}: {e}")
-        return None
-    finally:
-        if conn: conn.close()
-
-# --- Task Dependency Functions ---
-def add_task_dependency(data: dict) -> int | None:
-    """
-    Adds a task dependency.
-    data = {'task_id': ..., 'predecessor_task_id': ...}
-    Returns the new dependency_id if successful, otherwise None.
-    """
-    if not data.get('task_id') or not data.get('predecessor_task_id'):
-        print("Error: task_id and predecessor_task_id are required for dependency.")
-        return None
-    if data['task_id'] == data['predecessor_task_id']:
-        print("Error: Task cannot depend on itself.")
-        return None
-
-    conn = None
-    try:
-        conn = get_db_connection()
-        cursor = conn.cursor()
-        cursor.execute(
-            "INSERT INTO TaskDependencies (task_id, predecessor_task_id) VALUES (?, ?)",
-            (data['task_id'], data['predecessor_task_id'])
-        )
-        conn.commit()
-        return cursor.lastrowid
-    except sqlite3.IntegrityError as e:
-        print(f"Failed to add task dependency (task_id={data['task_id']}, pred_id={data['predecessor_task_id']}): {e}. Might be a duplicate.")
-        return None
-    except Exception as e:
-        print(f"Error adding task dependency: {e}")
-        return None
-    finally:
-        if conn: conn.close()
-
-def get_predecessor_tasks(task_id: int) -> list[dict]:
-    """Returns full task details of predecessor tasks for a given task_id."""
-    conn = None
-    try:
-        conn = get_db_connection()
-        cursor = conn.cursor()
-        cursor.execute('''
-            SELECT T.* FROM Tasks T
-            JOIN TaskDependencies TD ON T.task_id = TD.predecessor_task_id
-            WHERE TD.task_id = ?
-        ''', (task_id,))
-        return [dict(row) for row in cursor.fetchall()]
-    except Exception as e:
-        print(f"Error fetching predecessor tasks for task_id {task_id}: {e}")
-        return []
-    finally:
-        if conn: conn.close()
-
-def get_dependent_tasks(task_id: int) -> list[dict]:
-    """Returns full task details of tasks that depend on the given task_id."""
-    conn = None
-    try:
-        conn = get_db_connection()
-        cursor = conn.cursor()
-        cursor.execute('''
-            SELECT T.* FROM Tasks T
-            JOIN TaskDependencies TD ON T.task_id = TD.task_id
-            WHERE TD.predecessor_task_id = ?
-        ''', (task_id,))
-        return [dict(row) for row in cursor.fetchall()]
-    except Exception as e:
-        print(f"Error fetching dependent tasks for task_id {task_id}: {e}")
-        return []
-    finally:
-        if conn: conn.close()
-
-def remove_task_dependency(task_id: int, predecessor_task_id: int) -> bool:
-    """Removes a specific task dependency."""
-    conn = None
-    try:
-        conn = get_db_connection()
-        cursor = conn.cursor()
-        cursor.execute(
-            "DELETE FROM TaskDependencies WHERE task_id = ? AND predecessor_task_id = ?",
-            (task_id, predecessor_task_id)
-        )
-        conn.commit()
-        return cursor.rowcount > 0
-    except Exception as e:
-        print(f"Error removing task dependency (task_id={task_id}, pred_id={predecessor_task_id}): {e}")
-        return False
-    finally:
-        if conn: conn.close()
-
-def remove_all_dependencies_for_task(task_id: int) -> bool:
-    """Removes all dependencies where the task is either the dependent or the predecessor."""
-    conn = None
-    try:
-        conn = get_db_connection()
-        cursor = conn.cursor()
-        # Remove where it's the dependent task
-        cursor.execute("DELETE FROM TaskDependencies WHERE task_id = ?", (task_id,))
-        # Remove where it's the predecessor task
-        cursor.execute("DELETE FROM TaskDependencies WHERE predecessor_task_id = ?", (task_id,))
-        conn.commit()
-        return True # Returns true if execution succeeded, rows affected could be 0.
-    except Exception as e:
-        print(f"Error removing all dependencies for task_id {task_id}: {e}")
-        return False
-    finally:
-        if conn: conn.close()
->>>>>>> c84c956b
-
-if __name__ == '__main__':
-    initialize_database() # Ensure tables are created with new schema
-    print(f"Database '{DATABASE_NAME}' initialized successfully with all tables, including Products, ClientProjectProducts, and Contacts PK/FK updates.")
-
-    # Example Usage (Illustrative - uncomment and adapt to test)
-
-    # --- Test Companies and CompanyPersonnel ---
-    print("\n--- Testing Companies and CompanyPersonnel ---")
-    comp1_id = add_company({'company_name': 'Default Corp', 'address': '123 Main St', 'is_default': True})
-    if comp1_id:
-        print(f"Added company 'Default Corp' with ID: {comp1_id}")
-        set_default_company(comp1_id) # Ensure it's default
-        ret_comp1 = get_company_by_id(comp1_id)
-        print(f"Retrieved company: {ret_comp1['company_name']}, Default: {ret_comp1['is_default']}")
-
-        pers1_id = add_company_personnel({'company_id': comp1_id, 'name': 'John Doe', 'role': 'seller'})
-        if pers1_id:
-            print(f"Added personnel 'John Doe' with ID: {pers1_id} to {comp1_id}")
-
-        pers2_id = add_company_personnel({'company_id': comp1_id, 'name': 'Jane Smith', 'role': 'technical_manager'})
-        if pers2_id:
-            print(f"Added personnel 'Jane Smith' with ID: {pers2_id} to {comp1_id}")
-
-        all_personnel = get_personnel_for_company(comp1_id)
-        print(f"All personnel for Default Corp: {len(all_personnel)}")
-        sellers = get_personnel_for_company(comp1_id, role='seller')
-        print(f"Sellers for Default Corp: {len(sellers)}")
-
-        if pers1_id:
-            update_company_personnel(pers1_id, {'name': 'Johnathan Doe', 'role': 'senior_seller'})
-            updated_pers1 = get_personnel_for_company(comp1_id, role='senior_seller') # Check if update worked
-            if updated_pers1: print(f"Updated personnel: {updated_pers1[0]['name']}")
-
-    comp2_id = add_company({'company_name': 'Second Ent.', 'address': '456 Side Ave'})
-    if comp2_id:
-        print(f"Added company 'Second Ent.' with ID: {comp2_id}")
-        set_default_company(comp1_id) # Try setting first one as default again
-        ret_comp2 = get_company_by_id(comp2_id)
-        if ret_comp2: print(f"Company 'Second Ent.' is_default: {ret_comp2['is_default']}")
-        ret_comp1_after = get_company_by_id(comp1_id)
-        if ret_comp1_after: print(f"Company 'Default Corp' is_default after re-set: {ret_comp1_after['is_default']}")
-
-
-    all_companies = get_all_companies()
-    print(f"Total companies: {len(all_companies)}")
-
-    # Cleanup (optional, for testing)
-    # if pers1_id: delete_company_personnel(pers1_id)
-    # if pers2_id: delete_company_personnel(pers2_id)
-    # if comp1_id: delete_company(comp1_id) # This would cascade delete personnel
-    # if comp2_id: delete_company(comp2_id)
-
-
-    # --- Pre-populate base data for FK constraints (Countries, Cities, StatusSettings) ---
-    # (This setup code is largely the same as the previous step, ensuring essential lookup data)
-    conn_main_setup = get_db_connection()
-    try:
-        cursor_main_setup = conn_main_setup.cursor()
-        # ... (Country, City, StatusSettings insertions as before) ...
-        cursor_main_setup.execute("INSERT OR IGNORE INTO Countries (country_id, country_name) VALUES (1, 'Default Country')")
-        cursor_main_setup.execute("INSERT OR IGNORE INTO Cities (city_id, country_id, city_name) VALUES (1, 1, 'Default City')")
-        cursor_main_setup.execute("INSERT OR IGNORE INTO StatusSettings (status_id, status_name, status_type) VALUES (1, 'Active Client', 'Client')")
-        cursor_main_setup.execute("INSERT OR IGNORE INTO StatusSettings (status_id, status_name, status_type, is_completion_status) VALUES (10, 'Project Planning', 'Project', FALSE)")
-        cursor_main_setup.execute("INSERT OR IGNORE INTO StatusSettings (status_id, status_name, status_type, is_completion_status) VALUES (22, 'Task Done', 'Task', TRUE)")
-
-        conn_main_setup.commit()
-        print("Default data for Countries, Cities, StatusSettings ensured for testing.")
-    except sqlite3.Error as e_setup:
-        print(f"Error ensuring default lookup data in __main__: {e_setup}")
-    finally:
-        if conn_main_setup:
-            conn_main_setup.close()
-
-    # --- Setup common entities for tests: User, Client, Project, Template ---
-    test_user_id = add_user({'username': 'docuser', 'password': 'password', 'full_name': 'Doc User', 'email': 'doc@example.com', 'role': 'editor'})
-    if test_user_id: print(f"Created user 'docuser' (ID: {test_user_id}) for document tests.")
-
-    test_client_id_for_docs = None
-    existing_doc_clients = get_all_clients({'client_name': 'Doc Test Client'})
-    if not existing_doc_clients:
-        test_client_id_for_docs = add_client({'client_name': 'Doc Test Client', 'created_by_user_id': test_user_id})
-        if test_client_id_for_docs: print(f"Added 'Doc Test Client' (ID: {test_client_id_for_docs})")
-    else:
-        test_client_id_for_docs = existing_doc_clients[0]['client_id']
-        print(f"Using existing 'Doc Test Client' (ID: {test_client_id_for_docs})")
-    
-    test_project_id_for_docs = None
-    if test_client_id_for_docs and test_user_id:
-        client_projects_for_docs = get_projects_by_client_id(test_client_id_for_docs)
-        if not client_projects_for_docs:
-            test_project_id_for_docs = add_project({
-                'client_id': test_client_id_for_docs, 
-                'project_name': 'Doc Test Project', 
-                'manager_team_member_id': test_user_id, 
-                'status_id': 10
-            })
-            if test_project_id_for_docs: print(f"Added 'Doc Test Project' (ID: {test_project_id_for_docs})")
-        else:
-            test_project_id_for_docs = client_projects_for_docs[0]['project_id']
-            print(f"Using existing 'Doc Test Project' (ID: {test_project_id_for_docs})")
-
-    test_template_id = None
-    # Assuming a template might be needed for source_template_id
-    templates = get_templates_by_type('general_document') # or some relevant type
-    if not templates:
-        test_template_id = add_template({
-            'template_name': 'General Document Template for Docs', 
-            'template_type': 'general_document', 
-            'language_code': 'en_US',
-            'created_by_user_id': test_user_id
-        })
-        if test_template_id: print(f"Added a test template (ID: {test_template_id}) for documents.")
-    else:
-        test_template_id = templates[0]['template_id']
-        print(f"Using existing test template (ID: {test_template_id}) for documents.")
-
-
-    print("\n--- ClientDocuments CRUD Examples ---")
-    doc1_id = None
-    if test_client_id_for_docs and test_user_id:
-        doc1_id = add_client_document({
-            'client_id': test_client_id_for_docs,
-            'project_id': test_project_id_for_docs, # Optional
-            'document_name': 'Initial Proposal.pdf',
-            'file_name_on_disk': 'proposal_v1_final.pdf',
-            'file_path_relative': f"{test_client_id_for_docs}/{test_project_id_for_docs if test_project_id_for_docs else '_client'}/proposal_v1_final.pdf",
-            'document_type_generated': 'Proposal',
-            'source_template_id': test_template_id, # Optional
-            'created_by_user_id': test_user_id
-        })
-        if doc1_id:
-            print(f"Added client document 'Initial Proposal.pdf' with ID: {doc1_id}")
-            ret_doc = get_document_by_id(doc1_id)
-            print(f"Retrieved document by ID: {ret_doc['document_name'] if ret_doc else 'Not found'}")
-
-            update_doc_success = update_client_document(doc1_id, {'notes': 'Client approved.', 'version_tag': 'v1.1'})
-            print(f"Client document update successful: {update_doc_success}")
-        else:
-            print("Failed to add client document.")
-
-    if test_client_id_for_docs:
-        client_docs = get_documents_for_client(test_client_id_for_docs, filters={'document_type_generated': 'Proposal'})
-        print(f"Proposal documents for client {test_client_id_for_docs}: {len(client_docs)}")
-        
-        # Test fetching client-general documents (project_id IS NULL)
-        client_general_doc_id = add_client_document({
-            'client_id': test_client_id_for_docs,
-            'document_name': 'Client Onboarding Checklist.docx',
-            'file_name_on_disk': 'client_onboarding.docx',
-            'file_path_relative': f"{test_client_id_for_docs}/client_onboarding.docx",
-            'document_type_generated': 'Checklist',
-            'created_by_user_id': test_user_id
-        })
-        if client_general_doc_id: print(f"Added client-general document ID: {client_general_doc_id}")
-        
-        client_general_docs = get_documents_for_client(test_client_id_for_docs, filters={'project_id': None})
-        print(f"Client-general documents for client {test_client_id_for_docs}: {len(client_general_docs)}")
-
-
-    if test_project_id_for_docs:
-        project_docs = get_documents_for_project(test_project_id_for_docs)
-        print(f"Documents for project {test_project_id_for_docs}: {len(project_docs)}")
-
-
-    print("\n--- SmtpConfigs CRUD Examples ---")
-    # Assuming password is encrypted elsewhere before calling add/update
-    encrypted_pass = "dummy_encrypted_password_string" 
-    
-    smtp1_id = add_smtp_config({
-        'config_name': 'Primary Gmail', 'smtp_server': 'smtp.gmail.com', 'smtp_port': 587,
-        'username': 'user@gmail.com', 'password_encrypted': encrypted_pass, 
-        'use_tls': True, 'is_default': True, 
-        'sender_email_address': 'user@gmail.com', 'sender_display_name': 'My Gmail Account'
-    })
-    if smtp1_id:
-        print(f"Added SMTP config 'Primary Gmail' with ID: {smtp1_id}")
-        ret_smtp = get_smtp_config_by_id(smtp1_id)
-        print(f"Retrieved SMTP by ID: {ret_smtp['config_name'] if ret_smtp else 'Not found'}, Default: {ret_smtp.get('is_default') if ret_smtp else ''}")
-    else:
-        print("Failed to add 'Primary Gmail' SMTP config.")
-
-    smtp2_id = add_smtp_config({
-        'config_name': 'Secondary Outlook', 'smtp_server': 'smtp.office365.com', 'smtp_port': 587,
-        'username': 'user@outlook.com', 'password_encrypted': encrypted_pass, 
-        'is_default': False, # Explicitly false
-        'sender_email_address': 'user@outlook.com', 'sender_display_name': 'My Outlook Account'
-    })
-    if smtp2_id:
-        print(f"Added SMTP config 'Secondary Outlook' with ID: {smtp2_id}")
-        default_conf = get_default_smtp_config()
-        print(f"Current default SMTP config: {default_conf['config_name'] if default_conf else 'None'}") # Should still be Gmail
-    else:
-        print("Failed to add 'Secondary Outlook' SMTP config.")
-
-    if smtp2_id: # Set Outlook as default
-        set_default_success = set_default_smtp_config(smtp2_id)
-        print(f"Set 'Secondary Outlook' as default successful: {set_default_success}")
-        default_conf_after_set = get_default_smtp_config()
-        print(f"New default SMTP config: {default_conf_after_set['config_name'] if default_conf_after_set else 'None'}")
-        
-        # Verify Gmail is no longer default
-        gmail_conf_after_set = get_smtp_config_by_id(smtp1_id)
-        if gmail_conf_after_set:
-            print(f"'Primary Gmail' is_default status: {gmail_conf_after_set['is_default']}")
-
-
-    all_smtps = get_all_smtp_configs()
-    print(f"Total SMTP configs: {len(all_smtps)}")
-
-    if smtp1_id:
-        update_smtp_success = update_smtp_config(smtp1_id, {'sender_display_name': 'Updated Gmail Name', 'is_default': True})
-        print(f"SMTP config update for Gmail (set default again) successful: {update_smtp_success}")
-        updated_smtp1 = get_smtp_config_by_id(smtp1_id)
-        print(f"Updated Gmail display name: {updated_smtp1['sender_display_name'] if updated_smtp1 else ''}, Default: {updated_smtp1.get('is_default') if updated_smtp1 else ''}")
-        
-        # Verify Outlook is no longer default
-        outlook_conf_after_gmail_default = get_smtp_config_by_id(smtp2_id)
-        if outlook_conf_after_gmail_default:
-            print(f"'Secondary Outlook' is_default status: {outlook_conf_after_gmail_default['is_default']}")
-
-
-    # Cleanup examples (use with caution)
-    # if doc1_id: delete_client_document(doc1_id)
-    # if client_general_doc_id: delete_client_document(client_general_doc_id)
-    # if smtp1_id: delete_smtp_config(smtp1_id)
-    # if smtp2_id: delete_smtp_config(smtp2_id)
-    # # test_project_id_for_docs, test_client_id_for_docs, test_user_id, test_template_id might be deleted by previous test block's commented out deletions
-    # # Consider re-fetching or ensuring they exist before these deletions if running sequentially multiple times
-    # if test_project_id_for_docs and get_project_by_id(test_project_id_for_docs): delete_project(test_project_id_for_docs)
-    # if test_client_id_for_docs and get_client_by_id(test_client_id_for_docs): delete_client(test_client_id_for_docs)
-    # if test_template_id and get_template_by_id(test_template_id): delete_template(test_template_id)
-    # if test_user_id and get_user_by_id(test_user_id): delete_user(test_user_id)
-
-    print("\n--- TeamMembers Extended Fields and KPIs CRUD Examples ---")
-
-    # --- Cover Page Templates and Cover Pages Test ---
-    print("\n--- Testing Cover Page Templates and Cover Pages ---")
-    cpt_user_id = add_user({'username': 'cpt_user', 'password': 'password123', 'full_name': 'Cover Template User', 'email': 'cpt@example.com', 'role': 'designer'})
-    if not cpt_user_id: cpt_user_id = get_user_by_username('cpt_user')['user_id']
-
-    cpt_custom_id = add_cover_page_template({ # Renamed to avoid confusion with defaults
-        'template_name': 'My Custom Report',
-        'description': 'A custom template for special reports.',
-        'default_title': 'Custom Report Title',
-        'style_config_json': {'font': 'Georgia', 'primary_color': '#AA00AA'},
-        'created_by_user_id': cpt_user_id,
-        'is_default_template': 0 # Explicitly not default
-    })
-    if cpt_custom_id: print(f"Added Custom Cover Page Template 'My Custom Report' ID: {cpt_custom_id}, IsDefault: 0")
-
-    if cpt_custom_id:
-        ret_cpt_custom = get_cover_page_template_by_id(cpt_custom_id)
-        print(f"Retrieved Custom CPT by ID: {ret_cpt_custom['template_name'] if ret_cpt_custom else 'Not found'}, IsDefault: {ret_cpt_custom.get('is_default_template') if ret_cpt_custom else 'N/A'}")
-
-        # Test update: make it a default template (then change back for other tests)
-        update_cpt_success = update_cover_page_template(cpt_custom_id, {'description': 'Updated custom description.', 'is_default_template': 1})
-        print(f"Update Custom CPT 'My Custom Report' to be default success: {update_cpt_success}")
-        ret_cpt_custom_updated = get_cover_page_template_by_id(cpt_custom_id)
-        print(f"Retrieved updated Custom CPT: {ret_cpt_custom_updated['template_name'] if ret_cpt_custom_updated else 'N/A'}, IsDefault: {ret_cpt_custom_updated.get('is_default_template') if ret_cpt_custom_updated else 'N/A'}")
-        assert ret_cpt_custom_updated.get('is_default_template') == 1
-
-        # Change it back to not default
-        update_cpt_success_back = update_cover_page_template(cpt_custom_id, {'is_default_template': 0})
-        print(f"Update Custom CPT 'My Custom Report' back to NOT default success: {update_cpt_success_back}")
-        ret_cpt_custom_final = get_cover_page_template_by_id(cpt_custom_id)
-        print(f"Retrieved final Custom CPT: {ret_cpt_custom_final['template_name'] if ret_cpt_custom_final else 'N/A'}, IsDefault: {ret_cpt_custom_final.get('is_default_template') if ret_cpt_custom_final else 'N/A'}")
-        assert ret_cpt_custom_final.get('is_default_template') == 0
-
-
-    print(f"\n--- Testing get_all_cover_page_templates with is_default filter ---")
-    all_tmpls = get_all_cover_page_templates() # No filter
-    print(f"Total templates (no filter): {len(all_tmpls)}")
-
-    default_tmpls = get_all_cover_page_templates(is_default=True)
-    print(f"Default templates (is_default=True): {len(default_tmpls)}")
-    for t in default_tmpls:
-        print(f"  - Default: {t['template_name']} (IsDefault: {t['is_default_template']})")
-        assert t['is_default_template'] == 1, f"Template '{t['template_name']}' should be default!"
-
-    non_default_tmpls = get_all_cover_page_templates(is_default=False)
-    print(f"Non-default templates (is_default=False): {len(non_default_tmpls)}")
-    if cpt_custom_id and ret_cpt_custom_final and ret_cpt_custom_final.get('is_default_template') == 0:
-        found_in_non_default = any(t['template_id'] == cpt_custom_id for t in non_default_tmpls)
-        assert found_in_non_default, "'My Custom Report' was set to non-default but NOT found in non-defaults."
-        print(f"'My Custom Report' correctly found in non-default list.")
-    for t in non_default_tmpls:
-         print(f"  - Non-Default: {t['template_name']} (IsDefault: {t['is_default_template']})")
-         assert t['is_default_template'] == 0, f"Template '{t['template_name']}' should be non-default!"
-
-    # Test get_cover_page_template_by_name for a default template
-    standard_report_template = get_cover_page_template_by_name('Standard Report Cover')
-    if standard_report_template:
-        print(f"Retrieved 'Standard Report Cover' by name. IsDefault: {standard_report_template.get('is_default_template')}")
-        assert standard_report_template.get('is_default_template') == 1, "'Standard Report Cover' should be default by name."
-    else:
-        print("Could not retrieve 'Standard Report Cover' by name for is_default check.")
-
-    # Cover Page instance
-    cp_client_id = add_client({'client_name': 'CoverPage Client', 'project_identifier': 'CP_Test_001'})
-    if not cp_client_id: cp_client_id = get_all_clients({'client_name': 'CoverPage Client'})[0]['client_id']
-
-    cp1_id = None
-    if cp_client_id and cpt1_id and cpt_user_id:
-        cp1_id = add_cover_page({
-            'cover_page_name': 'Client X - Proposal Cover V1',
-            'client_id': cp_client_id,
-            'template_id': cpt1_id,
-            'title': 'Specific Project Proposal',
-            'subtitle': 'For CoverPage Client',
-            'author_text': 'Sales Team', # Updated field name
-            'institution_text': 'Our Company LLC',
-            'department_text': 'Sales Department',
-            'document_type_text': 'Proposal',
-            'document_version': '1.0',
-            'creation_date': datetime.utcnow().date().isoformat(),
-            'logo_name': 'specific_logo.png', # Updated field name
-            'logo_data': b'somedummyimagedata',   # Added field
-            'custom_style_config_json': {'secondary_color': '#FF0000'},
-            'created_by_user_id': cpt_user_id
-        })
-        if cp1_id: print(f"Added Cover Page instance ID: {cp1_id}")
-
-    if cp1_id:
-        ret_cp1 = get_cover_page_by_id(cp1_id)
-        print(f"Retrieved Cover Page by ID: {ret_cp1['title'] if ret_cp1 else 'Not found'}")
-        print(f"  Custom Style: {ret_cp1.get('custom_style_config_json') if ret_cp1 else ''}")
-
-    if cp_client_id:
-        client_cover_pages = get_cover_pages_for_client(cp_client_id)
-        print(f"Cover pages for client {cp_client_id}: {len(client_cover_pages)}")
-
-    # Clean up Cover Page related test data
-    if cp1_id and get_cover_page_by_id(cp1_id): delete_cover_page(cp1_id) # cp1_id is a cover page instance
-    if cpt_custom_id and get_cover_page_template_by_id(cpt_custom_id): # cpt_custom_id is a template
-        delete_cover_page_template(cpt_custom_id)
-        print(f"Cleaned up custom template ID {cpt_custom_id}")
-    # Default templates (like 'Classic Formal' referenced by cpt2_id) should not be deleted here by tests.
-
-    # Test get_cover_pages_for_user (using cpt_user_id for whom defaults were made)
-    if cpt_user_id:
-        # Add a cover page specifically for this user to test retrieval
-        # Ensure cp_client_id is still valid or re-fetch/re-create.
-        # For simplicity, assume cp_client_id created earlier is still usable for this test.
-        # If cp_client_id was deleted, this part needs adjustment or ensure it's created before this block.
-
-        # Let's ensure a client exists for this test section
-        test_get_user_pages_client_id = cp_client_id # Try to reuse if available
-        if not test_get_user_pages_client_id or not get_client_by_id(test_get_user_pages_client_id):
-            test_get_user_pages_client_id = add_client({'client_name': 'ClientForUserPageTest', 'project_identifier': 'CPUPT_001', 'created_by_user_id': cpt_user_id})
-
-        temp_cp_for_user_test_id = None
-        if test_get_user_pages_client_id and cpt_user_id:
-             temp_cp_for_user_test_id = add_cover_page({
-                'cover_page_name': 'User Specific Cover Test for Get',
-                'client_id': test_get_user_pages_client_id,
-                'title': 'User Test Document - Get Test',
-                'created_by_user_id': cpt_user_id
-            })
-
-        if temp_cp_for_user_test_id:
-            print(f"\n--- Testing get_cover_pages_for_user for user: {cpt_user_id} ---")
-            user_cover_pages = get_cover_pages_for_user(cpt_user_id)
-            print(f"Found {len(user_cover_pages)} cover page(s) for user {cpt_user_id}.")
-            if user_cover_pages:
-                print(f"First cover page found: '{user_cover_pages[0]['cover_page_name']}' with title '{user_cover_pages[0]['title']}'")
-            delete_cover_page(temp_cp_for_user_test_id) # Cleanup
-            print(f"Cleaned up temporary cover page ID: {temp_cp_for_user_test_id}")
-        else:
-            print(f"\nCould not create a temporary cover page for user {cpt_user_id} for get_cover_pages_for_user test.")
-
-        if test_get_user_pages_client_id and test_get_user_pages_client_id != cp_client_id: # If we created a new one for this test
-             delete_client(test_get_user_pages_client_id)
-
-
-    if cp_client_id and get_client_by_id(cp_client_id): delete_client(cp_client_id)
-    if cpt_user_id and get_user_by_id(cpt_user_id): delete_user(cpt_user_id)
-    print("--- Cover Page testing completed and cleaned up. ---")
-
-    initialize_database() # Ensure tables are created with new schema
-
-    # --- Populate Default Cover Page Templates ---
-    # This should be called AFTER initialize_database() to ensure tables exist.
-    _populate_default_cover_page_templates()
-
-    # Test TeamMembers
-    print("\nTesting TeamMembers...")
-    tm_email = "new.teammember@example.com"
-    # Clean up if exists from previous failed run
-    existing_tm_list = get_all_team_members()
-    for tm in existing_tm_list:
-        if tm['email'] == tm_email:
-            delete_team_member(tm['team_member_id'])
-            print(f"Deleted existing test team member with email {tm_email}")
-
-    team_member_id = add_team_member({
-        'full_name': 'New Member',
-        'email': tm_email,
-        'role_or_title': 'Developer',
-        'department': 'Engineering',
-        'hire_date': '2024-01-15',
-        'performance': 8,
-        'skills': 'Python, SQL, FastAPI'
-    })
-    if team_member_id:
-        print(f"Added team member 'New Member' with ID: {team_member_id}")
-        member = get_team_member_by_id(team_member_id)
-        print(f"Retrieved member: {member}")
-
-        updated = update_team_member(team_member_id, {
-            'performance': 9,
-            'skills': 'Python, SQL, FastAPI, Docker'
-        })
-        print(f"Team member update successful: {updated}")
-        member = get_team_member_by_id(team_member_id)
-        print(f"Updated member: {member}")
-    else:
-        print("Failed to add team member.")
-
-    # Test KPIs - Requires a project
-    print("\nTesting KPIs...")
-    # Need a client and user for project
-    kpi_test_user_id = add_user({'username': 'kpi_user', 'password': 'password', 'full_name': 'KPI User', 'email': 'kpi@example.com', 'role': 'manager'})
-    if not kpi_test_user_id:
-        # Attempt to get existing user if add failed due to uniqueness
-        kpi_user_existing = get_user_by_username('kpi_user')
-        if kpi_user_existing:
-            kpi_test_user_id = kpi_user_existing['user_id']
-            print(f"Using existing user 'kpi_user' (ID: {kpi_test_user_id})")
-        else:
-            print("Failed to create or find user 'kpi_user' for KPI tests. Aborting KPI tests.")
-            kpi_test_user_id = None
-
-    kpi_test_client_id = None
-    if kpi_test_user_id:
-        kpi_test_client_id = add_client({'client_name': 'KPI Test Client', 'created_by_user_id': kpi_test_user_id})
-        if not kpi_test_client_id:
-            existing_kpi_client = get_all_clients({'client_name': 'KPI Test Client'})
-            if existing_kpi_client:
-                kpi_test_client_id = existing_kpi_client[0]['client_id']
-                print(f"Using existing client 'KPI Test Client' (ID: {kpi_test_client_id})")
-            else:
-                print("Failed to create or find client 'KPI Test Client'. Aborting KPI tests.")
-                kpi_test_client_id = None
-
-    test_project_for_kpi_id = None
-    if kpi_test_client_id and kpi_test_user_id:
-        # Clean up existing project if any
-        existing_projects = get_projects_by_client_id(kpi_test_client_id)
-        for p in existing_projects:
-            if p['project_name'] == 'KPI Test Project':
-                # Need to delete KPIs associated with this project first
-                kpis_to_delete = get_kpis_for_project(p['project_id'])
-                for kpi_del in kpis_to_delete:
-                    delete_kpi(kpi_del['kpi_id'])
-                delete_project(p['project_id'])
-                print(f"Deleted existing 'KPI Test Project' and its KPIs.")
-
-        test_project_for_kpi_id = add_project({
-            'client_id': kpi_test_client_id,
-            'project_name': 'KPI Test Project',
-            'manager_team_member_id': kpi_test_user_id, # Assuming user_id can be used here as per schema
-            'status_id': 10 # Assuming status_id 10 exists ('Project Planning')
-        })
-        if test_project_for_kpi_id:
-            print(f"Added 'KPI Test Project' with ID: {test_project_for_kpi_id} for KPI tests.")
-        else:
-            print("Failed to add project for KPI tests.")
-
-    if test_project_for_kpi_id:
-        kpi_id = add_kpi({
-            'project_id': test_project_for_kpi_id,
-            'name': 'Customer Satisfaction',
-            'value': 85.5,
-            'target': 90.0,
-            'trend': 'up',
-            'unit': '%'
-        })
-        if kpi_id:
-            print(f"Added KPI 'Customer Satisfaction' with ID: {kpi_id}")
-
-            ret_kpi = get_kpi_by_id(kpi_id)
-            print(f"Retrieved KPI by ID: {ret_kpi}")
-
-            kpis_for_proj = get_kpis_for_project(test_project_for_kpi_id)
-            print(f"KPIs for project {test_project_for_kpi_id}: {kpis_for_proj}")
-
-            updated_kpi = update_kpi(kpi_id, {'value': 87.0, 'trend': 'stable'})
-            print(f"KPI update successful: {updated_kpi}")
-            ret_kpi_updated = get_kpi_by_id(kpi_id)
-            print(f"Updated KPI: {ret_kpi_updated}")
-
-            deleted_kpi = delete_kpi(kpi_id)
-            print(f"KPI delete successful: {deleted_kpi}")
-        else:
-            print("Failed to add KPI.")
-    else:
-        print("Skipping KPI tests as project setup failed.")
-
-    # Clean up test data
-    print("\nCleaning up test data...")
-    if team_member_id and get_team_member_by_id(team_member_id):
-        delete_team_member(team_member_id)
-        print(f"Deleted team member ID: {team_member_id}")
-
-    if test_project_for_kpi_id and get_project_by_id(test_project_for_kpi_id):
-        # Ensure KPIs are deleted if any test failed mid-way
-        kpis_left = get_kpis_for_project(test_project_for_kpi_id)
-        for kpi_left_obj in kpis_left:
-            delete_kpi(kpi_left_obj['kpi_id'])
-            print(f"Cleaned up leftover KPI ID: {kpi_left_obj['kpi_id']}")
-        delete_project(test_project_for_kpi_id)
-        print(f"Deleted project ID: {test_project_for_kpi_id}")
-
-    if kpi_test_client_id and get_client_by_id(kpi_test_client_id):
-        delete_client(kpi_test_client_id)
-        print(f"Deleted client ID: {kpi_test_client_id}")
-
-    if kpi_test_user_id and get_user_by_id(kpi_test_user_id):
-        delete_user(kpi_test_user_id)
-        print(f"Deleted user ID: {kpi_test_user_id}")
-
-    print("\n--- Schema changes and basic tests completed. ---")+    # Initialize db (important for standalone test if db.py relies on it being called)
+    db_manager.initialize_database()
+
+    # Create a dummy QMainWindow to host the QWidget for testing
+    test_host_window = QMainWindow()
+    test_host_window.setWindowTitle("Standalone Project Dashboard Test")
+
+    # Pass the dummy user to the dashboard
+    dashboard_widget = MainDashboard(parent=test_host_window, current_user=dummy_user)
+
+    test_host_window.setCentralWidget(dashboard_widget) # Host it in a QMainWindow for testing
+    test_host_window.setGeometry(100, 100, 1400, 900) # Set geometry on the host window
+    test_host_window.show()
+
+    sys.exit(app.exec_())
+
+    def focus_on_project(self, project_id_to_focus):
+        # Switch to the projects page/tab
+        self.change_page(2) # Assuming index 2 is 'Projects' page
+
+        # Find the row for the project_id in self.projects_table
+        for row in range(self.projects_table.rowCount()):
+            item = self.projects_table.item(row, 0) # Name item where project_id is stored
+            if item and item.data(Qt.UserRole) == project_id_to_focus:
+                self.projects_table.selectRow(row)
+                self.projects_table.scrollToItem(item, QAbstractItemView.ScrollHint.PositionAtCenter)
+                # Optional: directly open project details dialog
+                # self.show_project_details(project_id_to_focus)
+                break
+        else: # Project not found in table
+            print(f"Project ID {project_id_to_focus} not found in projects table for focusing.")
+            # Optionally, show a message to the user
+            if hasattr(self, 'show_notification'): # Check if notification system exists
+                 self.show_notification(self.tr("Project Not Found"),
+                                        self.tr("Could not find project {0} in the list.").format(project_id_to_focus),
+                                        duration=7000)
+            elif hasattr(self, 'notification_manager'): # Check if legacy notification manager exists
+                 self.notification_manager.show_notification(self.tr("Project Not Found"),
+                                        self.tr("Could not find project {0} in the list.").format(project_id_to_focus))
+            else: # Fallback
+                QMessageBox.information(self, self.tr("Project Not Found"), self.tr("Could not find project {0} in the list.").format(project_id_to_focus))
+
+
+
+                