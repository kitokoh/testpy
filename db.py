--- conflicted
+++ resolved
@@ -2788,7 +2788,6 @@
     finally:
         if conn: conn.close()
 
-<<<<<<< HEAD
 def get_all_product_equivalencies() -> list[dict]:
     """
     Retrieves all product equivalencies with product details for both products in the pair.
@@ -2845,8 +2844,7 @@
         if conn:
             conn.close()
 
-=======
->>>>>>> 4fe89959
+
 # CRUD functions for ProductEquivalencies
 def add_product_equivalence(product_id_a: int, product_id_b: int) -> int | None:
     """
@@ -5121,7 +5119,6 @@
 def get_document_context_data(
     client_id: str,
     company_id: str, # For seller info
-<<<<<<< HEAD
     target_language_code: str,
     project_id: str = None,
     linked_product_ids_for_doc: list[int] = None,
@@ -5130,16 +5127,7 @@
     """
     Gathers and structures data for document generation, with product language resolution
     and specific handling for packing list details if provided in additional_context.
-=======
-    target_language_code: str, # New parameter
-    project_id: str = None,
-    # product_ids: list[int] = None, # This might be ClientProjectProducts IDs if only specific items are part of the proforma
-    linked_product_ids_for_doc: list[int] = None, # Use this for specific ClientProjectProducts line items
-    additional_context: dict = None
-) -> dict:
-    """
-    Gathers and structures data for document generation, with product language resolution.
->>>>>>> 4fe89959
+
     """
     context = {
         "doc": {}, "client": {}, "seller": {}, "project": {}, "products": [],
@@ -5369,12 +5357,10 @@
 
 
     # --- Fetch Products and Generate HTML Rows ---
-<<<<<<< HEAD
     # This section will be skipped if contact_page_details dictates a different flow,
     # or product processing might be different for contact pages (e.g. no products).
     # For now, assuming contact pages might not typically list products in the same way.
     # The existing logic for packing_details and standard products will follow.
-=======
     fetched_products_data = []
     # ... (rest of the initial context["doc"] setup as before) ...
     now_dt = datetime.now()
@@ -5525,7 +5511,6 @@
 
     # ... (packing list and warranty specific placeholders as before) ...
     # ... (common template placeholder mappings as before) ...
->>>>>>> 4fe89959
 
     fetched_products_data = []
     # ... (rest of the initial context["doc"] setup as before) ...
