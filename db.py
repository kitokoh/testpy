--- conflicted
+++ resolved
@@ -468,7 +468,6 @@
         try:
             cursor.execute("INSERT OR IGNORE INTO TemplateCategories (category_name, description) VALUES (?, ?)",
                            ('Document Utilitaires', 'Modèles de documents utilitaires généraux (ex: catalogues, listes de prix)'))
-<<<<<<< HEAD
         except sqlite3.Error as e_cat_util:
             print(f"Error initializing 'Document Utilitaires' category: {e_cat_util}")
 
@@ -482,15 +481,7 @@
         conn.commit() # Commit category creation before potential DDL changes for Templates
     except sqlite3.Error as e_cat_init: # This specifically catches errors from the 'General' category block
         print(f"Error initializing General category or other categories in this block: {e_cat_init}")
-=======
-            # No need to fetch its ID for migration context here unless specifically required elsewhere
-        except sqlite3.Error as e_cat_util:
-            print(f"Error initializing 'Document Utilitaires' category: {e_cat_util}")
-
-        conn.commit() # Commit category creation before potential DDL changes for Templates
-    except sqlite3.Error as e_cat_init: # This specifically catches errors from the 'General' category block
-        print(f"Error initializing General category: {e_cat_init}")
->>>>>>> eacce210
+
         # Decide if this is fatal or if migration can proceed without a fallback ID
         # For now, migration will use None if this fails, which _get_or_create_category_id handles.
 
