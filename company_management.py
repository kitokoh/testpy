--- conflicted
+++ resolved
@@ -23,10 +23,7 @@
 if current_dir not in sys.path: # for running directly if db.py is alongside
     sys.path.insert(0, current_dir)
 
-<<<<<<< HEAD
-from db.cruds.companies_crud import add_company, get_all_companies, update_company, delete_company, set_default_company, get_company_by_id
-from db.cruds.company_personnel_crud import get_contacts_for_personnel, add_personnel_contact, update_personnel_contact_link, unlink_contact_from_personnel
-=======
+
 # Import company CRUD functions directly
 from db.cruds.companies_crud import (
     get_all_companies,
@@ -34,7 +31,7 @@
     update_company,
     delete_company,
     set_default_company
-    # get_company_by_id # Add if needed elsewhere
+    get_company_by_id # Add if needed elsewhere
 )
 # Import personnel and contact link CRUD functions directly
 from db.cruds.company_personnel_crud import (
@@ -46,14 +43,12 @@
     add_personnel_contact,
     update_personnel_contact_link,
     unlink_contact_from_personnel
-    # delete_all_contact_links_for_personnel # Consider if needed
+    delete_all_contact_links_for_personnel # Consider if needed
 )
->>>>>>> 8ce4451b
 # Keep other db imports for now, will be refactored incrementally
 try:
     # Company and personnel functions are now imported directly above.
     from db import (
-<<<<<<< HEAD
         # Company functions handled by companies_crud_instance:
         # add_company, get_company_by_id, get_all_companies,
         # update_company, delete_company, set_default_company, get_default_company
@@ -62,9 +57,7 @@
         update_company_personnel,
         delete_company_personnel,
         initialize_database
-=======
-        initialize_database # Only initialize_database expected from 'db' package now
->>>>>>> 8ce4451b
+
     )
     db_available = True # This flag is now mainly for initialize_database
     print("Core DB functions (initialize_database) imported successfully.")
@@ -72,7 +65,6 @@
     print(f"Error importing core DB functions (initialize_database): {e}")
     db_available = False
     # Fallbacks for functions not yet moved to CRUD instances if any.
-<<<<<<< HEAD
     # companies_crud_instance itself would be unavailable if its import failed,
     # leading to a NameError, which is an acceptable failure mode.
     # So, no need for MockCompaniesCRUD here anymore.
@@ -82,12 +74,7 @@
     def get_personnel_for_company(*args, **kwargs): print("DB function get_personnel_for_company unavailable"); return []
     def update_company_personnel(*args, **kwargs): print("DB function update_company_personnel unavailable"); return False
     def delete_company_personnel(*args, **kwargs): print("DB function delete_company_personnel unavailable"); return False
-=======
-    # Company and personnel functions are imported directly; if they fail,
-    # a NameError will occur, which is an acceptable failure mode.
-
-    # Fallback for initialize_database if its direct import fails
->>>>>>> 8ce4451b
+
     def initialize_database(*args, **kwargs): print("DB function initialize_database unavailable"); pass
     # Remove other fallbacks as their functions are now directly imported.
     # If those imports fail, NameError is the expected behavior.
@@ -381,11 +368,8 @@
                 return
         data['logo_path'] = final_logo_rel_path
         if self.company_id:
-<<<<<<< HEAD
             success_update = update_company(self.company_id, data)
-=======
-            success_update = update_company(self.company_id, data) # Changed to direct call
->>>>>>> 8ce4451b
+
             if success_update: # update_company returns bool
                 QMessageBox.information(self, self.tr("Success"), self.tr("Company updated successfully."))
                 super().accept()
@@ -393,11 +377,8 @@
                 QMessageBox.critical(self, self.tr("Error"), self.tr("Failed to update company."))
         else:
             # add_company returns new_company_id (str) or None
-<<<<<<< HEAD
             new_company_id_result = add_company(data)
-=======
-            new_company_id_result = add_company(data) # Changed to direct call
->>>>>>> 8ce4451b
+
             if new_company_id_result:
                 self.company_id = new_company_id_result # Set company_id for the dialog instance
                 if self.logo_path_selected_for_upload: # Logo was uploaded for a new company
@@ -415,11 +396,8 @@
                             if os.path.exists(old_full_path):
                                 try:
                                     os.rename(old_full_path, new_full_path)
-<<<<<<< HEAD
                                     update_company(self.company_id, {'logo_path': new_proper_filename})
-=======
-                                    update_company(self.company_id, {'logo_path': new_proper_filename}) # Changed to direct call
->>>>>>> 8ce4451b
+
                                     print(f"Renamed logo from {temp_logo_filename} to {new_proper_filename}")
                                 except Exception as e_rename:
                                     print(f"Error renaming logo after company creation: {e_rename}")
@@ -742,11 +720,8 @@
         self.sellers_table.setRowCount(0); self.tech_managers_table.setRowCount(0); self.current_selected_company_id = None
         # if not db_available: self.company_list_widget.addItem(QListWidgetItem(self.tr("Error: DB functions not available."))); return
         try:
-<<<<<<< HEAD
             companies = get_all_companies() # Changed to use instance
-=======
-            companies = get_all_companies() # Changed to direct call
->>>>>>> 8ce4451b
+
             if not companies: self.company_list_widget.addItem(QListWidgetItem(self.tr("No companies found.")))
             for company in companies:
                 item_text = company['company_name']
@@ -808,11 +783,8 @@
                         try: os.remove(full_logo_path); print(f"Deleted logo: {full_logo_path}")
                         except Exception as e_logo_del: QMessageBox.warning(self, self.tr("Logo Deletion Error"), self.tr("Could not delete logo file: {0}.\nPlease remove it manually.").format(str(e_logo_del)))
                 # delete_company returns bool
-<<<<<<< HEAD
                 if delete_company(self.current_selected_company_id):
-=======
-                if delete_company(self.current_selected_company_id): # Changed to direct call
->>>>>>> 8ce4451b
+
                     QMessageBox.information(self, self.tr("Success"), self.tr("Company deleted successfully."))
                     self.load_companies()
                 else: 
@@ -826,11 +798,8 @@
         company_data = item.data(Qt.UserRole)
         # if db_available: # Assuming instance available
         # set_default_company returns bool
-<<<<<<< HEAD
         if set_default_company(self.current_selected_company_id):
-=======
-        if set_default_company(self.current_selected_company_id): # Changed to direct call
->>>>>>> 8ce4451b
+
             QMessageBox.information(self, self.tr("Success"), self.tr("'{0}' is now the default company.").format(company_data.get('company_name')))
             current_selection_row = self.company_list_widget.currentRow(); self.load_companies()
             if current_selection_row >=0 and current_selection_row < self.company_list_widget.count(): self.company_list_widget.setCurrentRow(current_selection_row); self.on_company_selected(self.company_list_widget.currentItem())
