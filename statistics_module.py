# -*- coding: utf-8 -*-
import os
import logging
from PyQt5.QtWidgets import (
    QWidget, QVBoxLayout, QLabel, QPushButton, QSplitter, QHBoxLayout,
    QGroupBox, QFormLayout, QTableWidget, QHeaderView, QTabWidget, QProgressBar,
    QTableWidgetItem, QStackedWidget
)
from PyQt5.QtCore import Qt, QObject, pyqtSignal, pyqtSlot
from PyQt5.QtWebChannel import QWebChannel
from PyQt5.QtGui import QIcon
from PyQt5.QtWebEngineWidgets import QWebEngineView

import json # Added for robust JS string escaping
import folium
import pandas as pd
from branca.colormap import StepColormap # Import StepColormap

from db import (
    get_total_clients_count,
    get_active_clients_count,
    get_country_by_name, # Added
    get_total_projects_count,
    get_active_projects_count,
    get_total_products_count,
    get_client_segmentation_by_city,
    get_client_segmentation_by_status,
    get_client_segmentation_by_category,
    get_client_counts_by_country,
    get_country_by_id,
    get_city_by_id,
    get_status_setting_by_id
)
# It seems db_manager is not directly imported, but functions are. If needed, import db as db_manager
from db.cruds.clients_crud import clients_crud_instance

from app_setup import APP_ROOT_DIR


class MapInteractionHandler(QObject): # Remains as it's used for the new interactive map
    country_clicked_signal = pyqtSignal(str)
    client_clicked_on_map_signal = pyqtSignal(str, str)

    def __init__(self, parent=None):
        super().__init__(parent)

    @pyqtSlot(str)
    def countryClicked(self, country_name):
        logging.info(f"MapInteractionHandler: countryClicked received: {country_name}")
        self.country_clicked_signal.emit(country_name)

    @pyqtSlot(str, str)
    def clientClickedOnMap(self, client_id, client_name):
        logging.info(f"MapInteractionHandler: clientClickedOnMap received ID: {client_id}, Name: {client_name}")
        self.client_clicked_on_map_signal.emit(client_id, client_name)

class StatisticsDashboard(QWidget):
    request_add_client_for_country = pyqtSignal(str)
    request_view_client_details = pyqtSignal(str)

    def __init__(self, parent=None):
        super().__init__(parent)
        self.setWindowTitle(self.tr("Tableau de Bord Statistiques Interactif"))

        main_layout = QVBoxLayout(self)

        # Global Refresh Button
        self.global_refresh_button = QPushButton(self.tr("Rafraîchir Tout le Tableau de Bord"))
        self.global_refresh_button.setIcon(QIcon.fromTheme("view-refresh", QIcon(":/icons/refresh-cw.svg")))
        self.global_refresh_button.clicked.connect(self.refresh_all_dashboard_content)
        main_layout.addWidget(self.global_refresh_button)

        # Main horizontal splitter
        main_splitter = QSplitter(Qt.Horizontal, self)

        # Left widget for Map
        self.left_widget_for_map = QWidget()
        left_map_layout = QVBoxLayout(self.left_widget_for_map)
        left_map_layout.setContentsMargins(0,0,0,0)
        self.map_view = QWebEngineView(self)
        left_map_layout.addWidget(self.map_view)
        self.left_widget_for_map.setLayout(left_map_layout)
        main_splitter.addWidget(self.left_widget_for_map)

        # Right widget for Stats
        self.right_widget_for_stats = QWidget()
        right_stats_layout = QVBoxLayout(self.right_widget_for_stats)
        right_stats_layout.setContentsMargins(5,5,5,5)
        # self._setup_stats_display_ui(right_stats_layout) # This will be called later
        self.right_widget_for_stats.setLayout(right_stats_layout)
        main_splitter.addWidget(self.right_widget_for_stats)

        main_splitter.setSizes([int(self.width() * 0.6), int(self.width() * 0.4)]) # Initial sizing
        main_layout.addWidget(main_splitter)
        self.setLayout(main_layout)

        # Setup for interactive map
        self.map_interaction_handler = MapInteractionHandler(self)
        self.map_interaction_handler.country_clicked_signal.connect(self._on_map_country_clicked)
        # Connect client_clicked_on_map_signal to the new panel display method
        self.map_interaction_handler.client_clicked_on_map_signal.connect(self._display_client_details_in_panel)

        web_channel = QWebChannel(self.map_view.page())
        self.map_view.page().setWebChannel(web_channel)
        web_channel.registerObject("pyMapConnector", self.map_interaction_handler)

        # Placeholder for ported stats UI setup and initial data load
        self._setup_stats_display_ui(right_stats_layout) # Now call it
        self.refresh_all_dashboard_content()

        logging.info("StatisticsDashboard initialized with new interactive structure.")

    @pyqtSlot(str)
    def _on_map_country_clicked(self, country_name):
        logging.info(f"Map country clicked: {country_name}. Emitting request_add_client_for_country.")
        self.request_add_client_for_country.emit(country_name)

    # This slot is now replaced by _display_client_details_in_panel if request_view_client_details signal is removed.
    # For now, keep it if the signal is still defined, but it won't be connected to map_interaction_handler.
    # If request_view_client_details is to be removed, this slot should also be removed or repurposed.
    # Based on instructions, the signal's connection is changed, not the signal itself removed yet.
    @pyqtSlot(str)
    def _on_map_client_clicked(self, client_id, client_name):
        # This method is kept for now in case request_view_client_details is used elsewhere,
        # but the map click will now go to _display_client_details_in_panel.
        logging.info(f"Legacy _on_map_client_clicked for {client_name} (ID: {client_id}). Emitting request_view_client_details if this signal is still used.")
        self.request_view_client_details.emit(client_id) # This signal might be deprecated for this class's map.

    def refresh_all_dashboard_content(self):
        logging.info("Refreshing all dashboard content...")
        self.refresh_statistics_data()
        self.update_map()
        logging.info("All dashboard content refresh complete.")

    # Placeholder for _setup_stats_display_ui - to be filled in Phase 2
    def _setup_stats_display_ui(self, layout_to_populate):
        self.stats_stack = QStackedWidget()
        layout_to_populate.addWidget(self.stats_stack)

        # --- Global Stats Widget ---
        self.global_stats_widget = QWidget()
        global_stats_page_layout = QVBoxLayout(self.global_stats_widget)
        # global_stats_page_layout.setContentsMargins(0,0,0,0) # Keep consistent margins or remove if parent handles

        title_label = QLabel(self.tr("Statistiques Détaillées"))
        title_label.setObjectName("statisticsTitleLabel")
        title_label.setAlignment(Qt.AlignCenter)
        global_stats_page_layout.addWidget(title_label)

        global_stats_group = QGroupBox(self.tr("Statistiques Globales"))
        global_stats_layout = QFormLayout(global_stats_group)
        self.stats_labels = {
            "total_clients": QLabel("0"), "active_clients": QLabel("0"),
            "total_projects": QLabel("0"), "active_projects": QLabel("0"),
            "total_products": QLabel("0")
        }
        global_stats_layout.addRow(self.tr("Nombre total de clients:"), self.stats_labels["total_clients"])
        global_stats_layout.addRow(self.tr("Nombre de clients actifs:"), self.stats_labels["active_clients"])
        global_stats_layout.addRow(self.tr("Nombre total de projets:"), self.stats_labels["total_projects"])
        global_stats_layout.addRow(self.tr("Nombre de projets actifs:"), self.stats_labels["active_projects"])
        global_stats_layout.addRow(self.tr("Nombre total de produits (BDD):"), self.stats_labels["total_products"])
        global_stats_page_layout.addWidget(global_stats_group)

        health_score_group = QGroupBox(self.tr("Indice de Santé Commerciale"))
        health_score_layout = QVBoxLayout(health_score_group)
        self.health_score_value_label = QLabel("0 %")
        self.health_score_value_label.setAlignment(Qt.AlignCenter)
        self.health_score_value_label.setObjectName("healthScoreValueLabel")
        self.health_score_progress_bar = QProgressBar()
        self.health_score_progress_bar.setRange(0, 100); self.health_score_progress_bar.setValue(0)
        self.health_score_progress_bar.setTextVisible(False)
        health_score_layout.addWidget(self.health_score_value_label)
        health_score_layout.addWidget(self.health_score_progress_bar)
        global_stats_page_layout.addWidget(health_score_group)

        self.segmentation_tabs = QTabWidget()
        self._setup_segmentation_tab_ui_internal()
        global_stats_page_layout.addWidget(self.segmentation_tabs)
        self.global_stats_widget.setLayout(global_stats_page_layout)
        self.stats_stack.addWidget(self.global_stats_widget)

        # --- Client Details Widget ---
        self.client_details_widget = QWidget()
        client_details_page_layout = QVBoxLayout(self.client_details_widget)

        # Title for Client Details
        client_details_title = QLabel(self.tr("Détails du Client")) # Create a title
        client_details_title.setObjectName("clientDetailsTitleLabel") # Apply styling if needed
        client_details_title.setAlignment(Qt.AlignCenter)
        client_details_page_layout.addWidget(client_details_title)

        self.client_details_layout = QFormLayout() # For displaying client info
        # self.client_details_layout.setContentsMargins(5,5,5,5)
        client_details_page_layout.addLayout(self.client_details_layout)

        client_details_page_layout.addStretch(1) # Pushes button to bottom

        self.back_to_global_stats_button = QPushButton(self.tr("Retour aux Statistiques Globales"))
        self.back_to_global_stats_button.setIcon(QIcon.fromTheme("go-previous", QIcon(":/icons/arrow-left-circle.svg")))
        self.back_to_global_stats_button.clicked.connect(self._show_global_stats_view)
        client_details_page_layout.addWidget(self.back_to_global_stats_button)

        self.client_details_widget.setLayout(client_details_page_layout)
        self.stats_stack.addWidget(self.client_details_widget)

        self.stats_stack.setCurrentWidget(self.global_stats_widget) # Show global stats by default

    def _show_global_stats_view(self):
        self.stats_stack.setCurrentWidget(self.global_stats_widget)

    @pyqtSlot(str, str)
    def _display_client_details_in_panel(self, client_id_str, client_name_str):
        logging.info(f"Displaying details for client: {client_name_str} (ID: {client_id_str}) in panel.")

        # Clear previous content from self.client_details_layout
        while self.client_details_layout.rowCount() > 0:
            self.client_details_layout.removeRow(0)
<<<<<<< HEAD

        try:
            client_data = clients_crud_instance.get_client_by_id(client_id_str, include_deleted=True)
            if not client_data:
                self.client_details_layout.addRow(QLabel(self.tr("Erreur:")), QLabel(self.tr("Client non trouvé.")))
                self.stats_stack.setCurrentWidget(self.client_details_widget)
                return

=======

        try:
            client_data = clients_crud_instance.get_client_by_id(client_id_str, include_deleted=True)
            if not client_data:
                self.client_details_layout.addRow(QLabel(self.tr("Erreur:")), QLabel(self.tr("Client non trouvé.")))
                self.stats_stack.setCurrentWidget(self.client_details_widget)
                return

>>>>>>> 840d5217
            country_name = self.tr("N/A")
            if client_data.get('country_id'):
                country_obj = get_country_by_id(client_data['country_id'])
                if country_obj: country_name = country_obj.get('country_name', self.tr("N/A"))

            city_name = self.tr("N/A")
            if client_data.get('city_id'):
                city_obj = get_city_by_id(client_data['city_id'])
                if city_obj: city_name = city_obj.get('city_name', self.tr("N/A"))

            status_name = self.tr("N/A")
            if client_data.get('status_id'):
                status_obj = get_status_setting_by_id(client_data['status_id'])
                if status_obj: status_name = status_obj.get('status_name', self.tr("N/A"))

            details_to_display = {
                self.tr("Nom Client:"): client_data.get('client_name', self.tr("N/A")),
                self.tr("Société:"): client_data.get('company_name', self.tr("N/A")) or self.tr("N/A"), # Ensure empty string becomes N/A
                self.tr("Pays:"): country_name,
                self.tr("Ville:"): city_name,
                self.tr("Statut:"): status_name,
                self.tr("Date Création:"): client_data.get('created_at_str', self.tr("N/A")), # Assuming 'created_at_str' exists
                self.tr("Besoin Principal:"): client_data.get('primary_need_description', self.tr("N/A")) or self.tr("N/A")
            }

            for label, value in details_to_display.items():
                value_label = QLabel(str(value))
                value_label.setWordWrap(True) # Allow text wrapping for longer values
                self.client_details_layout.addRow(QLabel(label), value_label)

        except Exception as e:
            logging.error(f"Error fetching/displaying client details for ID {client_id_str}: {e}", exc_info=True)
            self.client_details_layout.addRow(QLabel(self.tr("Erreur:")), QLabel(self.tr("Impossible de charger les détails du client.")))

        self.stats_stack.setCurrentWidget(self.client_details_widget)

    def refresh_statistics_data(self):
        logging.info("Refreshing statistics data panel...")
        self.update_global_stats()
        self.update_business_health_score()
        self.update_customer_segmentation_views()
        logging.info("Statistics data panel refresh complete.")

    # Placeholder for update_map - to be filled in Phase 3
    def update_map(self):
        logging.info("Updating interactive map...")
        try:
            # Fetch data for choropleth
            clients_by_country_counts = get_client_counts_by_country()

            data_for_map = {"country_name": [], "client_count": []}
            if clients_by_country_counts:
                for entry in clients_by_country_counts:
                    data_for_map["country_name"].append(entry["country_name"])
                    data_for_map["client_count"].append(entry["client_count"])

            geojson_path = os.path.join(APP_ROOT_DIR, "assets", "world_countries.geojson")

            if not os.path.exists(geojson_path):
                logging.error(f"GeoJSON file not found at: {geojson_path}")
                m = folium.Map(location=[20,0], zoom_start=2)
                folium.Marker([0,0], popup="Error: GeoJSON file for map not found.").add_to(m)
                self.map_view.setHtml(m.get_root().render())
                return

            m = folium.Map(location=[20, 0], zoom_start=2, tiles="CartoDB positron") # Standardized casing

            if data_for_map["country_name"] and data_for_map["client_count"]:
                df = pd.DataFrame(data_for_map)

                # Define color categories and thresholds
                category_colors = ['#f0f0f0', '#c6dbef', '#6baed6', '#08519c'] # Grey, Light Blue, Medium Blue, Dark Blue
                # Index: Start of each category. [0, 1, 2, 4] means:
                #   color[0] for values in [0, 1) (i.e., 0 clients)
                #   color[1] for values in [1, 2) (i.e., 1 client)
                #   color[2] for values in [2, 4) (i.e., 2, 3 clients)
                #   color[3] for values >= 4 (i.e., 4+ clients)
                color_index = [0, 1, 2, 4]

                max_observed_clients = df["client_count"].max() if not df.empty else 0

                client_colormap = StepColormap(
                    colors=category_colors,
                    index=color_index,
                    vmin=0,
                    vmax=max(4, max_observed_clients), # Ensure colormap covers at least up to 4, or max observed
                    caption=self.tr("Client Count by Country (Categories)")
                )

                folium.Choropleth(
                    geo_data=geojson_path, name="choropleth", data=df,
                    columns=["country_name", "client_count"], key_on="feature.properties.name",
<<<<<<< HEAD
                    fill_color=client_colormap, # Use the StepColormap instance
=======
                    fill_color='Blues', # Changed to a Color Brewer string
>>>>>>> 840d5217
                    fill_opacity=0.7, # Slightly more opaque for better color visibility
                    line_opacity=0.3,
                    highlight=True,
                    # legend_name removed to use the StepColormap's legend
<<<<<<< HEAD
                ).add_to(m)

                # Add the colormap itself to the map to generate the legend
                client_colormap.add_to(m)
=======
                    # The client_colormap object itself will be added to the map separately for the legend
                ).add_to(m)

                # Add the colormap itself to the map to generate the legend
                client_colormap.add_to(m) # This line is preserved
>>>>>>> 840d5217

            # Fetch active client data for interactive markers/popups
            # This is a simplified version; in DocumentManager it's get_active_clients_per_country
            # For StatisticsDashboard, we might just use the same get_client_counts_by_country data
            # or fetch more detailed client data if we want to plot individual clients (can be slow).
            # For now, the popups will focus on country interaction.

            # Interactive popups for countries
            popup_layer = folium.GeoJson(
                geojson_path,
                name=self.tr("Informations Pays"),
                style_function=lambda x: {'fillColor':'transparent', 'color':'transparent', 'weight':0},
                tooltip=None # Disable default tooltip for this layer if choropleth provides enough
            )

            js_script_content = ""
            for feature in popup_layer.data.get('features', []):
                country_name = feature.get('properties', {}).get('name', 'N/A')
                if country_name == 'N/A': continue

                country_client_count = next((item['client_count'] for item in clients_by_country_counts if item['country_name'] == country_name), 0)

                popup_html = f"<b>{country_name}</b><br>"
                popup_html += f"{self.tr('Clients (Total)')}: {country_client_count}<br><hr>"

                # Fetch and list clients by city for this country
                country_obj = get_country_by_name(country_name)
                city_client_map = {}
                if country_obj:
                    country_id = country_obj.get('country_id')
                    clients_in_country = clients_crud_instance.get_all_clients_with_details(
                        filters={'country_id': country_id},
                        include_deleted=False # Only show active clients in this list
                    )
                    if clients_in_country:
                        for client in clients_in_country:
                            city_name = client.get('city', self.tr('Ville Inconnue'))
                            client_detail_name = client.get('client_name', self.tr('Client Inconnu'))
                            client_id = client.get('client_id')

                            city_name = client.get('city', self.tr('Ville Inconnue'))
                            client_detail_name = client.get('client_name', self.tr('Client Inconnu'))
                            client_id = client.get('client_id')

                            if city_name not in city_client_map:
                                city_client_map[city_name] = []

                            if len(city_client_map[city_name]) < 3: # Limit to 3 clients per city for popup
                                city_client_map[city_name].append({
                                    'id': client_id,
                                    'name': client_detail_name
                                })

                if city_client_map:
                    for city_name_iter, clients_in_city_list in city_client_map.items():
                        popup_html += f"<b>{self.tr('Ville')}: {city_name_iter}</b> ({len(clients_in_city_list)} {self.tr('client(s) affiché(s)')})<br>"
                        popup_html += "<ul>"
                        for client_data_item in clients_in_city_list:
                            # Use json.dumps directly on the raw data for JS arguments
                            js_client_id_arg = json.dumps(client_data_item['id'])
                            js_client_name_arg = json.dumps(client_data_item['name'])
                            onclick_js = f"pyMapConnector.clientClickedOnMap({js_client_id_arg}, {js_client_name_arg}); return false;"
                            popup_html += f"<li><a href='#' onclick='{onclick_js}'>{client_data_item['name']}</a></li>"
                        popup_html += "</ul>"
                else:
                    popup_html += f"{self.tr('Aucun client détaillé à afficher pour les villes.')}<br>"

                # "Ajouter Client Ici" button
                js_country_name_arg = json.dumps(country_name)
                button_text = self.tr('Ajouter Client Ici')
                onclick_country_js = f"pyMapConnector.countryClicked({js_country_name_arg}); return false;"
                popup_html += f"<br><button onclick='{onclick_country_js}'>{button_text}</button>"

                feature['properties']['popup_content'] = popup_html

            popup_layer.add_child(folium.features.GeoJsonPopup(fields=['popup_content'], localize=True))
            popup_layer.add_to(m)

            if data_for_map["country_name"]: # Only add LayerControl if there's data
                # Check if popup_layer is defined before adding LayerControl.
                # Only add LayerControl if there's more than just the base map and choropleth.
                # The popup_layer adds interactivity, so it's a good condition.
                if 'popup_layer' in locals() and popup_layer is not None:
                    folium.LayerControl().add_to(m)

            # The JavaScript for pyMapConnector to exist.
            # Note: folium's get_root().render() wraps the map in an IFrame.
            # Direct JS injection like this might be tricky if the context is wrong.
            # QWebChannel works by injecting objects into the page's main window.
            # The onclick handlers in popups should correctly call `window.pyMapConnector.method()`.

            # No explicit JS script needed here as pyMapConnector is registered with QWebChannel.
            # The onclick attributes in the HTML popups will use this.

            self.map_view.setHtml(m.get_root().render())
            logging.info("Interactive map updated successfully.")
        except Exception as e:
            logging.error(f"Error updating interactive map: {e}", exc_info=True)
            error_map = folium.Map(location=[0,0], zoom_start=1)
            folium.Marker([0,0], popup=f"Error generating map: {e}").add_to(error_map)
            self.map_view.setHtml(error_map.get_root().render())

    # --- Methods to be ported from CollapsibleStatisticsWidget ---
    def update_global_stats(self):
        try:
            total_clients = get_total_clients_count()
            self.stats_labels["total_clients"].setText(str(total_clients))

            active_clients = get_active_clients_count()
            self.stats_labels["active_clients"].setText(str(active_clients))

            total_projects = get_total_projects_count()
            self.stats_labels["total_projects"].setText(str(total_projects))

            active_projects = get_active_projects_count()
            self.stats_labels["active_projects"].setText(str(active_projects))

            total_products = get_total_products_count()
            self.stats_labels["total_products"].setText(str(total_products))
        except Exception as e:
            logging.error(f"Error updating global stats: {e}", exc_info=True)
            for label in self.stats_labels.values():
                label.setText(self.tr("Erreur"))

    def update_business_health_score(self):
        try:
            total_clients_count = get_total_clients_count()
            active_clients_count = get_active_clients_count()

            if total_clients_count > 0:
                health_score = (active_clients_count / total_clients_count) * 100
            else:
                health_score = 0

            self.health_score_value_label.setText(f"{health_score:.0f} %")
            self.health_score_progress_bar.setValue(int(health_score))
        except Exception as e:
            logging.error(f"Error updating business health score: {e}", exc_info=True)
            self.health_score_value_label.setText(self.tr("Erreur"))
            self.health_score_progress_bar.setValue(0)

    def _setup_segmentation_tab_ui_internal(self):
        self.segmentation_tables = {} # Ensure this is initialized before use
        tab_configs = [
            ("country", self.tr("Par Pays"), ["Pays", "Nombre de Clients"]),
            ("city", self.tr("Par Ville"), ["Pays", "Ville", "Nombre de Clients"]),
            ("status", self.tr("Par Statut"), ["Statut", "Nombre de Clients"]),
            ("category", self.tr("Par Catégorie"), ["Catégorie", "Nombre de Clients"]),
        ]

        for key, title, headers in tab_configs:
            tab_widget = QWidget()
            tab_layout = QVBoxLayout(tab_widget)
            table_widget = QTableWidget()
            table_widget.setColumnCount(len(headers))
            table_widget.setHorizontalHeaderLabels(headers)
            table_widget.setEditTriggers(QTableWidget.NoEditTriggers)
            table_widget.setSelectionBehavior(QTableWidget.SelectRows)
            table_widget.horizontalHeader().setSectionResizeMode(QHeaderView.Stretch)
            table_widget.setSortingEnabled(True)
            tab_layout.addWidget(table_widget)
            self.segmentation_tabs.addTab(tab_widget, title)
            self.segmentation_tables[key] = table_widget

    def _populate_table(self, table_key, data_fetch_func, column_keys):
        table = self.segmentation_tables.get(table_key)
        if not table: return
        table.setSortingEnabled(False)
        table.setRowCount(0)
        try:
            data_rows = data_fetch_func()
            if data_rows is None: data_rows = []
            for row_idx, row_data in enumerate(data_rows):
                table.insertRow(row_idx)
                for col_idx, col_key in enumerate(column_keys):
                    item_value = row_data.get(col_key, "")
                    # Ensure QTableWidgetItem is used
                    table.setItem(row_idx, col_idx, QTableWidgetItem(str(item_value)))
        except Exception as e:
            logging.error(f"Error populating table {table_key}: {e}", exc_info=True)
        finally:
            table.setSortingEnabled(True)

    def update_customer_segmentation_views(self):
        self._populate_table("country", get_client_counts_by_country, ["country_name", "client_count"])
        self._populate_table("city", get_client_segmentation_by_city, ["country_name", "city_name", "client_count"])
        self._populate_table("status", get_client_segmentation_by_status, ["status_name", "client_count"])
        self._populate_table("category", get_client_segmentation_by_category, ["category", "client_count"])

    # --- End of Ported Methods ---
        # The old update_statistics_map method (which was the display-only map) is now removed.
        # self.update_map() is the current method for the interactive map.<|MERGE_RESOLUTION|>--- conflicted
+++ resolved
@@ -215,7 +215,6 @@
         # Clear previous content from self.client_details_layout
         while self.client_details_layout.rowCount() > 0:
             self.client_details_layout.removeRow(0)
-<<<<<<< HEAD
 
         try:
             client_data = clients_crud_instance.get_client_by_id(client_id_str, include_deleted=True)
@@ -224,16 +223,7 @@
                 self.stats_stack.setCurrentWidget(self.client_details_widget)
                 return
 
-=======
-
-        try:
-            client_data = clients_crud_instance.get_client_by_id(client_id_str, include_deleted=True)
-            if not client_data:
-                self.client_details_layout.addRow(QLabel(self.tr("Erreur:")), QLabel(self.tr("Client non trouvé.")))
-                self.stats_stack.setCurrentWidget(self.client_details_widget)
-                return
-
->>>>>>> 840d5217
+
             country_name = self.tr("N/A")
             if client_data.get('country_id'):
                 country_obj = get_country_by_id(client_data['country_id'])
@@ -326,27 +316,17 @@
                 folium.Choropleth(
                     geo_data=geojson_path, name="choropleth", data=df,
                     columns=["country_name", "client_count"], key_on="feature.properties.name",
-<<<<<<< HEAD
                     fill_color=client_colormap, # Use the StepColormap instance
-=======
-                    fill_color='Blues', # Changed to a Color Brewer string
->>>>>>> 840d5217
+
                     fill_opacity=0.7, # Slightly more opaque for better color visibility
                     line_opacity=0.3,
                     highlight=True,
                     # legend_name removed to use the StepColormap's legend
-<<<<<<< HEAD
                 ).add_to(m)
 
                 # Add the colormap itself to the map to generate the legend
                 client_colormap.add_to(m)
-=======
-                    # The client_colormap object itself will be added to the map separately for the legend
-                ).add_to(m)
-
-                # Add the colormap itself to the map to generate the legend
-                client_colormap.add_to(m) # This line is preserved
->>>>>>> 840d5217
+
 
             # Fetch active client data for interactive markers/popups
             # This is a simplified version; in DocumentManager it's get_active_clients_per_country
