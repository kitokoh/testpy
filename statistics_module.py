--- conflicted
+++ resolved
@@ -7,28 +7,13 @@
     QTableWidgetItem
 )
 from PyQt5.QtCore import Qt, QObject, pyqtSignal, pyqtSlot
-<<<<<<< HEAD
-from PyQt5.QtGui import QIcon
-from PyQt5.QtWebEngineWidgets import QWebEngineView
-from PyQt5.QtWebChannel import QWebChannel
-=======
 from PyQt5.QtWebChannel import QWebChannel
 from PyQt5.QtGui import QIcon
 from PyQt5.QtWebEngineWidgets import QWebEngineView
->>>>>>> 849e62b1
 
 import folium
 import pandas as pd
 
-<<<<<<< HEAD
-# from db.cruds.clients_crud import clients_crud_instance # Not directly used if kpis_crud is sufficient
-from db.cruds import (
-    get_total_clients_count, get_active_clients_count_from_kpis,
-    get_total_projects_count_from_kpis, get_active_projects_count_from_kpis,
-    get_total_products_count_from_kpis, get_client_segmentation_by_city_from_kpis,
-    get_client_segmentation_by_status_from_kpis, get_client_segmentation_by_category_from_kpis,
-    get_client_counts_by_country_from_kpis
-=======
 from db import (
     get_total_clients_count,
     get_active_clients_count,
@@ -39,7 +24,6 @@
     get_client_segmentation_by_status,
     get_client_segmentation_by_category,
     get_client_counts_by_country
->>>>>>> 849e62b1
 )
 
 from app_setup import APP_ROOT_DIR
@@ -199,14 +183,9 @@
         logging.info("Updating interactive map...")
         try:
             # Fetch data for choropleth
-<<<<<<< HEAD
-            clients_by_country_counts = get_client_counts_by_country_from_kpis() # Using KPI version
-            
-=======
             clients_by_country_counts = get_client_counts_by_country()
 
 
->>>>>>> 849e62b1
             data_for_map = {"country_name": [], "client_count": []}
             if clients_by_country_counts:
                 for entry in clients_by_country_counts:
@@ -381,20 +360,11 @@
             table.setSortingEnabled(True)
 
     def update_customer_segmentation_views(self):
-<<<<<<< HEAD
-        # Using KPI versions of data fetching functions
-        self._populate_table("country", get_client_counts_by_country_from_kpis, ["country_name", "client_count"])
-        self._populate_table("city", get_client_segmentation_by_city_from_kpis, ["country_name", "city_name", "client_count"])
-        self._populate_table("status", get_client_segmentation_by_status_from_kpis, ["status_name", "client_count"])
-        self._populate_table("category", get_client_segmentation_by_category_from_kpis, ["category", "client_count"])
-        
-=======
         self._populate_table("country", get_client_counts_by_country, ["country_name", "client_count"])
         self._populate_table("city", get_client_segmentation_by_city, ["country_name", "city_name", "client_count"])
         self._populate_table("status", get_client_segmentation_by_status, ["status_name", "client_count"])
         self._populate_table("category", get_client_segmentation_by_category, ["category", "client_count"])
 
->>>>>>> 849e62b1
     # --- End of Ported Methods ---
         # The old update_statistics_map method (which was the display-only map) is now removed.
         # self.update_map() is the current method for the interactive map.