--- conflicted
+++ resolved
@@ -1,7 +1,6 @@
 # -*- coding: utf-8 -*-
 import os
 import logging
-<<<<<<< HEAD
 from PyQt5.QtWidgets import (
     QWidget, QVBoxLayout, QLabel, QPushButton, QSplitter, QHBoxLayout,
     QGroupBox, QFormLayout, QTableWidget, QHeaderView, QTabWidget, QProgressBar,
@@ -9,7 +8,6 @@
 )
 from PyQt5.QtCore import Qt, QObject, pyqtSignal, pyqtSlot, QWebChannel
 from PyQt5.QtGui import QIcon
-=======
 from PyQt5.QtWidgets import (QWidget, QVBoxLayout, QLabel, QPushButton, QSplitter, QHBoxLayout)
 from PyQt5.QtCore import Qt, QObject, pyqtSignal, pyqtSlot
 import os
@@ -20,14 +18,11 @@
     QTableWidgetItem # Added QTableWidgetItem
 )
 from PyQt5.QtCore import Qt, QObject, pyqtSignal, pyqtSlot, QWebChannel
-from PyQt5.QtGui import QIcon # Added QIcon
->>>>>>> 9cd8a869
-from PyQt5.QtWebEngineWidgets import QWebEngineView
+from PyQt5.QtGui import QIcon # Added QIconfrom PyQt5.QtWebEngineWidgets import QWebEngineView
 
 import folium
 import pandas as pd
 
-<<<<<<< HEAD
 # from db.cruds.clients_crud import clients_crud_instance # Not directly used if kpis_crud is sufficient
 from db.cruds.kpis_crud import (
     get_total_clients_count, get_active_clients_count_from_kpis,
@@ -36,21 +31,16 @@
     get_client_segmentation_by_status_from_kpis, get_client_segmentation_by_category_from_kpis,
     get_client_counts_by_country_from_kpis
 )
-=======
 # statistics_panel import will be removed once UI is fully ported
 # from statistics_panel import CollapsibleStatisticsWidget
 from db.cruds.clients_crud import clients_crud_instance
 from db.cruds.kpis_crud import get_total_clients_count, get_active_clients_count_from_kpis, get_total_projects_count_from_kpis, get_active_projects_count_from_kpis, get_total_products_count_from_kpis, get_client_segmentation_by_city_from_kpis, get_client_segmentation_by_status_from_kpis, get_client_segmentation_by_category_from_kpis, get_client_counts_by_country_from_kpis
->>>>>>> 9cd8a869
 
 from app_setup import APP_ROOT_DIR
 
 
 class MapInteractionHandler(QObject): # Remains as it's used for the new interactive map
-<<<<<<< HEAD
-=======
-
->>>>>>> 9cd8a869
+
     country_clicked_signal = pyqtSignal(str)
     client_clicked_on_map_signal = pyqtSignal(str, str)
 
@@ -59,10 +49,7 @@
 
     @pyqtSlot(str)
     def countryClicked(self, country_name):
-<<<<<<< HEAD
-=======
-
->>>>>>> 9cd8a869
+
         self.country_clicked_signal.emit(country_name)
 
     @pyqtSlot(str, str)
@@ -380,7 +367,6 @@
             logging.error(f"Error populating table {table_key}: {e}", exc_info=True)
         finally:
             table.setSortingEnabled(True)
-<<<<<<< HEAD
 
     def update_customer_segmentation_views(self):
         # Using KPI versions of data fetching functions
@@ -392,16 +378,8 @@
     # --- End of Ported Methods ---
         # The old update_statistics_map method (which was the display-only map) is now removed.
         # self.update_map() is the current method for the interactive map.
-=======
-
-    def update_customer_segmentation_views(self):
-        # Using KPI versions of data fetching functions
-        self._populate_table("country", get_client_counts_by_country_from_kpis, ["country_name", "client_count"])
-        self._populate_table("city", get_client_segmentation_by_city_from_kpis, ["country_name", "city_name", "client_count"])
-        self._populate_table("status", get_client_segmentation_by_status_from_kpis, ["status_name", "client_count"])
-        self._populate_table("category", get_client_segmentation_by_category_from_kpis, ["category", "client_count"])
-
-    # --- End of Ported Methods ---
+
+
 
     def update_statistics_map(self): # This is the old display-only map, will be replaced by update_map
         logging.warning("update_statistics_map called - this should be replaced by update_map for interactive map.")
@@ -481,5 +459,4 @@
             # Display a simple map with an error message
             error_map = folium.Map(location=[0,0], zoom_start=1)
             folium.Marker([0,0], popup=f"Error generating map: {e}").add_to(error_map)
-            self.map_view.setHtml(error_map.get_root().render())
->>>>>>> 9cd8a869
+            self.map_view.setHtml(error_map.get_root().render())