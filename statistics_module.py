# -*- coding: utf-8 -*-
import os
import logging
from PyQt5.QtWidgets import (
    QWidget, QVBoxLayout, QLabel, QPushButton, QSplitter, QHBoxLayout,
    QGroupBox, QFormLayout, QTableWidget, QHeaderView, QTabWidget, QProgressBar,
    QTableWidgetItem
)
<<<<<<< HEAD
from PyQt5.QtCore import Qt, QObject, pyqtSignal, pyqtSlot
from PyQt5.QtWebChannel import QWebChannel
from PyQt5.QtGui import QIcon
from PyQt5.QtWebEngineWidgets import QWebEngineView

import folium
import pandas as pd

from db import (
    get_total_clients_count,
    get_active_clients_count,
    get_total_projects_count,
    get_active_projects_count,
    get_total_products_count,
    get_client_segmentation_by_city,
    get_client_segmentation_by_status,
    get_client_segmentation_by_category,
    get_client_counts_by_country
)

from app_setup import APP_ROOT_DIR


class MapInteractionHandler(QObject): # Remains as it's used for the new interactive map
=======
from PyQt5.QtCore import Qt, QObject, pyqtSignal, pyqtSlot, QWebChannel
from PyQt5.QtGui import QIcon
from PyQt5.QtWidgets import (QWidget, QVBoxLayout, QLabel, QPushButton, QSplitter, QHBoxLayout)
from PyQt5.QtCore import Qt, QObject, pyqtSignal, pyqtSlot
import os
import logging
from PyQt5.QtWidgets import (
    QWidget, QVBoxLayout, QLabel, QPushButton, QSplitter, QHBoxLayout,
    QGroupBox, QFormLayout, QTableWidget, QHeaderView, QTabWidget, QProgressBar,
    QTableWidgetItem # Added QTableWidgetItem
)
from PyQt5.QtCore import Qt, QObject, pyqtSignal, pyqtSlot, QWebChannel
from PyQt5.QtGui import QIcon # Added QIconfrom PyQt5.QtWebEngineWidgets import QWebEngineView

import folium
import pandas as pd

# from db.cruds.clients_crud import clients_crud_instance # Not directly used if kpis_crud is sufficient
from db.cruds.kpis_crud import (
    get_total_clients_count, get_active_clients_count_from_kpis,
    get_total_projects_count_from_kpis, get_active_projects_count_from_kpis,
    get_total_products_count_from_kpis, get_client_segmentation_by_city_from_kpis,
    get_client_segmentation_by_status_from_kpis, get_client_segmentation_by_category_from_kpis,
    get_client_counts_by_country_from_kpis
)
# statistics_panel import will be removed once UI is fully ported
# from statistics_panel import CollapsibleStatisticsWidget
from db.cruds.clients_crud import clients_crud_instance
from db.cruds.kpis_crud import get_total_clients_count, get_active_clients_count_from_kpis, get_total_projects_count_from_kpis, get_active_projects_count_from_kpis, get_total_products_count_from_kpis, get_client_segmentation_by_city_from_kpis, get_client_segmentation_by_status_from_kpis, get_client_segmentation_by_category_from_kpis, get_client_counts_by_country_from_kpis

from app_setup import APP_ROOT_DIR


class MapInteractionHandler(QObject): # Remains as it's used for the new interactive map

>>>>>>> 15a5577e
    country_clicked_signal = pyqtSignal(str)
    client_clicked_on_map_signal = pyqtSignal(str, str)

    def __init__(self, parent=None):
        super().__init__(parent)

    @pyqtSlot(str)
    def countryClicked(self, country_name):
<<<<<<< HEAD
=======

>>>>>>> 15a5577e
        self.country_clicked_signal.emit(country_name)

    @pyqtSlot(str, str)
    def clientClickedOnMap(self, client_id, client_name):
        self.client_clicked_on_map_signal.emit(client_id, client_name)

class StatisticsDashboard(QWidget):
    request_add_client_for_country = pyqtSignal(str)
    request_view_client_details = pyqtSignal(str)

    def __init__(self, parent=None):
        super().__init__(parent)
        self.setWindowTitle(self.tr("Tableau de Bord Statistiques Interactif"))

        main_layout = QVBoxLayout(self)

        # Global Refresh Button
        self.global_refresh_button = QPushButton(self.tr("Rafraîchir Tout le Tableau de Bord"))
        self.global_refresh_button.setIcon(QIcon.fromTheme("view-refresh", QIcon(":/icons/refresh-cw.svg")))
        self.global_refresh_button.clicked.connect(self.refresh_all_dashboard_content)
        main_layout.addWidget(self.global_refresh_button)

        # Main horizontal splitter
        main_splitter = QSplitter(Qt.Horizontal, self)

        # Left widget for Map
        self.left_widget_for_map = QWidget()
        left_map_layout = QVBoxLayout(self.left_widget_for_map)
        left_map_layout.setContentsMargins(0,0,0,0)
        self.map_view = QWebEngineView(self)
        left_map_layout.addWidget(self.map_view)
        self.left_widget_for_map.setLayout(left_map_layout)
        main_splitter.addWidget(self.left_widget_for_map)

        # Right widget for Stats
        self.right_widget_for_stats = QWidget()
        right_stats_layout = QVBoxLayout(self.right_widget_for_stats)
        right_stats_layout.setContentsMargins(5,5,5,5)
        # self._setup_stats_display_ui(right_stats_layout) # This will be called later
        self.right_widget_for_stats.setLayout(right_stats_layout)
        main_splitter.addWidget(self.right_widget_for_stats)

        main_splitter.setSizes([int(self.width() * 0.6), int(self.width() * 0.4)]) # Initial sizing
        main_layout.addWidget(main_splitter)
        self.setLayout(main_layout)

        # Setup for interactive map
        self.map_interaction_handler = MapInteractionHandler(self)
        self.map_interaction_handler.country_clicked_signal.connect(self._on_map_country_clicked)
        self.map_interaction_handler.client_clicked_on_map_signal.connect(self._on_map_client_clicked)

        web_channel = QWebChannel(self.map_view.page())
        self.map_view.page().setWebChannel(web_channel)
        web_channel.registerObject("pyMapConnector", self.map_interaction_handler)

        # Placeholder for ported stats UI setup and initial data load
        self._setup_stats_display_ui(right_stats_layout) # Now call it
        self.refresh_all_dashboard_content()

        logging.info("StatisticsDashboard initialized with new interactive structure.")

    @pyqtSlot(str)
    def _on_map_country_clicked(self, country_name):
        logging.info(f"Map country clicked: {country_name}. Emitting request_add_client_for_country.")
        self.request_add_client_for_country.emit(country_name)

    @pyqtSlot(str) # client_name is not strictly needed by the signal but good for logging
    def _on_map_client_clicked(self, client_id, client_name):
        logging.info(f"Map client clicked: {client_name} (ID: {client_id}). Emitting request_view_client_details.")
        self.request_view_client_details.emit(client_id)

    def refresh_all_dashboard_content(self):
        logging.info("Refreshing all dashboard content...")
        self.refresh_statistics_data()
        self.update_map()
        logging.info("All dashboard content refresh complete.")

    # Placeholder for _setup_stats_display_ui - to be filled in Phase 2
    def _setup_stats_display_ui(self, layout_to_populate):
        # This will be populated with UI elements from CollapsibleStatisticsWidget
        # For now, a simple label
        # temp_label = QLabel("Stats UI will be here.")
        # layout_to_populate.addWidget(temp_label)

        # --- Ported from CollapsibleStatisticsWidget._setup_statistics_ui ---
        # No separate refresh button for stats, global refresh is used.
        # refresh_button_layout = QHBoxLayout()
        # self.refresh_stats_button = QPushButton(self.tr("Actualiser les Statistiques"))
        # self.refresh_stats_button.setIcon(QIcon.fromTheme("view-refresh", QIcon(":/icons/refresh-cw.svg")))
        # self.refresh_stats_button.clicked.connect(self.refresh_statistics_data) # Changed to internal method
        # refresh_button_layout.addStretch()
        # refresh_button_layout.addWidget(self.refresh_stats_button)
        # layout_to_populate.addLayout(refresh_button_layout)

        title_label = QLabel(self.tr("Statistiques Détaillées"))
        title_label.setObjectName("statisticsTitleLabel")
        title_label.setAlignment(Qt.AlignCenter)
        layout_to_populate.addWidget(title_label)

        global_stats_group = QGroupBox(self.tr("Statistiques Globales"))
        global_stats_layout = QFormLayout(global_stats_group)
        self.stats_labels = {
            "total_clients": QLabel("0"), "active_clients": QLabel("0"),
            "total_projects": QLabel("0"), "active_projects": QLabel("0"),
            "total_products": QLabel("0")
        }
        global_stats_layout.addRow(self.tr("Nombre total de clients:"), self.stats_labels["total_clients"])
        global_stats_layout.addRow(self.tr("Nombre de clients actifs:"), self.stats_labels["active_clients"])
        global_stats_layout.addRow(self.tr("Nombre total de projets:"), self.stats_labels["total_projects"])
        global_stats_layout.addRow(self.tr("Nombre de projets actifs:"), self.stats_labels["active_projects"])
        global_stats_layout.addRow(self.tr("Nombre total de produits (BDD):"), self.stats_labels["total_products"])
        layout_to_populate.addWidget(global_stats_group)

        health_score_group = QGroupBox(self.tr("Indice de Santé Commerciale"))
        health_score_layout = QVBoxLayout(health_score_group)
        self.health_score_value_label = QLabel("0 %")
        self.health_score_value_label.setAlignment(Qt.AlignCenter)
        self.health_score_value_label.setObjectName("healthScoreValueLabel")
        self.health_score_progress_bar = QProgressBar()
        self.health_score_progress_bar.setRange(0, 100)
        self.health_score_progress_bar.setValue(0)
        self.health_score_progress_bar.setTextVisible(False)
        health_score_layout.addWidget(self.health_score_value_label)
        health_score_layout.addWidget(self.health_score_progress_bar)
        layout_to_populate.addWidget(health_score_group)

        self.segmentation_tabs = QTabWidget()
        self._setup_segmentation_tab_ui_internal() # Renamed to avoid conflict if method is also ported directly
        layout_to_populate.addWidget(self.segmentation_tabs)
        # --- End of Ported UI ---


    # Placeholder for refresh_statistics_data - to be filled in Phase 2
    def refresh_statistics_data(self):
        logging.info("Refreshing statistics data panel...")
        self.update_global_stats()
        self.update_business_health_score()
        self.update_customer_segmentation_views()
        logging.info("Statistics data panel refresh complete.")

    # Placeholder for update_map - to be filled in Phase 3
    def update_map(self):
        logging.info("Updating interactive map...")
        try:
            # Fetch data for choropleth
<<<<<<< HEAD
            clients_by_country_counts = get_client_counts_by_country()
=======
            clients_by_country_counts = get_client_counts_by_country_from_kpis() # Using KPI version
>>>>>>> 15a5577e

            data_for_map = {"country_name": [], "client_count": []}
            if clients_by_country_counts:
                for entry in clients_by_country_counts:
                    data_for_map["country_name"].append(entry["country_name"])
                    data_for_map["client_count"].append(entry["client_count"])

            geojson_path = os.path.join(APP_ROOT_DIR, "assets", "world_countries.geojson")

            if not os.path.exists(geojson_path):
                logging.error(f"GeoJSON file not found at: {geojson_path}")
                m = folium.Map(location=[20,0], zoom_start=2)
                folium.Marker([0,0], popup="Error: GeoJSON file for map not found.").add_to(m)
                self.map_view.setHtml(m.get_root().render())
                return

            m = folium.Map(location=[20, 0], zoom_start=2, tiles="cartodb positron")

            if data_for_map["country_name"] and data_for_map["client_count"]:
                df = pd.DataFrame(data_for_map)
                folium.Choropleth(
                    geo_data=geojson_path, name="choropleth", data=df,
                    columns=["country_name", "client_count"], key_on="feature.properties.name",
                    fill_color="YlGnBu", fill_opacity=0.7, line_opacity=0.2,
                    legend_name=self.tr("Nombre de Clients par Pays"), highlight=True,
                ).add_to(m)

            # Fetch active client data for interactive markers/popups
            # This is a simplified version; in DocumentManager it's get_active_clients_per_country
            # For StatisticsDashboard, we might just use the same get_client_counts_by_country data
            # or fetch more detailed client data if we want to plot individual clients (can be slow).
            # For now, the popups will focus on country interaction.

            # Interactive popups for countries
            popup_layer = folium.GeoJson(
                geojson_path,
                name=self.tr("Informations Pays"),
                style_function=lambda x: {'fillColor':'transparent', 'color':'transparent', 'weight':0},
                tooltip=None # Disable default tooltip for this layer if choropleth provides enough
            )

            js_script_content = ""
            for feature in popup_layer.data.get('features', []):
                country_name = feature.get('properties', {}).get('name', 'N/A')
                if country_name == 'N/A': continue

                country_client_count = next((item['client_count'] for item in clients_by_country_counts if item['country_name'] == country_name), 0)

                # HTML for the popup
                popup_html = f"<b>{country_name}</b><br>"
                popup_html += f"{self.tr('Clients (Total)')}: {country_client_count}<br>"

                # Add client button (JS call to pyMapConnector)
                js_safe_country_name = country_name.replace("'", "\\'")
                button_text = self.tr('Ajouter Client Ici')
                popup_html += f"<button onclick='pyMapConnector.countryClicked(\"{js_safe_country_name}\")'>{button_text}</button><br>"

                # If you want to list some clients (example, adapt as needed)
                # active_clients_in_country = clients_crud_instance.get_clients_by_filters({'country_name': country_name, 'is_deleted': False}, limit=5) # Example
                # if active_clients_in_country:
                #     popup_html += f"<br><b>{self.tr('Quelques Clients Actifs')}:</b><ul>"
                #     for client in active_clients_in_country:
                #         js_safe_client_name = client['client_name'].replace("'", "\\'").replace('"', '\\"')
                #         popup_html += f"<li><a href='#' onclick='pyMapConnector.clientClickedOnMap(\"{client['client_id']}\", \"{js_safe_client_name}\")'>{client['client_name']}</a></li>"
                #     popup_html += "</ul>"

                feature['properties']['popup_content'] = popup_html

            popup_layer.add_child(folium.features.GeoJsonPopup(fields=['popup_content']))
            popup_layer.add_to(m)

            if data_for_map["country_name"]: # Only add LayerControl if there's data
                folium.LayerControl().add_to(m)

            # The JavaScript for pyMapConnector to exist.
            # Note: folium's get_root().render() wraps the map in an IFrame.
            # Direct JS injection like this might be tricky if the context is wrong.
            # QWebChannel works by injecting objects into the page's main window.
            # The onclick handlers in popups should correctly call `window.pyMapConnector.method()`.

            # No explicit JS script needed here as pyMapConnector is registered with QWebChannel.
            # The onclick attributes in the HTML popups will use this.

            self.map_view.setHtml(m.get_root().render())
            logging.info("Interactive map updated successfully.")
        except Exception as e:
            logging.error(f"Error updating interactive map: {e}", exc_info=True)
            error_map = folium.Map(location=[0,0], zoom_start=1)
            folium.Marker([0,0], popup=f"Error generating map: {e}").add_to(error_map)
            self.map_view.setHtml(error_map.get_root().render())

    # --- Methods to be ported from CollapsibleStatisticsWidget ---
    def update_global_stats(self):
        try:
<<<<<<< HEAD
            total_clients = get_total_clients_count()
            self.stats_labels["total_clients"].setText(str(total_clients))

            active_clients = get_active_clients_count()
            self.stats_labels["active_clients"].setText(str(active_clients))

            total_projects = get_total_projects_count()
            self.stats_labels["total_projects"].setText(str(total_projects))

            active_projects = get_active_projects_count()
            self.stats_labels["active_projects"].setText(str(active_projects))

            total_products = get_total_products_count()
=======
            total_clients = get_total_clients_count() # From kpis_crud
            self.stats_labels["total_clients"].setText(str(total_clients))

            active_clients = get_active_clients_count_from_kpis() # From kpis_crud
            self.stats_labels["active_clients"].setText(str(active_clients))

            total_projects = get_total_projects_count_from_kpis() # From kpis_crud
            self.stats_labels["total_projects"].setText(str(total_projects))

            active_projects = get_active_projects_count_from_kpis() # From kpis_crud
            self.stats_labels["active_projects"].setText(str(active_projects))

            total_products = get_total_products_count_from_kpis() # From kpis_crud
>>>>>>> 15a5577e
            self.stats_labels["total_products"].setText(str(total_products))
        except Exception as e:
            logging.error(f"Error updating global stats: {e}", exc_info=True)
            for label in self.stats_labels.values():
                label.setText(self.tr("Erreur"))

    def update_business_health_score(self):
        try:
            total_clients_count = get_total_clients_count()
<<<<<<< HEAD
            active_clients_count = get_active_clients_count()
=======
            active_clients_count = get_active_clients_count_from_kpis()
>>>>>>> 15a5577e

            if total_clients_count > 0:
                health_score = (active_clients_count / total_clients_count) * 100
            else:
                health_score = 0

            self.health_score_value_label.setText(f"{health_score:.0f} %")
            self.health_score_progress_bar.setValue(int(health_score))
        except Exception as e:
            logging.error(f"Error updating business health score: {e}", exc_info=True)
            self.health_score_value_label.setText(self.tr("Erreur"))
            self.health_score_progress_bar.setValue(0)

    def _setup_segmentation_tab_ui_internal(self): # Renamed
        self.segmentation_tables = {}
        tab_configs = [
            ("country", self.tr("Par Pays"), ["Pays", "Nombre de Clients"]),
            ("city", self.tr("Par Ville"), ["Pays", "Ville", "Nombre de Clients"]),
            ("status", self.tr("Par Statut"), ["Statut", "Nombre de Clients"]),
            ("category", self.tr("Par Catégorie"), ["Catégorie", "Nombre de Clients"]),
        ]

        for key, title, headers in tab_configs:
            tab_widget = QWidget()
            tab_layout = QVBoxLayout(tab_widget)
            table_widget = QTableWidget()
            table_widget.setColumnCount(len(headers))
            table_widget.setHorizontalHeaderLabels(headers)
            table_widget.setEditTriggers(QTableWidget.NoEditTriggers)
            table_widget.setSelectionBehavior(QTableWidget.SelectRows)
            table_widget.horizontalHeader().setSectionResizeMode(QHeaderView.Stretch)
            table_widget.setSortingEnabled(True)
            tab_layout.addWidget(table_widget)
            self.segmentation_tabs.addTab(tab_widget, title)
            self.segmentation_tables[key] = table_widget

    def _populate_table(self, table_key, data_fetch_func, column_keys):
        table = self.segmentation_tables.get(table_key)
        if not table: return
        table.setSortingEnabled(False)
        table.setRowCount(0)
        try:
            data_rows = data_fetch_func()
            if data_rows is None: data_rows = []
            for row_idx, row_data in enumerate(data_rows):
                table.insertRow(row_idx)
                for col_idx, col_key in enumerate(column_keys):
                    item_value = row_data.get(col_key, "")
                    # Ensure QTableWidgetItem is used
                    table.setItem(row_idx, col_idx, QTableWidgetItem(str(item_value)))
        except Exception as e:
            logging.error(f"Error populating table {table_key}: {e}", exc_info=True)
        finally:
            table.setSortingEnabled(True)
<<<<<<< HEAD

    def update_customer_segmentation_views(self):
        self._populate_table("country", get_client_counts_by_country, ["country_name", "client_count"])
        self._populate_table("city", get_client_segmentation_by_city, ["country_name", "city_name", "client_count"])
        self._populate_table("status", get_client_segmentation_by_status, ["status_name", "client_count"])
        self._populate_table("category", get_client_segmentation_by_category, ["category", "client_count"])

    # --- End of Ported Methods ---
        # The old update_statistics_map method (which was the display-only map) is now removed.
        # self.update_map() is the current method for the interactive map.
=======

    def update_customer_segmentation_views(self):
        # Using KPI versions of data fetching functions
        self._populate_table("country", get_client_counts_by_country_from_kpis, ["country_name", "client_count"])
        self._populate_table("city", get_client_segmentation_by_city_from_kpis, ["country_name", "city_name", "client_count"])
        self._populate_table("status", get_client_segmentation_by_status_from_kpis, ["status_name", "client_count"])
        self._populate_table("category", get_client_segmentation_by_category_from_kpis, ["category", "client_count"])

    # --- End of Ported Methods ---
        # The old update_statistics_map method (which was the display-only map) is now removed.
        # self.update_map() is the current method for the interactive map.



    def update_statistics_map(self): # This is the old display-only map, will be replaced by update_map
        logging.warning("update_statistics_map called - this should be replaced by update_map for interactive map.")
        # Fallback or ensure it's not called if update_map is the primary one.
        # For now, let it call the new interactive map function.
        self.update_map()


            data_for_map = {"country_name": [], "client_count": []}
            if clients_by_country_counts:
                for entry in clients_by_country_counts:
                    data_for_map["country_name"].append(entry["country_name"])
                    data_for_map["client_count"].append(entry["client_count"])

            geojson_path = os.path.join(APP_ROOT_DIR, "assets", "world_countries.geojson")

            if not os.path.exists(geojson_path):
                logging.error(f"GeoJSON file not found at: {geojson_path}")
                # Display a simple map with an error message or just a blank map
                m = folium.Map(location=[20,0], zoom_start=2)
                folium.Marker([0,0], popup="Error: GeoJSON file for map not found.").add_to(m)
                self.map_view.setHtml(m.get_root().render())
                return

            m = folium.Map(location=[20, 0], zoom_start=2, tiles="cartodb positron")

            if data_for_map["country_name"] and data_for_map["client_count"]: # Check if there's data to plot
                df = pd.DataFrame(data_for_map)

                folium.Choropleth(
                    geo_data=geojson_path,
                    name="choropleth",
                    data=df,
                    columns=["country_name", "client_count"],
                    key_on="feature.properties.name", # Make sure this matches your GeoJSON properties
                    fill_color="YlGnBu",
                    fill_opacity=0.7,
                    line_opacity=0.2,
                    legend_name=self.tr("Nombre de Clients par Pays"),
                    highlight=True, # Enable highlighting of features on mouseover
                ).add_to(m)

                # Add tooltips to show country name and client count
                style_function = lambda x: {'fillColor': '#ffffff',
                                            'color':'#000000',
                                            'fillOpacity': 0.1,
                                            'weight': 0.1}
                highlight_function = lambda x: {'fillColor': '#000000',
                                                'color':'#000000',
                                                'fillOpacity': 0.50,
                                                'weight': 0.1}

                tooltip_layer = folium.features.GeoJson(
                    geojson_path,
                    style_function=style_function,
                    control=False,
                    highlight_function=highlight_function,
                    tooltip=folium.features.GeoJsonTooltip(
                        fields=['name'], # Assuming 'name' is the property for country name in GeoJSON
                        aliases=['Pays:'],
                        style=("background-color: white; color: #333333; font-family: arial; font-size: 12px; padding: 10px;")
                    )
                )
                m.add_child(tooltip_layer)
                m.keep_in_front(tooltip_layer)
                folium.LayerControl().add_to(m)

            else:
                logging.info("No client data by country to display on the map or GeoJSON is missing name property.")
                # Add a simple marker or message if no data
                folium.Marker([0,0], popup=self.tr("Aucune donnée client par pays disponible pour la carte.")).add_to(m)

            self.map_view.setHtml(m.get_root().render())
            logging.info("Statistics map updated successfully.")
        except Exception as e:
            logging.error(f"Error updating statistics map: {e}", exc_info=True)
            # Display a simple map with an error message
            error_map = folium.Map(location=[0,0], zoom_start=1)
            folium.Marker([0,0], popup=f"Error generating map: {e}").add_to(error_map)
            self.map_view.setHtml(error_map.get_root().render())
>>>>>>> 15a5577e
<|MERGE_RESOLUTION|>--- conflicted
+++ resolved
@@ -6,7 +6,6 @@
     QGroupBox, QFormLayout, QTableWidget, QHeaderView, QTabWidget, QProgressBar,
     QTableWidgetItem
 )
-<<<<<<< HEAD
 from PyQt5.QtCore import Qt, QObject, pyqtSignal, pyqtSlot
 from PyQt5.QtWebChannel import QWebChannel
 from PyQt5.QtGui import QIcon
@@ -31,43 +30,7 @@
 
 
 class MapInteractionHandler(QObject): # Remains as it's used for the new interactive map
-=======
-from PyQt5.QtCore import Qt, QObject, pyqtSignal, pyqtSlot, QWebChannel
-from PyQt5.QtGui import QIcon
-from PyQt5.QtWidgets import (QWidget, QVBoxLayout, QLabel, QPushButton, QSplitter, QHBoxLayout)
-from PyQt5.QtCore import Qt, QObject, pyqtSignal, pyqtSlot
-import os
-import logging
-from PyQt5.QtWidgets import (
-    QWidget, QVBoxLayout, QLabel, QPushButton, QSplitter, QHBoxLayout,
-    QGroupBox, QFormLayout, QTableWidget, QHeaderView, QTabWidget, QProgressBar,
-    QTableWidgetItem # Added QTableWidgetItem
-)
-from PyQt5.QtCore import Qt, QObject, pyqtSignal, pyqtSlot, QWebChannel
-from PyQt5.QtGui import QIcon # Added QIconfrom PyQt5.QtWebEngineWidgets import QWebEngineView
-
-import folium
-import pandas as pd
-
-# from db.cruds.clients_crud import clients_crud_instance # Not directly used if kpis_crud is sufficient
-from db.cruds.kpis_crud import (
-    get_total_clients_count, get_active_clients_count_from_kpis,
-    get_total_projects_count_from_kpis, get_active_projects_count_from_kpis,
-    get_total_products_count_from_kpis, get_client_segmentation_by_city_from_kpis,
-    get_client_segmentation_by_status_from_kpis, get_client_segmentation_by_category_from_kpis,
-    get_client_counts_by_country_from_kpis
-)
-# statistics_panel import will be removed once UI is fully ported
-# from statistics_panel import CollapsibleStatisticsWidget
-from db.cruds.clients_crud import clients_crud_instance
-from db.cruds.kpis_crud import get_total_clients_count, get_active_clients_count_from_kpis, get_total_projects_count_from_kpis, get_active_projects_count_from_kpis, get_total_products_count_from_kpis, get_client_segmentation_by_city_from_kpis, get_client_segmentation_by_status_from_kpis, get_client_segmentation_by_category_from_kpis, get_client_counts_by_country_from_kpis
-
-from app_setup import APP_ROOT_DIR
-
-
-class MapInteractionHandler(QObject): # Remains as it's used for the new interactive map
-
->>>>>>> 15a5577e
+
     country_clicked_signal = pyqtSignal(str)
     client_clicked_on_map_signal = pyqtSignal(str, str)
 
@@ -76,10 +39,7 @@
 
     @pyqtSlot(str)
     def countryClicked(self, country_name):
-<<<<<<< HEAD
-=======
-
->>>>>>> 15a5577e
+
         self.country_clicked_signal.emit(country_name)
 
     @pyqtSlot(str, str)
@@ -225,11 +185,8 @@
         logging.info("Updating interactive map...")
         try:
             # Fetch data for choropleth
-<<<<<<< HEAD
             clients_by_country_counts = get_client_counts_by_country()
-=======
-            clients_by_country_counts = get_client_counts_by_country_from_kpis() # Using KPI version
->>>>>>> 15a5577e
+
 
             data_for_map = {"country_name": [], "client_count": []}
             if clients_by_country_counts:
@@ -324,7 +281,6 @@
     # --- Methods to be ported from CollapsibleStatisticsWidget ---
     def update_global_stats(self):
         try:
-<<<<<<< HEAD
             total_clients = get_total_clients_count()
             self.stats_labels["total_clients"].setText(str(total_clients))
 
@@ -338,21 +294,7 @@
             self.stats_labels["active_projects"].setText(str(active_projects))
 
             total_products = get_total_products_count()
-=======
-            total_clients = get_total_clients_count() # From kpis_crud
-            self.stats_labels["total_clients"].setText(str(total_clients))
-
-            active_clients = get_active_clients_count_from_kpis() # From kpis_crud
-            self.stats_labels["active_clients"].setText(str(active_clients))
-
-            total_projects = get_total_projects_count_from_kpis() # From kpis_crud
-            self.stats_labels["total_projects"].setText(str(total_projects))
-
-            active_projects = get_active_projects_count_from_kpis() # From kpis_crud
-            self.stats_labels["active_projects"].setText(str(active_projects))
-
-            total_products = get_total_products_count_from_kpis() # From kpis_crud
->>>>>>> 15a5577e
+
             self.stats_labels["total_products"].setText(str(total_products))
         except Exception as e:
             logging.error(f"Error updating global stats: {e}", exc_info=True)
@@ -362,11 +304,8 @@
     def update_business_health_score(self):
         try:
             total_clients_count = get_total_clients_count()
-<<<<<<< HEAD
             active_clients_count = get_active_clients_count()
-=======
-            active_clients_count = get_active_clients_count_from_kpis()
->>>>>>> 15a5577e
+
 
             if total_clients_count > 0:
                 health_score = (active_clients_count / total_clients_count) * 100
@@ -421,7 +360,6 @@
             logging.error(f"Error populating table {table_key}: {e}", exc_info=True)
         finally:
             table.setSortingEnabled(True)
-<<<<<<< HEAD
 
     def update_customer_segmentation_views(self):
         self._populate_table("country", get_client_counts_by_country, ["country_name", "client_count"])
@@ -431,99 +369,4 @@
 
     # --- End of Ported Methods ---
         # The old update_statistics_map method (which was the display-only map) is now removed.
-        # self.update_map() is the current method for the interactive map.
-=======
-
-    def update_customer_segmentation_views(self):
-        # Using KPI versions of data fetching functions
-        self._populate_table("country", get_client_counts_by_country_from_kpis, ["country_name", "client_count"])
-        self._populate_table("city", get_client_segmentation_by_city_from_kpis, ["country_name", "city_name", "client_count"])
-        self._populate_table("status", get_client_segmentation_by_status_from_kpis, ["status_name", "client_count"])
-        self._populate_table("category", get_client_segmentation_by_category_from_kpis, ["category", "client_count"])
-
-    # --- End of Ported Methods ---
-        # The old update_statistics_map method (which was the display-only map) is now removed.
-        # self.update_map() is the current method for the interactive map.
-
-
-
-    def update_statistics_map(self): # This is the old display-only map, will be replaced by update_map
-        logging.warning("update_statistics_map called - this should be replaced by update_map for interactive map.")
-        # Fallback or ensure it's not called if update_map is the primary one.
-        # For now, let it call the new interactive map function.
-        self.update_map()
-
-
-            data_for_map = {"country_name": [], "client_count": []}
-            if clients_by_country_counts:
-                for entry in clients_by_country_counts:
-                    data_for_map["country_name"].append(entry["country_name"])
-                    data_for_map["client_count"].append(entry["client_count"])
-
-            geojson_path = os.path.join(APP_ROOT_DIR, "assets", "world_countries.geojson")
-
-            if not os.path.exists(geojson_path):
-                logging.error(f"GeoJSON file not found at: {geojson_path}")
-                # Display a simple map with an error message or just a blank map
-                m = folium.Map(location=[20,0], zoom_start=2)
-                folium.Marker([0,0], popup="Error: GeoJSON file for map not found.").add_to(m)
-                self.map_view.setHtml(m.get_root().render())
-                return
-
-            m = folium.Map(location=[20, 0], zoom_start=2, tiles="cartodb positron")
-
-            if data_for_map["country_name"] and data_for_map["client_count"]: # Check if there's data to plot
-                df = pd.DataFrame(data_for_map)
-
-                folium.Choropleth(
-                    geo_data=geojson_path,
-                    name="choropleth",
-                    data=df,
-                    columns=["country_name", "client_count"],
-                    key_on="feature.properties.name", # Make sure this matches your GeoJSON properties
-                    fill_color="YlGnBu",
-                    fill_opacity=0.7,
-                    line_opacity=0.2,
-                    legend_name=self.tr("Nombre de Clients par Pays"),
-                    highlight=True, # Enable highlighting of features on mouseover
-                ).add_to(m)
-
-                # Add tooltips to show country name and client count
-                style_function = lambda x: {'fillColor': '#ffffff',
-                                            'color':'#000000',
-                                            'fillOpacity': 0.1,
-                                            'weight': 0.1}
-                highlight_function = lambda x: {'fillColor': '#000000',
-                                                'color':'#000000',
-                                                'fillOpacity': 0.50,
-                                                'weight': 0.1}
-
-                tooltip_layer = folium.features.GeoJson(
-                    geojson_path,
-                    style_function=style_function,
-                    control=False,
-                    highlight_function=highlight_function,
-                    tooltip=folium.features.GeoJsonTooltip(
-                        fields=['name'], # Assuming 'name' is the property for country name in GeoJSON
-                        aliases=['Pays:'],
-                        style=("background-color: white; color: #333333; font-family: arial; font-size: 12px; padding: 10px;")
-                    )
-                )
-                m.add_child(tooltip_layer)
-                m.keep_in_front(tooltip_layer)
-                folium.LayerControl().add_to(m)
-
-            else:
-                logging.info("No client data by country to display on the map or GeoJSON is missing name property.")
-                # Add a simple marker or message if no data
-                folium.Marker([0,0], popup=self.tr("Aucune donnée client par pays disponible pour la carte.")).add_to(m)
-
-            self.map_view.setHtml(m.get_root().render())
-            logging.info("Statistics map updated successfully.")
-        except Exception as e:
-            logging.error(f"Error updating statistics map: {e}", exc_info=True)
-            # Display a simple map with an error message
-            error_map = folium.Map(location=[0,0], zoom_start=1)
-            folium.Marker([0,0], popup=f"Error generating map: {e}").add_to(error_map)
-            self.map_view.setHtml(error_map.get_root().render())
->>>>>>> 15a5577e
+        # self.update_map() is the current method for the interactive map.