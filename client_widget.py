# -*- coding: utf-8 -*-
import os
import sys
import logging
import shutil
from datetime import datetime
# import sqlite3 # No longer needed as methods are refactored to use db_manager
import math # Added for pagination

from PyQt5.QtWidgets import (
    QApplication, QWidget, QVBoxLayout, QHBoxLayout, QPushButton, QLabel, QTextEdit, QListWidget, QLineEdit,
    QComboBox, QTableWidget, QTableWidgetItem, QHeaderView, QAbstractItemView,
    QInputDialog, QTabWidget, QGroupBox, QMessageBox, QDialog, QFileDialog
)
from PyQt5.QtGui import QIcon, QDesktopServices, QFont, QColor, QPixmap, QTextCursor
from PyQt5.QtCore import Qt, QUrl, QCoreApplication, QEvent
from PyQt5.QtWidgets import QFormLayout
from PyQt5.QtWidgets import QListWidgetItem
from PyQt5.QtGui import QPixmap

import db as db_manager
from excel_editor import ExcelEditor
from html_editor import HtmlEditor
from dialogs import ClientProductDimensionDialog # Added import
from whatsapp.whatsapp_dialog import SendWhatsAppDialog # Added import

# Globals imported from main (temporary, to be refactored)
SUPPORTED_LANGUAGES = ["en", "fr", "ar", "tr", "pt"] # Define supported languages

MAIN_MODULE_CONTACT_DIALOG = None
MAIN_MODULE_PRODUCT_DIALOG = None
MAIN_MODULE_EDIT_PRODUCT_LINE_DIALOG = None
MAIN_MODULE_CREATE_DOCUMENT_DIALOG = None
MAIN_MODULE_COMPILE_PDF_DIALOG = None
MAIN_MODULE_GENERATE_PDF_FOR_DOCUMENT = None
MAIN_MODULE_CONFIG = None
MAIN_MODULE_DATABASE_NAME = None
MAIN_MODULE_SEND_EMAIL_DIALOG = None
MAIN_MODULE_CLIENT_DOCUMENT_NOTE_DIALOG = None # Added for ClientDocumentNoteDialog
MAIN_MODULE_SEND_WHATSAPP_DIALOG = None

def _import_main_elements():
    global MAIN_MODULE_CONTACT_DIALOG, MAIN_MODULE_PRODUCT_DIALOG, \
           MAIN_MODULE_EDIT_PRODUCT_LINE_DIALOG, MAIN_MODULE_CREATE_DOCUMENT_DIALOG, \
           MAIN_MODULE_COMPILE_PDF_DIALOG, MAIN_MODULE_GENERATE_PDF_FOR_DOCUMENT, \
           MAIN_MODULE_CONFIG, MAIN_MODULE_DATABASE_NAME, MAIN_MODULE_SEND_EMAIL_DIALOG, \
           MAIN_MODULE_CLIENT_DOCUMENT_NOTE_DIALOG, MAIN_MODULE_SEND_WHATSAPP_DIALOG

    if MAIN_MODULE_CONFIG is None: # Check one, load all if not loaded
        # import main as main_module # No longer needed
        from dialogs import (SendEmailDialog, ContactDialog, ProductDialog, EditProductLineDialog,
                             CreateDocumentDialog, CompilePdfDialog, ClientDocumentNoteDialog)
        from whatsapp.whatsapp_dialog import SendWhatsAppDialog as WhatsAppDialogModule
        from utils import generate_pdf_for_document as utils_generate_pdf_for_document
        from app_setup import CONFIG as APP_CONFIG
        from db import DATABASE_NAME as DB_NAME
        MAIN_MODULE_CONTACT_DIALOG = ContactDialog
        MAIN_MODULE_PRODUCT_DIALOG = ProductDialog
        MAIN_MODULE_EDIT_PRODUCT_LINE_DIALOG = EditProductLineDialog
        MAIN_MODULE_CREATE_DOCUMENT_DIALOG = CreateDocumentDialog
        MAIN_MODULE_COMPILE_PDF_DIALOG = CompilePdfDialog
        MAIN_MODULE_GENERATE_PDF_FOR_DOCUMENT = utils_generate_pdf_for_document
        MAIN_MODULE_CONFIG = APP_CONFIG
        MAIN_MODULE_DATABASE_NAME = DB_NAME
        MAIN_MODULE_SEND_EMAIL_DIALOG = SendEmailDialog
        MAIN_MODULE_CLIENT_DOCUMENT_NOTE_DIALOG = ClientDocumentNoteDialog
        MAIN_MODULE_SEND_WHATSAPP_DIALOG = WhatsAppDialogModule


class ClientWidget(QWidget):
    CONTACT_PAGE_LIMIT = 15 # Class attribute for page limit

    def __init__(self, client_info, config, app_root_dir, parent=None): # Add app_root_dir
        super().__init__(parent)
        self.client_info = client_info
        # self.config = config # Original config passed

        # Dynamically import main elements to avoid circular import at module load time
        _import_main_elements()
        self.config = MAIN_MODULE_CONFIG
        self.app_root_dir = app_root_dir
        self.DATABASE_NAME = MAIN_MODULE_DATABASE_NAME

        self.ContactDialog = MAIN_MODULE_CONTACT_DIALOG
        self.ProductDialog = MAIN_MODULE_PRODUCT_DIALOG
        self.EditProductLineDialog = MAIN_MODULE_EDIT_PRODUCT_LINE_DIALOG
        self.CreateDocumentDialog = MAIN_MODULE_CREATE_DOCUMENT_DIALOG
        self.CompilePdfDialog = MAIN_MODULE_COMPILE_PDF_DIALOG
        self.generate_pdf_for_document = MAIN_MODULE_GENERATE_PDF_FOR_DOCUMENT
        self.SendEmailDialog = MAIN_MODULE_SEND_EMAIL_DIALOG
        self.ClientDocumentNoteDialog = MAIN_MODULE_CLIENT_DOCUMENT_NOTE_DIALOG # Added
        self.SendWhatsAppDialog = MAIN_MODULE_SEND_WHATSAPP_DIALOG

        self.is_editing_client = False
        self.edit_widgets = {}
        self.default_company_id = None
        try:
            default_company = db_manager.get_default_company()
            if default_company:
                self.default_company_id = default_company.get('company_id')
        except Exception as e:
            print(f"Error fetching default company ID in ClientWidget: {e}")
            # Log this, user might not be able to assign personnel if no default company found

        # Pagination for Contacts
        self.current_contact_offset = 0
        self.total_contacts_count = 0
        # self.CONTACT_PAGE_LIMIT is a class attribute

        self.setup_ui()

    def setup_ui(self):
        layout = QVBoxLayout(self)
        layout.setContentsMargins(15, 15, 15, 15)
        layout.setSpacing(15)

        # --- Collapsible Client Info Section ---
        self.client_info_group_box = QGroupBox(self.client_info.get('client_name', self.tr("Client Information")))
        self.client_info_group_box.setCheckable(True)
        client_info_group_layout = QVBoxLayout(self.client_info_group_box) # Layout for the GroupBox itself

        self.info_container_widget = QWidget() # Container for all info elements
        info_container_layout = QVBoxLayout(self.info_container_widget)
        info_container_layout.setContentsMargins(0, 5, 0, 0) # Adjust margins as needed
        info_container_layout.setSpacing(10) # Adjust spacing as needed

        self.header_label = QLabel(f"<h2>{self.client_info['client_name']}</h2>")
        self.header_label.setObjectName("clientHeaderLabel")
        info_container_layout.addWidget(self.header_label)

        action_layout = QHBoxLayout()
        self.create_docs_btn = QPushButton(self.tr("Envoyer Mail"))
        self.create_docs_btn.setIcon(QIcon.fromTheme("mail-send", QIcon(":/icons/bell.svg"))) # Using bell.svg as fallback
        self.create_docs_btn.setToolTip(self.tr("Envoyer un email au client"))
        self.create_docs_btn.setObjectName("primaryButton") # Keep primary styling for now
        try:
            # Disconnect previous connection if it exists
            self.create_docs_btn.clicked.disconnect(self.open_create_docs_dialog)
        except TypeError:
            print("Note: self.create_docs_btn.clicked was not connected to self.open_create_docs_dialog or already disconnected.")
        self.create_docs_btn.clicked.connect(self.open_send_email_dialog) # Connect to new method
        action_layout.addWidget(self.create_docs_btn)

        self.compile_pdf_btn = QPushButton(self.tr("Compiler PDF"))
        self.compile_pdf_btn.setIcon(QIcon.fromTheme("document-export"))
        self.compile_pdf_btn.setProperty("primary", True)
        self.compile_pdf_btn.clicked.connect(self.open_compile_pdf_dialog)
        action_layout.addWidget(self.compile_pdf_btn)

        self.edit_save_client_btn = QPushButton(self.tr("Modifier Client"))
        self.edit_save_client_btn.setIcon(QIcon.fromTheme("document-edit", QIcon(":/icons/pencil.svg")))
        self.edit_save_client_btn.setToolTip(self.tr("Modifier les informations du client"))
        self.edit_save_client_btn.clicked.connect(self.toggle_client_edit_mode)
        action_layout.addWidget(self.edit_save_client_btn)

        self.send_whatsapp_btn = QPushButton(self.tr("Send WhatsApp"))
        self.send_whatsapp_btn.setIcon(QIcon.fromTheme("contact-new", QIcon(":/icons/message-circle.svg"))) # Placeholder icon
        self.send_whatsapp_btn.setToolTip(self.tr("Send a WhatsApp message to the client"))
        self.send_whatsapp_btn.clicked.connect(self.open_send_whatsapp_dialog)
        action_layout.addWidget(self.send_whatsapp_btn)
        info_container_layout.addLayout(action_layout)

        # Status combo (part of details, but initialized here due to load_statuses)
        self.status_combo = QComboBox()
        self.load_statuses()
        self.status_combo.setCurrentText(self.client_info.get("status", self.tr("En cours")))
        self.status_combo.currentTextChanged.connect(self.update_client_status)

        # Details layout (QFormLayout)
        self.details_layout = QFormLayout()
        self.details_layout.setLabelAlignment(Qt.AlignLeft)
        self.details_layout.setSpacing(10)

        # Initialize category labels (used in populate_details_layout)
        self.category_label = QLabel(self.tr("Catégorie:"))
        self.category_value_label = QLabel(self.client_info.get("category", self.tr("N/A")))

        self.populate_details_layout() # Builds the details_layout
        info_container_layout.addLayout(self.details_layout)

        # Add the container widget to the group box's layout
        client_info_group_layout.addWidget(self.info_container_widget)

        # Connect toggled signal and set initial state
        self.client_info_group_box.toggled.connect(self.info_container_widget.setVisible)
        self.client_info_group_box.setChecked(True) # Initially expanded

        layout.addWidget(self.client_info_group_box) # Add the group box to the main layout
        # --- End Collapsible Client Info Section ---

        self.notes_edit = QTextEdit(self.client_info.get("notes", ""))
        self.notes_edit.setPlaceholderText(self.tr("Ajoutez des notes sur ce client..."))
        # self.notes_edit.textChanged.connect(self.save_client_notes) # Disconnected old signal
        try:
            self.notes_edit.textChanged.disconnect(self.save_client_notes)
        except TypeError:
            pass # Signal was not connected or already disconnected
        self.notes_edit.installEventFilter(self)


        # --- Collapsible Notes Section ---
        self.notes_group_box = QGroupBox(self.tr("Notes"))
        self.notes_group_box.setCheckable(True)
        notes_group_layout = QVBoxLayout(self.notes_group_box)

        # self.notes_edit is already initialized earlier
        # Move self.notes_edit into this new group box
        # notes_group_layout.addWidget(self.notes_edit) # Directly adding notes_edit

        self.notes_group_box.setChecked(True) # Expanded by default
        self.notes_container_widget = QWidget() # Create a container for the notes_edit
        notes_container_layout = QVBoxLayout(self.notes_container_widget)
        notes_container_layout.setContentsMargins(0, 5, 0, 0)
        notes_container_layout.addWidget(self.notes_edit) # Add notes_edit to the container
        notes_group_layout.addWidget(self.notes_container_widget) # Add container to group_layout
        self.notes_group_box.toggled.connect(self.notes_container_widget.setVisible)

        # Add the new notes group box to the main layout
        layout.addWidget(self.notes_group_box)
        # --- End Collapsible Notes Section ---

        # --- Collapsible Tabs Section ---
        self.tabs_group_box = QGroupBox(self.tr("Autres Informations")) # Or "Details Supplementaires" / "Tabs"
        self.tabs_group_box.setCheckable(True)
        tabs_group_layout = QVBoxLayout(self.tabs_group_box)

        self.tab_widget = QTabWidget()
        # Move self.tab_widget into this new group box
        tabs_group_layout.addWidget(self.tab_widget)

        self.tabs_group_box.setChecked(False) # Collapsed by default
        # Add the new tabs_group_box to the main layout instead of tab_widget directly
        # layout.addWidget(self.tab_widget) # This line will be replaced by:
        layout.addWidget(self.tabs_group_box)
        # --- End Collapsible Tabs Section ---

        docs_tab = QWidget(); docs_layout = QVBoxLayout(docs_tab)

        # Create and add the empty state label for documents
        self.documents_empty_label = QLabel(self.tr("Aucun document trouvé pour ce client.\nUtilisez les boutons ci-dessous pour ajouter ou générer des documents."))
        self.documents_empty_label.setAlignment(Qt.AlignCenter)
        font_docs_empty = self.documents_empty_label.font() # Use a different variable name for font
        font_docs_empty.setPointSize(10) # Adjust size as needed
        self.documents_empty_label.setFont(font_docs_empty)
        docs_layout.addWidget(self.documents_empty_label) # Add before the table

        self.doc_table = QTableWidget()
        self.doc_table.setColumnCount(5)
        self.doc_table.setHorizontalHeaderLabels([self.tr("Nom"), self.tr("Type"), self.tr("Langue"), self.tr("Date"), self.tr("Actions")])
        self.doc_table.horizontalHeader().setSectionResizeMode(QHeaderView.Stretch)
        self.doc_table.setSelectionBehavior(QAbstractItemView.SelectRows)
        self.doc_table.setEditTriggers(QAbstractItemView.NoEditTriggers)
        docs_layout.addWidget(self.doc_table)
        doc_btn_layout = QHBoxLayout()
        self.add_doc_btn = QPushButton(self.tr("Importer Document"))
        self.add_doc_btn.setIcon(QIcon(":/icons/file-plus.svg"))
        self.add_doc_btn.setToolTip(self.tr("Importer un fichier document existant pour ce client"))
        self.add_doc_btn.clicked.connect(self.add_document) # Connect the signal
        doc_btn_layout.addWidget(self.add_doc_btn)

        self.refresh_docs_btn = QPushButton(self.tr("Actualiser"))
        self.refresh_docs_btn.setIcon(QIcon.fromTheme("view-refresh"))
        self.refresh_docs_btn.clicked.connect(self.populate_doc_table)
        doc_btn_layout.addWidget(self.refresh_docs_btn)

        self.add_template_btn = QPushButton(self.tr("Générer via Modèle"))
        self.add_template_btn.setIcon(QIcon.fromTheme("document-new", QIcon(":/icons/file-plus.svg")))
        self.add_template_btn.setToolTip(self.tr("Générer un nouveau document pour ce client à partir d'un modèle"))
        self.add_template_btn.clicked.connect(self.open_create_docs_dialog)
        doc_btn_layout.addWidget(self.add_template_btn)
        docs_layout.addLayout(doc_btn_layout)
        self.tab_widget.addTab(docs_tab, self.tr("Documents"))

        contacts_tab = QWidget()
        contacts_layout = QVBoxLayout(contacts_tab)
        self.contacts_table = QTableWidget()
        self.contacts_table.setColumnCount(5) # Name, Email, Phone, Position, Primary
        self.contacts_table.setHorizontalHeaderLabels([
            self.tr("Nom"), self.tr("Email"), self.tr("Téléphone"),
            self.tr("Position"), self.tr("Principal")
        ])
        self.contacts_table.setSelectionBehavior(QAbstractItemView.SelectRows)
        self.contacts_table.setEditTriggers(QAbstractItemView.NoEditTriggers)
        self.contacts_table.horizontalHeader().setSectionResizeMode(QHeaderView.Stretch)
        self.contacts_table.setAlternatingRowColors(True)
        self.contacts_table.cellDoubleClicked.connect(self.edit_contact) # row, column are passed

        self.contacts_empty_label = QLabel(self.tr("Aucun contact ajouté pour ce client.\nCliquez sur '➕ Ajouter' pour commencer."))
        self.contacts_empty_label.setAlignment(Qt.AlignCenter)
        font = self.contacts_empty_label.font()
        font.setPointSize(10)
        self.contacts_empty_label.setFont(font)
        contacts_layout.addWidget(self.contacts_empty_label)

        contacts_layout.addWidget(self.contacts_table)

        contacts_pagination_layout = QHBoxLayout()
        self.prev_contact_button = QPushButton("<< Précédent")
        self.prev_contact_button.setObjectName("paginationButton")
        self.prev_contact_button.clicked.connect(self.prev_contact_page)
        self.contact_page_info_label = QLabel("Page 1 / 1")
        self.contact_page_info_label.setObjectName("paginationLabel")
        self.next_contact_button = QPushButton("Suivant >>")
        self.next_contact_button.setObjectName("paginationButton")
        self.next_contact_button.clicked.connect(self.next_contact_page)

        contacts_pagination_layout.addStretch()
        contacts_pagination_layout.addWidget(self.prev_contact_button)
        contacts_pagination_layout.addWidget(self.contact_page_info_label)
        contacts_pagination_layout.addWidget(self.next_contact_button)
        contacts_pagination_layout.addStretch()
        contacts_layout.addLayout(contacts_pagination_layout)

        contacts_btn_layout = QHBoxLayout()
        self.add_contact_btn = QPushButton(self.tr("Ajouter")); self.add_contact_btn.setIcon(QIcon(":/icons/user-plus.svg")); self.add_contact_btn.setToolTip(self.tr("Ajouter un nouveau contact pour ce client")); self.add_contact_btn.clicked.connect(self.add_contact); contacts_btn_layout.addWidget(self.add_contact_btn)
        self.edit_contact_btn = QPushButton(self.tr("Modifier")); self.edit_contact_btn.setIcon(QIcon(":/icons/pencil.svg")); self.edit_contact_btn.setToolTip(self.tr("Modifier le contact sélectionné")); self.edit_contact_btn.clicked.connect(self.edit_contact); contacts_btn_layout.addWidget(self.edit_contact_btn)
        self.remove_contact_btn = QPushButton(self.tr("Supprimer")); self.remove_contact_btn.setIcon(QIcon(":/icons/trash.svg")); self.remove_contact_btn.setToolTip(self.tr("Supprimer le lien vers le contact sélectionné pour ce client")); self.remove_contact_btn.setObjectName("dangerButton"); self.remove_contact_btn.clicked.connect(self.remove_contact); contacts_btn_layout.addWidget(self.remove_contact_btn)
        contacts_layout.addLayout(contacts_btn_layout)
        self.tab_widget.addTab(contacts_tab, self.tr("Contacts"))

        products_tab = QWidget()
        products_layout = QVBoxLayout(products_tab)

        product_filters_layout = QHBoxLayout()
        product_filters_layout.addWidget(QLabel(self.tr("Filtrer par langue:")))
        self.product_lang_filter_combo = QComboBox()
        self.product_lang_filter_combo.addItem(self.tr("All Languages"), None)
        self.product_lang_filter_combo.addItem(self.tr("English (en)"), "en")
        self.product_lang_filter_combo.addItem(self.tr("French (fr)"), "fr")
        self.product_lang_filter_combo.addItem(self.tr("Arabic (ar)"), "ar")
        self.product_lang_filter_combo.addItem(self.tr("Turkish (tr)"), "tr")
        self.product_lang_filter_combo.addItem(self.tr("Portuguese (pt)"), "pt")
        self.product_lang_filter_combo.currentTextChanged.connect(self.load_products)
        product_filters_layout.addWidget(self.product_lang_filter_combo)
        product_filters_layout.addStretch()
        products_layout.addLayout(product_filters_layout)

        self.products_empty_label = QLabel(self.tr("Aucun produit ajouté pour ce client.\nCliquez sur '➕ Ajouter' pour commencer."))
        self.products_empty_label.setAlignment(Qt.AlignCenter)
        font_products_empty = self.products_empty_label.font()
        font_products_empty.setPointSize(10)
        self.products_empty_label.setFont(font_products_empty)
        products_layout.addWidget(self.products_empty_label)

        self.products_table = QTableWidget()
        self.products_table.setColumnCount(8)
        self.products_table.setHorizontalHeaderLabels([
            self.tr("ID"), self.tr("Nom Produit"), self.tr("Description"),
            self.tr("Poids"), self.tr("Dimensions"),
            self.tr("Qté"), self.tr("Prix Unitaire"), self.tr("Prix Total")
        ])
        self.products_table.setEditTriggers(QAbstractItemView.DoubleClicked)
        self.products_table.itemChanged.connect(self.handle_product_item_changed)
        self.products_table.setSelectionBehavior(QAbstractItemView.SelectRows)
        self.products_table.horizontalHeader().setSectionResizeMode(QHeaderView.Stretch)
        self.products_table.hideColumn(0)
        products_layout.addWidget(self.products_table)

        products_btn_layout = QHBoxLayout()
        self.add_product_btn = QPushButton(self.tr("Ajouter")); self.add_product_btn.setIcon(QIcon(":/icons/plus-circle.svg")); self.add_product_btn.setToolTip(self.tr("Ajouter un produit pour ce client/projet")); self.add_product_btn.clicked.connect(self.add_product); products_btn_layout.addWidget(self.add_product_btn)
        self.edit_product_btn = QPushButton(self.tr("Modifier")); self.edit_product_btn.setIcon(QIcon(":/icons/pencil.svg")); self.edit_product_btn.setToolTip(self.tr("Modifier le produit sélectionné")); self.edit_product_btn.clicked.connect(self.edit_product); products_btn_layout.addWidget(self.edit_product_btn)
        self.remove_product_btn = QPushButton(self.tr("Supprimer")); self.remove_product_btn.setIcon(QIcon(":/icons/trash.svg")); self.remove_product_btn.setToolTip(self.tr("Supprimer le produit sélectionné de ce client/projet")); self.remove_product_btn.setObjectName("dangerButton"); self.remove_product_btn.clicked.connect(self.remove_product); products_btn_layout.addWidget(self.remove_product_btn)
        products_layout.addLayout(products_btn_layout)
        self.tab_widget.addTab(products_tab, self.tr("Produits"))

        # layout.addWidget(self.tab_widget) # This was moved into tabs_group_box

        self.document_notes_tab = QWidget()
        doc_notes_layout = QVBoxLayout(self.document_notes_tab)

        doc_notes_filters_layout = QHBoxLayout()
        doc_notes_filters_layout.addWidget(QLabel(self.tr("Type de Document:")))
        self.doc_notes_type_filter_combo = QComboBox()
        doc_notes_filters_layout.addWidget(self.doc_notes_type_filter_combo)

        doc_notes_filters_layout.addWidget(QLabel(self.tr("Langue:")))
        self.doc_notes_lang_filter_combo = QComboBox()
        doc_notes_filters_layout.addWidget(self.doc_notes_lang_filter_combo)
        doc_notes_filters_layout.addStretch()
        doc_notes_layout.addLayout(doc_notes_filters_layout)

        self.document_notes_table = QTableWidget()
        self.document_notes_table.setColumnCount(5)
        self.document_notes_table.setHorizontalHeaderLabels([
            self.tr("Type Document"), self.tr("Langue"),
            self.tr("Aperçu Note"), self.tr("Actif"), self.tr("Actions")
        ])
        self.document_notes_table.horizontalHeader().setSectionResizeMode(2, QHeaderView.Stretch)
        self.document_notes_table.setSelectionBehavior(QAbstractItemView.SelectRows)
        self.document_notes_table.setEditTriggers(QAbstractItemView.NoEditTriggers)
        doc_notes_layout.addWidget(self.document_notes_table)

        doc_notes_buttons_layout = QHBoxLayout()
        self.add_doc_note_button = QPushButton(self.tr("Ajouter Note de Document"))
        self.add_doc_note_button.setIcon(QIcon.fromTheme("document-new"))

        doc_notes_buttons_layout.addWidget(self.add_doc_note_button)

        self.refresh_doc_notes_button = QPushButton(self.tr("Actualiser Liste"))
        self.refresh_doc_notes_button.setIcon(QIcon.fromTheme("view-refresh"))
        doc_notes_buttons_layout.addWidget(self.refresh_doc_notes_button)
        doc_notes_buttons_layout.addStretch()
        doc_notes_layout.addLayout(doc_notes_buttons_layout)

        self.document_notes_tab.setLayout(doc_notes_layout)
        self.tab_widget.addTab(self.document_notes_tab, self.tr("Notes de Document"))

        self.doc_notes_type_filter_combo.currentIndexChanged.connect(self.load_document_notes_table)
        self.doc_notes_lang_filter_combo.currentIndexChanged.connect(self.load_document_notes_table)
        self.add_doc_note_button.clicked.connect(self.on_add_document_note)
        self.refresh_doc_notes_button.clicked.connect(self.load_document_notes_table)

        self.product_dimensions_tab = QWidget()
        prod_dims_layout = QVBoxLayout(self.product_dimensions_tab)

        self.dim_product_selector_combo = QComboBox()
        self.dim_product_selector_combo.addItem(self.tr("Sélectionner un produit..."), None)
        prod_dims_layout.addWidget(self.dim_product_selector_combo)

        self.edit_client_product_dimensions_button = QPushButton(self.tr("Modifier Dimensions Produit"))
        self.edit_client_product_dimensions_button.setIcon(QIcon.fromTheme("document-edit", QIcon(":/icons/pencil.svg")))
        self.edit_client_product_dimensions_button.setEnabled(False)
        prod_dims_layout.addWidget(self.edit_client_product_dimensions_button)

        prod_dims_layout.addStretch()


        produits_tab_index = -1
        for i in range(self.tab_widget.count()):
            if self.tab_widget.tabText(i) == self.tr("Notes de Document"):
                produits_tab_index = i
                break

        if produits_tab_index != -1:
            self.tab_widget.insertTab(produits_tab_index + 1, self.product_dimensions_tab, self.tr("Dimensions Produit (Client)"))
        else:
            self.tab_widget.addTab(self.product_dimensions_tab, self.tr("Dimensions Produit (Client)"))

        self.load_products_for_dimension_tab()

        self.dim_product_selector_combo.currentIndexChanged.connect(self.on_dim_product_selected)
        self.edit_client_product_dimensions_button.clicked.connect(self.on_edit_client_product_dimensions)
        self.load_products_for_dimension_tab() # Initial population of product selector

        # Connect signals for the Product Dimensions Tab
        self.dim_product_selector_combo.currentIndexChanged.connect(self.on_dim_product_selected)
        self.edit_client_product_dimensions_button.clicked.connect(self.on_edit_client_product_dimensions)

        # Removed connections for old buttons (client_browse_tech_image_button, save_client_product_dimensions_button)

        self.populate_doc_table(); self.load_contacts(); self.load_products()
        self.load_document_notes_filters()
        self.load_document_notes_table()

        self.populate_doc_table(); self.load_contacts(); self.load_products()
        self.load_document_notes_filters()
        self.load_document_notes_table()

        self.populate_doc_table(); self.load_contacts(); self.load_products()
        self.load_document_notes_filters()
        self.load_document_notes_table()

        self.populate_doc_table(); self.load_contacts(); self.load_products()
        self.load_document_notes_filters()
        self.load_document_notes_table()

        # SAV Tab
        self.sav_tab = QWidget()
        sav_layout = QVBoxLayout(self.sav_tab)

        # Purchase History Section
        sav_layout.addWidget(QLabel("<h3>Historique des Achats</h3>"))
        self.purchase_history_table = QTableWidget()
        self.purchase_history_table.setColumnCount(6) # ID, Produit, Qté, N/S, Date Achat, Actions (or 5 if N/S is directly editable)
        self.purchase_history_table.setHorizontalHeaderLabels([
            self.tr("ID CPP (Hidden)"), self.tr("Produit"), self.tr("Quantité"),
            self.tr("Numéro de Série"), self.tr("Date d'Achat"), self.tr("Actions")
        ])
        self.purchase_history_table.setColumnHidden(0, True) # Hide ID CPP
        self.purchase_history_table.horizontalHeader().setSectionResizeMode(QHeaderView.Stretch)
        self.purchase_history_table.setSelectionBehavior(QAbstractItemView.SelectRows)
        # self.purchase_history_table.setEditTriggers(QAbstractItemView.NoEditTriggers) # Will make N/S editable
        self.purchase_history_table.itemChanged.connect(self.handle_purchase_history_item_changed)
        sav_layout.addWidget(self.purchase_history_table)

        self.refresh_purchase_history_btn = QPushButton(self.tr("Rafraîchir l'historique"))
        self.refresh_purchase_history_btn.setIcon(QIcon.fromTheme("view-refresh"))
        self.refresh_purchase_history_btn.clicked.connect(self.load_purchase_history_table)
        sav_layout.addWidget(self.refresh_purchase_history_btn)

        # Placeholder for SAV Tickets section (to be added later)
        sav_layout.addWidget(QLabel("<h3>Tickets SAV (Prochainement)</h3>"))
        sav_layout.addStretch()


        self.tab_widget.addTab(self.sav_tab, self.tr("SAV"))
        self.sav_tab_index = self.tab_widget.indexOf(self.sav_tab)

        # --- Assignments Tab ---
        self.assignments_tab = QWidget()
        assignments_main_layout = QVBoxLayout(self.assignments_tab)
        self.assignments_sub_tabs = QTabWidget()
        assignments_main_layout.addWidget(self.assignments_sub_tabs)
        self.tab_widget.addTab(self.assignments_tab, self.tr("Affectations"))

        # Sub-Tab: Assigned Vendors/Sellers (CompanyPersonnel)
        assigned_vendors_widget = QWidget()
        assigned_vendors_layout = QVBoxLayout(assigned_vendors_widget)
        self.assigned_vendors_table = QTableWidget()
        self.assigned_vendors_table.setColumnCount(4)
        self.assigned_vendors_table.setHorizontalHeaderLabels([self.tr("Nom"), self.tr("Rôle Projet"), self.tr("Email"), self.tr("Téléphone")])
        self.assigned_vendors_table.setSelectionBehavior(QAbstractItemView.SelectRows)
        self.assigned_vendors_table.setEditTriggers(QAbstractItemView.NoEditTriggers)
        self.assigned_vendors_table.horizontalHeader().setStretchLastSection(True)
        assigned_vendors_layout.addWidget(self.assigned_vendors_table)
        vendor_buttons_layout = QHBoxLayout()
        self.add_assigned_vendor_btn = QPushButton(self.tr("Ajouter Vendeur/Personnel"))
        self.add_assigned_vendor_btn.clicked.connect(self.handle_add_assigned_vendor)
        self.remove_assigned_vendor_btn = QPushButton(self.tr("Retirer Vendeur/Personnel"))
        self.remove_assigned_vendor_btn.clicked.connect(self.handle_remove_assigned_vendor)
        vendor_buttons_layout.addWidget(self.add_assigned_vendor_btn)
        vendor_buttons_layout.addWidget(self.remove_assigned_vendor_btn)
        assigned_vendors_layout.addLayout(vendor_buttons_layout)
        self.assignments_sub_tabs.addTab(assigned_vendors_widget, self.tr("Vendeurs & Personnel"))

        # Sub-Tab: Assigned Technicians (CompanyPersonnel with different role context or from TeamMembers)
        # For now, assuming Technicians are also CompanyPersonnel, filtered by a role like 'Technicien'
        assigned_technicians_widget = QWidget()
        assigned_technicians_layout = QVBoxLayout(assigned_technicians_widget)
        self.assigned_technicians_table = QTableWidget()
        self.assigned_technicians_table.setColumnCount(4)
        self.assigned_technicians_table.setHorizontalHeaderLabels([self.tr("Nom"), self.tr("Rôle Projet"), self.tr("Email"), self.tr("Téléphone")])
        self.assigned_technicians_table.setSelectionBehavior(QAbstractItemView.SelectRows)
        self.assigned_technicians_table.setEditTriggers(QAbstractItemView.NoEditTriggers)
        self.assigned_technicians_table.horizontalHeader().setStretchLastSection(True)
        assigned_technicians_layout.addWidget(self.assigned_technicians_table)
        technician_buttons_layout = QHBoxLayout()
        self.add_assigned_technician_btn = QPushButton(self.tr("Ajouter Technicien"))
        self.add_assigned_technician_btn.clicked.connect(self.handle_add_assigned_technician)
        self.remove_assigned_technician_btn = QPushButton(self.tr("Retirer Technicien"))
        self.remove_assigned_technician_btn.clicked.connect(self.handle_remove_assigned_technician)
        technician_buttons_layout.addWidget(self.add_assigned_technician_btn)
        technician_buttons_layout.addWidget(self.remove_assigned_technician_btn)
        assigned_technicians_layout.addLayout(technician_buttons_layout)
        self.assignments_sub_tabs.addTab(assigned_technicians_widget, self.tr("Techniciens"))

        # Sub-Tab: Assigned Transporters
        assigned_transporters_widget = QWidget()
        assigned_transporters_layout = QVBoxLayout(assigned_transporters_widget)
        self.assigned_transporters_table = QTableWidget()
        self.assigned_transporters_table.setColumnCount(5)
        self.assigned_transporters_table.setHorizontalHeaderLabels([self.tr("Nom Transporteur"), self.tr("Contact"), self.tr("Téléphone"), self.tr("Détails Transport"), self.tr("Coût Estimé")])
        self.assigned_transporters_table.setSelectionBehavior(QAbstractItemView.SelectRows)
        self.assigned_transporters_table.setEditTriggers(QAbstractItemView.NoEditTriggers)
        self.assigned_transporters_table.horizontalHeader().setStretchLastSection(True)
        assigned_transporters_layout.addWidget(self.assigned_transporters_table)
        transporter_buttons_layout = QHBoxLayout()
        self.add_assigned_transporter_btn = QPushButton(self.tr("Ajouter Transporteur"))
        self.add_assigned_transporter_btn.clicked.connect(self.handle_add_assigned_transporter)
        self.remove_assigned_transporter_btn = QPushButton(self.tr("Retirer Transporteur"))
        self.remove_assigned_transporter_btn.clicked.connect(self.handle_remove_assigned_transporter)
        transporter_buttons_layout.addWidget(self.add_assigned_transporter_btn)
        transporter_buttons_layout.addWidget(self.remove_assigned_transporter_btn)
        assigned_transporters_layout.addLayout(transporter_buttons_layout)
        self.assignments_sub_tabs.addTab(assigned_transporters_widget, self.tr("Transporteurs"))

        # Sub-Tab: Assigned Freight Forwarders
        assigned_forwarders_widget = QWidget()
        assigned_forwarders_layout = QVBoxLayout(assigned_forwarders_widget)
        self.assigned_forwarders_table = QTableWidget()
        self.assigned_forwarders_table.setColumnCount(5)
        self.assigned_forwarders_table.setHorizontalHeaderLabels([self.tr("Nom Transitaire"), self.tr("Contact"), self.tr("Téléphone"), self.tr("Description Tâche"), self.tr("Coût Estimé")])
        self.assigned_forwarders_table.setSelectionBehavior(QAbstractItemView.SelectRows)
        self.assigned_forwarders_table.setEditTriggers(QAbstractItemView.NoEditTriggers)
        self.assigned_forwarders_table.horizontalHeader().setStretchLastSection(True)
        assigned_forwarders_layout.addWidget(self.assigned_forwarders_table)
        forwarder_buttons_layout = QHBoxLayout()
        self.add_assigned_forwarder_btn = QPushButton(self.tr("Ajouter Transitaire"))
        self.add_assigned_forwarder_btn.clicked.connect(self.handle_add_assigned_forwarder)
        self.remove_assigned_forwarder_btn = QPushButton(self.tr("Retirer Transitaire"))
        self.remove_assigned_forwarder_btn.clicked.connect(self.handle_remove_assigned_forwarder)
        forwarder_buttons_layout.addWidget(self.add_assigned_forwarder_btn)
        forwarder_buttons_layout.addWidget(self.remove_assigned_forwarder_btn)
        assigned_forwarders_layout.addLayout(forwarder_buttons_layout)
        self.assignments_sub_tabs.addTab(assigned_forwarders_widget, self.tr("Transitaires"))
        # --- End Assignments Tab ---

        # Call to load SAV tickets table initially if tab is visible
        self.update_sav_tab_visibility() # This will also call load_sav_tickets_table if visible

        # Initial load for assignment tabs
        self.load_assigned_vendors_personnel()
        self.load_assigned_technicians()
        self.load_assigned_transporters()
        self.load_assigned_freight_forwarders()

        # Connect selection changed signals for assignment tables
        self.assigned_vendors_table.itemSelectionChanged.connect(self.update_assigned_vendors_buttons_state)
        self.assigned_technicians_table.itemSelectionChanged.connect(self.update_assigned_technicians_buttons_state)
        self.assigned_transporters_table.itemSelectionChanged.connect(self.update_assigned_transporters_buttons_state)
        self.assigned_forwarders_table.itemSelectionChanged.connect(self.update_assigned_forwarders_buttons_state)

<<<<<<< HEAD
    def open_send_whatsapp_dialog(self):
       client_uuid = self.client_info.get("client_id")
       client_name = self.client_info.get("client_name", "")
       primary_phone = ""
       fallback_phone = ""

       if not client_uuid:
           QMessageBox.warning(self, self.tr("Client Error"), self.tr("Client ID not available."))
           return

       try:
           contacts = db_manager.get_contacts_for_client(client_uuid, limit=10, offset=0) # Fetch a few contacts
           if contacts:
               for contact in contacts:
                   if contact.get('phone'):
                       if not fallback_phone: # Store first available phone number
                           fallback_phone = contact['phone']
                       if contact.get('is_primary_for_client'):
                           primary_phone = contact['phone']
                           break # Found primary, use this

               selected_phone = primary_phone if primary_phone else fallback_phone

               if selected_phone:
                   # Ensure SendWhatsAppDialog is available
                   if not hasattr(self, 'SendWhatsAppDialog') or self.SendWhatsAppDialog is None:
                       try:
                           from whatsapp.whatsapp_dialog import SendWhatsAppDialog
                           self.SendWhatsAppDialog = SendWhatsAppDialog
                       except ImportError:
                           QMessageBox.critical(self, self.tr("Import Error"), self.tr("Could not load the SendWhatsAppDialog component."))
                           return

                   dialog = self.SendWhatsAppDialog(phone_number=selected_phone, client_name=client_name, parent=self)
                   dialog.exec_()
               else:
                   QMessageBox.information(self, self.tr("No Phone Number"), self.tr("No phone number found for this client's contacts."))
           else:
               QMessageBox.information(self, self.tr("No Contacts"), self.tr("No contacts found for this client."))
       except Exception as e:
           QMessageBox.critical(self, self.tr("Error Fetching Contacts"), self.tr("Could not retrieve contact information: {0}").format(str(e)))
=======
        # Accordion logic connections
        if hasattr(self, 'notes_group_box') and hasattr(self, 'tabs_group_box'):
            self.notes_group_box.toggled.connect(self._handle_notes_toggled)
            self.tabs_group_box.toggled.connect(self._handle_tabs_toggled)


    def _handle_notes_toggled(self, checked):
        if checked and hasattr(self, 'tabs_group_box') and self.tabs_group_box.isChecked():
            self.tabs_group_box.setChecked(False)

    def _handle_tabs_toggled(self, checked):
        if checked and hasattr(self, 'notes_group_box') and self.notes_group_box.isChecked():
            self.notes_group_box.setChecked(False)
>>>>>>> 738542be

    def load_sav_tickets_table(self):
        # Ensure sav_tickets_table is initialized before use
        if not hasattr(self, 'sav_tickets_table'):
            # This might indicate an issue if SAV tab is created but table isn't part of its layout yet.
            # For now, just return to prevent error, but this should be reviewed if SAV tab is expected.
            # It's possible this method is called before SAV tab UI is fully set up during initial __init__.
            print("Warning: load_sav_tickets_table called before sav_tickets_table is initialized.")
            return

        self.sav_tickets_table.setRowCount(0)
        client_id = self.client_info.get('client_id')
        if not client_id:
            return

        try:
            tickets = db_manager.get_sav_tickets_for_client(client_id)
            if tickets is None: tickets = []

            self.sav_tickets_table.setRowCount(len(tickets))
            for row_idx, ticket in enumerate(tickets):
                ticket_id = ticket.get('ticket_id')

                id_item = QTableWidgetItem(str(ticket_id))
                id_item.setData(Qt.UserRole, ticket_id)
                self.sav_tickets_table.setItem(row_idx, 0, id_item) # Hidden

                # Product Name
                cpp_id = ticket.get('client_project_product_id')
                product_name_display = self.tr("N/A")
                if cpp_id:
                    # This could be optimized by batch fetching product names if performance is an issue
                    linked_product_info = db_manager.get_client_project_product_by_id(cpp_id) # Custom function needed
                    if linked_product_info:
                        product_details = db_manager.get_product_by_id(linked_product_info.get('product_id'))
                        if product_details:
                            product_name_display = product_details.get('product_name', self.tr("Produit Inconnu"))
                self.sav_tickets_table.setItem(row_idx, 1, QTableWidgetItem(product_name_display))

                issue_desc = ticket.get('issue_description', '')
                self.sav_tickets_table.setItem(row_idx, 2, QTableWidgetItem(issue_desc[:100] + '...' if len(issue_desc) > 100 else issue_desc))

                status_name = self.tr("N/A")
                if ticket.get('status_id'):
                    status_info = db_manager.get_status_setting_by_id(ticket['status_id'])
                    if status_info: status_name = status_info.get('status_name', self.tr("Statut Inconnu"))
                self.sav_tickets_table.setItem(row_idx, 3, QTableWidgetItem(status_name))

                opened_at_str = ticket.get('opened_at', '')
                if opened_at_str:
                    try:
                        dt_obj = datetime.fromisoformat(opened_at_str.replace('Z', '+00:00'))
                        opened_at_formatted = dt_obj.strftime('%Y-%m-%d %H:%M')
                    except ValueError:
                        opened_at_formatted = opened_at_str
                else:
                    opened_at_formatted = self.tr('N/A')
                self.sav_tickets_table.setItem(row_idx, 4, QTableWidgetItem(opened_at_formatted))

                tech_name = self.tr("Non assigné")
                if ticket.get('assigned_technician_id'):
                    tech_info = db_manager.get_team_member_by_id(ticket['assigned_technician_id'])
                    if tech_info: tech_name = tech_info.get('full_name', self.tr("Technicien Inconnu"))
                self.sav_tickets_table.setItem(row_idx, 5, QTableWidgetItem(tech_name))

                # Actions button
                actions_widget = QWidget()
                actions_layout = QHBoxLayout(actions_widget)
                actions_layout.setContentsMargins(2,2,2,2); actions_layout.setSpacing(5)
                view_edit_button = QPushButton(self.tr("Voir/Modifier"))
                view_edit_button.clicked.connect(lambda checked, t_id=ticket_id: self.view_edit_sav_ticket_dialog(t_id))
                actions_layout.addWidget(view_edit_button)
                actions_layout.addStretch()
                self.sav_tickets_table.setCellWidget(row_idx, 6, actions_widget)

        except Exception as e:
            QMessageBox.critical(self, self.tr("Erreur Chargement Tickets SAV"),
                                 self.tr("Impossible de charger les tickets SAV:\n{0}").format(str(e)))

    def open_new_sav_ticket_dialog(self):
        client_id = self.client_info.get('client_id')
        if not client_id:
            QMessageBox.warning(self, self.tr("Erreur Client"), self.tr("ID Client non disponible."))
            return

        try:
            from sav.ticket_dialog import SAVTicketDialog # Import here to avoid circular if moved
        except ImportError:
            QMessageBox.critical(self, self.tr("Erreur Importation"), self.tr("Le dialogue de ticket SAV n'a pas pu être chargé."))
            return

        all_client_products = db_manager.get_products_for_client_or_project(client_id, project_id=None)
        purchased_items = [
            {'name': p.get('product_name', 'N/A'), 'client_project_product_id': p.get('client_project_product_id')}
            for p in all_client_products if p.get('purchase_confirmed_at') is not None
        ]

        dialog = SAVTicketDialog(client_id=client_id, purchased_products=purchased_items, parent=self)
        if dialog.exec_() == QDialog.Accepted:
            self.load_sav_tickets_table()

    def view_edit_sav_ticket_dialog(self, ticket_id):
        client_id = self.client_info.get('client_id')
        if not client_id: # Should not happen if ticket_id is valid for this client context
            QMessageBox.warning(self, self.tr("Erreur Client"), self.tr("ID Client non disponible."))
            return

        try:
            from sav.ticket_dialog import SAVTicketDialog
        except ImportError:
            QMessageBox.critical(self, self.tr("Erreur Importation"), self.tr("Le dialogue de ticket SAV n'a pas pu être chargé."))
            return

        ticket_data = db_manager.get_sav_ticket_by_id(ticket_id)
        if not ticket_data:
            QMessageBox.warning(self, self.tr("Erreur"), self.tr("Ticket SAV non trouvé (ID: {0}).").format(ticket_id))
            return

        all_client_products = db_manager.get_products_for_client_or_project(client_id, project_id=None)
        purchased_items = [
            {'name': p.get('product_name', 'N/A'), 'client_project_product_id': p.get('client_project_product_id')}
            for p in all_client_products if p.get('purchase_confirmed_at') is not None
        ]

        dialog = SAVTicketDialog(client_id=client_id, purchased_products=purchased_items, ticket_data=ticket_data, parent=self)
        if dialog.exec_() == QDialog.Accepted:
            self.load_sav_tickets_table()

    # Placeholder handlers for new Assignment buttons
    def handle_add_assigned_vendor(self):
        if not self.default_company_id:
            QMessageBox.warning(self, self.tr("Société par Défaut Manquante"),
                                self.tr("Aucune société par défaut n'est configurée. Impossible d'assigner du personnel."))
            return
        # Assuming "seller" role for this button, adjust as needed or make role_filter dynamic
        dialog = AssignPersonnelDialog(client_id=self.client_info['client_id'],
                                       role_filter=None, # Or "seller", "sales", etc.
                                       company_id=self.default_company_id,
                                       parent=self)
        if dialog.exec_() == QDialog.Accepted:
            self.load_assigned_vendors_personnel()

    def handle_remove_assigned_vendor(self):
        selected_items = self.assigned_vendors_table.selectedItems()
        if not selected_items:
            QMessageBox.information(self, self.tr("Sélection Requise"), self.tr("Veuillez sélectionner un membre du personnel à retirer."))
            return

        assignment_id = selected_items[0].data(Qt.UserRole) # Assuming ID is stored in the first item
        if assignment_id is None and self.assigned_vendors_table.currentItem(): # Fallback if UserRole was not on first item
             assignment_id = self.assigned_vendors_table.currentItem().data(Qt.UserRole)


        if assignment_id is None:
            QMessageBox.warning(self, self.tr("Erreur"), self.tr("Impossible de récupérer l'ID de l'assignation."))
            return

        reply = QMessageBox.question(self, self.tr("Confirmer Suppression"),
                                     self.tr("Êtes-vous sûr de vouloir retirer ce membre du personnel?"),
                                     QMessageBox.Yes | QMessageBox.No, QMessageBox.No)
        if reply == QMessageBox.Yes:
            if db_manager.unassign_personnel_from_client(assignment_id):
                self.load_assigned_vendors_personnel()
            else:
                QMessageBox.warning(self, self.tr("Erreur DB"), self.tr("Impossible de retirer le membre du personnel."))

    def update_assigned_vendors_buttons_state(self):
        has_selection = bool(self.assigned_vendors_table.selectedItems())
        self.remove_assigned_vendor_btn.setEnabled(has_selection)


    def handle_add_assigned_technician(self):
        if not self.default_company_id:
            QMessageBox.warning(self, self.tr("Société par Défaut Manquante"),
                                self.tr("Aucune société par défaut n'est configurée. Impossible d'assigner des techniciens."))
            return
        # Assuming "technical_manager" or similar role for technicians
        dialog = AssignPersonnelDialog(client_id=self.client_info['client_id'],
                                       role_filter="technical_manager", # Or more generic like "technician"
                                       company_id=self.default_company_id,
                                       parent=self)
        if dialog.exec_() == QDialog.Accepted:
            self.load_assigned_technicians()

    def handle_remove_assigned_technician(self):
        selected_items = self.assigned_technicians_table.selectedItems()
        if not selected_items:
            QMessageBox.information(self, self.tr("Sélection Requise"), self.tr("Veuillez sélectionner un technicien à retirer."))
            return
        assignment_id = selected_items[0].data(Qt.UserRole)
        if assignment_id is None and self.assigned_technicians_table.currentItem():
             assignment_id = self.assigned_technicians_table.currentItem().data(Qt.UserRole)

        if assignment_id is None:
            QMessageBox.warning(self, self.tr("Erreur"), self.tr("Impossible de récupérer l'ID de l'assignation."))
            return

        reply = QMessageBox.question(self, self.tr("Confirmer Suppression"),
                                     self.tr("Êtes-vous sûr de vouloir retirer ce technicien?"),
                                     QMessageBox.Yes | QMessageBox.No, QMessageBox.No)
        if reply == QMessageBox.Yes:
            if db_manager.unassign_personnel_from_client(assignment_id):
                self.load_assigned_technicians()
            else:
                QMessageBox.warning(self, self.tr("Erreur DB"), self.tr("Impossible de retirer le technicien."))

    def update_assigned_technicians_buttons_state(self):
        has_selection = bool(self.assigned_technicians_table.selectedItems())
        self.remove_assigned_technician_btn.setEnabled(has_selection)

    def handle_add_assigned_transporter(self):
        dialog = AssignTransporterDialog(client_id=self.client_info['client_id'], parent=self)
        if dialog.exec_() == QDialog.Accepted:
            self.load_assigned_transporters()

    def handle_remove_assigned_transporter(self):
        selected_items = self.assigned_transporters_table.selectedItems()
        if not selected_items:
            QMessageBox.information(self, self.tr("Sélection Requise"), self.tr("Veuillez sélectionner un transporteur à retirer."))
            return

        client_transporter_id = selected_items[0].data(Qt.UserRole)
        if client_transporter_id is None and self.assigned_transporters_table.currentItem():
             client_transporter_id = self.assigned_transporters_table.currentItem().data(Qt.UserRole)

        if client_transporter_id is None:
            QMessageBox.warning(self, self.tr("Erreur"), self.tr("Impossible de récupérer l'ID de l'assignation du transporteur."))
            return

        reply = QMessageBox.question(self, self.tr("Confirmer Suppression"),
                                     self.tr("Êtes-vous sûr de vouloir retirer ce transporteur?"),
                                     QMessageBox.Yes | QMessageBox.No, QMessageBox.No)
        if reply == QMessageBox.Yes:
            if db_manager.unassign_transporter_from_client(client_transporter_id):
                self.load_assigned_transporters()
            else:
                QMessageBox.warning(self, self.tr("Erreur DB"), self.tr("Impossible de retirer le transporteur."))

    def update_assigned_transporters_buttons_state(self):
        has_selection = bool(self.assigned_transporters_table.selectedItems())
        self.remove_assigned_transporter_btn.setEnabled(has_selection)


    def handle_add_assigned_forwarder(self):
        dialog = AssignFreightForwarderDialog(client_id=self.client_info['client_id'], parent=self)
        if dialog.exec_() == QDialog.Accepted:
            self.load_assigned_freight_forwarders()

    def handle_remove_assigned_forwarder(self):
        selected_items = self.assigned_forwarders_table.selectedItems()
        if not selected_items:
            QMessageBox.information(self, self.tr("Sélection Requise"), self.tr("Veuillez sélectionner un transitaire à retirer."))
            return

        client_forwarder_id = selected_items[0].data(Qt.UserRole)
        if client_forwarder_id is None and self.assigned_forwarders_table.currentItem():
             client_forwarder_id = self.assigned_forwarders_table.currentItem().data(Qt.UserRole)

        if client_forwarder_id is None:
            QMessageBox.warning(self, self.tr("Erreur"), self.tr("Impossible de récupérer l'ID de l'assignation du transitaire."))
            return

        reply = QMessageBox.question(self, self.tr("Confirmer Suppression"),
                                     self.tr("Êtes-vous sûr de vouloir retirer ce transitaire?"),
                                     QMessageBox.Yes | QMessageBox.No, QMessageBox.No)
        if reply == QMessageBox.Yes:
            if db_manager.unassign_forwarder_from_client(client_forwarder_id):
                self.load_assigned_freight_forwarders()
            else:
                QMessageBox.warning(self, self.tr("Erreur DB"), self.tr("Impossible de retirer le transitaire."))

    def update_assigned_forwarders_buttons_state(self):
        has_selection = bool(self.assigned_forwarders_table.selectedItems())
        self.remove_assigned_forwarder_btn.setEnabled(has_selection)


    # Data Loading methods for Assignment Tables
    def load_assigned_vendors_personnel(self):
        self.assigned_vendors_table.setRowCount(0)
        self.assigned_vendors_table.setSortingEnabled(False)
        client_id = self.client_info.get('client_id')
        if not client_id: return
        try:
            # Example: Load all assigned personnel, or filter by a general "vendor/sales" role_in_project
            # For now, role_filter=None fetches all personnel assigned to this client.
            assigned_list = db_manager.get_assigned_personnel_for_client(client_id, role_filter=None)
            for row, item_data in enumerate(assigned_list):
                self.assigned_vendors_table.insertRow(row)
                name_item = QTableWidgetItem(item_data.get('personnel_name'))
                name_item.setData(Qt.UserRole, item_data.get('assignment_id')) # Store assignment_id
                self.assigned_vendors_table.setItem(row, 0, name_item)
                self.assigned_vendors_table.setItem(row, 1, QTableWidgetItem(item_data.get('role_in_project')))
                self.assigned_vendors_table.setItem(row, 2, QTableWidgetItem(item_data.get('personnel_email')))
                self.assigned_vendors_table.setItem(row, 3, QTableWidgetItem(item_data.get('personnel_phone')))
        except Exception as e:
            QMessageBox.critical(self, self.tr("Erreur Chargement"), self.tr("Impossible de charger le personnel assigné: {0}").format(str(e)))
        self.assigned_vendors_table.setSortingEnabled(True)
        self.update_assigned_vendors_buttons_state()


    def load_assigned_technicians(self):
        self.assigned_technicians_table.setRowCount(0)
        self.assigned_technicians_table.setSortingEnabled(False)
        client_id = self.client_info.get('client_id')
        if not client_id: return
        try:
            # Example: Filter for personnel assigned with a role_in_project like 'Technicien assigné'
            # Or, if AssignPersonnelDialog uses a role_filter for DB CompanyPersonnel.role, that's different.
            # Assuming here role_in_project is the primary filter criteria from Client_AssignedPersonnel table.
            assigned_list = db_manager.get_assigned_personnel_for_client(client_id, role_filter="Technicien") # Or specific role
            for row, item_data in enumerate(assigned_list): # This list now comes from get_assigned_personnel_for_client
                self.assigned_technicians_table.insertRow(row)
                name_item = QTableWidgetItem(item_data.get('personnel_name'))
                name_item.setData(Qt.UserRole, item_data.get('assignment_id'))
                self.assigned_technicians_table.setItem(row, 0, name_item)
                self.assigned_technicians_table.setItem(row, 1, QTableWidgetItem(item_data.get('role_in_project')))
                self.assigned_technicians_table.setItem(row, 2, QTableWidgetItem(item_data.get('personnel_email')))
                self.assigned_technicians_table.setItem(row, 3, QTableWidgetItem(item_data.get('personnel_phone')))
        except Exception as e:
            QMessageBox.critical(self, self.tr("Erreur Chargement"), self.tr("Impossible de charger les techniciens assignés: {0}").format(str(e)))
        self.assigned_technicians_table.setSortingEnabled(True)
        self.update_assigned_technicians_buttons_state()


    def load_assigned_transporters(self):
        self.assigned_transporters_table.setRowCount(0)
        self.assigned_transporters_table.setSortingEnabled(False)
        client_id = self.client_info.get('client_id')
        if not client_id: return
        try:
            assigned_list = db_manager.get_assigned_transporters_for_client(client_id)
            for row, item_data in enumerate(assigned_list):
                self.assigned_transporters_table.insertRow(row)
                name_item = QTableWidgetItem(item_data.get('transporter_name'))
                name_item.setData(Qt.UserRole, item_data.get('client_transporter_id'))
                self.assigned_transporters_table.setItem(row, 0, name_item)
                self.assigned_transporters_table.setItem(row, 1, QTableWidgetItem(item_data.get('contact_person')))
                self.assigned_transporters_table.setItem(row, 2, QTableWidgetItem(item_data.get('phone')))
                self.assigned_transporters_table.setItem(row, 3, QTableWidgetItem(item_data.get('transport_details')))
                cost_item = QTableWidgetItem(f"{item_data.get('cost_estimate', 0.0):.2f} €")
                cost_item.setTextAlignment(Qt.AlignRight | Qt.AlignVCenter)
                self.assigned_transporters_table.setItem(row, 4, cost_item)
        except Exception as e:
            QMessageBox.critical(self, self.tr("Erreur Chargement"), self.tr("Impossible de charger les transporteurs assignés: {0}").format(str(e)))
        self.assigned_transporters_table.setSortingEnabled(True)
        self.update_assigned_transporters_buttons_state()

    def load_assigned_freight_forwarders(self):
        self.assigned_forwarders_table.setRowCount(0)
        self.assigned_forwarders_table.setSortingEnabled(False)
        client_id = self.client_info.get('client_id')
        if not client_id: return
        try:
            assigned_list = db_manager.get_assigned_forwarders_for_client(client_id)
            for row, item_data in enumerate(assigned_list):
                self.assigned_forwarders_table.insertRow(row)
                name_item = QTableWidgetItem(item_data.get('forwarder_name'))
                name_item.setData(Qt.UserRole, item_data.get('client_forwarder_id'))
                self.assigned_forwarders_table.setItem(row, 0, name_item)
                self.assigned_forwarders_table.setItem(row, 1, QTableWidgetItem(item_data.get('contact_person')))
                self.assigned_forwarders_table.setItem(row, 2, QTableWidgetItem(item_data.get('phone')))
                self.assigned_forwarders_table.setItem(row, 3, QTableWidgetItem(item_data.get('task_description')))
                cost_item = QTableWidgetItem(f"{item_data.get('cost_estimate', 0.0):.2f} €")
                cost_item.setTextAlignment(Qt.AlignRight | Qt.AlignVCenter)
                self.assigned_forwarders_table.setItem(row, 4, cost_item)
        except Exception as e:
            QMessageBox.critical(self, self.tr("Erreur Chargement"), self.tr("Impossible de charger les transitaires assignés: {0}").format(str(e)))
        self.assigned_forwarders_table.setSortingEnabled(True)
        self.update_assigned_forwarders_buttons_state()


    def load_products_for_dimension_tab(self):
        """Populates the product selector combo box in the Product Dimensions tab."""
        self.dim_product_selector_combo.blockSignals(True)
        self.dim_product_selector_combo.clear()
        self.dim_product_selector_combo.addItem(self.tr("Sélectionner un produit..."), None)

        client_id = self.client_info.get('client_id')
        if not client_id:
            self.dim_product_selector_combo.blockSignals(False)
            return

        try:
            linked_products = db_manager.get_products_for_client_or_project(client_id, project_id=None)

            if linked_products:
                unique_products = {prod.get('product_id'): prod for prod in linked_products}.values()
                for prod_data in sorted(list(unique_products), key=lambda x: x.get('product_name', '')):
                    product_name = prod_data.get('product_name', 'N/A')
                    global_product_id = prod_data.get('product_id')
                    lang_code = prod_data.get('language_code', '')
                    display_text = f"{product_name} ({lang_code}) - ID: {global_product_id}"
                    self.dim_product_selector_combo.addItem(display_text, global_product_id)
        except Exception as e:
            print(f"Error loading products for dimension tab: {e}")
            QMessageBox.warning(self, self.tr("Erreur Chargement"), self.tr("Impossible de charger les produits pour l'onglet dimensions."))

        self.dim_product_selector_combo.blockSignals(False)
        self.on_dim_product_selected()


    def on_dim_product_selected(self, index=None):
        """Handles selection change in the product selector for the dimensions tab."""
        selected_global_product_id = self.dim_product_selector_combo.currentData()

        if selected_global_product_id is None:
            self.edit_client_product_dimensions_button.setEnabled(False)
        else:
            self.edit_client_product_dimensions_button.setEnabled(True)


    def on_edit_client_product_dimensions(self):
        selected_global_product_id = self.dim_product_selector_combo.currentData()
        if selected_global_product_id is None:
            QMessageBox.warning(self, self.tr("Aucun Produit Sélectionné"),
                                self.tr("Veuillez sélectionner un produit dans la liste déroulante."))
            return


        client_id = self.client_info.get('client_id')
        if not client_id:
            QMessageBox.critical(self, self.tr("Erreur Client"),
                                 self.tr("L'ID du client n'est pas disponible."))
            return

        dialog = ClientProductDimensionDialog(
            client_id=client_id,
            product_id=selected_global_product_id,
            app_root_dir=self.app_root_dir,
            parent=self
        )
        dialog.exec_()

        self.load_document_notes_filters()
        self.load_document_notes_table()



    def load_document_notes_filters(self):
        """Populates filter combos for the document notes tab."""
        self.doc_notes_type_filter_combo.blockSignals(True)
        self.doc_notes_lang_filter_combo.blockSignals(True)

        self.doc_notes_type_filter_combo.clear()
        self.doc_notes_type_filter_combo.addItem(self.tr("Tous Types"), None)
        doc_types = ["Proforma", "Packing List", "Sales Conditions", "Certificate of Origin", "Bill of Lading", "Other"]
        for doc_type in doc_types:
            self.doc_notes_type_filter_combo.addItem(doc_type, doc_type)

        self.doc_notes_lang_filter_combo.clear()
        self.doc_notes_lang_filter_combo.addItem(self.tr("Toutes Langues"), None)
        langs = ["fr", "en", "ar", "tr", "pt"]
        for lang in langs:
            self.doc_notes_lang_filter_combo.addItem(lang, lang)

        self.doc_notes_type_filter_combo.blockSignals(False)
        self.doc_notes_lang_filter_combo.blockSignals(False)

        self.doc_notes_type_filter_combo.setCurrentIndex(0)
        self.doc_notes_lang_filter_combo.setCurrentIndex(0)


    def load_document_notes_table(self):
        """Fetches data from db_manager.get_client_document_notes() and populates table."""
        self.document_notes_table.setRowCount(0)
        client_id = self.client_info.get("client_id")
        if not client_id:
            return

        doc_type_filter = self.doc_notes_type_filter_combo.currentData()
        lang_filter = self.doc_notes_lang_filter_combo.currentData()

        try:
            notes = db_manager.get_client_document_notes(
                client_id,
                document_type=doc_type_filter,
                language_code=lang_filter,
                is_active=None
            )
            notes = notes if notes else []

            self.document_notes_table.setRowCount(len(notes))
            for row_idx, note in enumerate(notes):
                note_id = note.get("note_id")

                type_item = QTableWidgetItem(note.get("document_type"))
                type_item.setData(Qt.UserRole, note_id)
                self.document_notes_table.setItem(row_idx, 0, type_item)

                self.document_notes_table.setItem(row_idx, 1, QTableWidgetItem(note.get("language_code")))

                content_preview = note.get("note_content", "")
                if len(content_preview) > 70: content_preview = content_preview[:67] + "..."
                self.document_notes_table.setItem(row_idx, 2, QTableWidgetItem(content_preview))

                note_content = note.get("note_content", "")
                lines = [line.strip() for line in note_content.split('\n') if line.strip()]

                html_content = ""
                if lines:
                    html_content = "<ol style='margin:0px; padding-left: 15px;'>"
                    for line in lines:

                        escaped_line = line.replace("&", "&amp;").replace("<", "&lt;").replace(">", "&gt;")
                        html_content += f"<li>{escaped_line}</li>"
                    html_content += "</ol>"
                else:
                    html_content = f"<p style='margin:0px; font-style:italic;'>{self.tr('Aucune note.')}</p>"

                note_label = QLabel()
                note_label.setText(html_content)
                note_label.setWordWrap(True)

                self.document_notes_table.setCellWidget(row_idx, 2, note_label)


                active_text = self.tr("Oui") if note.get("is_active") else self.tr("Non")
                active_item = QTableWidgetItem(active_text)
                active_item.setTextAlignment(Qt.AlignCenter)
                self.document_notes_table.setItem(row_idx, 3, active_item)


                actions_widget = QWidget()
                actions_layout = QHBoxLayout(actions_widget)
                actions_layout.setContentsMargins(5, 0, 5, 0)
                actions_layout.setSpacing(5)

                edit_button = QPushButton(QIcon(":/icons/pencil.svg"), "")
                edit_button.setToolTip(self.tr("Modifier cette note"))
                edit_button.clicked.connect(lambda checked, n_id=note_id: self.on_edit_document_note_clicked(n_id))
                actions_layout.addWidget(edit_button)

                delete_button = QPushButton(QIcon(":/icons/trash.svg"), "")
                delete_button.setToolTip(self.tr("Supprimer cette note"))
                delete_button.setObjectName("dangerButton")
                delete_button.clicked.connect(lambda checked, n_id=note_id: self.on_delete_document_note_clicked(n_id))
                actions_layout.addWidget(delete_button)

                actions_layout.addStretch()
                self.document_notes_table.setCellWidget(row_idx, 4, actions_widget)


            self.document_notes_table.resizeColumnToContents(0)
            self.document_notes_table.resizeColumnToContents(1)

            self.document_notes_table.resizeColumnToContents(3)
            self.document_notes_table.resizeColumnToContents(4)

        except Exception as e:
            QMessageBox.critical(self, self.tr("Erreur Chargement Notes"), self.tr("Impossible de charger les notes de document:\n{0}").format(str(e)))


    def on_add_document_note(self):
        client_id = self.client_info.get("client_id")
        if not client_id:
            QMessageBox.warning(self, self.tr("Erreur Client"), self.tr("ID Client non disponible."))
            return

        dialog = self.ClientDocumentNoteDialog(client_id=client_id, parent=self)
        if dialog.exec_() == QDialog.Accepted:
            self.load_document_notes_table()


    def on_edit_document_note_clicked(self, note_id):
        client_id = self.client_info.get("client_id")
        if not client_id:
            QMessageBox.warning(self, self.tr("Erreur Client"), self.tr("ID Client non disponible."))
            return

        note_data = db_manager.get_client_document_note_by_id(note_id)
        if note_data:
            dialog = self.ClientDocumentNoteDialog(client_id=client_id, note_data=note_data, parent=self)
            if dialog.exec_() == QDialog.Accepted:
                self.load_document_notes_table()
        else:
            QMessageBox.warning(self, self.tr("Erreur"), self.tr("Note non trouvée (ID: {0}).").format(note_id))


    def on_delete_document_note_clicked(self, note_id):
        reply = QMessageBox.question(self, self.tr("Confirmer Suppression"),
                                     self.tr("Êtes-vous sûr de vouloir supprimer cette note (ID: {0})?").format(note_id),
                                     QMessageBox.Yes | QMessageBox.No, QMessageBox.No)
        if reply == QMessageBox.Yes:
            try:
                success = db_manager.delete_client_document_note(note_id)
                if success:
                    QMessageBox.information(self, self.tr("Succès"), self.tr("Note supprimée avec succès."))
                    self.load_document_notes_table()
                else:
                    QMessageBox.warning(self, self.tr("Échec"), self.tr("Impossible de supprimer la note. Vérifiez les logs."))
            except Exception as e:
                 QMessageBox.critical(self, self.tr("Erreur"), self.tr("Une erreur est survenue lors de la suppression:\n{0}").format(str(e)))


    def prev_contact_page(self):
        if self.current_contact_offset > 0:
            self.current_contact_offset -= self.CONTACT_PAGE_LIMIT
            self.load_contacts()

    def next_contact_page(self):
        if (self.current_contact_offset + self.CONTACT_PAGE_LIMIT) < self.total_contacts_count:
            self.current_contact_offset += self.CONTACT_PAGE_LIMIT
            self.load_contacts()

    def update_contact_pagination_controls(self):
        if self.total_contacts_count == 0:
            total_pages = 1
            current_page = 1
        else:
            total_pages = math.ceil(self.total_contacts_count / self.CONTACT_PAGE_LIMIT)
            current_page = (self.current_contact_offset // self.CONTACT_PAGE_LIMIT) + 1

        self.contact_page_info_label.setText(f"Page {current_page} / {total_pages}")
        self.prev_contact_button.setEnabled(self.current_contact_offset > 0)
        self.next_contact_button.setEnabled((self.current_contact_offset + self.CONTACT_PAGE_LIMIT) < self.total_contacts_count)

    def add_document(self):
        # Define available languages
        available_languages = ["en", "fr", "ar", "tr", "pt"]

        # Ask user to select language
        selected_doc_language, ok = QInputDialog.getItem(
            self,
            self.tr("Sélectionner la langue"),
            self.tr("Langue du document:"),
            available_languages,
            0,
            False
        )

        if not ok or not selected_doc_language:
            QMessageBox.information(self, self.tr("Annulé"), self.tr("L'opération d'ajout de document a été annulée."))
            return

        # Get the base path for the client's documents
        initial_dir = self.config.get("clients_dir", os.path.expanduser("~"))

        selected_file_path, _ = QFileDialog.getOpenFileName(
            self,
            self.tr("Sélectionner un document"),
            initial_dir,
            self.tr("Tous les fichiers (*.*)")
        )

        if selected_file_path:
            try:
                # Determine the target directory using the selected language
                target_dir = os.path.join(self.client_info["base_folder_path"], selected_doc_language)

                os.makedirs(target_dir, exist_ok=True)

                file_name = os.path.basename(selected_file_path)
                target_file_path = os.path.join(target_dir, file_name)

                if os.path.exists(target_file_path):
                    reply = QMessageBox.question(
                        self,
                        self.tr("Fichier Existant"),
                        self.tr("Un fichier du même nom existe déjà à cet emplacement. Voulez-vous le remplacer?"),
                        QMessageBox.Yes | QMessageBox.No,
                        QMessageBox.No
                    )
                    if reply == QMessageBox.No:
                        QMessageBox.information(self, self.tr("Annulé"), self.tr("L'opération d'ajout de document a été annulée."))
                        return

                shutil.copy(selected_file_path, target_file_path)

                # Update client's selected languages if necessary
                current_selected_languages = self.client_info.get("selected_languages", [])
                # Ensure it's a list, as it might be a comma-separated string from DB
                if isinstance(current_selected_languages, str):
                    current_selected_languages = [lang.strip() for lang in current_selected_languages.split(',') if lang.strip()]

                if not current_selected_languages: # Handle empty or None case
                    current_selected_languages = []

                if selected_doc_language not in current_selected_languages:
                    add_lang_reply = QMessageBox.question(
                        self,
                        self.tr("Ajouter Langue"),
                        self.tr("Voulez-vous ajouter '{0}' aux langues sélectionnées pour ce client?").format(selected_doc_language),
                        QMessageBox.Yes | QMessageBox.No,
                        QMessageBox.Yes
                    )
                    if add_lang_reply == QMessageBox.Yes:
                        updated_languages_list = current_selected_languages + [selected_doc_language]
                        updated_languages_str = ",".join(updated_languages_list)

                        client_id_to_update = self.client_info.get("client_id")
                        if client_id_to_update:
                            if db_manager.update_client(client_id_to_update, {'selected_languages': updated_languages_str}):
                                self.client_info["selected_languages"] = updated_languages_list # Update local info
                                print(f"Client {client_id_to_update} selected_languages updated to {updated_languages_str}")
                            else:
                                QMessageBox.warning(self, self.tr("Erreur DB"), self.tr("Échec de la mise à jour des langues du client dans la DB."))
                        else:
                            QMessageBox.warning(self, self.tr("Erreur Client"), self.tr("ID Client non disponible, impossible de mettre à jour les langues."))

                self.populate_doc_table()

                QMessageBox.information(
                    self,
                    self.tr("Succès"),
                    self.tr("Document '{0}' ajouté avec succès en langue '{1}'.").format(file_name, selected_doc_language)
                )
            except Exception as e:
                QMessageBox.warning(
                    self,
                    self.tr("Erreur"),
                    self.tr("Impossible d'ajouter le document : {0}").format(str(e))
                )

    def _handle_open_pdf_action(self, file_path):
        QApplication.setOverrideCursor(Qt.WaitCursor) # Set wait cursor
        try:
            if not self.client_info or 'client_id' not in self.client_info:
                QMessageBox.warning(self, self.tr("Erreur Client"), self.tr("Les informations du client ne sont pas disponibles."))
                return # Return early, finally will still execute

            # Extract target_language_code from the file_path
            try:
                target_language_code = os.path.basename(os.path.dirname(file_path))
                if target_language_code not in ["en", "fr", "ar", "tr", "pt"]:
                    client_langs = self.client_info.get("selected_languages", [])
                    if isinstance(client_langs, str):
                        client_langs = [lang.strip() for lang in client_langs.split(',') if lang.strip()]
                    target_language_code = client_langs[0] if client_langs else "fr"
                    logging.info(f"Language code not recognized from path {file_path}. Using fallback/default: {target_language_code}")

            except Exception as e:
                QMessageBox.warning(self, self.tr("Erreur Chemin Fichier"), self.tr("Impossible d'extraire le code langue depuis le chemin:\n{0}\nErreur: {1}").format(file_path, str(e)))
                return # Return early

            app_root_dir = self.config.get('app_root_dir', os.path.dirname(sys.argv[0]))
            if MAIN_MODULE_CONFIG and 'app_root_dir' in MAIN_MODULE_CONFIG:
                app_root_dir = MAIN_MODULE_CONFIG['app_root_dir']

            generated_pdf_path = self.generate_pdf_for_document(
                source_file_path=file_path,
                client_info=self.client_info,
                app_root_dir=app_root_dir,
                parent_widget=self,
                target_language_code=target_language_code
            )
            if generated_pdf_path:
                QDesktopServices.openUrl(QUrl.fromLocalFile(generated_pdf_path))
            # else:
                # Optional: If generate_pdf_for_document returns None on failure, inform user
                # QMessageBox.warning(self, self.tr("Erreur PDF"), self.tr("Le fichier PDF n'a pas pu être généré."))
        finally:
            QApplication.restoreOverrideCursor() # Restore cursor in all cases

    def populate_details_layout(self):
        # Clear existing rows from the layout
        if self.status_combo and self.status_combo.parent():
            self.status_combo.setParent(None)
        if hasattr(self, 'category_label') and self.category_label and self.category_label.parent():
            self.category_label.setParent(None)
        if hasattr(self, 'category_value_label') and self.category_value_label and self.category_value_label.parent():
            self.category_value_label.setParent(None)
        while self.details_layout.rowCount() > 0:
            self.details_layout.removeRow(0)

        self.detail_value_labels = {} # Re-initialize

        # Project ID
        project_id_label = QLabel(self.tr("ID Projet:"))
        project_id_value = QLabel(self.client_info.get("project_identifier", self.tr("N/A")))
        self.details_layout.addRow(project_id_label, project_id_value)
        self.detail_value_labels["project_identifier"] = project_id_value

        # Country and City
        country_city_widget = QWidget()
        country_city_h_layout = QHBoxLayout(country_city_widget)
        country_city_h_layout.setContentsMargins(0,0,0,0)
        country_label = QLabel(self.tr("Pays:"))
        country_value = QLabel(self.client_info.get("country", self.tr("N/A")))
        city_label = QLabel(self.tr("Ville:"))
        city_value = QLabel(self.client_info.get("city", self.tr("N/A")))
        country_city_h_layout.addWidget(country_label)
        country_city_h_layout.addWidget(country_value)
        country_city_h_layout.addSpacing(20)
        country_city_h_layout.addWidget(city_label)
        country_city_h_layout.addWidget(city_value)
        country_city_h_layout.addStretch()
        self.details_layout.addRow(self.tr("Localisation:"), country_city_widget)
        self.detail_value_labels["country"] = country_value
        self.detail_value_labels["city"] = city_value

        # Price and Creation Date
        price_date_widget = QWidget()
        price_date_h_layout = QHBoxLayout(price_date_widget)
        price_date_h_layout.setContentsMargins(0,0,0,0)
        price_label = QLabel(self.tr("Prix Final:"))
        price_value = QLabel(f"{self.client_info.get('price', 0)} €")
        date_label = QLabel(self.tr("Date Création:"))
        date_value = QLabel(self.client_info.get("creation_date", self.tr("N/A")))
        price_date_h_layout.addWidget(price_label)
        price_date_h_layout.addWidget(price_value)
        price_date_h_layout.addSpacing(20)
        price_date_h_layout.addWidget(date_label)
        price_date_h_layout.addWidget(date_value)
        price_date_h_layout.addStretch()
        self.details_layout.addRow(self.tr("Finances & Date:"), price_date_widget)
        self.detail_value_labels["price"] = price_value
        self.detail_value_labels["creation_date"] = date_value

        # Status and Category
        status_category_widget = QWidget()
        status_category_h_layout = QHBoxLayout(status_category_widget)
        status_category_h_layout.setContentsMargins(0,0,0,0)
        status_category_h_layout.addWidget(QLabel(self.tr("Statut:")))
        status_category_h_layout.addWidget(self.status_combo) # self.status_combo is an instance member
        status_category_h_layout.addSpacing(20)
        status_category_h_layout.addWidget(self.category_label) # self.category_label is an instance member
        status_category_h_layout.addWidget(self.category_value_label) # self.category_value_label is an instance member
        status_category_h_layout.addStretch()
        self.details_layout.addRow(self.tr("Classification:"), status_category_widget)
        # self.detail_value_labels["category"] is already managed as an instance member from setup_ui

        # Need (Besoin Principal)
        need_label = QLabel(self.tr("Besoin Principal:"))
        need_value = QLabel(self.client_info.get("need", self.client_info.get("primary_need_description", self.tr("N/A")))) # check both keys
        self.details_layout.addRow(need_label, need_value)
        self.detail_value_labels["need"] = need_value

        # Base Folder Path
        folder_label = QLabel(self.tr("Chemin Dossier:"))
        folder_path = self.client_info.get('base_folder_path','')
        folder_value = QLabel(f"<a href='file:///{folder_path}'>{folder_path}</a>")
        folder_value.setOpenExternalLinks(True)
        folder_value.setTextInteractionFlags(Qt.TextBrowserInteraction)
        self.details_layout.addRow(folder_label, folder_value)
        self.detail_value_labels["base_folder_path"] = folder_value

    def refresh_display(self, new_client_info):
        self.client_info = new_client_info
        # Update GroupBox title if it includes client name
        if hasattr(self, 'client_info_group_box'):
            self.client_info_group_box.setTitle(self.client_info.get('client_name', self.tr("Client Information")))

        self.header_label.setText(f"<h2>{self.client_info.get('client_name', '')}</h2>")

        # Repopulate the details section with the new client_info
        self.populate_details_layout()

        # status_combo and category_value_label are part of populate_details_layout now.
        # We need to ensure their values are correctly set after populate_details_layout.
        self.status_combo.setCurrentText(self.client_info.get("status", self.tr("En cours"))) # This might be redundant if populate_details_layout also sets it based on ID.
        self.category_value_label.setText(self.client_info.get("category", self.tr("N/A"))) # This is correctly updated by populate_details_layout if self.category_value_label is an instance member.

        self.notes_edit.setText(self.client_info.get("notes", ""))
        self.update_sav_tab_visibility() # Refresh SAV tab visibility
        # Also ensure SAV tickets table is loaded if tab is visible
        if self.tab_widget.isTabEnabled(self.sav_tab_index):
            self.load_sav_tickets_table()


    def load_statuses(self):
        try:
            # Assuming 'Client' is the status_type for this context
            client_statuses = db_manager.get_all_status_settings(status_type='Client')
            if client_statuses is None: client_statuses = [] # Handle case where db_manager returns None

            self.status_combo.clear() # Clear before populating
            for status_dict in client_statuses:
                # Add status_name for display and status_id as item data
                self.status_combo.addItem(status_dict['status_name'], status_dict.get('status_id'))
        except Exception as e: # Catch a more generic exception if db_manager might raise something other than sqlite3.Error
            QMessageBox.warning(self, self.tr("Erreur DB"), self.tr("Erreur de chargement des statuts:\n{0}").format(str(e)))

    def update_client_status(self, status_text):
        # This method should now use currentData if status_id is reliably stored.
        # However, it's currently written to take status_text and find the ID.
        # This is acceptable. If issues arise, it can be changed to use currentData().
        try:
            status_setting = db_manager.get_status_setting_by_name(status_text, 'Client') # status_text from combo box
            if status_setting and status_setting.get('status_id') is not None:
                status_id_to_set = status_setting['status_id']
                client_id_to_update = self.client_info.get("client_id")

                if client_id_to_update is None:
                    QMessageBox.warning(self, self.tr("Erreur Client"), self.tr("ID Client non disponible, impossible de mettre à jour le statut."))
                    return

                if status_text == 'Vendu':
                    vendu_status_id = status_id_to_set # Already fetched

                    products_to_confirm = db_manager.get_products_for_client_or_project(
                        client_id_to_update,
                        project_id=None # Assuming confirmation applies to all client's products not yet confirmed
                    )
                    # Filter for products where purchase_confirmed_at is NULL
                    products_needing_confirmation = [
                        p for p in products_to_confirm if p.get('purchase_confirmed_at') is None
                    ]

                    if not products_needing_confirmation:
                        QMessageBox.information(self, self.tr("Confirmation Vente"), self.tr("Aucun produit à confirmer pour cette vente."))
                    else:
                        for product_data in products_needing_confirmation:
                            client_project_product_id = product_data.get('client_project_product_id')
                            # Fetch product name for dialog if not available directly or to ensure freshness
                            # Assuming product_data from get_products_for_client_or_project includes 'product_name'
                            product_name = product_data.get('product_name', self.tr('Produit Inconnu'))

                            default_serial = f"SN-{datetime.now().strftime('%Y%m%d%H%M%S')}"
                            serial_number, ok = QInputDialog.getText(
                                self,
                                self.tr("Confirmation Achat Produit"),
                                self.tr(f"Produit: {product_name}\nEntrez le numéro de série (ou laissez vide pour auto/pas de numéro):"),
                                QLineEdit.Normal,
                                default_serial
                            )
                            if ok:
                                entered_serial = serial_number.strip() if serial_number.strip() else "N/A" # Or None
                                current_timestamp_iso = datetime.utcnow().isoformat() + "Z"

                                update_payload = {
                                    'serial_number': entered_serial,
                                    'purchase_confirmed_at': current_timestamp_iso
                                }
                                if db_manager.update_client_project_product(client_project_product_id, update_payload):
                                    print(f"Product {client_project_product_id} ({product_name}) confirmed with SN: {entered_serial}")
                                else:
                                    QMessageBox.warning(self, self.tr("Erreur Mise à Jour Produit"), self.tr(f"Impossible de confirmer l'achat pour le produit {product_name}."))
                            else:
                                print(f"Confirmation annulée pour le produit {product_name}.")
                                # Optionally, decide if the whole "Vendu" status update should be cancelled if any product is skipped.
                                # For now, it proceeds.

                # Proceed to update the client's status after product confirmations
                # Proceed to update the client's status after product confirmations
                if db_manager.update_client(client_id_to_update, {'status_id': status_id_to_set}):
                    self.client_info["status"] = status_text
                    self.client_info["status_id"] = status_id_to_set
                    print(f"Client {client_id_to_update} status_id updated to {status_id_to_set} ({status_text})")
                    self.update_sav_tab_visibility() # Update SAV tab based on new status
                else:
                    QMessageBox.warning(self, self.tr("Erreur DB"), self.tr("Échec de la mise à jour du statut du client dans la DB."))
            # This 'elif status_text:' should handle other statuses not 'Vendu'
            elif status_text and status_text != 'Vendu': # If it's not 'Vendu' and status_text is not empty
                 if db_manager.update_client(client_id_to_update, {'status_id': status_id_to_set}):
                    self.client_info["status"] = status_text
                    self.client_info["status_id"] = status_id_to_set
                    print(f"Client {client_id_to_update} status_id updated to {status_id_to_set} ({status_text}) for non-Vendu status.")
                    self.update_sav_tab_visibility() # Update SAV tab based on new status
                 else:
                    QMessageBox.warning(self, self.tr("Erreur DB"), self.tr("Échec de la mise à jour du statut du client pour '{0}'.").format(status_text))

            elif status_text: # Fallback for empty status_text or other unhandled cases
                QMessageBox.warning(self, self.tr("Erreur Configuration"), self.tr("Statut '{0}' non trouvé ou invalide. Impossible de mettre à jour.").format(status_text))

        except Exception as e:
            QMessageBox.critical(self, self.tr("Erreur Inattendue"), self.tr("Erreur de mise à jour du statut:\n{0}").format(str(e)))

    def save_client_notes(self):
        notes = self.notes_edit.toPlainText()
        client_id_to_update = self.client_info.get("client_id")

        if client_id_to_update is None:
            QMessageBox.warning(self, self.tr("Erreur Client"), self.tr("ID Client non disponible, impossible de sauvegarder les notes."))
            return

        try:
            if db_manager.update_client(client_id_to_update, {'notes': notes}):
                self.client_info["notes"] = notes # Update local copy
            else:
                QMessageBox.warning(self, self.tr("Erreur DB"), self.tr("Échec de la sauvegarde des notes dans la DB."))
        except Exception as e:
            QMessageBox.warning(self, self.tr("Erreur DB"), self.tr("Erreur de sauvegarde des notes:\n{0}").format(str(e)))

    def populate_doc_table(self):
        self.doc_table.setRowCount(0)
        if hasattr(self, 'documents_empty_label'):
            self.documents_empty_label.setVisible(True)
        self.doc_table.setVisible(False)

        client_path = self.client_info["base_folder_path"]
        if not os.path.exists(client_path):
            # Ensure correct state if path doesn't exist (label visible, table hidden)
            if hasattr(self, 'documents_empty_label'):
                self.documents_empty_label.setVisible(True)
            self.doc_table.setVisible(False)
            return

        row = 0
        for lang in self.client_info.get("selected_languages", ["fr"]):
            lang_dir = os.path.join(client_path, lang)
            if not os.path.exists(lang_dir): continue
            for file_name in os.listdir(lang_dir):
                if file_name.endswith(('.xlsx', '.pdf', '.docx', '.html')):
                    file_path = os.path.join(lang_dir, file_name); name_item = QTableWidgetItem(file_name); name_item.setData(Qt.UserRole, file_path)
                    file_type_str = "";
                    if file_name.lower().endswith('.xlsx'): file_type_str = self.tr("Excel")
                    elif file_name.lower().endswith('.docx'): file_type_str = self.tr("Word")
                    elif file_name.lower().endswith('.html'): file_type_str = self.tr("HTML")
                    else: file_type_str = self.tr("PDF")
                    mod_time = datetime.fromtimestamp(os.path.getmtime(file_path)).strftime('%Y-%m-%d %H:%M')
                    self.doc_table.insertRow(row); self.doc_table.setItem(row, 0, name_item); self.doc_table.setItem(row, 1, QTableWidgetItem(file_type_str)); self.doc_table.setItem(row, 2, QTableWidgetItem(lang)); self.doc_table.setItem(row, 3, QTableWidgetItem(mod_time))
                    action_widget = QWidget(); action_layout = QHBoxLayout(action_widget); action_layout.setContentsMargins(2,2,2,2); action_layout.setSpacing(5)
                    pdf_btn = QPushButton(""); pdf_btn.setIcon(QIcon.fromTheme("document-export", QIcon(":/icons/pdf.svg"))); pdf_btn.setToolTip(self.tr("Générer/Ouvrir PDF du document")); pdf_btn.setFixedSize(30,30); pdf_btn.clicked.connect(lambda _, p=file_path: self._handle_open_pdf_action(p)); action_layout.addWidget(pdf_btn)
                    source_btn = QPushButton(""); source_btn.setIcon(QIcon.fromTheme("document-open", QIcon(":/icons/eye.svg"))); source_btn.setToolTip(self.tr("Afficher le fichier source")); source_btn.setFixedSize(30,30); source_btn.clicked.connect(lambda _, p=file_path: QDesktopServices.openUrl(QUrl.fromLocalFile(p))); action_layout.addWidget(source_btn)
                    if file_name.lower().endswith(('.xlsx', '.html')):
                        edit_btn = QPushButton(""); edit_btn.setIcon(QIcon.fromTheme("document-edit", QIcon(":/icons/pencil.svg"))); edit_btn.setToolTip(self.tr("Modifier le contenu du document")); edit_btn.setFixedSize(30,30); edit_btn.clicked.connect(lambda _, p=file_path: self.open_document(p)); action_layout.addWidget(edit_btn)
                    else: spacer_widget = QWidget(); spacer_widget.setFixedSize(30,30); action_layout.addWidget(spacer_widget)
                    delete_btn = QPushButton(""); delete_btn.setIcon(QIcon.fromTheme("edit-delete", QIcon(":/icons/trash.svg"))); delete_btn.setToolTip(self.tr("Supprimer le document")); delete_btn.setFixedSize(30,30); delete_btn.clicked.connect(lambda _, p=file_path: self.delete_document(p)); action_layout.addWidget(delete_btn)
                    action_layout.addStretch(); action_widget.setLayout(action_layout); self.doc_table.setCellWidget(row, 4, action_widget); row +=1

        if hasattr(self, 'documents_empty_label'):
            if self.doc_table.rowCount() > 0:
                self.documents_empty_label.setVisible(False)
                self.doc_table.setVisible(True)
            else:
                self.documents_empty_label.setVisible(True)
                self.doc_table.setVisible(False)

    def open_create_docs_dialog(self):
        dialog = self.CreateDocumentDialog(self.client_info, self.config, self)
        if dialog.exec_() == QDialog.Accepted: self.populate_doc_table()

    def open_compile_pdf_dialog(self):
        dialog = self.CompilePdfDialog(self.client_info, self.config, self.app_root_dir, self)
        dialog.exec_()

    def open_selected_doc(self):
        selected_row = self.doc_table.currentRow()
        if selected_row >= 0:
            file_path_item = self.doc_table.item(selected_row, 0)
            if file_path_item:
                file_path = file_path_item.data(Qt.UserRole)
                if file_path and os.path.exists(file_path): self.open_document(file_path)

    def delete_selected_doc(self):
        selected_row = self.doc_table.currentRow()
        if selected_row >= 0:
            file_path_item = self.doc_table.item(selected_row, 0)
            if file_path_item:
                file_path = file_path_item.data(Qt.UserRole)
                if file_path and os.path.exists(file_path): self.delete_document(file_path)

    def open_document(self, file_path):
        if os.path.exists(file_path):
            try:
                editor_client_data = { "client_id": self.client_info.get("client_id"), "client_name": self.client_info.get("client_name", ""), "company_name": self.client_info.get("company_name", ""), "need": self.client_info.get("need", ""), "primary_need_description": self.client_info.get("need", ""), "project_identifier": self.client_info.get("project_identifier", ""), "country": self.client_info.get("country", ""), "country_id": self.client_info.get("country_id"), "city": self.client_info.get("city", ""), "city_id": self.client_info.get("city_id"), "price": self.client_info.get("price", 0), "status": self.client_info.get("status"), "status_id": self.client_info.get("status_id"), "selected_languages": self.client_info.get("selected_languages"), "notes": self.client_info.get("notes"), "creation_date": self.client_info.get("creation_date"), "category": self.client_info.get("category"), "base_folder_path": self.client_info.get("base_folder_path") }
                if file_path.lower().endswith('.xlsx'):
                    editor = ExcelEditor(file_path, parent=self)
                    if editor.exec_() == QDialog.Accepted:
                        # ... (archiving and PDF generation logic remains the same) ...
                        self.generate_pdf_for_document(file_path, self.client_info, self)
                    self.populate_doc_table()
                elif file_path.lower().endswith('.html'):
                    html_editor_dialog = HtmlEditor(file_path, client_data=editor_client_data, parent=self)
                    if html_editor_dialog.exec_() == QDialog.Accepted:
                        # ... (archiving and PDF generation logic remains the same) ...
                        generated_pdf_path = self.generate_pdf_for_document(file_path, self.client_info, self)
                        if generated_pdf_path: print(f"Updated PDF generated at: {generated_pdf_path}")
                    self.populate_doc_table()
                else: QDesktopServices.openUrl(QUrl.fromLocalFile(file_path))
            except Exception as e: QMessageBox.warning(self, self.tr("Erreur Ouverture Fichier"), self.tr("Impossible d'ouvrir le fichier:\n{0}").format(str(e)))
        else: QMessageBox.warning(self, self.tr("Fichier Introuvable"), self.tr("Le fichier n'existe plus.")); self.populate_doc_table()

    def delete_document(self, file_path):
        if not os.path.exists(file_path): return
        reply = QMessageBox.question(self, self.tr("Confirmer la suppression"), self.tr("Êtes-vous sûr de vouloir supprimer le fichier {0} ?").format(os.path.basename(file_path)), QMessageBox.Yes | QMessageBox.No, QMessageBox.No)
        if reply == QMessageBox.Yes:
            try: os.remove(file_path); self.populate_doc_table(); QMessageBox.information(self, self.tr("Fichier supprimé"), self.tr("Le fichier a été supprimé avec succès."))
            except Exception as e: QMessageBox.warning(self, self.tr("Erreur"), self.tr("Impossible de supprimer le fichier:\n{0}").format(str(e)))

    def load_contacts(self):
        # Initially, show empty label and hide table
        if hasattr(self, 'contacts_empty_label'): # Ensure label exists
            self.contacts_empty_label.setVisible(True)
        self.contacts_table.setVisible(False)
        self.contacts_table.setRowCount(0) # Clear table

        client_uuid = self.client_info.get("client_id")
        if not client_uuid:
            # Still ensure empty label is visible if client_uuid is missing for some reason
            if hasattr(self, 'contacts_empty_label'):
                 self.contacts_empty_label.setVisible(True)

            return

        try:
            self.total_contacts_count = db_manager.get_contacts_for_client_count(client_id=client_uuid)

            contacts = db_manager.get_contacts_for_client(
                client_id=client_uuid,
                limit=self.CONTACT_PAGE_LIMIT,
                offset=self.current_contact_offset
            )
            contacts = contacts if contacts else []

            if not contacts:
                # No contacts, ensure empty label is visible and table is hidden
                if hasattr(self, 'contacts_empty_label'):
                    self.contacts_empty_label.setVisible(True)
                self.contacts_table.setVisible(False)
                return # Exit early

            # If contacts exist, hide empty label and show table
            if hasattr(self, 'contacts_empty_label'):
                self.contacts_empty_label.setVisible(False)
            self.contacts_table.setVisible(True)

            for row, contact in enumerate(contacts):
                self.contacts_table.insertRow(row)
                name_item = QTableWidgetItem(contact.get('name', 'N/A'))
                name_item.setData(Qt.UserRole, {
                    'contact_id': contact.get('contact_id'),
                    'client_contact_id': contact.get('client_contact_id')
                })
                self.contacts_table.setItem(row, 0, name_item)
                self.contacts_table.setItem(row, 1, QTableWidgetItem(contact.get('email', '')))
                self.contacts_table.setItem(row, 2, QTableWidgetItem(contact.get('phone', '')))
                self.contacts_table.setItem(row, 3, QTableWidgetItem(contact.get('position', '')))
                primary_text = self.tr("Oui") if contact.get('is_primary_for_client') else self.tr("Non")
                primary_item = QTableWidgetItem(primary_text)
                primary_item.setTextAlignment(Qt.AlignCenter)
                self.contacts_table.setItem(row, 4, primary_item)
        except Exception as e:
            QMessageBox.warning(self, self.tr("Erreur DB"), self.tr("Erreur de chargement des contacts:\n{0}").format(str(e)))
            self.total_contacts_count = 0 # Reset on error
        finally:
            self.update_contact_pagination_controls()


    def add_contact(self):
        client_uuid = self.client_info.get("client_id");
        if not client_uuid: return
        dialog = self.ContactDialog(client_uuid, parent=self)
        if dialog.exec_() == QDialog.Accepted:
            # contact_form_data = dialog.get_data() # Original line
            try:
                # Assuming dialog handles DB ops or returns data for db_manager call
                # No specific return from dialog.get_data() is used here for DB ops.
                # The dialog itself calls db_manager.add_contact and db_manager.link_contact_to_client
                pass # DB operations are handled within ContactDialog
            except Exception as e:
                QMessageBox.critical(self, self.tr("Erreur DB"), self.tr("Erreur d'ajout du contact:\n{0}").format(str(e)))
            finally:
                self.load_contacts()

    def edit_contact(self, row=None, column=None):
        current_row = self.contacts_table.currentRow()
        if current_row < 0:
            QMessageBox.information(self, self.tr("Sélection Requise"), self.tr("Veuillez sélectionner un contact à modifier."))
            return

        name_item = self.contacts_table.item(current_row, 0)
        if not name_item: return

        item_data = name_item.data(Qt.UserRole)
        contact_id = item_data.get('contact_id')

        if not contact_id:
            QMessageBox.warning(self, self.tr("Erreur Données"), self.tr("ID de contact non trouvé pour la ligne sélectionnée."))
            return

        client_uuid = self.client_info.get("client_id")
        full_contact_details = db_manager.get_contact_by_id(contact_id)
        if not full_contact_details:
            QMessageBox.warning(self, self.tr("Erreur Données"), self.tr("Détails du contact non trouvés dans la base de données."))
            return

        client_contact_link_info = db_manager.get_specific_client_contact_link_details(client_uuid, contact_id)
        if client_contact_link_info:
            full_contact_details['is_primary_for_client'] = client_contact_link_info.get('is_primary_for_client', False)
            full_contact_details['client_contact_id'] = client_contact_link_info.get('client_contact_id')

        dialog = self.ContactDialog(client_id=client_uuid, contact_data=full_contact_details, parent=self)

        if dialog.exec_() == QDialog.Accepted:
            # DB operations are handled within ContactDialog after its own save logic
            self.load_contacts()


    def remove_contact(self):
        current_row = self.contacts_table.currentRow()
        if current_row < 0:
            QMessageBox.information(self, self.tr("Sélection Requise"), self.tr("Veuillez sélectionner un contact à supprimer."))
            return

        name_item = self.contacts_table.item(current_row, 0)
        if not name_item: return

        item_data = name_item.data(Qt.UserRole)
        contact_id = item_data.get('contact_id')
        client_contact_id = item_data.get('client_contact_id')
        contact_name = name_item.text()

        if not client_contact_id:
            QMessageBox.warning(self, self.tr("Erreur Données"), self.tr("ID de lien contact-client non trouvé."))
            return

        reply = QMessageBox.question(self, self.tr("Confirmer Suppression"),
                                     self.tr("Êtes-vous sûr de vouloir supprimer le lien vers le contact '{0}' pour ce client?").format(contact_name),
                                     QMessageBox.Yes | QMessageBox.No, QMessageBox.No)
        if reply == QMessageBox.Yes:
            try:
                # Use client_contact_id for unlinking, not client_id + contact_id
                if db_manager.unlink_contact_from_client_by_link_id(client_contact_id): # Assuming this new function exists
                    QMessageBox.information(self, self.tr("Succès"), self.tr("Lien vers le contact '{0}' supprimé avec succès.").format(contact_name))
                else:
                    QMessageBox.warning(self, self.tr("Erreur DB"), self.tr("Échec de la suppression du lien vers le contact."))
            except Exception as e:
                QMessageBox.critical(self, self.tr("Erreur DB"), self.tr("Erreur de suppression du lien contact:\n{0}").format(str(e)))
            finally:
                self.load_contacts()

    def add_product(self):
        client_uuid = self.client_info.get("client_id");
        if not client_uuid: return
        dialog = self.ProductDialog(client_uuid, self.app_root_dir, parent=self) # Pass app_root_dir
        if dialog.exec_() == QDialog.Accepted:
            products_list_data = dialog.get_data()
            # ... (logic for adding products remains the same) ...
            if products_list_data: self.load_products() # Refresh only if data was processed

    def edit_product(self):
        selected_row = self.products_table.currentRow();
        if selected_row < 0: QMessageBox.information(self, self.tr("Sélection Requise"), self.tr("Veuillez sélectionner un produit à modifier.")); return

        # Fetch existing data to pass to the dialog
        # Assuming the first column (hidden) stores client_project_product_id
        # and other columns have display data. We need to fetch full data for the dialog.
        link_id_item = self.products_table.item(selected_row, 0)
        if not link_id_item:
            QMessageBox.warning(self, self.tr("Erreur"), self.tr("Impossible de récupérer l'ID du lien produit."))
            return
        link_id = link_id_item.data(Qt.UserRole)

        # Construct product_link_data similar to how it might be if fetched fresh
        # This needs all relevant fields that EditProductLineDialog and its subsequent logic expect.
        # This is a simplified example; in a real app, you'd fetch this from DB or have it structured.
        product_link_data = {
            'client_project_product_id': link_id,
            'name': self.products_table.item(selected_row, 1).text(),
            'description': self.products_table.item(selected_row, 2).text(),
            'weight': self.products_table.item(selected_row, 3).text().replace(' kg', ''), # Assuming format "X kg"
            'dimensions': self.products_table.item(selected_row, 4).text(),
            'quantity': float(self.products_table.item(selected_row, 5).text()),
            'unit_price': float(self.products_table.item(selected_row, 6).text().replace('€', '').strip()),
            # 'product_id' (global product ID) needs to be fetched if not already in table item data
            # For now, assuming it might be part of what get_products_for_client_or_project returns
            # and could be stored in one of the items' UserRole if needed.
            # Let's assume it's retrieved via link_id if necessary by EditProductLineDialog or its save logic.
        }
        # Attempt to retrieve global product_id if stored, e.g. in name_item's UserRole+1 or similar
        # This part is speculative based on common patterns, adjust if product_id is stored differently
        name_item_for_global_id = self.products_table.item(selected_row, 1) # Assuming name item might hold it
        if name_item_for_global_id and name_item_for_global_id.data(Qt.UserRole + 2): # Example: UserRole+2 for global_product_id
             product_link_data['product_id'] = name_item_for_global_id.data(Qt.UserRole + 2)


        try:
            dialog = self.EditProductLineDialog(product_link_data, self.app_root_dir, self) # Pass app_root_dir
            if dialog.exec_() == QDialog.Accepted:
                updated_line_data = dialog.get_data()
                if updated_line_data:
                    update_payload = {
                        'quantity': updated_line_data.get('quantity'),
                        'unit_price_override': updated_line_data.get('unit_price')
                    }
                    update_payload = {k: v for k, v in update_payload.items() if v is not None}

                    if db_manager.update_client_project_product(link_id, update_payload):
                        QMessageBox.information(self, self.tr("Succès"), self.tr("Ligne de produit mise à jour."))
                    else:
                        QMessageBox.warning(self, self.tr("Erreur DB"), self.tr("Échec de la mise à jour de la ligne de produit."))
            self.load_products() # Refresh after successful update or error
        except Exception as e:
            QMessageBox.critical(self, self.tr("Erreur Inattendue"), self.tr("Erreur lors de la modification du produit:\n{0}").format(str(e)))
            self.load_products() # Ensure table is reloaded even on unexpected error
        selected_row = self.products_table.currentRow()
        if selected_row < 0:
            QMessageBox.information(self, self.tr("Sélection Requise"), self.tr("Veuillez sélectionner un produit à modifier."))
            return

        id_item = self.products_table.item(selected_row, 0)
        if not id_item:
            logging.error("Edit Product: Could not find ID item for selected row.")
            QMessageBox.warning(self, self.tr("Erreur"), self.tr("Impossible de récupérer l'ID du produit sélectionné."))
            return

        link_id = id_item.data(Qt.UserRole)
        if link_id is None:
            logging.error(f"Edit Product: No client_project_product_id found for row {selected_row}.")
            QMessageBox.warning(self, self.tr("Erreur"), self.tr("ID de lien produit non trouvé."))
            return

        try:
            linked_product_data = db_manager.get_client_project_product_by_id(link_id)
            if not linked_product_data:
                QMessageBox.warning(self, self.tr("Erreur DB"), self.tr("Détails du produit lié non trouvés."))
                return

            product_id = linked_product_data.get('product_id')
            global_product_data = db_manager.get_product_by_id(product_id)
            if not global_product_data:
                QMessageBox.warning(self, self.tr("Erreur DB"), self.tr("Détails du produit global non trouvés."))
                return

            product_name = global_product_data.get('product_name', self.tr("Produit Inconnu"))
            current_quantity = linked_product_data.get('quantity', 0)
            current_unit_price_override = linked_product_data.get('unit_price_override')
            base_unit_price = global_product_data.get('base_unit_price', 0.0)

            # Effective price shown to user for editing is override or base
            effective_current_unit_price = current_unit_price_override if current_unit_price_override is not None else base_unit_price

            dialog = self.EditProductLineDialog(
                product_name,
                current_quantity,
                effective_current_unit_price,
                base_unit_price, # Pass base_unit_price for reference/display in dialog
                parent=self
            )

            if dialog.exec_() == QDialog.Accepted:
                new_data = dialog.get_data()
                if not new_data or 'quantity' not in new_data or 'unit_price' not in new_data:
                     QMessageBox.warning(self, self.tr("Erreur Dialogue"), self.tr("Les données retournées par le dialogue de modification sont invalides."))
                     return

                new_quantity = new_data['quantity']
                new_unit_price_for_client = new_data['unit_price']

                if new_quantity <= 0:
                    QMessageBox.warning(self, self.tr("Valeur Invalide"), self.tr("La quantité doit être positive."))
                    return
                if new_unit_price_for_client < 0:
                    QMessageBox.warning(self, self.tr("Valeur Invalide"), self.tr("Le prix unitaire ne peut être négatif."))
                    return

                # Determine if the new price should be an override
                new_override_price = new_unit_price_for_client if float(new_unit_price_for_client) != float(base_unit_price) else None

                update_payload = {
                    'quantity': new_quantity,
                    'unit_price_override': new_override_price
                }

                if db_manager.update_client_project_product(link_id, update_payload):
                    QMessageBox.information(self, self.tr("Succès"), self.tr("Produit mis à jour avec succès."))
                    self.load_products() # Refresh table

                    # Update client's total price
                    client_uuid = self.client_info.get("client_id")
                    if client_uuid:
                        linked_prods = db_manager.get_products_for_client_or_project(client_uuid, project_id=None)
                        if linked_prods is None: linked_prods = []
                        new_total_client_price = sum(p.get('total_price_calculated', 0.0) for p in linked_prods if p.get('total_price_calculated') is not None)

                        if db_manager.update_client(client_uuid, {'price': new_total_client_price}):
                            self.client_info['price'] = new_total_client_price
                            if not self.is_editing_client and hasattr(self, 'populate_details_layout'):
                                self.populate_details_layout()
                else:
                    QMessageBox.warning(self, self.tr("Erreur DB"), self.tr("Échec de la mise à jour du produit lié."))
        except AttributeError as ae:
            logging.error(f"Error during product edit, possibly with EditProductLineDialog: {ae}", exc_info=True)
            QMessageBox.critical(self, self.tr("Erreur Critique"), self.tr("Une erreur s'est produite lors de l'ouverture du dialogue de modification de produit. Vérifiez les logs."))
        except Exception as e:
            logging.error(f"Erreur inattendue lors de la modification du produit: {e}", exc_info=True)
            QMessageBox.critical(self, self.tr("Erreur Inattendue"), self.tr("Une erreur inattendue est survenue:\n{0}").format(str(e)))


    def remove_product(self):
        selected_row = self.products_table.currentRow();
        if selected_row < 0: return
        # ... (logic for removing product remains the same) ...
        try:
            # ... (DB operations) ...
            self.load_products() # Refresh after successful removal
        except Exception as e: QMessageBox.critical(self, self.tr("Erreur DB"), self.tr("Erreur de suppression du produit lié:\n{0}").format(str(e)))

    def load_products(self):
        self.products_table.blockSignals(True)
        self.products_table.setRowCount(0)

        # Initial state: empty label visible, table hidden
        if hasattr(self, 'products_empty_label'): # Ensure label exists
            self.products_empty_label.setVisible(True)
        self.products_table.setVisible(False)

        client_uuid = self.client_info.get("client_id")
        if not client_uuid:
            # If no client_uuid, it's an empty state for products.
            # The initial state set above handles this.
            self.products_table.blockSignals(False) # Don't forget to unblock
            return

        editable_cell_bg_color = QColor(Qt.yellow).lighter(185) # Example: very light yellow
        # Or use a named color like: editable_cell_bg_color = QColor("AliceBlue")

        try:
            all_linked_products = db_manager.get_products_for_client_or_project(client_uuid, project_id=None) # project_id=None to get all for client
            all_linked_products = all_linked_products if all_linked_products else []

            selected_lang_code = self.product_lang_filter_combo.currentData()

            filtered_products = []
            if selected_lang_code:
                for prod in all_linked_products:
                    if prod.get('language_code') == selected_lang_code:
                        filtered_products.append(prod)
            else:
                filtered_products = all_linked_products

            # This part populates self.products_table (main products tab)
            # We also need to call self.load_products_for_dimension_tab() to update its own combo box
            # if this load_products method is the central point of refresh for product data.

            for row_idx, prod_link_data in enumerate(filtered_products):
                self.products_table.insertRow(row_idx)
            if not filtered_products:
                # Empty state remains: label visible, table hidden
                # (already set at the beginning of the method)
                # No need to do anything here, the finally block will unblock signals.
                pass
            else:
                # Products exist, show table, hide empty label
                if hasattr(self, 'products_empty_label'):
                    self.products_empty_label.setVisible(False)
                self.products_table.setVisible(True)

                for row_idx, prod_link_data in enumerate(filtered_products):
                    self.products_table.insertRow(row_idx)

                id_item = QTableWidgetItem(str(prod_link_data.get('client_project_product_id')))
                id_item.setData(Qt.UserRole, prod_link_data.get('client_project_product_id'))
                id_item.setFlags(id_item.flags() & ~Qt.ItemIsEditable) # Not editable
                self.products_table.setItem(row_idx, 0, id_item)

                # Name (Column 1)
                name_item = QTableWidgetItem(prod_link_data.get('product_name', 'N/A'))
                name_item.setFlags(name_item.flags() & ~Qt.ItemIsEditable)
                self.products_table.setItem(row_idx, 1, name_item)

                desc_item = QTableWidgetItem(prod_link_data.get('product_description', ''))
                desc_item.setFlags(desc_item.flags() & ~Qt.ItemIsEditable)
                self.products_table.setItem(row_idx, 2, desc_item)

                # Weight (Column 3 - Not Editable from this table)
                weight_val = prod_link_data.get('weight')
                weight_str = f"{weight_val} kg" if weight_val is not None else self.tr("N/A")
                weight_item = QTableWidgetItem(weight_str)
                weight_item.setFlags(weight_item.flags() & ~Qt.ItemIsEditable)
                weight_item.setTextAlignment(Qt.AlignRight | Qt.AlignVCenter)
                self.products_table.setItem(row_idx, 3, weight_item)

                # Dimensions (Column 4 - Not Editable from this table)
                dimensions_val = prod_link_data.get('dimensions', self.tr("N/A"))
                dimensions_item = QTableWidgetItem(dimensions_val)
                dimensions_item.setFlags(dimensions_item.flags() & ~Qt.ItemIsEditable)
                self.products_table.setItem(row_idx, 4, dimensions_item)

                # Quantity (Column 5 - Editable)
                qty_item = QTableWidgetItem(str(prod_link_data.get('quantity', 0)))
                qty_item.setTextAlignment(Qt.AlignRight | Qt.AlignVCenter)
                qty_item.setFlags(qty_item.flags() | Qt.ItemIsEditable)
                qty_item.setBackground(editable_cell_bg_color) # Apply background
                self.products_table.setItem(row_idx, 5, qty_item)

                # Unit Price (Column 6 - Editable)
                unit_price_override = prod_link_data.get('unit_price_override')
                base_price = prod_link_data.get('base_unit_price')
                effective_unit_price = unit_price_override if unit_price_override is not None else (base_price if base_price is not None else 0.0)
                effective_unit_price = float(effective_unit_price)
                unit_price_item = QTableWidgetItem(f"{effective_unit_price:.2f}")
                unit_price_item.setTextAlignment(Qt.AlignRight | Qt.AlignVCenter)
                unit_price_item.setFlags(unit_price_item.flags() | Qt.ItemIsEditable)
                unit_price_item.setBackground(editable_cell_bg_color) # Apply background
                self.products_table.setItem(row_idx, 6, unit_price_item)

                # Total Price (Column 7 - Not Editable)
                total_price_calculated_val = prod_link_data.get('total_price_calculated', 0.0)
                total_price_calculated_val = float(total_price_calculated_val)
                total_price_item = QTableWidgetItem(f"€ {total_price_calculated_val:.2f}")
                total_price_item.setTextAlignment(Qt.AlignRight | Qt.AlignVCenter)
                total_price_item.setFlags(total_price_item.flags() & ~Qt.ItemIsEditable)
                self.products_table.setItem(row_idx, 7, total_price_item)

            # self.products_table.resizeColumnsToContents() # Can make UI jumpy, consider specific column resize modes
        except Exception as e:
            QMessageBox.warning(self, self.tr("Erreur DB"), self.tr("Erreur de chargement des produits:\n{0}").format(str(e)))
        finally:
            self.products_table.blockSignals(False)

            # Refresh the product selector in the "Dimensions Produit (Client)" tab
            self.load_products_for_dimension_tab()

    def handle_product_item_changed(self, item):
        if not item:
            return

        # Prevent recursive calls during table refresh or if signals are blocked
        if self.products_table.signalsBlocked():
            return

        col = item.column()
        row = item.row()

        id_item = self.products_table.item(row, 0)
        if not id_item:
            print(f"Error: Could not find ID item for row {row}")
            return
        link_id = id_item.data(Qt.UserRole)
        if link_id is None:
            print(f"Error: No client_project_product_id found for row {row}")
            return

        new_value_str = item.text()
        update_data = {}

        try:
            # ID (0, hidden), Name (1), Desc (2), Weight (3), Dimensions (4), Qty (5), UnitPrice (6), TotalPrice (7)
            if col == 5: # Quantity column
                new_quantity = float(new_value_str)
                if new_quantity <= 0:
                    QMessageBox.warning(self, self.tr("Valeur Invalide"), self.tr("La quantité doit être positive."))
                    self.products_table.blockSignals(True); self.load_products(); self.products_table.blockSignals(False)
                    return
                update_data['quantity'] = new_quantity
            elif col == 6: # Unit Price column
                new_unit_price_str = new_value_str.replace("€", "").strip()
                new_unit_price = float(new_unit_price_str)
                if new_unit_price < 0:
                    QMessageBox.warning(self, self.tr("Valeur Invalide"), self.tr("Le prix unitaire ne peut être négatif."))
                    self.products_table.blockSignals(True); self.load_products(); self.products_table.blockSignals(False)
                    return
                update_data['unit_price_override'] = new_unit_price
            else:
                return # Not an editable column we are handling

            if update_data:
                success = db_manager.update_client_project_product(link_id, update_data)
                if success:
                    print(f"Product link_id {link_id} updated with: {update_data}")
                    self.products_table.blockSignals(True)
                    self.load_products() # Reload to show new total and formatted values
                    self.products_table.blockSignals(False)

                    client_uuid = self.client_info.get("client_id")
                    if client_uuid:
                        linked_prods = db_manager.get_products_for_client_or_project(client_uuid, project_id=None)
                        if linked_prods is None: linked_prods = []
                        new_total_client_price = sum(p.get('total_price_calculated', 0.0) for p in linked_prods if p.get('total_price_calculated') is not None)
                        db_manager.update_client(client_uuid, {'price': new_total_client_price})
                        self.client_info['price'] = new_total_client_price
                        if "price" in self.detail_value_labels:
                             self.detail_value_labels["price"].setText(f"{new_total_client_price} €")
                else:
                    QMessageBox.warning(self, self.tr("Erreur DB"), self.tr("Échec de la mise à jour du produit."))
                    self.products_table.blockSignals(True); self.load_products(); self.products_table.blockSignals(False)
        except ValueError:
            QMessageBox.warning(self, self.tr("Entrée Invalide"), self.tr("Veuillez entrer un nombre valide."))
            self.products_table.blockSignals(True); self.load_products(); self.products_table.blockSignals(False)
        except Exception as e:
            print(f"Error in handle_product_item_changed: {e}")
            QMessageBox.warning(self, self.tr("Erreur"), self.tr("Une erreur est survenue: {str(e)}"))
            self.products_table.blockSignals(True); self.load_products(); self.products_table.blockSignals(False)

    def open_send_email_dialog(self):
        client_uuid = self.client_info.get("client_id")
        primary_email = ""
        if client_uuid:
            contacts = db_manager.get_contacts_for_client(client_uuid)
            if contacts:
                for contact in contacts:
                    if contact.get('is_primary_for_client') and contact.get('email'):
                        primary_email = contact['email']
                        break
                if not primary_email and contacts[0].get('email'): # Fallback to first contact's email
                    primary_email = contacts[0]['email']

        # Ensure self.config is the application config containing SMTP settings
        if not hasattr(self, 'config') or not self.config:
             QMessageBox.critical(self, self.tr("Erreur Configuration"), self.tr("La configuration de l'application (SMTP) n'est pas disponible."))
             return

        # Ensure self.SendEmailDialog is correctly initialized
        if not hasattr(self, 'SendEmailDialog') or self.SendEmailDialog is None:
             try:
                 from dialogs import SendEmailDialog # Direct import as a fallback
                 self.SendEmailDialog = SendEmailDialog
             except ImportError:
                  QMessageBox.critical(self, self.tr("Erreur Importation"), self.tr("Le composant SendEmailDialog n'a pas pu être chargé."))
                  return

        # Pass client_id to SendEmailDialog constructor
        dialog = self.SendEmailDialog(client_email=primary_email, config=self.config, client_id=client_uuid, parent=self)
        dialog.exec_()

    def toggle_client_edit_mode(self):
        self.is_editing_client = not self.is_editing_client
        if self.is_editing_client:
            self.edit_save_client_btn.setText(self.tr("Sauvegarder"))
            self.edit_save_client_btn.setIcon(QIcon.fromTheme("document-save", QIcon(":/icons/check.svg")))
            self.switchTo_edit_client_view()
        else: # Was "Sauvegarder", try to save changes
            if self.save_client_changes_from_edit_view(): # If save is successful
                self.edit_save_client_btn.setText(self.tr("Modifier Client"))
                self.edit_save_client_btn.setIcon(QIcon.fromTheme("document-edit", QIcon(":/icons/pencil.svg")))
                # The view is refreshed by populate_details_layout within save_client_changes_from_edit_view
            else: # Save failed, remain in edit mode
                self.is_editing_client = True # Keep state as editing
                # Button text and icon remain "Sauvegarder"

    def switchTo_edit_client_view(self):
        # Disconnect signals that auto-save
        try:
            self.notes_edit.textChanged.disconnect(self.save_client_notes)
        except TypeError: # Was not connected or already disconnected
            pass
        try:
            self.status_combo.currentTextChanged.disconnect(self.update_client_status)
        except TypeError:
            pass
        if self.status_combo and self.status_combo.parent():
            self.status_combo.setParent(None)
        if hasattr(self, 'category_label') and self.category_label and self.category_label.parent():
            self.category_label.setParent(None)
        if hasattr(self, 'category_value_label') and self.category_value_label and self.category_value_label.parent():
            self.category_value_label.setParent(None)
        while self.details_layout.rowCount() > 0:
            self.details_layout.removeRow(0)
        self.edit_widgets = {}

        # Client Name
        self.edit_widgets['client_name'] = QLineEdit(self.client_info.get("client_name", ""))
        self.details_layout.addRow(self.tr("Nom Client:"), self.edit_widgets['client_name'])

        self.edit_widgets['company_name'] = QLineEdit(self.client_info.get("company_name", ""))
        self.details_layout.addRow(self.tr("Nom Entreprise:"), self.edit_widgets['company_name'])

        self.edit_widgets['project_identifier'] = QLineEdit(self.client_info.get("project_identifier", ""))
        self.details_layout.addRow(self.tr("ID Projet:"), self.edit_widgets['project_identifier'])

        # Country and City
        country_city_edit_widget = QWidget()
        country_city_h_layout = QHBoxLayout(country_city_edit_widget)
        country_city_h_layout.setContentsMargins(0,0,0,0)
        self.edit_widgets['country_combo'] = QComboBox(); self.edit_widgets['country_combo'].setEditable(True)
        self.edit_widgets['city_combo'] = QComboBox(); self.edit_widgets['city_combo'].setEditable(True)
        self._populate_country_edit_combo(self.edit_widgets['country_combo'], self.client_info.get('country_id'))
        # Connect after populating country to avoid premature city load with no country_id
        self.edit_widgets['country_combo'].currentIndexChanged.connect(lambda index: self._populate_city_edit_combo(self.edit_widgets['city_combo'], self.edit_widgets['country_combo'].itemData(index), None))
        self._populate_city_edit_combo(self.edit_widgets['city_combo'], self.client_info.get('country_id'), self.client_info.get('city_id'))

        country_city_h_layout.addWidget(QLabel(self.tr("Pays:")))
        country_city_h_layout.addWidget(self.edit_widgets['country_combo'])
        country_city_h_layout.addSpacing(10)
        country_city_h_layout.addWidget(QLabel(self.tr("Ville:")))
        country_city_h_layout.addWidget(self.edit_widgets['city_combo'])
        self.details_layout.addRow(self.tr("Localisation:"), country_city_edit_widget)

        # Price (read-only) and Creation Date (read-only)
        price_date_widget = QWidget()
        price_date_h_layout = QHBoxLayout(price_date_widget)
        price_date_h_layout.setContentsMargins(0,0,0,0)
        price_label_edit = QLabel(self.tr("Prix Final:"))
        price_value_edit = QLabel(f"{self.client_info.get('price', 0)} €")
        date_label_edit = QLabel(self.tr("Date Création:"))
        date_value_edit = QLabel(self.client_info.get("creation_date", self.tr("N/A")))
        price_date_h_layout.addWidget(price_label_edit); price_date_h_layout.addWidget(price_value_edit)
        price_date_h_layout.addSpacing(20)
        price_date_h_layout.addWidget(date_label_edit); price_date_h_layout.addWidget(date_value_edit)
        price_date_h_layout.addStretch()
        self.details_layout.addRow(self.tr("Finances & Date:"), price_date_widget)

        # Status and Category
        status_category_edit_widget = QWidget()
        status_category_h_layout = QHBoxLayout(status_category_edit_widget)
        status_category_h_layout.setContentsMargins(0,0,0,0)
        status_category_h_layout.addWidget(QLabel(self.tr("Statut:")))
        status_category_h_layout.addWidget(self.status_combo) # Use existing status_combo, ensure it's populated
        self.edit_widgets['category'] = QLineEdit(self.client_info.get("category", ""))
        status_category_h_layout.addSpacing(10)
        status_category_h_layout.addWidget(QLabel(self.tr("Catégorie:")))
        status_category_h_layout.addWidget(self.edit_widgets['category'])
        self.details_layout.addRow(self.tr("Classification:"), status_category_edit_widget)

        self.edit_widgets['need'] = QTextEdit(self.client_info.get("need", self.client_info.get("primary_need_description", "")))
        self.edit_widgets['need'].setFixedHeight(60)
        self.details_layout.addRow(self.tr("Besoin Principal:"), self.edit_widgets['need'])

        folder_label_edit = QLabel(self.tr("Chemin Dossier:"))
        folder_value_edit = QLabel(self.client_info.get('base_folder_path','')) # Not editable
        self.details_layout.addRow(folder_label_edit, folder_value_edit)

        # Add QListWidget for languages
        self.edit_widgets['languages_list'] = QListWidget()
        self.edit_widgets['languages_list'].setMaximumHeight(100) # Adjust height as needed

        current_selected_langs_value = self.client_info.get("selected_languages", [])
        # Ensure current_selected_langs is a list of strings
        if isinstance(current_selected_langs_value, str):
            current_selected_langs = [lang.strip() for lang in current_selected_langs_value.split(',') if lang.strip()]
        elif isinstance(current_selected_langs_value, list):
            current_selected_langs = current_selected_langs_value
        else:
            current_selected_langs = []

        for lang_code in SUPPORTED_LANGUAGES:
            item = QListWidgetItem(lang_code)
            item.setFlags(item.flags() | Qt.ItemIsUserCheckable)
            if lang_code in current_selected_langs:
                item.setCheckState(Qt.Checked)
            else:
                item.setCheckState(Qt.Unchecked)
            self.edit_widgets['languages_list'].addItem(item)
        self.details_layout.addRow(self.tr("Langues Documents:"), self.edit_widgets['languages_list'])

    def _populate_country_edit_combo(self, combo, current_country_id):
        combo.blockSignals(True)
        combo.clear()
        countries = db_manager.get_all_countries() or []
        for country in countries:
            combo.addItem(country['country_name'], country['country_id'])

        current_idx = -1
        if current_country_id:
            index = combo.findData(current_country_id)
            if index >= 0:
                current_idx = index
        combo.setCurrentIndex(current_idx) # Handles -1 if not found
        combo.blockSignals(False)
        # Trigger city load for the initially selected/current country
        # This needs to be done after this method returns and country_combo is fully set up
        # Or ensure city_combo is available here.
        # Let's adjust to call _populate_city_edit_combo directly if city_combo is known
        if 'city_combo' in self.edit_widgets:
             self._populate_city_edit_combo(self.edit_widgets['city_combo'], combo.currentData(), self.client_info.get('city_id'))


    def _populate_city_edit_combo(self, city_combo, country_id, current_city_id):
        if not city_combo: return # Should not happen if called correctly
        city_combo.blockSignals(True)
        city_combo.clear()
        if country_id is not None:
            cities = db_manager.get_all_cities(country_id=country_id) or []
            for city in cities:
                city_combo.addItem(city['city_name'], city['city_id'])

            current_idx = -1
            if current_city_id:
                index = city_combo.findData(current_city_id)
                if index >= 0:
                    current_idx = index
            city_combo.setCurrentIndex(current_idx)
        city_combo.blockSignals(False)

    def save_client_changes_from_edit_view(self):
        data_to_save = {}
        data_to_save['client_name'] = self.edit_widgets['client_name'].text().strip()
        data_to_save['company_name'] = self.edit_widgets['company_name'].text().strip()
        data_to_save['project_identifier'] = self.edit_widgets['project_identifier'].text().strip()

        country_combo = self.edit_widgets.get('country_combo')
        city_combo = self.edit_widgets.get('city_combo')

        if country_combo:
            country_id = country_combo.currentData()
            if country_id is None and country_combo.currentText().strip(): # User typed new country
                new_country_name = country_combo.currentText().strip()
                # Basic check if it already exists by name to avoid duplicate, though DB might have unique constraint
                existing_country = db_manager.get_country_by_name(new_country_name)
                if existing_country:
                    country_id = existing_country['country_id']
                else:
                    country_id = db_manager.add_country({'country_name': new_country_name})
            data_to_save['country_id'] = country_id

        if city_combo:
            city_id = city_combo.currentData()
            if city_id is None and city_combo.currentText().strip() and data_to_save.get('country_id') is not None: # User typed new city
                new_city_name = city_combo.currentText().strip()
                existing_city = db_manager.get_city_by_name_and_country_id(new_city_name, data_to_save['country_id'])
                if existing_city:
                    city_id = existing_city['city_id']
                else:
                    city_id = db_manager.add_city({'country_id': data_to_save['country_id'], 'city_name': new_city_name})
            data_to_save['city_id'] = city_id

        data_to_save['status_id'] = self.status_combo.currentData() # status_combo is reused
        data_to_save['category'] = self.edit_widgets['category'].text().strip()
        data_to_save['primary_need_description'] = self.edit_widgets['need'].toPlainText().strip()
        data_to_save['notes'] = self.notes_edit.toPlainText().strip() # Notes are from the main notes_edit

        # Retrieve selected languages from the QListWidget
        selected_langs_to_save = []
        if 'languages_list' in self.edit_widgets:
            lang_list_widget = self.edit_widgets['languages_list']
            for i in range(lang_list_widget.count()):
                item = lang_list_widget.item(i)
                if item.checkState() == Qt.Checked:
                    selected_langs_to_save.append(item.text()) # Assuming item text is the lang code
        data_to_save['selected_languages'] = ",".join(selected_langs_to_save)

        if not data_to_save['client_name'] or not data_to_save['project_identifier']:
            QMessageBox.warning(self, self.tr("Champs Requis"), self.tr("Nom client et ID Projet sont obligatoires."))
            return False

        if db_manager.update_client(self.client_info['client_id'], data_to_save):
            # Update self.client_info with all new values, including text names for country/city/status
            # This ensures the display view (populate_details_layout) has the most current data
            # A full fetch might be cleaner:
            updated_client_full_info = db_manager.get_client_by_id(self.client_info['client_id'])
            if updated_client_full_info:
                self.client_info = updated_client_full_info # Replace local client_info

                # Fetch related names for display consistency, as client_info might store names not IDs
                country_obj = db_manager.get_country_by_id(self.client_info.get('country_id'))
                city_obj = db_manager.get_city_by_id(self.client_info.get('city_id'))
                status_obj = db_manager.get_status_setting_by_id(self.client_info.get('status_id'))

                self.client_info['country'] = country_obj['country_name'] if country_obj else self.tr("N/A")
                self.client_info['city'] = city_obj['city_name'] if city_obj else self.tr("N/A")
                self.client_info['status'] = status_obj['status_name'] if status_obj else self.tr("N/A")
                # Other fields like client_name, company_name, notes etc. are directly from updated_client_full_info

            self.populate_details_layout() # Rebuild display view
            self.header_label.setText(f"<h2>{self.client_info.get('client_name', '')}</h2>") # Update header

            # Reconnect signals that were disconnected for edit mode
            self.notes_edit.textChanged.connect(self.save_client_notes)
            self.status_combo.currentTextChanged.connect(self.update_client_status)

            self.update_sav_tab_visibility() # Update SAV tab based on potentially changed status

            QMessageBox.information(self, self.tr("Succès"), self.tr("Informations client sauvegardées."))
            return True
        else:
            QMessageBox.warning(self, self.tr("Erreur DB"), self.tr("Échec de la sauvegarde des informations client."))
            return False

    def load_purchase_history_table(self):
        self.purchase_history_table.setRowCount(0)
        client_id = self.client_info.get('client_id')
        if not client_id:
            return

        try:
            # Fetch all products for client, then filter locally
            all_client_products = db_manager.get_products_for_client_or_project(client_id, project_id=None)

            confirmed_purchases = [
                p for p in all_client_products
                if p.get('purchase_confirmed_at') is not None
            ]

            self.purchase_history_table.setRowCount(len(confirmed_purchases))
            for row_idx, purchase_data in enumerate(confirmed_purchases):
                cpp_id = purchase_data.get('client_project_product_id')

                id_item = QTableWidgetItem(str(cpp_id))
                id_item.setData(Qt.UserRole, cpp_id)
                self.purchase_history_table.setItem(row_idx, 0, id_item) # Hidden

                product_name = purchase_data.get('product_name', self.tr('Produit Inconnu'))
                self.purchase_history_table.setItem(row_idx, 1, QTableWidgetItem(product_name))

                quantity = purchase_data.get('quantity', 0)
                self.purchase_history_table.setItem(row_idx, 2, QTableWidgetItem(str(quantity)))

                serial_number = purchase_data.get('serial_number', '')
                sn_item = QTableWidgetItem(serial_number)
                # Make this cell editable by default flags
                self.purchase_history_table.setItem(row_idx, 3, sn_item)

                purchase_date_str = purchase_data.get('purchase_confirmed_at', '')
                if purchase_date_str:
                    try:
                        # Assuming ISO format with 'Z'
                        dt_obj = datetime.fromisoformat(purchase_date_str.replace('Z', '+00:00'))
                        purchase_date_formatted = dt_obj.strftime('%Y-%m-%d %H:%M')
                    except ValueError:
                        purchase_date_formatted = purchase_date_str # Fallback to raw string
                else:
                    purchase_date_formatted = self.tr('N/A')
                date_item = QTableWidgetItem(purchase_date_formatted)
                date_item.setFlags(date_item.flags() & ~Qt.ItemIsEditable) # Not editable
                self.purchase_history_table.setItem(row_idx, 4, date_item)

                # Actions column - for "Create SAV Ticket" button (placeholder for now)
                actions_widget = QWidget()
                actions_layout = QHBoxLayout(actions_widget)
                actions_layout.setContentsMargins(2,2,2,2); actions_layout.setSpacing(5)
                # sav_button = QPushButton(self.tr("Créer Ticket SAV"))
                # sav_button.clicked.connect(lambda ch, pid=cpp_id, sn=serial_number : self.create_sav_ticket_for_product(pid, sn))
                # actions_layout.addWidget(sav_button)
                actions_layout.addStretch()
                self.purchase_history_table.setCellWidget(row_idx, 5, actions_widget)


        except Exception as e:
            QMessageBox.critical(self, self.tr("Erreur Chargement Historique"),
                                 self.tr("Impossible de charger l'historique des achats:\n{0}").format(str(e)))

    def handle_purchase_history_item_changed(self, item):
        if not item or self.purchase_history_table.signalsBlocked():
            return

        col = item.column()
        row = item.row()

        if col == 3: # "Numéro de Série" column
            cpp_id_item = self.purchase_history_table.item(row, 0) # Hidden ID CPP column
            if not cpp_id_item:
                QMessageBox.warning(self, self.tr("Erreur"), self.tr("ID du produit d'historique non trouvé."))
                return

            client_project_product_id = cpp_id_item.data(Qt.UserRole)
            new_serial_number = item.text().strip()

            # Temporarily block signals to prevent recursion if db update itself triggers a table refresh
            self.purchase_history_table.blockSignals(True)
            try:
                if db_manager.update_client_project_product(client_project_product_id, {'serial_number': new_serial_number}):
                    print(f"Serial number for CPP ID {client_project_product_id} updated to '{new_serial_number}'.")
                    # Optionally, refresh the specific cell or row if visual feedback is needed beyond text change
                    # For now, direct edit is the feedback. A full table reload isn't necessary for this.
                else:
                    QMessageBox.warning(self, self.tr("Erreur DB"), self.tr("Échec de la mise à jour du numéro de série."))
                    # Revert cell text if DB update failed
                    # This requires fetching old value or reloading row, for simplicity, we'll just log error
                    # A full self.load_purchase_history_table() would also work but is heavier.
            except Exception as e:
                QMessageBox.critical(self, self.tr("Erreur"), self.tr("Erreur lors de la mise à jour du numéro de série:\n{str(e)}"))
            finally:
                self.purchase_history_table.blockSignals(False)


    def update_sav_tab_visibility(self):
        if not hasattr(self, 'sav_tab_index') or self.sav_tab_index < 0 : # Ensure tab exists
            return

        try:
            client_status_id = self.client_info.get('status_id')
            if client_status_id is None: # If client has no status_id, assume SAV not applicable
                self.tab_widget.setTabEnabled(self.sav_tab_index, False)
                return

            vendu_status_info = db_manager.get_status_setting_by_name('Vendu', 'Client')
            if not vendu_status_info:
                self.tab_widget.setTabEnabled(self.sav_tab_index, False) # Vendu status not found
                print("Warning: 'Vendu' status not found in database settings for SAV tab visibility.")
                return

            vendu_status_id = vendu_status_info.get('status_id')

            if client_status_id == vendu_status_id:
                self.tab_widget.setTabEnabled(self.sav_tab_index, True)
                self.load_purchase_history_table() # Load data when tab becomes visible
            else:
                self.tab_widget.setTabEnabled(self.sav_tab_index, False)
        except Exception as e:
            print(f"Error updating SAV tab visibility: {e}")
            if hasattr(self, 'sav_tab_index') and self.sav_tab_index >=0 :
                 self.tab_widget.setTabEnabled(self.sav_tab_index, False) # Disable on error

        # Ensure tickets table is loaded if tab is now enabled
        if self.tab_widget.isTabEnabled(self.sav_tab_index):
            self.load_sav_tickets_table()

    def eventFilter(self, obj, event):
        if obj is self.notes_edit and event.type() == QEvent.KeyPress:
            if event.key() == Qt.Key_Return or event.key() == Qt.Key_Enter:
                if event.modifiers() == Qt.ShiftModifier: # Shift+Enter for newline
                    return super().eventFilter(obj, event)
                else: # Enter pressed
                    self.append_new_note_with_timestamp()
                    return True # Event handled
        return super().eventFilter(obj, event)

    def append_new_note_with_timestamp(self):
        cursor = self.notes_edit.textCursor()
        current_block = cursor.block()
        current_block_text_stripped = current_block.text().strip()

        is_already_timestamped = False
        text_after_timestamp = current_block_text_stripped # Assume no timestamp initially

        if current_block_text_stripped.startswith("[") and "]" in current_block_text_stripped:
            try:
                potential_ts_part = current_block_text_stripped.split("]", 1)[0] + "]"
                datetime.strptime(potential_ts_part, "[%Y-%m-%d %H:%M:%S]")
                is_already_timestamped = True
                # Get the actual text after the timestamp, if any
                text_after_timestamp = current_block_text_stripped.split("]", 1)[1].strip()
            except ValueError:
                is_already_timestamped = False # Not a valid timestamp start

        timestamp_prefix = datetime.now().strftime("[%Y-%m-%d %H:%M:%S]")

        if not is_already_timestamped and current_block_text_stripped:
            # Case 1: Line has text but no timestamp yet
            new_content_for_current_line = f"{timestamp_prefix} {current_block_text_stripped}"

            cursor.beginEditBlock()
            cursor.movePosition(QTextCursor.StartOfBlock)
            cursor.movePosition(QTextCursor.EndOfBlock, QTextCursor.KeepAnchor)
            cursor.removeSelectedText()
            cursor.insertText(new_content_for_current_line)
            cursor.endEditBlock()

            cursor.movePosition(QTextCursor.EndOfBlock)
            self.notes_edit.setTextCursor(cursor)

            self.notes_edit.insertPlainText("\n" + f"{timestamp_prefix} ")

        elif is_already_timestamped and text_after_timestamp:
            # Case 2: Line was already timestamped, and there is some (new or old) text after it.
            # User pressed Enter on an existing note. Preserve current line, add new timestamped line.
            cursor.movePosition(QTextCursor.EndOfBlock)
            self.notes_edit.setTextCursor(cursor)
            self.notes_edit.insertPlainText("\n" + f"{timestamp_prefix} ")

        elif not current_block_text_stripped:
            # Case 3: Current line is effectively empty (could be truly empty, or just spaces, or an old timestamp placeholder)
            # Action: Replace current line content with a new timestamp.
            cursor.beginEditBlock()
            cursor.movePosition(QTextCursor.StartOfBlock)
            cursor.movePosition(QTextCursor.EndOfBlock, QTextCursor.KeepAnchor)
            cursor.removeSelectedText() # Clear the line
            cursor.insertText(f"{timestamp_prefix} ")
            cursor.endEditBlock()
            self.notes_edit.setTextCursor(cursor)

        else: # Fallback: (is_already_timestamped and not text_after_timestamp)
              # This means the line ONLY contains a timestamp and maybe spaces. User pressed Enter.
              # Action: Add a new timestamped line below.
            cursor.movePosition(QTextCursor.EndOfBlock)
            self.notes_edit.setTextCursor(cursor)
            self.notes_edit.insertPlainText("\n" + f"{timestamp_prefix} ")

        self.save_client_notes()


# Ensure that all methods called by ClientWidget (like self.ContactDialog, self.generate_pdf_for_document)
# are correctly available either as methods of ClientWidget or properly imported.
# The dynamic import _import_main_elements() is a temporary measure.
# Ideally, ContactDialog, ProductDialog, etc., should also be moved to dialogs.py,
# and utility functions like generate_pdf_for_document to a utils.py file.
# The direct use of self.DATABASE_NAME in load_statuses and save_client_notes should be refactored
# to use db_manager for all database interactions.

# [end of client_widget.py]<|MERGE_RESOLUTION|>--- conflicted
+++ resolved
@@ -600,7 +600,6 @@
         self.assigned_transporters_table.itemSelectionChanged.connect(self.update_assigned_transporters_buttons_state)
         self.assigned_forwarders_table.itemSelectionChanged.connect(self.update_assigned_forwarders_buttons_state)
 
-<<<<<<< HEAD
     def open_send_whatsapp_dialog(self):
        client_uuid = self.client_info.get("client_id")
        client_name = self.client_info.get("client_name", "")
@@ -642,7 +641,7 @@
                QMessageBox.information(self, self.tr("No Contacts"), self.tr("No contacts found for this client."))
        except Exception as e:
            QMessageBox.critical(self, self.tr("Error Fetching Contacts"), self.tr("Could not retrieve contact information: {0}").format(str(e)))
-=======
+
         # Accordion logic connections
         if hasattr(self, 'notes_group_box') and hasattr(self, 'tabs_group_box'):
             self.notes_group_box.toggled.connect(self._handle_notes_toggled)
@@ -656,7 +655,6 @@
     def _handle_tabs_toggled(self, checked):
         if checked and hasattr(self, 'notes_group_box') and self.notes_group_box.isChecked():
             self.notes_group_box.setChecked(False)
->>>>>>> 738542be
 
     def load_sav_tickets_table(self):
         # Ensure sav_tickets_table is initialized before use
