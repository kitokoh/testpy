--- conflicted
+++ resolved
@@ -637,7 +637,6 @@
         self.assigned_transporters_table.itemSelectionChanged.connect(self.update_assigned_transporters_buttons_state)
         self.assigned_forwarders_table.itemSelectionChanged.connect(self.update_assigned_forwarders_buttons_state)
 
-<<<<<<< HEAD
         # --- Billing Tab ---
         self.billing_tab = QWidget()
         self.billing_tab_layout = QVBoxLayout(self.billing_tab)
@@ -649,12 +648,10 @@
         self.billing_tab_layout.addStretch()
 
         self.tab_widget.addTab(self.billing_tab, QIcon(":/icons/credit-card.svg"), self.tr("Billing"))
-=======
         # Connect new accordion handlers
         self.client_info_group_box.toggled.connect(self._handle_client_info_section_toggled)
         self.notes_group_box.toggled.connect(self._handle_notes_section_toggled)
         self.tabs_group_box.toggled.connect(self._handle_tabs_section_toggled)
->>>>>>> 27b347b8
 
     def open_send_whatsapp_dialog(self):
        client_uuid = self.client_info.get("client_id")
