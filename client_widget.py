# -*- coding: utf-8 -*-
import os
import sys
import logging
import shutil
from datetime import datetime
# import sqlite3 # No longer needed as methods are refactored to use db_manager
import math # Added for pagination

from carrier_email_dialog import CarrierEmailDialog # Added import

from PyQt5.QtWidgets import (
    QApplication, QWidget, QVBoxLayout, QHBoxLayout, QPushButton, QLabel, QTextEdit, QListWidget, QLineEdit,
    QComboBox, QTableWidget, QTableWidgetItem, QHeaderView, QAbstractItemView,
    QInputDialog, QTabWidget, QGroupBox, QMessageBox, QDialog, QFileDialog, QApplication
)
from PyQt5.QtGui import QIcon, QDesktopServices, QFont, QColor, QPixmap, QTextCursor
from PyQt5.QtCore import Qt, QUrl, QCoreApplication, QEvent
from PyQt5.QtWidgets import QFormLayout
from PyQt5.QtWidgets import QListWidgetItem
from PyQt5.QtGui import QPixmap

import db as db_manager
from excel_editor import ExcelEditor
from html_editor import HtmlEditor
from dialogs import ClientProductDimensionDialog # Added import
from whatsapp.whatsapp_dialog import SendWhatsAppDialog # Added import
from main import get_notification_manager # Added for notifications

# Globals imported from main (temporary, to be refactored)
SUPPORTED_LANGUAGES = ["en", "fr", "ar", "tr", "pt"] # Define supported languages

MAIN_MODULE_CONTACT_DIALOG = None
MAIN_MODULE_PRODUCT_DIALOG = None
MAIN_MODULE_EDIT_PRODUCT_LINE_DIALOG = None
MAIN_MODULE_CREATE_DOCUMENT_DIALOG = None
MAIN_MODULE_COMPILE_PDF_DIALOG = None
MAIN_MODULE_GENERATE_PDF_FOR_DOCUMENT = None
MAIN_MODULE_CONFIG = None
MAIN_MODULE_DATABASE_NAME = None
MAIN_MODULE_SEND_EMAIL_DIALOG = None
MAIN_MODULE_CLIENT_DOCUMENT_NOTE_DIALOG = None # Added for ClientDocumentNoteDialog
MAIN_MODULE_SEND_WHATSAPP_DIALOG = None

def _import_main_elements():
    global MAIN_MODULE_CONTACT_DIALOG, MAIN_MODULE_PRODUCT_DIALOG, \
           MAIN_MODULE_EDIT_PRODUCT_LINE_DIALOG, MAIN_MODULE_CREATE_DOCUMENT_DIALOG, \
           MAIN_MODULE_COMPILE_PDF_DIALOG, MAIN_MODULE_GENERATE_PDF_FOR_DOCUMENT, \
           MAIN_MODULE_CONFIG, MAIN_MODULE_DATABASE_NAME, MAIN_MODULE_SEND_EMAIL_DIALOG, \
           MAIN_MODULE_CLIENT_DOCUMENT_NOTE_DIALOG, MAIN_MODULE_SEND_WHATSAPP_DIALOG

    if MAIN_MODULE_CONFIG is None: # Check one, load all if not loaded
        # import main as main_module # No longer needed
        from dialogs import (SendEmailDialog, ContactDialog, ProductDialog, EditProductLineDialog,
                             CreateDocumentDialog, CompilePdfDialog, ClientDocumentNoteDialog)
        from whatsapp.whatsapp_dialog import SendWhatsAppDialog as WhatsAppDialogModule
        from utils import generate_pdf_for_document as utils_generate_pdf_for_document
        from app_setup import CONFIG as APP_CONFIG
        from db import DATABASE_NAME as DB_NAME
        MAIN_MODULE_CONTACT_DIALOG = ContactDialog
        MAIN_MODULE_PRODUCT_DIALOG = ProductDialog
        MAIN_MODULE_EDIT_PRODUCT_LINE_DIALOG = EditProductLineDialog
        MAIN_MODULE_CREATE_DOCUMENT_DIALOG = CreateDocumentDialog
        MAIN_MODULE_COMPILE_PDF_DIALOG = CompilePdfDialog
        MAIN_MODULE_GENERATE_PDF_FOR_DOCUMENT = utils_generate_pdf_for_document
        MAIN_MODULE_CONFIG = APP_CONFIG
        MAIN_MODULE_DATABASE_NAME = DB_NAME
        MAIN_MODULE_SEND_EMAIL_DIALOG = SendEmailDialog
        MAIN_MODULE_CLIENT_DOCUMENT_NOTE_DIALOG = ClientDocumentNoteDialog
        MAIN_MODULE_SEND_WHATSAPP_DIALOG = WhatsAppDialogModule


class ClientWidget(QWidget):
    CONTACT_PAGE_LIMIT = 15 # Class attribute for page limit

    def __init__(self, client_info, config, app_root_dir, parent=None): # Add app_root_dir
        super().__init__(parent)
        self.client_info = client_info
        # self.config = config # Original config passed

        # Dynamically import main elements to avoid circular import at module load time
        _import_main_elements()
        self.config = MAIN_MODULE_CONFIG
        self.app_root_dir = app_root_dir
        self.DATABASE_NAME = MAIN_MODULE_DATABASE_NAME

        self.ContactDialog = MAIN_MODULE_CONTACT_DIALOG
        self.ProductDialog = MAIN_MODULE_PRODUCT_DIALOG
        self.EditProductLineDialog = MAIN_MODULE_EDIT_PRODUCT_LINE_DIALOG
        self.CreateDocumentDialog = MAIN_MODULE_CREATE_DOCUMENT_DIALOG
        self.CompilePdfDialog = MAIN_MODULE_COMPILE_PDF_DIALOG
        self.generate_pdf_for_document = MAIN_MODULE_GENERATE_PDF_FOR_DOCUMENT
        self.SendEmailDialog = MAIN_MODULE_SEND_EMAIL_DIALOG
        self.ClientDocumentNoteDialog = MAIN_MODULE_CLIENT_DOCUMENT_NOTE_DIALOG # Added
        self.SendWhatsAppDialog = MAIN_MODULE_SEND_WHATSAPP_DIALOG

        self.is_editing_client = False
        self.edit_widgets = {}
        self.default_company_id = None
        try:
            default_company = db_manager.get_default_company()
            if default_company:
                self.default_company_id = default_company.get('company_id')
        except Exception as e:
            print(f"Error fetching default company ID in ClientWidget: {e}")
            # Log this, user might not be able to assign personnel if no default company found

        # Pagination for Contacts
        self.current_contact_offset = 0
        self.total_contacts_count = 0
        # self.CONTACT_PAGE_LIMIT is a class attribute

        self.setup_ui()

    def setup_ui(self):
        layout = QVBoxLayout(self)
        layout.setContentsMargins(15, 15, 15, 15)
        layout.setSpacing(15)

        # --- Collapsible Client Info Section ---
        self.client_info_group_box = QGroupBox(self.client_info.get('client_name', self.tr("Client Information")))
        self.client_info_group_box.setCheckable(True)
        client_info_group_layout = QVBoxLayout(self.client_info_group_box) # Layout for the GroupBox itself

        self.info_container_widget = QWidget() # Container for all info elements
        info_container_layout = QVBoxLayout(self.info_container_widget)
        info_container_layout.setContentsMargins(0, 5, 0, 0) # Adjust margins as needed
        info_container_layout.setSpacing(10) # Adjust spacing as needed

        self.header_label = QLabel(f"<h2>{self.client_info['client_name']}</h2>")
        self.header_label.setObjectName("clientHeaderLabel")
        info_container_layout.addWidget(self.header_label)

        action_layout = QHBoxLayout()
        self.create_docs_btn = QPushButton(self.tr("Envoyer Mail"))
        self.create_docs_btn.setIcon(QIcon.fromTheme("mail-send", QIcon(":/icons/bell.svg"))) # Using bell.svg as fallback
        self.create_docs_btn.setToolTip(self.tr("Envoyer un email au client"))
        self.create_docs_btn.setObjectName("primaryButton") # Keep primary styling for now
        try:
            # Disconnect previous connection if it exists
            self.create_docs_btn.clicked.disconnect(self.open_create_docs_dialog)
        except TypeError:
            print("Note: self.create_docs_btn.clicked was not connected to self.open_create_docs_dialog or already disconnected.")
        self.create_docs_btn.clicked.connect(self.open_send_email_dialog) # Connect to new method
        action_layout.addWidget(self.create_docs_btn)

        self.compile_pdf_btn = QPushButton(self.tr("Compiler PDF"))
        self.compile_pdf_btn.setIcon(QIcon.fromTheme("document-export"))
        self.compile_pdf_btn.setProperty("primary", True)
        self.compile_pdf_btn.clicked.connect(self.open_compile_pdf_dialog)
        action_layout.addWidget(self.compile_pdf_btn)

        self.edit_save_client_btn = QPushButton(self.tr("Modifier Client"))
        self.edit_save_client_btn.setIcon(QIcon.fromTheme("document-edit", QIcon(":/icons/pencil.svg")))
        self.edit_save_client_btn.setToolTip(self.tr("Modifier les informations du client"))
        self.edit_save_client_btn.clicked.connect(self.toggle_client_edit_mode)
        action_layout.addWidget(self.edit_save_client_btn)

        self.send_whatsapp_btn = QPushButton(self.tr("Send WhatsApp"))
        self.send_whatsapp_btn.setIcon(QIcon.fromTheme("contact-new", QIcon(":/icons/message-circle.svg"))) # Placeholder icon
        self.send_whatsapp_btn.setToolTip(self.tr("Send a WhatsApp message to the client"))
        self.send_whatsapp_btn.clicked.connect(self.open_send_whatsapp_dialog)
        action_layout.addWidget(self.send_whatsapp_btn)
        info_container_layout.addLayout(action_layout)

        # Status combo (part of details, but initialized here due to load_statuses)
        self.status_combo = QComboBox()
        self.load_statuses()
        self.status_combo.setCurrentText(self.client_info.get("status", self.tr("En cours")))
        self.status_combo.currentTextChanged.connect(self.update_client_status)

        # Details layout (QFormLayout)
        self.details_layout = QFormLayout()
        self.details_layout.setLabelAlignment(Qt.AlignLeft)
        self.details_layout.setSpacing(10)

        # Initialize category labels (used in populate_details_layout)
        self.category_label = QLabel(self.tr("Catégorie:"))
        self.category_value_label = QLabel(self.client_info.get("category", self.tr("N/A")))

        # Initialize distributor specific info labels (used in populate_details_layout)
        self.distributor_info_label = QLabel(self.tr("Info Distributeur:"))
        self.distributor_info_value_label = QLabel(self.client_info.get('distributor_specific_info', ''))
        self.distributor_info_value_label.setWordWrap(True)


        self.populate_details_layout() # Builds the details_layout
        info_container_layout.addLayout(self.details_layout)

        # Add the container widget to the group box's layout
        client_info_group_layout.addWidget(self.info_container_widget)

        # Connect toggled signal and set initial state
        self.client_info_group_box.toggled.connect(self.info_container_widget.setVisible)
        self.client_info_group_box.setChecked(True) # Initially expanded

        layout.addWidget(self.client_info_group_box) # Add the group box to the main layout
        # --- End Collapsible Client Info Section ---

        self.notes_edit = QTextEdit(self.client_info.get("notes", ""))
        self.notes_edit.setPlaceholderText(self.tr("Ajoutez des notes sur ce client..."))
        # self.notes_edit.textChanged.connect(self.save_client_notes) # Disconnected old signal
        try:
            self.notes_edit.textChanged.disconnect(self.save_client_notes)
        except TypeError:
            pass # Signal was not connected or already disconnected
        self.notes_edit.installEventFilter(self)


        # --- Collapsible Notes Section ---
        self.notes_group_box = QGroupBox(self.tr("Notes"))
        self.notes_group_box.setCheckable(True)
        notes_group_layout = QVBoxLayout(self.notes_group_box)

        # self.notes_edit is already initialized earlier
        # Move self.notes_edit into this new group box
        # notes_group_layout.addWidget(self.notes_edit) # Directly adding notes_edit

        self.notes_group_box.setChecked(True) # Expanded by default
        self.notes_container_widget = QWidget() # Create a container for the notes_edit
        notes_container_layout = QVBoxLayout(self.notes_container_widget)
        notes_container_layout.setContentsMargins(0, 5, 0, 0)
        notes_container_layout.addWidget(self.notes_edit) # Add notes_edit to the container
        notes_group_layout.addWidget(self.notes_container_widget) # Add container to group_layout
        self.notes_group_box.toggled.connect(self.notes_container_widget.setVisible)

        # Add the new notes group box to the main layout
        layout.addWidget(self.notes_group_box)
        # --- End Collapsible Notes Section ---

        # --- Collapsible Tabs Section ---
        self.tabs_group_box = QGroupBox(self.tr("Autres Informations")) # Or "Details Supplementaires" / "Tabs"
        self.tabs_group_box.setCheckable(True)
        tabs_group_layout = QVBoxLayout(self.tabs_group_box)

        self.tab_widget = QTabWidget()
        # Move self.tab_widget into this new group box
        tabs_group_layout.addWidget(self.tab_widget)

        self.tabs_group_box.setChecked(False) # Collapsed by default
        # Add the new tabs_group_box to the main layout instead of tab_widget directly
        # layout.addWidget(self.tab_widget) # This line will be replaced by:
        layout.addWidget(self.tabs_group_box)
        # --- End Collapsible Tabs Section ---

        docs_tab = QWidget(); docs_layout = QVBoxLayout(docs_tab)

        # Filter layout for documents tab
        self.doc_filter_layout_widget = QWidget() # Container for the filter layout
        doc_filter_layout = QHBoxLayout(self.doc_filter_layout_widget)
        doc_filter_layout.setContentsMargins(0,0,0,0)
        doc_filter_layout.addWidget(QLabel(self.tr("Filtrer par Commande:")))
        self.doc_order_filter_combo = QComboBox()
        self.doc_order_filter_combo.currentIndexChanged.connect(self.populate_doc_table)
        doc_filter_layout.addWidget(self.doc_order_filter_combo)
        doc_filter_layout.addStretch()
        docs_layout.addWidget(self.doc_filter_layout_widget)
        self.doc_filter_layout_widget.setVisible(False) # Initially hidden

        # Create and add the empty state label for documents
        self.documents_empty_label = QLabel(self.tr("Aucun document trouvé pour ce client.\nUtilisez les boutons ci-dessous pour ajouter ou générer des documents."))
        self.documents_empty_label.setAlignment(Qt.AlignCenter)
        font_docs_empty = self.documents_empty_label.font() # Use a different variable name for font
        font_docs_empty.setPointSize(10) # Adjust size as needed
        self.documents_empty_label.setFont(font_docs_empty)
        docs_layout.addWidget(self.documents_empty_label) # Add before the table

        self.doc_table = QTableWidget()
        self.doc_table.setColumnCount(5) # Name, Type, Language, Date, Actions
        self.doc_table.setHorizontalHeaderLabels([self.tr("Nom"), self.tr("Type"), self.tr("Langue"), self.tr("Date"), self.tr("Actions")])
        self.doc_table.horizontalHeader().setSectionResizeMode(QHeaderView.Stretch)
        self.doc_table.setSelectionBehavior(QAbstractItemView.SelectRows)
        self.doc_table.setEditTriggers(QAbstractItemView.NoEditTriggers)
        docs_layout.addWidget(self.doc_table)
        doc_btn_layout = QHBoxLayout()
        self.add_doc_btn = QPushButton(self.tr("Importer Document"))
        self.add_doc_btn.setIcon(QIcon(":/icons/file-plus.svg"))
        self.add_doc_btn.setToolTip(self.tr("Importer un fichier document existant pour ce client"))
        self.add_doc_btn.clicked.connect(self.add_document) # Connect the signal
        doc_btn_layout.addWidget(self.add_doc_btn)

        self.refresh_docs_btn = QPushButton(self.tr("Actualiser"))
        self.refresh_docs_btn.setIcon(QIcon.fromTheme("view-refresh"))
        self.refresh_docs_btn.clicked.connect(self.populate_doc_table)
        doc_btn_layout.addWidget(self.refresh_docs_btn)

        self.add_template_btn = QPushButton(self.tr("Générer via Modèle"))
        self.add_template_btn.setIcon(QIcon.fromTheme("document-new", QIcon(":/icons/file-plus.svg")))
        self.add_template_btn.setToolTip(self.tr("Générer un nouveau document pour ce client à partir d'un modèle"))
        self.add_template_btn.clicked.connect(self.open_create_docs_dialog)
        doc_btn_layout.addWidget(self.add_template_btn)
        docs_layout.addLayout(doc_btn_layout)
        self.tab_widget.addTab(docs_tab, self.tr("Documents"))

        contacts_tab = QWidget()
        contacts_layout = QVBoxLayout(contacts_tab)
        self.contacts_table = QTableWidget()
        self.contacts_table.setColumnCount(5) # Name, Email, Phone, Position, Primary
        self.contacts_table.setHorizontalHeaderLabels([
            self.tr("Nom"), self.tr("Email"), self.tr("Téléphone"),
            self.tr("Position"), self.tr("Principal")
        ])
        self.contacts_table.setSelectionBehavior(QAbstractItemView.SelectRows)
        self.contacts_table.setEditTriggers(QAbstractItemView.NoEditTriggers)
        self.contacts_table.horizontalHeader().setSectionResizeMode(QHeaderView.Stretch)
        self.contacts_table.setAlternatingRowColors(True)
        self.contacts_table.cellDoubleClicked.connect(self.edit_contact) # row, column are passed

        self.contacts_empty_label = QLabel(self.tr("Aucun contact ajouté pour ce client.\nCliquez sur '➕ Ajouter' pour commencer."))
        self.contacts_empty_label.setAlignment(Qt.AlignCenter)
        font = self.contacts_empty_label.font()
        font.setPointSize(10)
        self.contacts_empty_label.setFont(font)
        contacts_layout.addWidget(self.contacts_empty_label)

        contacts_layout.addWidget(self.contacts_table)

        contacts_pagination_layout = QHBoxLayout()
        self.prev_contact_button = QPushButton("<< Précédent")
        self.prev_contact_button.setObjectName("paginationButton")
        self.prev_contact_button.clicked.connect(self.prev_contact_page)
        self.contact_page_info_label = QLabel("Page 1 / 1")
        self.contact_page_info_label.setObjectName("paginationLabel")
        self.next_contact_button = QPushButton("Suivant >>")
        self.next_contact_button.setObjectName("paginationButton")
        self.next_contact_button.clicked.connect(self.next_contact_page)

        contacts_pagination_layout.addStretch()
        contacts_pagination_layout.addWidget(self.prev_contact_button)
        contacts_pagination_layout.addWidget(self.contact_page_info_label)
        contacts_pagination_layout.addWidget(self.next_contact_button)
        contacts_pagination_layout.addStretch()
        contacts_layout.addLayout(contacts_pagination_layout)

        contacts_btn_layout = QHBoxLayout()
        self.add_contact_btn = QPushButton(self.tr("Ajouter")); self.add_contact_btn.setIcon(QIcon(":/icons/user-plus.svg")); self.add_contact_btn.setToolTip(self.tr("Ajouter un nouveau contact pour ce client")); self.add_contact_btn.clicked.connect(self.add_contact); contacts_btn_layout.addWidget(self.add_contact_btn)
        self.edit_contact_btn = QPushButton(self.tr("Modifier")); self.edit_contact_btn.setIcon(QIcon(":/icons/pencil.svg")); self.edit_contact_btn.setToolTip(self.tr("Modifier le contact sélectionné")); self.edit_contact_btn.clicked.connect(self.edit_contact); contacts_btn_layout.addWidget(self.edit_contact_btn)
        self.remove_contact_btn = QPushButton(self.tr("Supprimer")); self.remove_contact_btn.setIcon(QIcon(":/icons/trash.svg")); self.remove_contact_btn.setToolTip(self.tr("Supprimer le lien vers le contact sélectionné pour ce client")); self.remove_contact_btn.setObjectName("dangerButton"); self.remove_contact_btn.clicked.connect(self.remove_contact); contacts_btn_layout.addWidget(self.remove_contact_btn)
        contacts_layout.addLayout(contacts_btn_layout)
        self.tab_widget.addTab(contacts_tab, self.tr("Contacts"))

        products_tab = QWidget()
        products_layout = QVBoxLayout(products_tab)

        product_filters_layout = QHBoxLayout()
        product_filters_layout.addWidget(QLabel(self.tr("Filtrer par langue:")))
        self.product_lang_filter_combo = QComboBox()
        self.product_lang_filter_combo.addItem(self.tr("All Languages"), None)
        self.product_lang_filter_combo.addItem(self.tr("English (en)"), "en")
        self.product_lang_filter_combo.addItem(self.tr("French (fr)"), "fr")
        self.product_lang_filter_combo.addItem(self.tr("Arabic (ar)"), "ar")
        self.product_lang_filter_combo.addItem(self.tr("Turkish (tr)"), "tr")
        self.product_lang_filter_combo.addItem(self.tr("Portuguese (pt)"), "pt")
        self.product_lang_filter_combo.currentTextChanged.connect(self.load_products)
        product_filters_layout.addWidget(self.product_lang_filter_combo)
        product_filters_layout.addStretch()
        products_layout.addLayout(product_filters_layout)

        self.products_empty_label = QLabel(self.tr("Aucun produit ajouté pour ce client.\nCliquez sur '➕ Ajouter' pour commencer."))
        self.products_empty_label.setAlignment(Qt.AlignCenter)
        font_products_empty = self.products_empty_label.font()
        font_products_empty.setPointSize(10)
        self.products_empty_label.setFont(font_products_empty)
        products_layout.addWidget(self.products_empty_label)

        self.products_table = QTableWidget()
        self.products_table.setColumnCount(8)
        self.products_table.setHorizontalHeaderLabels([
            self.tr("ID"), self.tr("Nom Produit"), self.tr("Description"),
            self.tr("Poids"), self.tr("Dimensions"),
            self.tr("Qté"), self.tr("Prix Unitaire"), self.tr("Prix Total")
        ])
        self.products_table.setEditTriggers(QAbstractItemView.DoubleClicked)
        self.products_table.itemChanged.connect(self.handle_product_item_changed)
        self.products_table.setSelectionBehavior(QAbstractItemView.SelectRows)
        self.products_table.horizontalHeader().setSectionResizeMode(QHeaderView.Stretch)
        self.products_table.hideColumn(0)
        products_layout.addWidget(self.products_table)

        products_btn_layout = QHBoxLayout()
        self.add_product_btn = QPushButton(self.tr("Ajouter")); self.add_product_btn.setIcon(QIcon(":/icons/plus-circle.svg")); self.add_product_btn.setToolTip(self.tr("Ajouter un produit pour ce client/projet")); self.add_product_btn.clicked.connect(self.add_product); products_btn_layout.addWidget(self.add_product_btn)
        self.edit_product_btn = QPushButton(self.tr("Modifier")); self.edit_product_btn.setIcon(QIcon(":/icons/pencil.svg")); self.edit_product_btn.setToolTip(self.tr("Modifier le produit sélectionné")); self.edit_product_btn.clicked.connect(self.edit_product); products_btn_layout.addWidget(self.edit_product_btn)
        self.remove_product_btn = QPushButton(self.tr("Supprimer")); self.remove_product_btn.setIcon(QIcon(":/icons/trash.svg")); self.remove_product_btn.setToolTip(self.tr("Supprimer le produit sélectionné de ce client/projet")); self.remove_product_btn.setObjectName("dangerButton"); self.remove_product_btn.clicked.connect(self.remove_product); products_btn_layout.addWidget(self.remove_product_btn)
        products_layout.addLayout(products_btn_layout)
        self.tab_widget.addTab(products_tab, self.tr("Produits"))

        # layout.addWidget(self.tab_widget) # This was moved into tabs_group_box

        self.document_notes_tab = QWidget()
        doc_notes_layout = QVBoxLayout(self.document_notes_tab)

        doc_notes_filters_layout = QHBoxLayout()
        doc_notes_filters_layout.addWidget(QLabel(self.tr("Type de Document:")))
        self.doc_notes_type_filter_combo = QComboBox()
        doc_notes_filters_layout.addWidget(self.doc_notes_type_filter_combo)

        doc_notes_filters_layout.addWidget(QLabel(self.tr("Langue:")))
        self.doc_notes_lang_filter_combo = QComboBox()
        doc_notes_filters_layout.addWidget(self.doc_notes_lang_filter_combo)
        doc_notes_filters_layout.addStretch()
        doc_notes_layout.addLayout(doc_notes_filters_layout)

        self.document_notes_table = QTableWidget()
        self.document_notes_table.setColumnCount(5)
        self.document_notes_table.setHorizontalHeaderLabels([
            self.tr("Type Document"), self.tr("Langue"),
            self.tr("Aperçu Note"), self.tr("Actif"), self.tr("Actions")
        ])
        self.document_notes_table.horizontalHeader().setSectionResizeMode(2, QHeaderView.Stretch)
        self.document_notes_table.setSelectionBehavior(QAbstractItemView.SelectRows)
        self.document_notes_table.setEditTriggers(QAbstractItemView.NoEditTriggers)
        doc_notes_layout.addWidget(self.document_notes_table)

        doc_notes_buttons_layout = QHBoxLayout()
        self.add_doc_note_button = QPushButton(self.tr("Ajouter Note de Document"))
        self.add_doc_note_button.setIcon(QIcon.fromTheme("document-new"))

        doc_notes_buttons_layout.addWidget(self.add_doc_note_button)

        self.refresh_doc_notes_button = QPushButton(self.tr("Actualiser Liste"))
        self.refresh_doc_notes_button.setIcon(QIcon.fromTheme("view-refresh"))
        doc_notes_buttons_layout.addWidget(self.refresh_doc_notes_button)
        doc_notes_buttons_layout.addStretch()
        doc_notes_layout.addLayout(doc_notes_buttons_layout)

        self.document_notes_tab.setLayout(doc_notes_layout)
        self.tab_widget.addTab(self.document_notes_tab, self.tr("Notes de Document"))

        self.doc_notes_type_filter_combo.currentIndexChanged.connect(self.load_document_notes_table)
        self.doc_notes_lang_filter_combo.currentIndexChanged.connect(self.load_document_notes_table)
        self.add_doc_note_button.clicked.connect(self.on_add_document_note)
        self.refresh_doc_notes_button.clicked.connect(self.load_document_notes_table)

        self.product_dimensions_tab = QWidget()
        prod_dims_layout = QVBoxLayout(self.product_dimensions_tab)

        self.dim_product_selector_combo = QComboBox()
        self.dim_product_selector_combo.addItem(self.tr("Sélectionner un produit..."), None)
        prod_dims_layout.addWidget(self.dim_product_selector_combo)

        self.edit_client_product_dimensions_button = QPushButton(self.tr("Modifier Dimensions Produit"))
        self.edit_client_product_dimensions_button.setIcon(QIcon.fromTheme("document-edit", QIcon(":/icons/pencil.svg")))
        self.edit_client_product_dimensions_button.setEnabled(False)
        prod_dims_layout.addWidget(self.edit_client_product_dimensions_button)

        prod_dims_layout.addStretch()


        produits_tab_index = -1
        for i in range(self.tab_widget.count()):
            if self.tab_widget.tabText(i) == self.tr("Notes de Document"):
                produits_tab_index = i
                break

        if produits_tab_index != -1:
            self.tab_widget.insertTab(produits_tab_index + 1, self.product_dimensions_tab, self.tr("Dimensions Produit (Client)"))
        else:
            self.tab_widget.addTab(self.product_dimensions_tab, self.tr("Dimensions Produit (Client)"))

        self.load_products_for_dimension_tab()

        self.dim_product_selector_combo.currentIndexChanged.connect(self.on_dim_product_selected)
        self.edit_client_product_dimensions_button.clicked.connect(self.on_edit_client_product_dimensions)
        self.load_products_for_dimension_tab() # Initial population of product selector

        # Connect signals for the Product Dimensions Tab
        self.dim_product_selector_combo.currentIndexChanged.connect(self.on_dim_product_selected)
        self.edit_client_product_dimensions_button.clicked.connect(self.on_edit_client_product_dimensions)

        # Removed connections for old buttons (client_browse_tech_image_button, save_client_product_dimensions_button)

        self.populate_doc_table(); self.load_contacts(); self.load_products()
        self.load_document_notes_filters()
        self.load_document_notes_table()

        self.populate_doc_table(); self.load_contacts(); self.load_products()
        self.load_document_notes_filters()
        self.load_document_notes_table()

        self.populate_doc_table(); self.load_contacts(); self.load_products()
        self.load_document_notes_filters()
        self.load_document_notes_table()

        self.populate_doc_table(); self.load_contacts(); self.load_products()
        self.load_document_notes_filters()
        self.load_document_notes_table()

        # SAV Tab
        self.sav_tab = QWidget()
        sav_layout = QVBoxLayout(self.sav_tab)

        # Purchase History Section
        sav_layout.addWidget(QLabel("<h3>Historique des Achats</h3>"))
        self.purchase_history_table = QTableWidget()
        self.purchase_history_table.setColumnCount(6) # ID, Produit, Qté, N/S, Date Achat, Actions (or 5 if N/S is directly editable)
        self.purchase_history_table.setHorizontalHeaderLabels([
            self.tr("ID CPP (Hidden)"), self.tr("Produit"), self.tr("Quantité"),
            self.tr("Numéro de Série"), self.tr("Date d'Achat"), self.tr("Actions")
        ])
        self.purchase_history_table.setColumnHidden(0, True) # Hide ID CPP
        self.purchase_history_table.horizontalHeader().setSectionResizeMode(QHeaderView.Stretch)
        self.purchase_history_table.setSelectionBehavior(QAbstractItemView.SelectRows)
        # self.purchase_history_table.setEditTriggers(QAbstractItemView.NoEditTriggers) # Will make N/S editable
        self.purchase_history_table.itemChanged.connect(self.handle_purchase_history_item_changed)
        sav_layout.addWidget(self.purchase_history_table)

        self.refresh_purchase_history_btn = QPushButton(self.tr("Rafraîchir l'historique"))
        self.refresh_purchase_history_btn.setIcon(QIcon.fromTheme("view-refresh"))
        self.refresh_purchase_history_btn.clicked.connect(self.load_purchase_history_table)
        sav_layout.addWidget(self.refresh_purchase_history_btn)

        # Placeholder for SAV Tickets section (to be added later)
        sav_layout.addWidget(QLabel("<h3>Tickets SAV (Prochainement)</h3>"))
        sav_layout.addStretch()


        self.tab_widget.addTab(self.sav_tab, self.tr("SAV"))
        self.sav_tab_index = self.tab_widget.indexOf(self.sav_tab)

        # --- Assignments Tab ---
        self.assignments_tab = QWidget()
        assignments_main_layout = QVBoxLayout(self.assignments_tab)
        self.assignments_sub_tabs = QTabWidget()
        assignments_main_layout.addWidget(self.assignments_sub_tabs)
        self.tab_widget.addTab(self.assignments_tab, self.tr("Affectations"))

        # Sub-Tab: Assigned Vendors/Sellers (CompanyPersonnel)
        assigned_vendors_widget = QWidget()
        assigned_vendors_layout = QVBoxLayout(assigned_vendors_widget)
        self.assigned_vendors_table = QTableWidget()
        self.assigned_vendors_table.setColumnCount(4)
        self.assigned_vendors_table.setHorizontalHeaderLabels([self.tr("Nom"), self.tr("Rôle Projet"), self.tr("Email"), self.tr("Téléphone")])
        self.assigned_vendors_table.setSelectionBehavior(QAbstractItemView.SelectRows)
        self.assigned_vendors_table.setEditTriggers(QAbstractItemView.NoEditTriggers)
        self.assigned_vendors_table.horizontalHeader().setStretchLastSection(True)
        assigned_vendors_layout.addWidget(self.assigned_vendors_table)
        vendor_buttons_layout = QHBoxLayout()
        self.add_assigned_vendor_btn = QPushButton(self.tr("Ajouter Vendeur/Personnel"))
        self.add_assigned_vendor_btn.clicked.connect(self.handle_add_assigned_vendor)
        self.remove_assigned_vendor_btn = QPushButton(self.tr("Retirer Vendeur/Personnel"))
        self.remove_assigned_vendor_btn.clicked.connect(self.handle_remove_assigned_vendor)
        vendor_buttons_layout.addWidget(self.add_assigned_vendor_btn)
        vendor_buttons_layout.addWidget(self.remove_assigned_vendor_btn)
        assigned_vendors_layout.addLayout(vendor_buttons_layout)
        self.assignments_sub_tabs.addTab(assigned_vendors_widget, self.tr("Vendeurs & Personnel"))

        # Sub-Tab: Assigned Technicians (CompanyPersonnel with different role context or from TeamMembers)
        # For now, assuming Technicians are also CompanyPersonnel, filtered by a role like 'Technicien'
        assigned_technicians_widget = QWidget()
        assigned_technicians_layout = QVBoxLayout(assigned_technicians_widget)
        self.assigned_technicians_table = QTableWidget()
        self.assigned_technicians_table.setColumnCount(4)
        self.assigned_technicians_table.setHorizontalHeaderLabels([self.tr("Nom"), self.tr("Rôle Projet"), self.tr("Email"), self.tr("Téléphone")])
        self.assigned_technicians_table.setSelectionBehavior(QAbstractItemView.SelectRows)
        self.assigned_technicians_table.setEditTriggers(QAbstractItemView.NoEditTriggers)
        self.assigned_technicians_table.horizontalHeader().setStretchLastSection(True)
        assigned_technicians_layout.addWidget(self.assigned_technicians_table)
        technician_buttons_layout = QHBoxLayout()
        self.add_assigned_technician_btn = QPushButton(self.tr("Ajouter Technicien"))
        self.add_assigned_technician_btn.clicked.connect(self.handle_add_assigned_technician)
        self.remove_assigned_technician_btn = QPushButton(self.tr("Retirer Technicien"))
        self.remove_assigned_technician_btn.clicked.connect(self.handle_remove_assigned_technician)
        technician_buttons_layout.addWidget(self.add_assigned_technician_btn)
        technician_buttons_layout.addWidget(self.remove_assigned_technician_btn)
        assigned_technicians_layout.addLayout(technician_buttons_layout)
        self.assignments_sub_tabs.addTab(assigned_technicians_widget, self.tr("Techniciens"))

        # Sub-Tab: Assigned Transporters
        assigned_transporters_widget = QWidget()
        assigned_transporters_layout = QVBoxLayout(assigned_transporters_widget)
        self.assigned_transporters_table = QTableWidget()
        self.assigned_transporters_table.setColumnCount(6) # Increased column count
        self.assigned_transporters_table.setHorizontalHeaderLabels([self.tr("Nom Transporteur"), self.tr("Contact"), self.tr("Téléphone"), self.tr("Détails Transport"), self.tr("Coût Estimé"), self.tr("Actions")])
        self.assigned_transporters_table.setSelectionBehavior(QAbstractItemView.SelectRows)
        self.assigned_transporters_table.setEditTriggers(QAbstractItemView.NoEditTriggers)
        self.assigned_transporters_table.horizontalHeader().setStretchLastSection(True)
        assigned_transporters_layout.addWidget(self.assigned_transporters_table)
        transporter_buttons_layout = QHBoxLayout()
        self.add_assigned_transporter_btn = QPushButton(self.tr("Ajouter Transporteur"))
        self.add_assigned_transporter_btn.clicked.connect(self.handle_add_assigned_transporter)
        self.remove_assigned_transporter_btn = QPushButton(self.tr("Retirer Transporteur"))
        self.remove_assigned_transporter_btn.clicked.connect(self.handle_remove_assigned_transporter)
        transporter_buttons_layout.addWidget(self.add_assigned_transporter_btn)
        transporter_buttons_layout.addWidget(self.remove_assigned_transporter_btn)
        assigned_transporters_layout.addLayout(transporter_buttons_layout)
        self.assignments_sub_tabs.addTab(assigned_transporters_widget, self.tr("Transporteurs"))

        # Sub-Tab: Assigned Freight Forwarders
        assigned_forwarders_widget = QWidget()
        assigned_forwarders_layout = QVBoxLayout(assigned_forwarders_widget)
        self.assigned_forwarders_table = QTableWidget()
        self.assigned_forwarders_table.setColumnCount(5)
        self.assigned_forwarders_table.setHorizontalHeaderLabels([self.tr("Nom Transitaire"), self.tr("Contact"), self.tr("Téléphone"), self.tr("Description Tâche"), self.tr("Coût Estimé")])
        self.assigned_forwarders_table.setSelectionBehavior(QAbstractItemView.SelectRows)
        self.assigned_forwarders_table.setEditTriggers(QAbstractItemView.NoEditTriggers)
        self.assigned_forwarders_table.horizontalHeader().setStretchLastSection(True)
        assigned_forwarders_layout.addWidget(self.assigned_forwarders_table)
        forwarder_buttons_layout = QHBoxLayout()
        self.add_assigned_forwarder_btn = QPushButton(self.tr("Ajouter Transitaire"))
        self.add_assigned_forwarder_btn.clicked.connect(self.handle_add_assigned_forwarder)
        self.remove_assigned_forwarder_btn = QPushButton(self.tr("Retirer Transitaire"))
        self.remove_assigned_forwarder_btn.clicked.connect(self.handle_remove_assigned_forwarder)
        forwarder_buttons_layout.addWidget(self.add_assigned_forwarder_btn)
        forwarder_buttons_layout.addWidget(self.remove_assigned_forwarder_btn)
        assigned_forwarders_layout.addLayout(forwarder_buttons_layout)
        self.assignments_sub_tabs.addTab(assigned_forwarders_widget, self.tr("Transitaires"))
        # --- End Assignments Tab ---

        # Call to load SAV tickets table initially if tab is visible
        self.update_sav_tab_visibility() # This will also call load_sav_tickets_table if visible

        # Initial load for assignment tabs
        self.load_assigned_vendors_personnel()
        self.load_assigned_technicians()
        self.load_assigned_transporters()
        self.load_assigned_freight_forwarders()

        # Connect selection changed signals for assignment tables
        self.assigned_vendors_table.itemSelectionChanged.connect(self.update_assigned_vendors_buttons_state)
        self.assigned_technicians_table.itemSelectionChanged.connect(self.update_assigned_technicians_buttons_state)
        self.assigned_transporters_table.itemSelectionChanged.connect(self.update_assigned_transporters_buttons_state)
        self.assigned_forwarders_table.itemSelectionChanged.connect(self.update_assigned_forwarders_buttons_state)

    def open_send_whatsapp_dialog(self):
       client_uuid = self.client_info.get("client_id")
       client_name = self.client_info.get("client_name", "")
       primary_phone = ""
       fallback_phone = ""

       if not client_uuid:
           QMessageBox.warning(self, self.tr("Client Error"), self.tr("Client ID not available."))
           return

       try:
           contacts = db_manager.get_contacts_for_client(client_uuid, limit=10, offset=0) # Fetch a few contacts
           if contacts:
               for contact in contacts:
                   if contact.get('phone'):
                       if not fallback_phone: # Store first available phone number
                           fallback_phone = contact['phone']
                       if contact.get('is_primary_for_client'):
                           primary_phone = contact['phone']
                           break # Found primary, use this

               selected_phone = primary_phone if primary_phone else fallback_phone

               if selected_phone:
                   # Ensure SendWhatsAppDialog is available
                   if not hasattr(self, 'SendWhatsAppDialog') or self.SendWhatsAppDialog is None:
                       try:
                           from whatsapp.whatsapp_dialog import SendWhatsAppDialog
                           self.SendWhatsAppDialog = SendWhatsAppDialog
                       except ImportError:
                           QMessageBox.critical(self, self.tr("Import Error"), self.tr("Could not load the SendWhatsAppDialog component."))
                           return

                   dialog = self.SendWhatsAppDialog(phone_number=selected_phone, client_name=client_name, parent=self)
                   dialog.exec_()
               else:
                   QMessageBox.information(self, self.tr("No Phone Number"), self.tr("No phone number found for this client's contacts."))
           else:
               QMessageBox.information(self, self.tr("No Contacts"), self.tr("No contacts found for this client."))
       except Exception as e:
           QMessageBox.critical(self, self.tr("Error Fetching Contacts"), self.tr("Could not retrieve contact information: {0}").format(str(e)))

        # Accordion logic connections
       if hasattr(self, 'notes_group_box') and hasattr(self, 'tabs_group_box'):
            self.notes_group_box.toggled.connect(self._handle_notes_toggled)
            self.tabs_group_box.toggled.connect(self._handle_tabs_toggled)


    def _handle_notes_toggled(self, checked):
        if checked and hasattr(self, 'tabs_group_box') and self.tabs_group_box.isChecked():
            self.tabs_group_box.setChecked(False)

    def _handle_tabs_toggled(self, checked):
        if checked and hasattr(self, 'notes_group_box') and self.notes_group_box.isChecked():
            self.notes_group_box.setChecked(False)

    def load_sav_tickets_table(self):
        # Ensure sav_tickets_table is initialized before use
        if not hasattr(self, 'sav_tickets_table'):
            # This might indicate an issue if SAV tab is created but table isn't part of its layout yet.
            # For now, just return to prevent error, but this should be reviewed if SAV tab is expected.
            # It's possible this method is called before SAV tab UI is fully set up during initial __init__.
            print("Warning: load_sav_tickets_table called before sav_tickets_table is initialized.")
            return

        self.sav_tickets_table.setRowCount(0)
        client_id = self.client_info.get('client_id')
        if not client_id:
            return

        try:
            tickets = db_manager.get_sav_tickets_for_client(client_id)
            if tickets is None: tickets = []

            self.sav_tickets_table.setRowCount(len(tickets))
            for row_idx, ticket in enumerate(tickets):
                ticket_id = ticket.get('ticket_id')

                id_item = QTableWidgetItem(str(ticket_id))
                id_item.setData(Qt.UserRole, ticket_id)
                self.sav_tickets_table.setItem(row_idx, 0, id_item) # Hidden

                # Product Name
                cpp_id = ticket.get('client_project_product_id')
                product_name_display = self.tr("N/A")
                if cpp_id:
                    # This could be optimized by batch fetching product names if performance is an issue
                    linked_product_info = db_manager.get_client_project_product_by_id(cpp_id) # Custom function needed
                    if linked_product_info:
                        product_details = db_manager.get_product_by_id(linked_product_info.get('product_id'))
                        if product_details:
                            product_name_display = product_details.get('product_name', self.tr("Produit Inconnu"))
                self.sav_tickets_table.setItem(row_idx, 1, QTableWidgetItem(product_name_display))

                issue_desc = ticket.get('issue_description', '')
                self.sav_tickets_table.setItem(row_idx, 2, QTableWidgetItem(issue_desc[:100] + '...' if len(issue_desc) > 100 else issue_desc))

                status_name = self.tr("N/A")
                if ticket.get('status_id'):
                    status_info = db_manager.get_status_setting_by_id(ticket['status_id'])
                    if status_info: status_name = status_info.get('status_name', self.tr("Statut Inconnu"))
                self.sav_tickets_table.setItem(row_idx, 3, QTableWidgetItem(status_name))

                opened_at_str = ticket.get('opened_at', '')
                if opened_at_str:
                    try:
                        dt_obj = datetime.fromisoformat(opened_at_str.replace('Z', '+00:00'))
                        opened_at_formatted = dt_obj.strftime('%Y-%m-%d %H:%M')
                    except ValueError:
                        opened_at_formatted = opened_at_str
                else:
                    opened_at_formatted = self.tr('N/A')
                self.sav_tickets_table.setItem(row_idx, 4, QTableWidgetItem(opened_at_formatted))

                tech_name = self.tr("Non assigné")
                if ticket.get('assigned_technician_id'):
                    tech_info = db_manager.get_team_member_by_id(ticket['assigned_technician_id'])
                    if tech_info: tech_name = tech_info.get('full_name', self.tr("Technicien Inconnu"))
                self.sav_tickets_table.setItem(row_idx, 5, QTableWidgetItem(tech_name))

                # Actions button
                actions_widget = QWidget()
                actions_layout = QHBoxLayout(actions_widget)
                actions_layout.setContentsMargins(2,2,2,2); actions_layout.setSpacing(5)
                view_edit_button = QPushButton(self.tr("Voir/Modifier"))
                view_edit_button.clicked.connect(lambda checked, t_id=ticket_id: self.view_edit_sav_ticket_dialog(t_id))
                actions_layout.addWidget(view_edit_button)
                actions_layout.addStretch()
                self.sav_tickets_table.setCellWidget(row_idx, 6, actions_widget)

        except Exception as e:
            QMessageBox.critical(self, self.tr("Erreur Chargement Tickets SAV"),
                                 self.tr("Impossible de charger les tickets SAV:\n{0}").format(str(e)))

    def open_new_sav_ticket_dialog(self):
        client_id = self.client_info.get('client_id')
        if not client_id:
            QMessageBox.warning(self, self.tr("Erreur Client"), self.tr("ID Client non disponible."))
            return

        try:
            from sav.ticket_dialog import SAVTicketDialog # Import here to avoid circular if moved
        except ImportError:
            QMessageBox.critical(self, self.tr("Erreur Importation"), self.tr("Le dialogue de ticket SAV n'a pas pu être chargé."))
            return

        all_client_products = db_manager.get_products_for_client_or_project(client_id, project_id=None)
        purchased_items = [
            {'name': p.get('product_name', 'N/A'), 'client_project_product_id': p.get('client_project_product_id')}
            for p in all_client_products if p.get('purchase_confirmed_at') is not None
        ]

        dialog = SAVTicketDialog(client_id=client_id, purchased_products=purchased_items, parent=self)
        if dialog.exec_() == QDialog.Accepted:
            self.load_sav_tickets_table()

    def view_edit_sav_ticket_dialog(self, ticket_id):
        client_id = self.client_info.get('client_id')
        if not client_id: # Should not happen if ticket_id is valid for this client context
            QMessageBox.warning(self, self.tr("Erreur Client"), self.tr("ID Client non disponible."))
            return

        try:
            from sav.ticket_dialog import SAVTicketDialog
        except ImportError:
            QMessageBox.critical(self, self.tr("Erreur Importation"), self.tr("Le dialogue de ticket SAV n'a pas pu être chargé."))
            return

        ticket_data = db_manager.get_sav_ticket_by_id(ticket_id)
        if not ticket_data:
            QMessageBox.warning(self, self.tr("Erreur"), self.tr("Ticket SAV non trouvé (ID: {0}).").format(ticket_id))
            return

        all_client_products = db_manager.get_products_for_client_or_project(client_id, project_id=None)
        purchased_items = [
            {'name': p.get('product_name', 'N/A'), 'client_project_product_id': p.get('client_project_product_id')}
            for p in all_client_products if p.get('purchase_confirmed_at') is not None
        ]

        dialog = SAVTicketDialog(client_id=client_id, purchased_products=purchased_items, ticket_data=ticket_data, parent=self)
        if dialog.exec_() == QDialog.Accepted:
            self.load_sav_tickets_table()

    # Placeholder handlers for new Assignment buttons
    def handle_add_assigned_vendor(self):
        if not self.default_company_id:
            QMessageBox.warning(self, self.tr("Société par Défaut Manquante"),
                                self.tr("Aucune société par défaut n'est configurée. Impossible d'assigner du personnel."))
            return
        # Assuming "seller" role for this button, adjust as needed or make role_filter dynamic
        dialog = AssignPersonnelDialog(client_id=self.client_info['client_id'],
                                       role_filter=None, # Or "seller", "sales", etc.
                                       company_id=self.default_company_id,
                                       parent=self)
        if dialog.exec_() == QDialog.Accepted:
            self.load_assigned_vendors_personnel()

    def handle_remove_assigned_vendor(self):
        selected_items = self.assigned_vendors_table.selectedItems()
        if not selected_items:
            QMessageBox.information(self, self.tr("Sélection Requise"), self.tr("Veuillez sélectionner un membre du personnel à retirer."))
            return

        assignment_id = selected_items[0].data(Qt.UserRole) # Assuming ID is stored in the first item
        if assignment_id is None and self.assigned_vendors_table.currentItem(): # Fallback if UserRole was not on first item
             assignment_id = self.assigned_vendors_table.currentItem().data(Qt.UserRole)


        if assignment_id is None:
            QMessageBox.warning(self, self.tr("Erreur"), self.tr("Impossible de récupérer l'ID de l'assignation."))
            return

        reply = QMessageBox.question(self, self.tr("Confirmer Suppression"),
                                     self.tr("Êtes-vous sûr de vouloir retirer ce membre du personnel?"),
                                     QMessageBox.Yes | QMessageBox.No, QMessageBox.No)
        if reply == QMessageBox.Yes:
            if db_manager.unassign_personnel_from_client(assignment_id):
                self.load_assigned_vendors_personnel()
            else:
                QMessageBox.warning(self, self.tr("Erreur DB"), self.tr("Impossible de retirer le membre du personnel."))

    def update_assigned_vendors_buttons_state(self):
        has_selection = bool(self.assigned_vendors_table.selectedItems())
        self.remove_assigned_vendor_btn.setEnabled(has_selection)


    def handle_add_assigned_technician(self):
        if not self.default_company_id:
            QMessageBox.warning(self, self.tr("Société par Défaut Manquante"),
                                self.tr("Aucune société par défaut n'est configurée. Impossible d'assigner des techniciens."))
            return
        # Assuming "technical_manager" or similar role for technicians
        dialog = AssignPersonnelDialog(client_id=self.client_info['client_id'],
                                       role_filter="technical_manager", # Or more generic like "technician"
                                       company_id=self.default_company_id,
                                       parent=self)
        if dialog.exec_() == QDialog.Accepted:
            self.load_assigned_technicians()

    def handle_remove_assigned_technician(self):
        selected_items = self.assigned_technicians_table.selectedItems()
        if not selected_items:
            QMessageBox.information(self, self.tr("Sélection Requise"), self.tr("Veuillez sélectionner un technicien à retirer."))
            return
        assignment_id = selected_items[0].data(Qt.UserRole)
        if assignment_id is None and self.assigned_technicians_table.currentItem():
             assignment_id = self.assigned_technicians_table.currentItem().data(Qt.UserRole)

        if assignment_id is None:
            QMessageBox.warning(self, self.tr("Erreur"), self.tr("Impossible de récupérer l'ID de l'assignation."))
            return

        reply = QMessageBox.question(self, self.tr("Confirmer Suppression"),
                                     self.tr("Êtes-vous sûr de vouloir retirer ce technicien?"),
                                     QMessageBox.Yes | QMessageBox.No, QMessageBox.No)
        if reply == QMessageBox.Yes:
            if db_manager.unassign_personnel_from_client(assignment_id):
                self.load_assigned_technicians()
            else:
                QMessageBox.warning(self, self.tr("Erreur DB"), self.tr("Impossible de retirer le technicien."))

    def update_assigned_technicians_buttons_state(self):
        has_selection = bool(self.assigned_technicians_table.selectedItems())
        self.remove_assigned_technician_btn.setEnabled(has_selection)

    def handle_add_assigned_transporter(self):
        dialog = AssignTransporterDialog(client_id=self.client_info['client_id'], parent=self)
        if dialog.exec_() == QDialog.Accepted:
            self.load_assigned_transporters()

    def handle_remove_assigned_transporter(self):
        selected_items = self.assigned_transporters_table.selectedItems()
        if not selected_items:
            QMessageBox.information(self, self.tr("Sélection Requise"), self.tr("Veuillez sélectionner un transporteur à retirer."))
            return

        client_transporter_id = selected_items[0].data(Qt.UserRole)
        if client_transporter_id is None and self.assigned_transporters_table.currentItem():
             client_transporter_id = self.assigned_transporters_table.currentItem().data(Qt.UserRole)

        if client_transporter_id is None:
            QMessageBox.warning(self, self.tr("Erreur"), self.tr("Impossible de récupérer l'ID de l'assignation du transporteur."))
            return

        reply = QMessageBox.question(self, self.tr("Confirmer Suppression"),
                                     self.tr("Êtes-vous sûr de vouloir retirer ce transporteur?"),
                                     QMessageBox.Yes | QMessageBox.No, QMessageBox.No)
        if reply == QMessageBox.Yes:
            if db_manager.unassign_transporter_from_client(client_transporter_id):
                self.load_assigned_transporters()
            else:
                QMessageBox.warning(self, self.tr("Erreur DB"), self.tr("Impossible de retirer le transporteur."))

    def update_assigned_transporters_buttons_state(self):
        has_selection = bool(self.assigned_transporters_table.selectedItems())
        self.remove_assigned_transporter_btn.setEnabled(has_selection)


    def handle_add_assigned_forwarder(self):
        dialog = AssignFreightForwarderDialog(client_id=self.client_info['client_id'], parent=self)
        if dialog.exec_() == QDialog.Accepted:
            self.load_assigned_freight_forwarders()

    def handle_remove_assigned_forwarder(self):
        selected_items = self.assigned_forwarders_table.selectedItems()
        if not selected_items:
            QMessageBox.information(self, self.tr("Sélection Requise"), self.tr("Veuillez sélectionner un transitaire à retirer."))
            return

        client_forwarder_id = selected_items[0].data(Qt.UserRole)
        if client_forwarder_id is None and self.assigned_forwarders_table.currentItem():
             client_forwarder_id = self.assigned_forwarders_table.currentItem().data(Qt.UserRole)

        if client_forwarder_id is None:
            QMessageBox.warning(self, self.tr("Erreur"), self.tr("Impossible de récupérer l'ID de l'assignation du transitaire."))
            return

        reply = QMessageBox.question(self, self.tr("Confirmer Suppression"),
                                     self.tr("Êtes-vous sûr de vouloir retirer ce transitaire?"),
                                     QMessageBox.Yes | QMessageBox.No, QMessageBox.No)
        if reply == QMessageBox.Yes:
            if db_manager.unassign_forwarder_from_client(client_forwarder_id):
                self.load_assigned_freight_forwarders()
            else:
                QMessageBox.warning(self, self.tr("Erreur DB"), self.tr("Impossible de retirer le transitaire."))

    def update_assigned_forwarders_buttons_state(self):
        has_selection = bool(self.assigned_forwarders_table.selectedItems())
        self.remove_assigned_forwarder_btn.setEnabled(has_selection)

    def open_carrier_email_dialog(self, row_index):
        try:
            transporter_name_item = self.assigned_transporters_table.item(row_index, 0) # Nom Transporteur

            if not transporter_name_item:
                QMessageBox.warning(self, self.tr("Erreur Données"), self.tr("Impossible de récupérer le nom du transporteur."))
                return

            transporter_name = transporter_name_item.text()
            client_transporter_id = transporter_name_item.data(Qt.UserRole)

            if client_transporter_id is None:
                QMessageBox.warning(self, self.tr("Erreur Données"), self.tr("ID du transporteur non trouvé pour cette ligne."))
                return

            # Fetch transporter details to get a reliable email.
            # This is a simplified way to get the email. Ideally, fetch directly or store more info in the table item's UserRole.
            assigned_list = db_manager.get_assigned_transporters_for_client(self.client_info.get('client_id'))
            transporter_email = ""
            if assigned_list: # Ensure assigned_list is not None
                for item_data in assigned_list:
                    if item_data.get('client_transporter_id') == client_transporter_id:
                        # Check for an 'email' field first
                        transporter_email = item_data.get('email')
                        if not transporter_email: # Fallback to 'contact_person' if it might be an email
                            contact_person_field = item_data.get('contact_person', '')
                            # Basic check if contact_person_field looks like an email
                            if '@' in contact_person_field and '.' in contact_person_field.split('@')[-1]:
                                transporter_email = contact_person_field
                        break

            if not transporter_email:
                email_text, ok = QInputDialog.getText(self, self.tr("Email du Transporteur Manquant"),
                                                      self.tr("L'email pour {0} n'est pas trouvé. Veuillez le saisir:").format(transporter_name))
                if ok and email_text.strip():
                    transporter_email = email_text.strip()
                else:
                    QMessageBox.information(self, self.tr("Annulé"), self.tr("Envoi d'email annulé car l'email du destinataire est manquant."))
                    self.load_assigned_transporters() # Refresh table even if cancelled here
                    return

            client_name = self.client_info.get("client_name", self.tr("Notre Client"))

            # Ensure self.config (application config) is passed to CarrierEmailDialog
            # self.config should be available from ClientWidget's __init__
            dialog = CarrierEmailDialog(
                carrier_name=transporter_name,
                carrier_email=transporter_email,
                client_name=client_name,
                client_transporter_id=client_transporter_id, # Pass the ID
                parent=self,
                config=self.config
            )
            dialog.exec_()
            self.load_assigned_transporters() # Refresh table after dialog closes

        except Exception as e:
            QMessageBox.critical(self, self.tr("Erreur Dialogue Email"),
                                 self.tr("Une erreur est survenue lors de l'ouverture du dialogue d'email: {0}").format(str(e)))
            # For debugging: logging.error(f"Error opening carrier email dialog: {e}", exc_info=True)

    # Data Loading methods for Assignment Tables
    def load_assigned_vendors_personnel(self):
        self.assigned_vendors_table.setRowCount(0)
        self.assigned_vendors_table.setSortingEnabled(False)
        client_id = self.client_info.get('client_id')
        if not client_id: return
        try:
            # Example: Load all assigned personnel, or filter by a general "vendor/sales" role_in_project
            # For now, role_filter=None fetches all personnel assigned to this client.
            assigned_list = db_manager.get_assigned_personnel_for_client(client_id, role_filter=None)
            for row, item_data in enumerate(assigned_list):
                self.assigned_vendors_table.insertRow(row)
                name_item = QTableWidgetItem(item_data.get('personnel_name'))
                name_item.setData(Qt.UserRole, item_data.get('assignment_id')) # Store assignment_id
                self.assigned_vendors_table.setItem(row, 0, name_item)
                self.assigned_vendors_table.setItem(row, 1, QTableWidgetItem(item_data.get('role_in_project')))
                self.assigned_vendors_table.setItem(row, 2, QTableWidgetItem(item_data.get('personnel_email')))
                self.assigned_vendors_table.setItem(row, 3, QTableWidgetItem(item_data.get('personnel_phone')))
        except Exception as e:
            QMessageBox.critical(self, self.tr("Erreur Chargement"), self.tr("Impossible de charger le personnel assigné: {0}").format(str(e)))
        self.assigned_vendors_table.setSortingEnabled(True)
        self.update_assigned_vendors_buttons_state()


    def load_assigned_technicians(self):
        self.assigned_technicians_table.setRowCount(0)
        self.assigned_technicians_table.setSortingEnabled(False)
        client_id = self.client_info.get('client_id')
        if not client_id: return
        try:
            # Example: Filter for personnel assigned with a role_in_project like 'Technicien assigné'
            # Or, if AssignPersonnelDialog uses a role_filter for DB CompanyPersonnel.role, that's different.
            # Assuming here role_in_project is the primary filter criteria from Client_AssignedPersonnel table.
            assigned_list = db_manager.get_assigned_personnel_for_client(client_id, role_filter="Technicien") # Or specific role
            for row, item_data in enumerate(assigned_list): # This list now comes from get_assigned_personnel_for_client
                self.assigned_technicians_table.insertRow(row)
                name_item = QTableWidgetItem(item_data.get('personnel_name'))
                name_item.setData(Qt.UserRole, item_data.get('assignment_id'))
                self.assigned_technicians_table.setItem(row, 0, name_item)
                self.assigned_technicians_table.setItem(row, 1, QTableWidgetItem(item_data.get('role_in_project')))
                self.assigned_technicians_table.setItem(row, 2, QTableWidgetItem(item_data.get('personnel_email')))
                self.assigned_technicians_table.setItem(row, 3, QTableWidgetItem(item_data.get('personnel_phone')))
        except Exception as e:
            QMessageBox.critical(self, self.tr("Erreur Chargement"), self.tr("Impossible de charger les techniciens assignés: {0}").format(str(e)))
        self.assigned_technicians_table.setSortingEnabled(True)
        self.update_assigned_technicians_buttons_state()


    def load_assigned_transporters(self):
        self.assigned_transporters_table.setRowCount(0)
        self.assigned_transporters_table.setSortingEnabled(False)
        client_id = self.client_info.get('client_id')
        if not client_id: return
        try:
            assigned_list = db_manager.get_assigned_transporters_for_client(client_id)
            for row, item_data in enumerate(assigned_list):
                self.assigned_transporters_table.insertRow(row)
                name_item = QTableWidgetItem(item_data.get('transporter_name'))
                name_item.setData(Qt.UserRole, item_data.get('client_transporter_id'))
                self.assigned_transporters_table.setItem(row, 0, name_item)
                self.assigned_transporters_table.setItem(row, 1, QTableWidgetItem(item_data.get('contact_person')))
                self.assigned_transporters_table.setItem(row, 2, QTableWidgetItem(item_data.get('phone')))
                self.assigned_transporters_table.setItem(row, 3, QTableWidgetItem(item_data.get('transport_details')))
                cost_item = QTableWidgetItem(f"{item_data.get('cost_estimate', 0.0):.2f} €")
                cost_item.setTextAlignment(Qt.AlignRight | Qt.AlignVCenter)
                self.assigned_transporters_table.setItem(row, 4, cost_item)

                email_status = item_data.get('email_status', 'Pending') # Get email_status

                btn_send_email = QPushButton()
                if email_status == "Sent":
                    btn_send_email.setText(self.tr("Email Sent"))
                    btn_send_email.setStyleSheet("background-color: lightgray; color: black;")
                    btn_send_email.setEnabled(False)
                elif email_status == "Failed":
                    btn_send_email.setText(self.tr("Resend Email (Failed)"))
                    btn_send_email.setStyleSheet("background-color: orange; color: black;")
                    btn_send_email.clicked.connect(lambda checked, r=row: self.open_carrier_email_dialog(r))
                else: # Pending or other
                    btn_send_email.setText(self.tr("Send Email"))
                    btn_send_email.setStyleSheet("background-color: green; color: white;")
                    btn_send_email.clicked.connect(lambda checked, r=row: self.open_carrier_email_dialog(r))

                action_widget = QWidget()
                action_layout = QHBoxLayout(action_widget)
                action_layout.addWidget(btn_send_email)
                action_layout.setContentsMargins(0, 0, 0, 0)
                action_layout.setAlignment(Qt.AlignCenter)
                action_widget.setLayout(action_layout)
                self.assigned_transporters_table.setCellWidget(row, 5, action_widget)

        except Exception as e:
            QMessageBox.critical(self, self.tr("Erreur Chargement"), self.tr("Impossible de charger les transporteurs assignés: {0}").format(str(e)))
        self.assigned_transporters_table.setSortingEnabled(True)
        self.update_assigned_transporters_buttons_state()

    def load_assigned_freight_forwarders(self):
        self.assigned_forwarders_table.setRowCount(0)
        self.assigned_forwarders_table.setSortingEnabled(False)
        client_id = self.client_info.get('client_id')
        if not client_id: return
        try:
            assigned_list = db_manager.get_assigned_forwarders_for_client(client_id)
            for row, item_data in enumerate(assigned_list):
                self.assigned_forwarders_table.insertRow(row)
                name_item = QTableWidgetItem(item_data.get('forwarder_name'))
                name_item.setData(Qt.UserRole, item_data.get('client_forwarder_id'))
                self.assigned_forwarders_table.setItem(row, 0, name_item)
                self.assigned_forwarders_table.setItem(row, 1, QTableWidgetItem(item_data.get('contact_person')))
                self.assigned_forwarders_table.setItem(row, 2, QTableWidgetItem(item_data.get('phone')))
                self.assigned_forwarders_table.setItem(row, 3, QTableWidgetItem(item_data.get('task_description')))
                cost_item = QTableWidgetItem(f"{item_data.get('cost_estimate', 0.0):.2f} €")
                cost_item.setTextAlignment(Qt.AlignRight | Qt.AlignVCenter)
                self.assigned_forwarders_table.setItem(row, 4, cost_item)
        except Exception as e:
            QMessageBox.critical(self, self.tr("Erreur Chargement"), self.tr("Impossible de charger les transitaires assignés: {0}").format(str(e)))
        self.assigned_forwarders_table.setSortingEnabled(True)
        self.update_assigned_forwarders_buttons_state()


    def load_products_for_dimension_tab(self):
        """Populates the product selector combo box in the Product Dimensions tab."""
        self.dim_product_selector_combo.blockSignals(True)
        self.dim_product_selector_combo.clear()
        self.dim_product_selector_combo.addItem(self.tr("Sélectionner un produit..."), None)

        client_id = self.client_info.get('client_id')
        if not client_id:
            self.dim_product_selector_combo.blockSignals(False)
            return

        try:
            linked_products = db_manager.get_products_for_client_or_project(client_id, project_id=None)

            if linked_products:
                unique_products = {prod.get('product_id'): prod for prod in linked_products}.values()
                for prod_data in sorted(list(unique_products), key=lambda x: x.get('product_name', '')):
                    product_name = prod_data.get('product_name', 'N/A')
                    global_product_id = prod_data.get('product_id')
                    lang_code = prod_data.get('language_code', '')
                    display_text = f"{product_name} ({lang_code}) - ID: {global_product_id}"
                    self.dim_product_selector_combo.addItem(display_text, global_product_id)
        except Exception as e:
            print(f"Error loading products for dimension tab: {e}")
            QMessageBox.warning(self, self.tr("Erreur Chargement"), self.tr("Impossible de charger les produits pour l'onglet dimensions."))

        self.dim_product_selector_combo.blockSignals(False)
        self.on_dim_product_selected()


    def on_dim_product_selected(self, index=None):
        """Handles selection change in the product selector for the dimensions tab."""
        selected_global_product_id = self.dim_product_selector_combo.currentData()

        if selected_global_product_id is None:
            self.edit_client_product_dimensions_button.setEnabled(False)
        else:
            self.edit_client_product_dimensions_button.setEnabled(True)


    def on_edit_client_product_dimensions(self):
        selected_global_product_id = self.dim_product_selector_combo.currentData()
        if selected_global_product_id is None:
            QMessageBox.warning(self, self.tr("Aucun Produit Sélectionné"),
                                self.tr("Veuillez sélectionner un produit dans la liste déroulante."))
            return


        client_id = self.client_info.get('client_id')
        if not client_id:
            QMessageBox.critical(self, self.tr("Erreur Client"),
                                 self.tr("L'ID du client n'est pas disponible."))
            return

        dialog = ClientProductDimensionDialog(
            client_id=client_id,
            product_id=selected_global_product_id,
            app_root_dir=self.app_root_dir,
            parent=self
        )
        dialog.exec_()

        self.load_document_notes_filters()
        self.load_document_notes_table()



    def load_document_notes_filters(self):
        """Populates filter combos for the document notes tab."""
        self.doc_notes_type_filter_combo.blockSignals(True)
        self.doc_notes_lang_filter_combo.blockSignals(True)

        self.doc_notes_type_filter_combo.clear()
        self.doc_notes_type_filter_combo.addItem(self.tr("Tous Types"), None)
        doc_types = ["Proforma", "Packing List", "Sales Conditions", "Certificate of Origin", "Bill of Lading", "Other"]
        for doc_type in doc_types:
            self.doc_notes_type_filter_combo.addItem(doc_type, doc_type)

        self.doc_notes_lang_filter_combo.clear()
        self.doc_notes_lang_filter_combo.addItem(self.tr("Toutes Langues"), None)
        langs = ["fr", "en", "ar", "tr", "pt"]
        for lang in langs:
            self.doc_notes_lang_filter_combo.addItem(lang, lang)

        self.doc_notes_type_filter_combo.blockSignals(False)
        self.doc_notes_lang_filter_combo.blockSignals(False)

        self.doc_notes_type_filter_combo.setCurrentIndex(0)
        self.doc_notes_lang_filter_combo.setCurrentIndex(0)


    def load_document_notes_table(self):
        """Fetches data from db_manager.get_client_document_notes() and populates table."""
        self.document_notes_table.setRowCount(0)
        client_id = self.client_info.get("client_id")
        if not client_id:
            return

        doc_type_filter = self.doc_notes_type_filter_combo.currentData()
        lang_filter = self.doc_notes_lang_filter_combo.currentData()

        try:
            notes = db_manager.get_client_document_notes(
                client_id,
                document_type=doc_type_filter,
                language_code=lang_filter,
                is_active=None
            )
            notes = notes if notes else []

            self.document_notes_table.setRowCount(len(notes))
            for row_idx, note in enumerate(notes):
                note_id = note.get("note_id")

                type_item = QTableWidgetItem(note.get("document_type"))
                type_item.setData(Qt.UserRole, note_id)
                self.document_notes_table.setItem(row_idx, 0, type_item)

                self.document_notes_table.setItem(row_idx, 1, QTableWidgetItem(note.get("language_code")))

                content_preview = note.get("note_content", "")
                if len(content_preview) > 70: content_preview = content_preview[:67] + "..."
                self.document_notes_table.setItem(row_idx, 2, QTableWidgetItem(content_preview))

                note_content = note.get("note_content", "")
                lines = [line.strip() for line in note_content.split('\n') if line.strip()]

                html_content = ""
                if lines:
                    html_content = "<ol style='margin:0px; padding-left: 15px;'>"
                    for line in lines:

                        escaped_line = line.replace("&", "&amp;").replace("<", "&lt;").replace(">", "&gt;")
                        html_content += f"<li>{escaped_line}</li>"
                    html_content += "</ol>"
                else:
                    html_content = f"<p style='margin:0px; font-style:italic;'>{self.tr('Aucune note.')}</p>"

                note_label = QLabel()
                note_label.setText(html_content)
                note_label.setWordWrap(True)

                self.document_notes_table.setCellWidget(row_idx, 2, note_label)


                active_text = self.tr("Oui") if note.get("is_active") else self.tr("Non")
                active_item = QTableWidgetItem(active_text)
                active_item.setTextAlignment(Qt.AlignCenter)
                self.document_notes_table.setItem(row_idx, 3, active_item)


                actions_widget = QWidget()
                actions_layout = QHBoxLayout(actions_widget)
                actions_layout.setContentsMargins(5, 0, 5, 0)
                actions_layout.setSpacing(5)

                edit_button = QPushButton(QIcon(":/icons/pencil.svg"), "")
                edit_button.setToolTip(self.tr("Modifier cette note"))
                edit_button.clicked.connect(lambda checked, n_id=note_id: self.on_edit_document_note_clicked(n_id))
                actions_layout.addWidget(edit_button)

                delete_button = QPushButton(QIcon(":/icons/trash.svg"), "")
                delete_button.setToolTip(self.tr("Supprimer cette note"))
                delete_button.setObjectName("dangerButton")
                delete_button.clicked.connect(lambda checked, n_id=note_id: self.on_delete_document_note_clicked(n_id))
                actions_layout.addWidget(delete_button)

                actions_layout.addStretch()
                self.document_notes_table.setCellWidget(row_idx, 4, actions_widget)


            self.document_notes_table.resizeColumnToContents(0)
            self.document_notes_table.resizeColumnToContents(1)

            self.document_notes_table.resizeColumnToContents(3)
            self.document_notes_table.resizeColumnToContents(4)

        except Exception as e:
            QMessageBox.critical(self, self.tr("Erreur Chargement Notes"), self.tr("Impossible de charger les notes de document:\n{0}").format(str(e)))


    def on_add_document_note(self):
        client_id = self.client_info.get("client_id")
        if not client_id:
            QMessageBox.warning(self, self.tr("Erreur Client"), self.tr("ID Client non disponible."))
            return

        dialog = self.ClientDocumentNoteDialog(client_id=client_id, parent=self)
        if dialog.exec_() == QDialog.Accepted:
            self.load_document_notes_table()


    def on_edit_document_note_clicked(self, note_id):
        client_id = self.client_info.get("client_id")
        if not client_id:
            QMessageBox.warning(self, self.tr("Erreur Client"), self.tr("ID Client non disponible."))
            return

        note_data = db_manager.get_client_document_note_by_id(note_id)
        if note_data:
            dialog = self.ClientDocumentNoteDialog(client_id=client_id, note_data=note_data, parent=self)
            if dialog.exec_() == QDialog.Accepted:
                self.load_document_notes_table()
        else:
            QMessageBox.warning(self, self.tr("Erreur"), self.tr("Note non trouvée (ID: {0}).").format(note_id))


    def on_delete_document_note_clicked(self, note_id):
        reply = QMessageBox.question(self, self.tr("Confirmer Suppression"),
                                     self.tr("Êtes-vous sûr de vouloir supprimer cette note (ID: {0})?").format(note_id),
                                     QMessageBox.Yes | QMessageBox.No, QMessageBox.No)
        if reply == QMessageBox.Yes:
            try:
                success = db_manager.delete_client_document_note(note_id)
                if success:
                    QMessageBox.information(self, self.tr("Succès"), self.tr("Note supprimée avec succès."))
                    self.load_document_notes_table()
                else:
                    QMessageBox.warning(self, self.tr("Échec"), self.tr("Impossible de supprimer la note. Vérifiez les logs."))
            except Exception as e:
                 QMessageBox.critical(self, self.tr("Erreur"), self.tr("Une erreur est survenue lors de la suppression:\n{0}").format(str(e)))


    def prev_contact_page(self):
        if self.current_contact_offset > 0:
            self.current_contact_offset -= self.CONTACT_PAGE_LIMIT
            self.load_contacts()

    def next_contact_page(self):
        if (self.current_contact_offset + self.CONTACT_PAGE_LIMIT) < self.total_contacts_count:
            self.current_contact_offset += self.CONTACT_PAGE_LIMIT
            self.load_contacts()

    def update_contact_pagination_controls(self):
        if self.total_contacts_count == 0:
            total_pages = 1
            current_page = 1
        else:
            total_pages = math.ceil(self.total_contacts_count / self.CONTACT_PAGE_LIMIT)
            current_page = (self.current_contact_offset // self.CONTACT_PAGE_LIMIT) + 1

        self.contact_page_info_label.setText(f"Page {current_page} / {total_pages}")
        self.prev_contact_button.setEnabled(self.current_contact_offset > 0)
        self.next_contact_button.setEnabled((self.current_contact_offset + self.CONTACT_PAGE_LIMIT) < self.total_contacts_count)

    def add_document(self):
        # Define available languages
        available_languages = ["en", "fr", "ar", "tr", "pt"]

        # Ask user to select language
        selected_doc_language, ok = QInputDialog.getItem(
            self,
            self.tr("Sélectionner la langue"),
            self.tr("Langue du document:"),
            available_languages,
            0,
            False
        )

        if not ok or not selected_doc_language:
            QMessageBox.information(self, self.tr("Annulé"), self.tr("L'opération d'ajout de document a été annulée."))
            return

        # Get the base path for the client's documents
        initial_dir = self.config.get("clients_dir", os.path.expanduser("~"))

        selected_file_path, _ = QFileDialog.getOpenFileName(
            self,
            self.tr("Sélectionner un document"),
            initial_dir,
            self.tr("Tous les fichiers (*.*)")
        )

        if selected_file_path:
            try:
                # Determine the target directory using the selected language
                # AND POTENTIAL order_identifier (conceptual for now, as add_document doesn't create DB entry)
                client_base_path = self.client_info["base_folder_path"]

                # --- Conceptual: How order_identifier would be handled if add_document created DB entries ---
                # For now, this part is more about the file system structure if an order_id were available.
                # The actual capture of order_identifier for imported docs is deferred.
                # Let's assume `selected_order_identifier_for_import` is obtained similar to CreateDocumentDialog
                selected_order_identifier_for_import = None # Placeholder for this example
                # if self.client_info.get('category') == 'Distributeur' or db_manager.get_distinct_purchase_confirmed_at_for_client(self.client_info['client_id']):
                #     # ... QInputDialog logic to get order_identifier ...
                #     pass

                target_dir = os.path.join(client_base_path, selected_doc_language) # Default for general docs
                if selected_order_identifier_for_import:
                    safe_order_subfolder = selected_order_identifier_for_import.replace(':', '_').replace(' ', '_')
                    target_dir = os.path.join(client_base_path, safe_order_subfolder, selected_doc_language)
                # --- End conceptual part ---

                os.makedirs(target_dir, exist_ok=True)

                file_name = os.path.basename(selected_file_path)
                target_file_path = os.path.join(target_dir, file_name) # This is the actual save path

                if os.path.exists(target_file_path):
                    reply = QMessageBox.question(
                        self,
                        self.tr("Fichier Existant"),
                        self.tr("Un fichier du même nom existe déjà à cet emplacement. Voulez-vous le remplacer?"),
                        QMessageBox.Yes | QMessageBox.No,
                        QMessageBox.No
                    )
                    if reply == QMessageBox.No:
                        QMessageBox.information(self, self.tr("Annulé"), self.tr("L'opération d'ajout de document a été annulée."))
                        return

                shutil.copy(selected_file_path, target_file_path)

                # Update client's selected languages if necessary
                current_selected_languages = self.client_info.get("selected_languages", [])
                # Ensure it's a list, as it might be a comma-separated string from DB
                if isinstance(current_selected_languages, str):
                    current_selected_languages = [lang.strip() for lang in current_selected_languages.split(',') if lang.strip()]

                if not current_selected_languages: # Handle empty or None case
                    current_selected_languages = []

                if selected_doc_language not in current_selected_languages:
                    add_lang_reply = QMessageBox.question(
                        self,
                        self.tr("Ajouter Langue"),
                        self.tr("Voulez-vous ajouter '{0}' aux langues sélectionnées pour ce client?").format(selected_doc_language),
                        QMessageBox.Yes | QMessageBox.No,
                        QMessageBox.Yes
                    )
                    if add_lang_reply == QMessageBox.Yes:
                        updated_languages_list = current_selected_languages + [selected_doc_language]
                        updated_languages_str = ",".join(updated_languages_list)

                        client_id_to_update = self.client_info.get("client_id")
                        if client_id_to_update:
                            if db_manager.update_client(client_id_to_update, {'selected_languages': updated_languages_str}):
                                self.client_info["selected_languages"] = updated_languages_list # Update local info
                                print(f"Client {client_id_to_update} selected_languages updated to {updated_languages_str}")
                            else:
                                QMessageBox.warning(self, self.tr("Erreur DB"), self.tr("Échec de la mise à jour des langues du client dans la DB."))
                        else:
                            QMessageBox.warning(self, self.tr("Erreur Client"), self.tr("ID Client non disponible, impossible de mettre à jour les langues."))

                self.populate_doc_table()

                QMessageBox.information(
                    self,
                    self.tr("Succès"),
                    self.tr("Document '{0}' ajouté avec succès en langue '{1}'.").format(file_name, selected_doc_language)
                )
            except Exception as e:
                QMessageBox.warning(
                    self,
                    self.tr("Erreur"),
                    self.tr("Impossible d'ajouter le document : {0}").format(str(e))
                )

    def _handle_open_pdf_action(self, file_path):
        QApplication.setOverrideCursor(Qt.WaitCursor) # Set wait cursor
        try:
            if not self.client_info or 'client_id' not in self.client_info:
                QMessageBox.warning(self, self.tr("Erreur Client"), self.tr("Les informations du client ne sont pas disponibles."))
                return # Return early, finally will still execute

            # Extract target_language_code from the file_path
            try:
                target_language_code = os.path.basename(os.path.dirname(file_path))
                if target_language_code not in ["en", "fr", "ar", "tr", "pt"]:
                    client_langs = self.client_info.get("selected_languages", [])
                    if isinstance(client_langs, str):
                        client_langs = [lang.strip() for lang in client_langs.split(',') if lang.strip()]
                    target_language_code = client_langs[0] if client_langs else "fr"
                    logging.info(f"Language code not recognized from path {file_path}. Using fallback/default: {target_language_code}")

            except Exception as e:
                QMessageBox.warning(self, self.tr("Erreur Chemin Fichier"), self.tr("Impossible d'extraire le code langue depuis le chemin:\n{0}\nErreur: {1}").format(file_path, str(e)))
                return # Return early

            app_root_dir = self.config.get('app_root_dir', os.path.dirname(sys.argv[0]))
            if MAIN_MODULE_CONFIG and 'app_root_dir' in MAIN_MODULE_CONFIG:
                app_root_dir = MAIN_MODULE_CONFIG['app_root_dir']

            generated_pdf_path = self.generate_pdf_for_document(
                source_file_path=file_path,
                client_info=self.client_info,
                app_root_dir=app_root_dir,
                parent_widget=self,
                target_language_code=target_language_code
            )
            if generated_pdf_path:
                QDesktopServices.openUrl(QUrl.fromLocalFile(generated_pdf_path))
            # else:
                # Optional: If generate_pdf_for_document returns None on failure, inform user
                # QMessageBox.warning(self, self.tr("Erreur PDF"), self.tr("Le fichier PDF n'a pas pu être généré."))
        finally:
            QApplication.restoreOverrideCursor() # Restore cursor in all cases

    def populate_details_layout(self):
        # Clear existing rows from the layout
        if self.status_combo and self.status_combo.parent():
            self.status_combo.setParent(None)
        if hasattr(self, 'category_label') and self.category_label and self.category_label.parent():
            self.category_label.setParent(None)
        if hasattr(self, 'category_value_label') and self.category_value_label and self.category_value_label.parent():
            self.category_value_label.setParent(None)
        while self.details_layout.rowCount() > 0:
            self.details_layout.removeRow(0)

        self.detail_value_labels = {} # Re-initialize

        # Project ID
        project_id_label = QLabel(self.tr("ID Projet:"))
        project_id_value = QLabel(self.client_info.get("project_identifier", self.tr("N/A")))
        self.details_layout.addRow(project_id_label, project_id_value)
        self.detail_value_labels["project_identifier"] = project_id_value

        # Country and City
        country_city_widget = QWidget()
        country_city_h_layout = QHBoxLayout(country_city_widget)
        country_city_h_layout.setContentsMargins(0,0,0,0)
        country_label = QLabel(self.tr("Pays:"))
        country_value = QLabel(self.client_info.get("country", self.tr("N/A")))
        city_label = QLabel(self.tr("Ville:"))
        city_value = QLabel(self.client_info.get("city", self.tr("N/A")))
        country_city_h_layout.addWidget(country_label)
        country_city_h_layout.addWidget(country_value)
        country_city_h_layout.addSpacing(20)
        country_city_h_layout.addWidget(city_label)
        country_city_h_layout.addWidget(city_value)
        country_city_h_layout.addStretch()
        self.details_layout.addRow(self.tr("Localisation:"), country_city_widget)
        self.detail_value_labels["country"] = country_value
        self.detail_value_labels["city"] = city_value

        # Price and Creation Date
        price_date_widget = QWidget()
        price_date_h_layout = QHBoxLayout(price_date_widget)
        price_date_h_layout.setContentsMargins(0,0,0,0)
        price_label = QLabel(self.tr("Prix Final:"))
        price_value = QLabel(f"{self.client_info.get('price', 0)} €")
        date_label = QLabel(self.tr("Date Création:"))
        date_value = QLabel(self.client_info.get("creation_date", self.tr("N/A")))
        price_date_h_layout.addWidget(price_label)
        price_date_h_layout.addWidget(price_value)
        price_date_h_layout.addSpacing(20)
        price_date_h_layout.addWidget(date_label)
        price_date_h_layout.addWidget(date_value)
        price_date_h_layout.addStretch()
        self.details_layout.addRow(self.tr("Finances & Date:"), price_date_widget)
        self.detail_value_labels["price"] = price_value
        self.detail_value_labels["creation_date"] = date_value

        # Status and Category
        status_category_widget = QWidget()
        status_category_h_layout = QHBoxLayout(status_category_widget)
        status_category_h_layout.setContentsMargins(0,0,0,0)
        status_category_h_layout.addWidget(QLabel(self.tr("Statut:")))
        status_category_h_layout.addWidget(self.status_combo)
        status_category_h_layout.addSpacing(20)
        status_category_h_layout.addWidget(self.category_label)
        status_category_h_layout.addWidget(self.category_value_label)
        status_category_h_layout.addStretch()
        self.details_layout.addRow(self.tr("Classification:"), status_category_widget)
        self.detail_value_labels["category_value"] = self.category_value_label # Store for edit mode

        # Distributor Specific Info (conditionally visible)
        self.details_layout.addRow(self.distributor_info_label, self.distributor_info_value_label)
        self.toggle_distributor_info_visibility() # Call to set initial visibility

        # Need (Besoin Principal)
        need_label = QLabel(self.tr("Besoin Principal:"))
        need_value = QLabel(self.client_info.get("need", self.client_info.get("primary_need_description", self.tr("N/A")))) # check both keys
        self.details_layout.addRow(need_label, need_value)
        self.detail_value_labels["need"] = need_value

        # Base Folder Path
        folder_label = QLabel(self.tr("Chemin Dossier:"))
        folder_path = self.client_info.get('base_folder_path','')
        folder_value = QLabel(f"<a href='file:///{folder_path}'>{folder_path}</a>")
        folder_value.setOpenExternalLinks(True)
        folder_value.setTextInteractionFlags(Qt.TextBrowserInteraction)
        self.details_layout.addRow(folder_label, folder_value)
        self.detail_value_labels["base_folder_path"] = folder_value

    def refresh_display(self, new_client_info):
        self.client_info = new_client_info
        # Update GroupBox title if it includes client name
        if hasattr(self, 'client_info_group_box'):
            self.client_info_group_box.setTitle(self.client_info.get('client_name', self.tr("Client Information")))

        self.header_label.setText(f"<h2>{self.client_info.get('client_name', '')}</h2>")

        # Repopulate the details section with the new client_info
        self.populate_details_layout()

        # Ensure status_combo and category_value_label (and distributor info) are updated
        # These are handled by populate_details_layout and its call to toggle_distributor_info_visibility
        self.status_combo.setCurrentText(self.client_info.get("status", self.tr("En cours")))
        self.category_value_label.setText(self.client_info.get("category", self.tr("N/A")))
        # distributor_info_value_label is updated within populate_details_layout

        self.notes_edit.setText(self.client_info.get("notes", ""))
        self.update_sav_tab_visibility() # Refresh SAV tab visibility
        # Also ensure SAV tickets table is loaded if tab is visible
        if self.tab_widget.isTabEnabled(self.sav_tab_index):
            self.load_sav_tickets_table()


    def load_statuses(self):
        try:
            # Assuming 'Client' is the status_type for this context
            client_statuses = db_manager.get_all_status_settings(status_type='Client')
            if client_statuses is None: client_statuses = [] # Handle case where db_manager returns None

            self.status_combo.clear() # Clear before populating
            for status_dict in client_statuses:
                # Add status_name for display and status_id as item data
                self.status_combo.addItem(status_dict['status_name'], status_dict.get('status_id'))
        except Exception as e: # Catch a more generic exception if db_manager might raise something other than sqlite3.Error
            QMessageBox.warning(self, self.tr("Erreur DB"), self.tr("Erreur de chargement des statuts:\n{0}").format(str(e)))

    def update_client_status(self, status_text):
        # This method should now use currentData if status_id is reliably stored.
        # However, it's currently written to take status_text and find the ID.
        # This is acceptable. If issues arise, it can be changed to use currentData().
        try:
            status_setting = db_manager.get_status_setting_by_name(status_text, 'Client') # status_text from combo box
            if status_setting and status_setting.get('status_id') is not None:
                status_id_to_set = status_setting['status_id']
                client_id_to_update = self.client_info.get("client_id")

                if client_id_to_update is None:
                    QMessageBox.warning(self, self.tr("Erreur Client"), self.tr("ID Client non disponible, impossible de mettre à jour le statut."))
                    return

                if status_text == 'Vendu':
                    vendu_status_id = status_id_to_set # Already fetched

                    products_to_confirm = db_manager.get_products_for_client_or_project(
                        client_id_to_update,
                        project_id=None # Assuming confirmation applies to all client's products not yet confirmed
                    )
                    # Filter for products where purchase_confirmed_at is NULL
                    products_needing_confirmation = [
                        p for p in products_to_confirm if p.get('purchase_confirmed_at') is None
                    ]

                    if not products_needing_confirmation:
                        QMessageBox.information(self, self.tr("Confirmation Vente"), self.tr("Aucun produit à confirmer pour cette vente."))
                    else:
                        for product_data in products_needing_confirmation:
                            client_project_product_id = product_data.get('client_project_product_id')
                            # Fetch product name for dialog if not available directly or to ensure freshness
                            # Assuming product_data from get_products_for_client_or_project includes 'product_name'
                            product_name = product_data.get('product_name', self.tr('Produit Inconnu'))

                            default_serial = f"SN-{datetime.now().strftime('%Y%m%d%H%M%S')}"
                            serial_number, ok = QInputDialog.getText(
                                self,
                                self.tr("Confirmation Achat Produit"),
                                self.tr(f"Produit: {product_name}\nEntrez le numéro de série (ou laissez vide pour auto/pas de numéro):"),
                                QLineEdit.Normal,
                                default_serial
                            )
                            if ok:
                                entered_serial = serial_number.strip() if serial_number.strip() else "N/A" # Or None
                                current_timestamp_iso = datetime.utcnow().isoformat() + "Z"

                                update_payload = {
                                    'serial_number': entered_serial,
                                    'purchase_confirmed_at': current_timestamp_iso
                                }
                                if db_manager.update_client_project_product(client_project_product_id, update_payload):
                                    print(f"Product {client_project_product_id} ({product_name}) confirmed with SN: {entered_serial}")
                                else:
                                    QMessageBox.warning(self, self.tr("Erreur Mise à Jour Produit"), self.tr(f"Impossible de confirmer l'achat pour le produit {product_name}."))
                            else:
                                print(f"Confirmation annulée pour le produit {product_name}.")
                                # Optionally, decide if the whole "Vendu" status update should be cancelled if any product is skipped.
                                # For now, it proceeds.

                # Proceed to update the client's status after product confirmations
                # Proceed to update the client's status after product confirmations
                if db_manager.update_client(client_id_to_update, {'status_id': status_id_to_set}):
                    self.client_info["status"] = status_text
                    self.client_info["status_id"] = status_id_to_set
                    print(f"Client {client_id_to_update} status_id updated to {status_id_to_set} ({status_text})")
                    get_notification_manager().show(title=self.tr("Statut Mis à Jour"),
                                                    message=self.tr("Statut du client '{0}' mis à jour à '{1}'.").format(self.client_info.get("client_name", ""), status_text),
                                                    type='SUCCESS')
                    self.update_sav_tab_visibility() # Update SAV tab based on new status
                else:
<<<<<<< HEAD
                # QMessageBox.warning(self, self.tr("Erreur DB"), self.tr("Échec de la mise à jour du statut du client dans la DB."))
=======
                    # QMessageBox.warning(self, self.tr("Erreur DB"), self.tr("Échec de la mise à jour du statut du client dans la DB."))
>>>>>>> 3ba029fd
                    get_notification_manager().show(title=self.tr("Erreur Statut"), message=self.tr("Échec de la mise à jour du statut."), type='ERROR')
            # This 'elif status_text:' should handle other statuses not 'Vendu'
            elif status_text and status_text != 'Vendu': # If it's not 'Vendu' and status_text is not empty
                if db_manager.update_client(client_id_to_update, {'status_id': status_id_to_set}):
                    self.client_info["status"] = status_text
                    self.client_info["status_id"] = status_id_to_set
                    print(f"Client {client_id_to_update} status_id updated to {status_id_to_set} ({status_text}) for non-Vendu status.")
                    get_notification_manager().show(title=self.tr("Statut Mis à Jour"),
                                                    message=self.tr("Statut du client '{0}' mis à jour à '{1}'.").format(self.client_info.get("client_name", ""), status_text),
                                                    type='SUCCESS')
                    self.update_sav_tab_visibility() # Update SAV tab based on new status
                 else:
                    # QMessageBox.warning(self, self.tr("Erreur DB"), self.tr("Échec de la mise à jour du statut du client pour '{0}'.").format(status_text))
                    get_notification_manager().show(title=self.tr("Erreur Statut"), message=self.tr("Échec de la mise à jour du statut pour '{0}'.").format(status_text), type='ERROR')

            elif status_text: # Fallback for empty status_text or other unhandled cases
                QMessageBox.warning(self, self.tr("Erreur Configuration"), self.tr("Statut '{0}' non trouvé ou invalide. Impossible de mettre à jour.").format(status_text))
                get_notification_manager().show(title=self.tr("Erreur Statut"), message=self.tr("Statut '{0}' non trouvé ou invalide.").format(status_text), type='ERROR')

        except Exception as e:
            QMessageBox.critical(self, self.tr("Erreur Inattendue"), self.tr("Erreur de mise à jour du statut:\n{0}").format(str(e)))
            get_notification_manager().show(title=self.tr("Erreur Statut Inattendue"), message=self.tr("Erreur inattendue: {0}").format(str(e)), type='ERROR')

    def save_client_notes(self):
        notes = self.notes_edit.toPlainText()
        client_id_to_update = self.client_info.get("client_id")

        if client_id_to_update is None:
            QMessageBox.warning(self, self.tr("Erreur Client"), self.tr("ID Client non disponible, impossible de sauvegarder les notes."))
            return

        try:
            if db_manager.update_client(client_id_to_update, {'notes': notes}):
                self.client_info["notes"] = notes # Update local copy
                # Optionally, notify on successful save, though it might be too frequent if auto-saving.
                # get_notification_manager().show(title=self.tr("Notes Sauvegardées"), message=self.tr("Notes du client enregistrées."), type='INFO', duration=2000)
            else:
                # QMessageBox.warning(self, self.tr("Erreur DB"), self.tr("Échec de la sauvegarde des notes dans la DB."))
                get_notification_manager().show(title=self.tr("Erreur Notes"), message=self.tr("Échec de la sauvegarde des notes."), type='ERROR')
        except Exception as e:
            # QMessageBox.warning(self, self.tr("Erreur DB"), self.tr("Erreur de sauvegarde des notes:\n{0}").format(str(e)))
            get_notification_manager().show(title=self.tr("Erreur Notes"), message=self.tr("Erreur de sauvegarde des notes: {0}").format(str(e)), type='ERROR')

    def populate_doc_table(self):
        self.doc_table.setRowCount(0) # Clear table first
        if hasattr(self, 'documents_empty_label'): self.documents_empty_label.setVisible(True)
        self.doc_table.setVisible(False)

        client_id = self.client_info.get("client_id")
        if not client_id: return

        order_events = db_manager.get_distinct_purchase_confirmed_at_for_client(client_id)
        is_distributor_type = self.client_info.get('category') == 'Distributeur'
        has_multiple_orders = order_events and len(order_events) > 1
        show_order_filter = is_distributor_type or has_multiple_orders

        self.doc_filter_layout_widget.setVisible(show_order_filter)

        current_order_filter_selection = None
        if show_order_filter:
            current_order_filter_selection = self.doc_order_filter_combo.currentData()
            self.doc_order_filter_combo.blockSignals(True)
            self.doc_order_filter_combo.clear()
            self.doc_order_filter_combo.addItem(self.tr("Toutes les Commandes"), "ALL")
            self.doc_order_filter_combo.addItem(self.tr("Documents Généraux (sans commande)"), "NONE")

            # Fetch distinct order_identifiers from ClientDocuments for this client
            # This requires a new DB function: get_distinct_order_identifiers_for_client(client_id)
            # For now, we'll use purchase_confirmed_at from ClientProjectProducts as a proxy,
            # assuming documents might be linked to these "order events".
            # A more robust solution would be to get distinct order_identifier values directly from ClientDocuments.

            # Using order_events (distinct purchase_confirmed_at) for the filter
            if order_events:
                for event_ts in order_events:
                    if event_ts:
                        try:
                            dt_obj = datetime.fromisoformat(event_ts.replace('Z', '+00:00'))
                            display_text = self.tr("Commande du {0}").format(dt_obj.strftime('%Y-%m-%d %H:%M'))
                            self.doc_order_filter_combo.addItem(display_text, event_ts)
                        except ValueError:
                            self.doc_order_filter_combo.addItem(self.tr("Commande du {0} (brut)").format(event_ts), event_ts)

            if current_order_filter_selection:
                index = self.doc_order_filter_combo.findData(current_order_filter_selection)
                if index >= 0: self.doc_order_filter_combo.setCurrentIndex(index)
                else: self.doc_order_filter_combo.setCurrentIndex(0) # Default to "All Orders"
            else:
                 self.doc_order_filter_combo.setCurrentIndex(0) # Default to "All Orders"
            self.doc_order_filter_combo.blockSignals(False)

        filters = {}
        if show_order_filter:
            selected_order_filter_data = self.doc_order_filter_combo.currentData()
            if selected_order_filter_data == "NONE":
                filters['order_identifier'] = None
            elif selected_order_filter_data != "ALL":
                filters['order_identifier'] = selected_order_filter_data

        client_documents = db_manager.get_documents_for_client(client_id, filters=filters)
        client_documents = client_documents if client_documents else []

        if not client_documents:
            if hasattr(self, 'documents_empty_label'): self.documents_empty_label.setVisible(True)
            self.doc_table.setVisible(False)
            return

        if hasattr(self, 'documents_empty_label'): self.documents_empty_label.setVisible(False)
        self.doc_table.setVisible(True)
        self.doc_table.setRowCount(len(client_documents))

        base_client_path = self.client_info["base_folder_path"]

        for row_idx, doc_data in enumerate(client_documents):
            document_id = doc_data.get('document_id')
            doc_name = doc_data.get('document_name', 'N/A')
            file_path_relative_from_db = doc_data.get('file_path_relative', '') # e.g., "fr/doc.pdf" or "order_xyz/fr/doc.pdf"
            order_identifier_for_doc = doc_data.get('order_identifier') # This is the raw timestamp or ID

            # Determine language code from relative path structure
            # This assumes path_relative is like "lang_code/filename.ext" OR part of a deeper structure if order_identifier is used
            # For now, let's simplify and assume file_path_relative from DB is just "lang/filename.ext"
            # The full path construction will handle the order subfolder.
            language_code = "N/A"
            path_parts = file_path_relative_from_db.split(os.sep)
            if len(path_parts) > 1: # Expecting at least lang/file.ext
                language_code = path_parts[0] # First part is language

            # Construct full_file_path
            full_file_path = ""
            if order_identifier_for_doc:
                safe_order_subfolder = order_identifier_for_doc.replace(':', '_').replace(' ', '_')
                # file_path_relative_from_db here should be like "lang/doc.pdf"
                full_file_path = os.path.join(base_client_path, safe_order_subfolder, file_path_relative_from_db)
            else:
                # file_path_relative_from_db here is like "lang/doc.pdf"
                full_file_path = os.path.join(base_client_path, file_path_relative_from_db)

            name_item = QTableWidgetItem(doc_name)
            name_item.setData(Qt.UserRole, full_file_path) # Store full path for actions

            file_type_str = doc_data.get('document_type_generated', 'N/A') # Or derive from extension
            created_at_str = doc_data.get('created_at', '')
            mod_time_formatted = ""
            if created_at_str:
                try:
                    dt_obj = datetime.fromisoformat(created_at_str.replace('Z', '+00:00'))
                    mod_time_formatted = dt_obj.strftime('%Y-%m-%d %H:%M')
                except ValueError:
                    mod_time_formatted = created_at_str # Fallback

            self.doc_table.setItem(row_idx, 0, name_item)
            self.doc_table.setItem(row_idx, 1, QTableWidgetItem(file_type_str))
            self.doc_table.setItem(row_idx, 2, QTableWidgetItem(language_code))
            self.doc_table.setItem(row_idx, 3, QTableWidgetItem(mod_time_formatted))

            action_widget = QWidget(); action_layout = QHBoxLayout(action_widget); action_layout.setContentsMargins(2,2,2,2); action_layout.setSpacing(5)
            pdf_btn = QPushButton(""); pdf_btn.setIcon(QIcon.fromTheme("document-export", QIcon(":/icons/pdf.svg"))); pdf_btn.setToolTip(self.tr("Générer/Ouvrir PDF du document")); pdf_btn.setFixedSize(30,30); pdf_btn.clicked.connect(lambda _, p=full_file_path: self._handle_open_pdf_action(p)); action_layout.addWidget(pdf_btn)
            source_btn = QPushButton(""); source_btn.setIcon(QIcon.fromTheme("document-open", QIcon(":/icons/eye.svg"))); source_btn.setToolTip(self.tr("Afficher le fichier source")); source_btn.setFixedSize(30,30); source_btn.clicked.connect(lambda _, p=full_file_path: QDesktopServices.openUrl(QUrl.fromLocalFile(p))); action_layout.addWidget(source_btn)
            if doc_name.lower().endswith(('.xlsx', '.html')): # Check original doc_name for editability
                edit_btn = QPushButton(""); edit_btn.setIcon(QIcon.fromTheme("document-edit", QIcon(":/icons/pencil.svg"))); edit_btn.setToolTip(self.tr("Modifier le contenu du document")); edit_btn.setFixedSize(30,30); edit_btn.clicked.connect(lambda _, p=full_file_path: self.open_document(p)); action_layout.addWidget(edit_btn)
            else: spacer_widget = QWidget(); spacer_widget.setFixedSize(30,30); action_layout.addWidget(spacer_widget)
            delete_btn = QPushButton(""); delete_btn.setIcon(QIcon.fromTheme("edit-delete", QIcon(":/icons/trash.svg"))); delete_btn.setToolTip(self.tr("Supprimer le document (fichier et DB)")); delete_btn.setFixedSize(30,30); delete_btn.clicked.connect(lambda _, doc_id=document_id, p=full_file_path: self.delete_client_document_entry(doc_id, p)); action_layout.addWidget(delete_btn)
            action_layout.addStretch(); action_widget.setLayout(action_layout); self.doc_table.setCellWidget(row_idx, 4, action_widget)

    def open_create_docs_dialog(self):
        dialog = self.CreateDocumentDialog(self.client_info, self.config, self)
        if dialog.exec_() == QDialog.Accepted: self.populate_doc_table()

    def open_compile_pdf_dialog(self):
        dialog = self.CompilePdfDialog(self.client_info, self.config, self.app_root_dir, self)
        dialog.exec_()

    def open_selected_doc(self):
        selected_row = self.doc_table.currentRow()
        if selected_row >= 0:
            file_path_item = self.doc_table.item(selected_row, 0)
            if file_path_item:
                file_path = file_path_item.data(Qt.UserRole)
                if file_path and os.path.exists(file_path): self.open_document(file_path)

    def delete_selected_doc(self):
        selected_row = self.doc_table.currentRow()
        if selected_row >= 0:
            file_path_item = self.doc_table.item(selected_row, 0)
            if file_path_item:
                file_path = file_path_item.data(Qt.UserRole)
                if file_path and os.path.exists(file_path): self.delete_document(file_path)

    def open_document(self, file_path):
        if os.path.exists(file_path):
            try:
                editor_client_data = { "client_id": self.client_info.get("client_id"), "client_name": self.client_info.get("client_name", ""), "company_name": self.client_info.get("company_name", ""), "need": self.client_info.get("need", ""), "primary_need_description": self.client_info.get("need", ""), "project_identifier": self.client_info.get("project_identifier", ""), "country": self.client_info.get("country", ""), "country_id": self.client_info.get("country_id"), "city": self.client_info.get("city", ""), "city_id": self.client_info.get("city_id"), "price": self.client_info.get("price", 0), "status": self.client_info.get("status"), "status_id": self.client_info.get("status_id"), "selected_languages": self.client_info.get("selected_languages"), "notes": self.client_info.get("notes"), "creation_date": self.client_info.get("creation_date"), "category": self.client_info.get("category"), "base_folder_path": self.client_info.get("base_folder_path") }
                if file_path.lower().endswith('.xlsx'):
                    editor = ExcelEditor(file_path, parent=self)
                    if editor.exec_() == QDialog.Accepted:
                        # ... (archiving and PDF generation logic remains the same) ...
                        self.generate_pdf_for_document(file_path, self.client_info, self)
                    self.populate_doc_table()
                elif file_path.lower().endswith('.html'):
                    html_editor_dialog = HtmlEditor(file_path, client_data=editor_client_data, parent=self)
                    if html_editor_dialog.exec_() == QDialog.Accepted:
                        # ... (archiving and PDF generation logic remains the same) ...
                        generated_pdf_path = self.generate_pdf_for_document(file_path, self.client_info, self)
                        if generated_pdf_path: print(f"Updated PDF generated at: {generated_pdf_path}")
                    self.populate_doc_table()
                else: QDesktopServices.openUrl(QUrl.fromLocalFile(file_path))
            except Exception as e: QMessageBox.warning(self, self.tr("Erreur Ouverture Fichier"), self.tr("Impossible d'ouvrir le fichier:\n{0}").format(str(e)))
        else: QMessageBox.warning(self, self.tr("Fichier Introuvable"), self.tr("Le fichier n'existe plus.")); self.populate_doc_table()

    def delete_document(self, file_path):
        if not os.path.exists(file_path): return
        reply = QMessageBox.question(self, self.tr("Confirmer la suppression"), self.tr("Êtes-vous sûr de vouloir supprimer le fichier {0} ?").format(os.path.basename(file_path)), QMessageBox.Yes | QMessageBox.No, QMessageBox.No)
        if reply == QMessageBox.Yes:
            try: os.remove(file_path); self.populate_doc_table(); QMessageBox.information(self, self.tr("Fichier supprimé"), self.tr("Le fichier a été supprimé avec succès."))
            except Exception as e: QMessageBox.warning(self, self.tr("Erreur"), self.tr("Impossible de supprimer le fichier:\n{0}").format(str(e)))

    def load_contacts(self):
        # Initially, show empty label and hide table
        if hasattr(self, 'contacts_empty_label'): # Ensure label exists
            self.contacts_empty_label.setVisible(True)
        self.contacts_table.setVisible(False)
        self.contacts_table.setRowCount(0) # Clear table

        client_uuid = self.client_info.get("client_id")
        if not client_uuid:
            # Still ensure empty label is visible if client_uuid is missing for some reason
            if hasattr(self, 'contacts_empty_label'):
                 self.contacts_empty_label.setVisible(True)

            return

        try:
            self.total_contacts_count = db_manager.get_contacts_for_client_count(client_id=client_uuid)

            contacts = db_manager.get_contacts_for_client(
                client_id=client_uuid,
                limit=self.CONTACT_PAGE_LIMIT,
                offset=self.current_contact_offset
            )
            contacts = contacts if contacts else []

            if not contacts:
                # No contacts, ensure empty label is visible and table is hidden
                if hasattr(self, 'contacts_empty_label'):
                    self.contacts_empty_label.setVisible(True)
                self.contacts_table.setVisible(False)
                return # Exit early

            # If contacts exist, hide empty label and show table
            if hasattr(self, 'contacts_empty_label'):
                self.contacts_empty_label.setVisible(False)
            self.contacts_table.setVisible(True)

            for row, contact in enumerate(contacts):
                self.contacts_table.insertRow(row)
                name_item = QTableWidgetItem(contact.get('name', 'N/A'))
                name_item.setData(Qt.UserRole, {
                    'contact_id': contact.get('contact_id'),
                    'client_contact_id': contact.get('client_contact_id')
                })
                self.contacts_table.setItem(row, 0, name_item)
                self.contacts_table.setItem(row, 1, QTableWidgetItem(contact.get('email', '')))
                self.contacts_table.setItem(row, 2, QTableWidgetItem(contact.get('phone', '')))
                self.contacts_table.setItem(row, 3, QTableWidgetItem(contact.get('position', '')))
                primary_text = self.tr("Oui") if contact.get('is_primary_for_client') else self.tr("Non")
                primary_item = QTableWidgetItem(primary_text)
                primary_item.setTextAlignment(Qt.AlignCenter)
                self.contacts_table.setItem(row, 4, primary_item)
        except Exception as e:
            QMessageBox.warning(self, self.tr("Erreur DB"), self.tr("Erreur de chargement des contacts:\n{0}").format(str(e)))
            self.total_contacts_count = 0 # Reset on error
        finally:
            self.update_contact_pagination_controls()


    def add_contact(self):
        client_uuid = self.client_info.get("client_id");
        if not client_uuid: return
        dialog = self.ContactDialog(client_uuid, parent=self)
        if dialog.exec_() == QDialog.Accepted:
            # contact_form_data = dialog.get_data() # Original line
            try:
                # Assuming dialog handles DB ops or returns data for db_manager call
                # No specific return from dialog.get_data() is used here for DB ops.
                # The dialog itself calls db_manager.add_contact and db_manager.link_contact_to_client
                pass # DB operations are handled within ContactDialog
            except Exception as e:
                QMessageBox.critical(self, self.tr("Erreur DB"), self.tr("Erreur d'ajout du contact:\n{0}").format(str(e)))
            finally:
                self.load_contacts()

    def edit_contact(self, row=None, column=None):
        current_row = self.contacts_table.currentRow()
        if current_row < 0:
            QMessageBox.information(self, self.tr("Sélection Requise"), self.tr("Veuillez sélectionner un contact à modifier."))
            return

        name_item = self.contacts_table.item(current_row, 0)
        if not name_item: return

        item_data = name_item.data(Qt.UserRole)
        contact_id = item_data.get('contact_id')

        if not contact_id:
            QMessageBox.warning(self, self.tr("Erreur Données"), self.tr("ID de contact non trouvé pour la ligne sélectionnée."))
            return

        client_uuid = self.client_info.get("client_id")
        full_contact_details = db_manager.get_contact_by_id(contact_id)
        if not full_contact_details:
            QMessageBox.warning(self, self.tr("Erreur Données"), self.tr("Détails du contact non trouvés dans la base de données."))
            return

        client_contact_link_info = db_manager.get_specific_client_contact_link_details(client_uuid, contact_id)
        if client_contact_link_info:
            full_contact_details['is_primary_for_client'] = client_contact_link_info.get('is_primary_for_client', False)
            full_contact_details['client_contact_id'] = client_contact_link_info.get('client_contact_id')

        dialog = self.ContactDialog(client_id=client_uuid, contact_data=full_contact_details, parent=self)

        if dialog.exec_() == QDialog.Accepted:
            # DB operations are handled within ContactDialog after its own save logic
            self.load_contacts()


    def remove_contact(self):
        current_row = self.contacts_table.currentRow()
        if current_row < 0:
            QMessageBox.information(self, self.tr("Sélection Requise"), self.tr("Veuillez sélectionner un contact à supprimer."))
            return

        name_item = self.contacts_table.item(current_row, 0)
        if not name_item: return

        item_data = name_item.data(Qt.UserRole)
        contact_id = item_data.get('contact_id')
        client_contact_id = item_data.get('client_contact_id')
        contact_name = name_item.text()

        if not client_contact_id:
            QMessageBox.warning(self, self.tr("Erreur Données"), self.tr("ID de lien contact-client non trouvé."))
            return

        reply = QMessageBox.question(self, self.tr("Confirmer Suppression"),
                                     self.tr("Êtes-vous sûr de vouloir supprimer le lien vers le contact '{0}' pour ce client?").format(contact_name),
                                     QMessageBox.Yes | QMessageBox.No, QMessageBox.No)
        if reply == QMessageBox.Yes:
            try:
                # Use client_contact_id for unlinking, not client_id + contact_id
                if db_manager.unlink_contact_from_client_by_link_id(client_contact_id): # Assuming this new function exists
                    QMessageBox.information(self, self.tr("Succès"), self.tr("Lien vers le contact '{0}' supprimé avec succès.").format(contact_name))
                else:
                    QMessageBox.warning(self, self.tr("Erreur DB"), self.tr("Échec de la suppression du lien vers le contact."))
            except Exception as e:
                QMessageBox.critical(self, self.tr("Erreur DB"), self.tr("Erreur de suppression du lien contact:\n{0}").format(str(e)))
            finally:
                self.load_contacts()

    def add_product(self):
        client_uuid = self.client_info.get("client_id");
        if not client_uuid: return
        dialog = self.ProductDialog(client_uuid, self.app_root_dir, parent=self) # Pass app_root_dir
        if dialog.exec_() == QDialog.Accepted:
            products_list_data = dialog.get_data()
            # ... (logic for adding products remains the same) ...
            if products_list_data: self.load_products() # Refresh only if data was processed

    def edit_product(self):
        selected_row = self.products_table.currentRow();
        if selected_row < 0: QMessageBox.information(self, self.tr("Sélection Requise"), self.tr("Veuillez sélectionner un produit à modifier.")); return

        # Fetch existing data to pass to the dialog
        # Assuming the first column (hidden) stores client_project_product_id
        # and other columns have display data. We need to fetch full data for the dialog.
        link_id_item = self.products_table.item(selected_row, 0)
        if not link_id_item:
            QMessageBox.warning(self, self.tr("Erreur"), self.tr("Impossible de récupérer l'ID du lien produit."))
            return
        link_id = link_id_item.data(Qt.UserRole)

        # Construct product_link_data similar to how it might be if fetched fresh
        # This needs all relevant fields that EditProductLineDialog and its subsequent logic expect.
        # This is a simplified example; in a real app, you'd fetch this from DB or have it structured.
        product_link_data = {
            'client_project_product_id': link_id,
            'name': self.products_table.item(selected_row, 1).text(),
            'description': self.products_table.item(selected_row, 2).text(),
            'weight': self.products_table.item(selected_row, 3).text().replace(' kg', ''), # Assuming format "X kg"
            'dimensions': self.products_table.item(selected_row, 4).text(),
            'quantity': float(self.products_table.item(selected_row, 5).text()),
            'unit_price': float(self.products_table.item(selected_row, 6).text().replace('€', '').strip()),
            # 'product_id' (global product ID) needs to be fetched if not already in table item data
            # For now, assuming it might be part of what get_products_for_client_or_project returns
            # and could be stored in one of the items' UserRole if needed.
            # Let's assume it's retrieved via link_id if necessary by EditProductLineDialog or its save logic.
        }
        # Attempt to retrieve global product_id if stored, e.g. in name_item's UserRole+1 or similar
        # This part is speculative based on common patterns, adjust if product_id is stored differently
        name_item_for_global_id = self.products_table.item(selected_row, 1) # Assuming name item might hold it
        if name_item_for_global_id and name_item_for_global_id.data(Qt.UserRole + 2): # Example: UserRole+2 for global_product_id
             product_link_data['product_id'] = name_item_for_global_id.data(Qt.UserRole + 2)


        try:
            dialog = self.EditProductLineDialog(product_link_data, self.app_root_dir, self) # Pass app_root_dir
            if dialog.exec_() == QDialog.Accepted:
                updated_line_data = dialog.get_data()
                if updated_line_data:
                    update_payload = {
                        'quantity': updated_line_data.get('quantity'),
                        'unit_price_override': updated_line_data.get('unit_price')
                    }
                    update_payload = {k: v for k, v in update_payload.items() if v is not None}

                    if db_manager.update_client_project_product(link_id, update_payload):
                        QMessageBox.information(self, self.tr("Succès"), self.tr("Ligne de produit mise à jour."))
                    else:
                        QMessageBox.warning(self, self.tr("Erreur DB"), self.tr("Échec de la mise à jour de la ligne de produit."))
            self.load_products() # Refresh after successful update or error
        except Exception as e:
            QMessageBox.critical(self, self.tr("Erreur Inattendue"), self.tr("Erreur lors de la modification du produit:\n{0}").format(str(e)))
            self.load_products() # Ensure table is reloaded even on unexpected error
        selected_row = self.products_table.currentRow()
        if selected_row < 0:
            QMessageBox.information(self, self.tr("Sélection Requise"), self.tr("Veuillez sélectionner un produit à modifier."))
            return

        id_item = self.products_table.item(selected_row, 0)
        if not id_item:
            logging.error("Edit Product: Could not find ID item for selected row.")
            QMessageBox.warning(self, self.tr("Erreur"), self.tr("Impossible de récupérer l'ID du produit sélectionné."))
            return

        link_id = id_item.data(Qt.UserRole)
        if link_id is None:
            logging.error(f"Edit Product: No client_project_product_id found for row {selected_row}.")
            QMessageBox.warning(self, self.tr("Erreur"), self.tr("ID de lien produit non trouvé."))
            return

        try:
            linked_product_data = db_manager.get_client_project_product_by_id(link_id)
            if not linked_product_data:
                QMessageBox.warning(self, self.tr("Erreur DB"), self.tr("Détails du produit lié non trouvés."))
                return

            product_id = linked_product_data.get('product_id')
            global_product_data = db_manager.get_product_by_id(product_id)
            if not global_product_data:
                QMessageBox.warning(self, self.tr("Erreur DB"), self.tr("Détails du produit global non trouvés."))
                return

            product_name = global_product_data.get('product_name', self.tr("Produit Inconnu"))
            current_quantity = linked_product_data.get('quantity', 0)
            current_unit_price_override = linked_product_data.get('unit_price_override')
            base_unit_price = global_product_data.get('base_unit_price', 0.0)

            # Effective price shown to user for editing is override or base
            effective_current_unit_price = current_unit_price_override if current_unit_price_override is not None else base_unit_price

            dialog = self.EditProductLineDialog(
                product_name,
                current_quantity,
                effective_current_unit_price,
                base_unit_price, # Pass base_unit_price for reference/display in dialog
                parent=self
            )

            if dialog.exec_() == QDialog.Accepted:
                new_data = dialog.get_data()
                if not new_data or 'quantity' not in new_data or 'unit_price' not in new_data:
                     QMessageBox.warning(self, self.tr("Erreur Dialogue"), self.tr("Les données retournées par le dialogue de modification sont invalides."))
                     return

                new_quantity = new_data['quantity']
                new_unit_price_for_client = new_data['unit_price']

                if new_quantity <= 0:
                    QMessageBox.warning(self, self.tr("Valeur Invalide"), self.tr("La quantité doit être positive."))
                    return
                if new_unit_price_for_client < 0:
                    QMessageBox.warning(self, self.tr("Valeur Invalide"), self.tr("Le prix unitaire ne peut être négatif."))
                    return

                # Determine if the new price should be an override
                new_override_price = new_unit_price_for_client if float(new_unit_price_for_client) != float(base_unit_price) else None

                update_payload = {
                    'quantity': new_quantity,
                    'unit_price_override': new_override_price
                }

                if db_manager.update_client_project_product(link_id, update_payload):
                    QMessageBox.information(self, self.tr("Succès"), self.tr("Produit mis à jour avec succès."))
                    self.load_products() # Refresh table

                    # Update client's total price
                    client_uuid = self.client_info.get("client_id")
                    if client_uuid:
                        linked_prods = db_manager.get_products_for_client_or_project(client_uuid, project_id=None)
                        if linked_prods is None: linked_prods = []
                        new_total_client_price = sum(p.get('total_price_calculated', 0.0) for p in linked_prods if p.get('total_price_calculated') is not None)

                        if db_manager.update_client(client_uuid, {'price': new_total_client_price}):
                            self.client_info['price'] = new_total_client_price
                            if not self.is_editing_client and hasattr(self, 'populate_details_layout'):
                                self.populate_details_layout()
                else:
                    QMessageBox.warning(self, self.tr("Erreur DB"), self.tr("Échec de la mise à jour du produit lié."))
        except AttributeError as ae:
            logging.error(f"Error during product edit, possibly with EditProductLineDialog: {ae}", exc_info=True)
            QMessageBox.critical(self, self.tr("Erreur Critique"), self.tr("Une erreur s'est produite lors de l'ouverture du dialogue de modification de produit. Vérifiez les logs."))
        except Exception as e:
            logging.error(f"Erreur inattendue lors de la modification du produit: {e}", exc_info=True)
            QMessageBox.critical(self, self.tr("Erreur Inattendue"), self.tr("Une erreur inattendue est survenue:\n{0}").format(str(e)))


    def remove_product(self):
        selected_row = self.products_table.currentRow();
        if selected_row < 0: return
        # ... (logic for removing product remains the same) ...
        try:
            # ... (DB operations) ...
            self.load_products() # Refresh after successful removal
        except Exception as e: QMessageBox.critical(self, self.tr("Erreur DB"), self.tr("Erreur de suppression du produit lié:\n{0}").format(str(e)))

    def load_products(self):
        self.products_table.blockSignals(True)
        self.products_table.setRowCount(0)

        # Initial state: empty label visible, table hidden
        if hasattr(self, 'products_empty_label'): # Ensure label exists
            self.products_empty_label.setVisible(True)
        self.products_table.setVisible(False)

        client_uuid = self.client_info.get("client_id")
        if not client_uuid:
            # If no client_uuid, it's an empty state for products.
            # The initial state set above handles this.
            self.products_table.blockSignals(False) # Don't forget to unblock
            return

        editable_cell_bg_color = QColor(Qt.yellow).lighter(185) # Example: very light yellow
        # Or use a named color like: editable_cell_bg_color = QColor("AliceBlue")

        try:
            all_linked_products = db_manager.get_products_for_client_or_project(client_uuid, project_id=None) # project_id=None to get all for client
            all_linked_products = all_linked_products if all_linked_products else []

            selected_lang_code = self.product_lang_filter_combo.currentData()

            filtered_products = []
            if selected_lang_code:
                for prod in all_linked_products:
                    if prod.get('language_code') == selected_lang_code:
                        filtered_products.append(prod)
            else:
                filtered_products = all_linked_products

            # This part populates self.products_table (main products tab)
            # We also need to call self.load_products_for_dimension_tab() to update its own combo box
            # if this load_products method is the central point of refresh for product data.

            for row_idx, prod_link_data in enumerate(filtered_products):
                self.products_table.insertRow(row_idx)
            if not filtered_products:
                # Empty state remains: label visible, table hidden
                # (already set at the beginning of the method)
                # No need to do anything here, the finally block will unblock signals.
                pass
            else:
                # Products exist, show table, hide empty label
                if hasattr(self, 'products_empty_label'):
                    self.products_empty_label.setVisible(False)
                self.products_table.setVisible(True)

                for row_idx, prod_link_data in enumerate(filtered_products):
                    self.products_table.insertRow(row_idx)

                id_item = QTableWidgetItem(str(prod_link_data.get('client_project_product_id')))
                id_item.setData(Qt.UserRole, prod_link_data.get('client_project_product_id'))
                id_item.setFlags(id_item.flags() & ~Qt.ItemIsEditable) # Not editable
                self.products_table.setItem(row_idx, 0, id_item)

                # Name (Column 1)
                name_item = QTableWidgetItem(prod_link_data.get('product_name', 'N/A'))
                name_item.setFlags(name_item.flags() & ~Qt.ItemIsEditable)
                self.products_table.setItem(row_idx, 1, name_item)

                desc_item = QTableWidgetItem(prod_link_data.get('product_description', ''))
                desc_item.setFlags(desc_item.flags() & ~Qt.ItemIsEditable)
                self.products_table.setItem(row_idx, 2, desc_item)

                # Weight (Column 3 - Not Editable from this table)
                weight_val = prod_link_data.get('weight')
                weight_str = f"{weight_val} kg" if weight_val is not None else self.tr("N/A")
                weight_item = QTableWidgetItem(weight_str)
                weight_item.setFlags(weight_item.flags() & ~Qt.ItemIsEditable)
                weight_item.setTextAlignment(Qt.AlignRight | Qt.AlignVCenter)
                self.products_table.setItem(row_idx, 3, weight_item)

                # Dimensions (Column 4 - Not Editable from this table)
                dimensions_val = prod_link_data.get('dimensions', self.tr("N/A"))
                dimensions_item = QTableWidgetItem(dimensions_val)
                dimensions_item.setFlags(dimensions_item.flags() & ~Qt.ItemIsEditable)
                self.products_table.setItem(row_idx, 4, dimensions_item)

                # Quantity (Column 5 - Editable)
                qty_item = QTableWidgetItem(str(prod_link_data.get('quantity', 0)))
                qty_item.setTextAlignment(Qt.AlignRight | Qt.AlignVCenter)
                qty_item.setFlags(qty_item.flags() | Qt.ItemIsEditable)
                qty_item.setBackground(editable_cell_bg_color) # Apply background
                self.products_table.setItem(row_idx, 5, qty_item)

                # Unit Price (Column 6 - Editable)
                unit_price_override = prod_link_data.get('unit_price_override')
                base_price = prod_link_data.get('base_unit_price')
                effective_unit_price = unit_price_override if unit_price_override is not None else (base_price if base_price is not None else 0.0)
                effective_unit_price = float(effective_unit_price)
                unit_price_item = QTableWidgetItem(f"{effective_unit_price:.2f}")
                unit_price_item.setTextAlignment(Qt.AlignRight | Qt.AlignVCenter)
                unit_price_item.setFlags(unit_price_item.flags() | Qt.ItemIsEditable)
                unit_price_item.setBackground(editable_cell_bg_color) # Apply background
                self.products_table.setItem(row_idx, 6, unit_price_item)

                # Total Price (Column 7 - Not Editable)
                total_price_calculated_val = prod_link_data.get('total_price_calculated', 0.0)
                total_price_calculated_val = float(total_price_calculated_val)
                total_price_item = QTableWidgetItem(f"€ {total_price_calculated_val:.2f}")
                total_price_item.setTextAlignment(Qt.AlignRight | Qt.AlignVCenter)
                total_price_item.setFlags(total_price_item.flags() & ~Qt.ItemIsEditable)
                self.products_table.setItem(row_idx, 7, total_price_item)

            # self.products_table.resizeColumnsToContents() # Can make UI jumpy, consider specific column resize modes
        except Exception as e:
            QMessageBox.warning(self, self.tr("Erreur DB"), self.tr("Erreur de chargement des produits:\n{0}").format(str(e)))
        finally:
            self.products_table.blockSignals(False)

            # Refresh the product selector in the "Dimensions Produit (Client)" tab
            self.load_products_for_dimension_tab()

    def handle_product_item_changed(self, item):
        if not item:
            return

        # Prevent recursive calls during table refresh or if signals are blocked
        if self.products_table.signalsBlocked():
            return

        col = item.column()
        row = item.row()

        id_item = self.products_table.item(row, 0)
        if not id_item:
            print(f"Error: Could not find ID item for row {row}")
            return
        link_id = id_item.data(Qt.UserRole)
        if link_id is None:
            print(f"Error: No client_project_product_id found for row {row}")
            return

        new_value_str = item.text()
        update_data = {}

        try:
            # ID (0, hidden), Name (1), Desc (2), Weight (3), Dimensions (4), Qty (5), UnitPrice (6), TotalPrice (7)
            if col == 5: # Quantity column
                new_quantity = float(new_value_str)
                if new_quantity <= 0:
                    QMessageBox.warning(self, self.tr("Valeur Invalide"), self.tr("La quantité doit être positive."))
                    self.products_table.blockSignals(True); self.load_products(); self.products_table.blockSignals(False)
                    return
                update_data['quantity'] = new_quantity
            elif col == 6: # Unit Price column
                new_unit_price_str = new_value_str.replace("€", "").strip()
                new_unit_price = float(new_unit_price_str)
                if new_unit_price < 0:
                    QMessageBox.warning(self, self.tr("Valeur Invalide"), self.tr("Le prix unitaire ne peut être négatif."))
                    self.products_table.blockSignals(True); self.load_products(); self.products_table.blockSignals(False)
                    return
                update_data['unit_price_override'] = new_unit_price
            else:
                return # Not an editable column we are handling

            if update_data:
                success = db_manager.update_client_project_product(link_id, update_data)
                if success:
                    print(f"Product link_id {link_id} updated with: {update_data}")
                    self.products_table.blockSignals(True)
                    self.load_products() # Reload to show new total and formatted values
                    self.products_table.blockSignals(False)

                    client_uuid = self.client_info.get("client_id")
                    if client_uuid:
                        linked_prods = db_manager.get_products_for_client_or_project(client_uuid, project_id=None)
                        if linked_prods is None: linked_prods = []
                        new_total_client_price = sum(p.get('total_price_calculated', 0.0) for p in linked_prods if p.get('total_price_calculated') is not None)
                        db_manager.update_client(client_uuid, {'price': new_total_client_price})
                        self.client_info['price'] = new_total_client_price
                        if "price" in self.detail_value_labels:
                             self.detail_value_labels["price"].setText(f"{new_total_client_price} €")
                else:
                    QMessageBox.warning(self, self.tr("Erreur DB"), self.tr("Échec de la mise à jour du produit."))
                    self.products_table.blockSignals(True); self.load_products(); self.products_table.blockSignals(False)
        except ValueError:
            QMessageBox.warning(self, self.tr("Entrée Invalide"), self.tr("Veuillez entrer un nombre valide."))
            self.products_table.blockSignals(True); self.load_products(); self.products_table.blockSignals(False)
        except Exception as e:
            print(f"Error in handle_product_item_changed: {e}")
            QMessageBox.warning(self, self.tr("Erreur"), self.tr("Une erreur est survenue: {str(e)}"))
            self.products_table.blockSignals(True); self.load_products(); self.products_table.blockSignals(False)

    def open_send_email_dialog(self):
        client_uuid = self.client_info.get("client_id")
        primary_email = ""
        if client_uuid:
            contacts = db_manager.get_contacts_for_client(client_uuid)
            if contacts:
                for contact in contacts:
                    if contact.get('is_primary_for_client') and contact.get('email'):
                        primary_email = contact['email']
                        break
                if not primary_email and contacts[0].get('email'): # Fallback to first contact's email
                    primary_email = contacts[0]['email']

        # Ensure self.config is the application config containing SMTP settings
        if not hasattr(self, 'config') or not self.config:
             QMessageBox.critical(self, self.tr("Erreur Configuration"), self.tr("La configuration de l'application (SMTP) n'est pas disponible."))
             return

        # Ensure self.SendEmailDialog is correctly initialized
        if not hasattr(self, 'SendEmailDialog') or self.SendEmailDialog is None:
             try:
                 from dialogs import SendEmailDialog # Direct import as a fallback
                 self.SendEmailDialog = SendEmailDialog
             except ImportError:
                  QMessageBox.critical(self, self.tr("Erreur Importation"), self.tr("Le composant SendEmailDialog n'a pas pu être chargé."))
                  return

        # Pass client_id to SendEmailDialog constructor
        dialog = self.SendEmailDialog(client_email=primary_email, config=self.config, client_id=client_uuid, parent=self)
        dialog.exec_()

    def toggle_client_edit_mode(self):
        self.is_editing_client = not self.is_editing_client
        if self.is_editing_client:
            self.edit_save_client_btn.setText(self.tr("Sauvegarder"))
            self.edit_save_client_btn.setIcon(QIcon.fromTheme("document-save", QIcon(":/icons/check.svg")))
            self.switchTo_edit_client_view()
        else: # Was "Sauvegarder", try to save changes
            if self.save_client_changes_from_edit_view(): # If save is successful
                self.edit_save_client_btn.setText(self.tr("Modifier Client"))
                self.edit_save_client_btn.setIcon(QIcon.fromTheme("document-edit", QIcon(":/icons/pencil.svg")))
                # The view is refreshed by populate_details_layout within save_client_changes_from_edit_view
            else: # Save failed, remain in edit mode
                self.is_editing_client = True # Keep state as editing
                # Button text and icon remain "Sauvegarder"

    def switchTo_edit_client_view(self):
        # Disconnect signals that auto-save
        try:
            self.notes_edit.textChanged.disconnect(self.save_client_notes)
        except TypeError: # Was not connected or already disconnected
            pass
        try:
            self.status_combo.currentTextChanged.disconnect(self.update_client_status)
        except TypeError:
            pass
        if self.status_combo and self.status_combo.parent():
            self.status_combo.setParent(None)
        if hasattr(self, 'category_label') and self.category_label and self.category_label.parent():
            self.category_label.setParent(None)
        if hasattr(self, 'category_value_label') and self.category_value_label and self.category_value_label.parent():
            self.category_value_label.setParent(None)
        while self.details_layout.rowCount() > 0:
            self.details_layout.removeRow(0)
        self.edit_widgets = {}

        # Client Name
        self.edit_widgets['client_name'] = QLineEdit(self.client_info.get("client_name", ""))
        self.details_layout.addRow(self.tr("Nom Client:"), self.edit_widgets['client_name'])

        self.edit_widgets['company_name'] = QLineEdit(self.client_info.get("company_name", ""))
        self.details_layout.addRow(self.tr("Nom Entreprise:"), self.edit_widgets['company_name'])

        self.edit_widgets['project_identifier'] = QLineEdit(self.client_info.get("project_identifier", ""))
        self.details_layout.addRow(self.tr("ID Projet:"), self.edit_widgets['project_identifier'])

        # Country and City
        country_city_edit_widget = QWidget()
        country_city_h_layout = QHBoxLayout(country_city_edit_widget)
        country_city_h_layout.setContentsMargins(0,0,0,0)
        self.edit_widgets['country_combo'] = QComboBox(); self.edit_widgets['country_combo'].setEditable(True)
        self.edit_widgets['city_combo'] = QComboBox(); self.edit_widgets['city_combo'].setEditable(True)
        self._populate_country_edit_combo(self.edit_widgets['country_combo'], self.client_info.get('country_id'))
        # Connect after populating country to avoid premature city load with no country_id
        self.edit_widgets['country_combo'].currentIndexChanged.connect(lambda index: self._populate_city_edit_combo(self.edit_widgets['city_combo'], self.edit_widgets['country_combo'].itemData(index), None))
        self._populate_city_edit_combo(self.edit_widgets['city_combo'], self.client_info.get('country_id'), self.client_info.get('city_id'))

        country_city_h_layout.addWidget(QLabel(self.tr("Pays:")))
        country_city_h_layout.addWidget(self.edit_widgets['country_combo'])
        country_city_h_layout.addSpacing(10)
        country_city_h_layout.addWidget(QLabel(self.tr("Ville:")))
        country_city_h_layout.addWidget(self.edit_widgets['city_combo'])
        self.details_layout.addRow(self.tr("Localisation:"), country_city_edit_widget)

        # Price (read-only) and Creation Date (read-only)
        price_date_widget = QWidget()
        price_date_h_layout = QHBoxLayout(price_date_widget)
        price_date_h_layout.setContentsMargins(0,0,0,0)
        price_label_edit = QLabel(self.tr("Prix Final:"))
        price_value_edit = QLabel(f"{self.client_info.get('price', 0)} €")
        date_label_edit = QLabel(self.tr("Date Création:"))
        date_value_edit = QLabel(self.client_info.get("creation_date", self.tr("N/A")))
        price_date_h_layout.addWidget(price_label_edit); price_date_h_layout.addWidget(price_value_edit)
        price_date_h_layout.addSpacing(20)
        price_date_h_layout.addWidget(date_label_edit); price_date_h_layout.addWidget(date_value_edit)
        price_date_h_layout.addStretch()
        self.details_layout.addRow(self.tr("Finances & Date:"), price_date_widget)

        # Status and Category
        status_category_edit_widget = QWidget()
        status_category_h_layout = QHBoxLayout(status_category_edit_widget)
        status_category_h_layout.setContentsMargins(0,0,0,0)
        status_category_h_layout.addWidget(QLabel(self.tr("Statut:")))
        status_category_h_layout.addWidget(self.status_combo) # Use existing status_combo, ensure it's populated
        self.edit_widgets['category'] = QLineEdit(self.client_info.get("category", ""))
        status_category_h_layout.addSpacing(10)
        status_category_h_layout.addWidget(QLabel(self.tr("Catégorie:")))
        status_category_h_layout.addWidget(self.edit_widgets['category'])
        self.details_layout.addRow(self.tr("Classification:"), status_category_edit_widget)
        self.edit_widgets['category'].textChanged.connect(self.toggle_edit_distributor_info_visibility)


        # Distributor Specific Info (Editable) - Placed after Category for logical flow
        self.edit_widgets['distributor_specific_info_label'] = QLabel(self.tr("Info Distributeur:"))
        self.edit_widgets['distributor_specific_info'] = QTextEdit(self.client_info.get("distributor_specific_info", ""))
        self.edit_widgets['distributor_specific_info'].setFixedHeight(80)
        self.details_layout.addRow(self.edit_widgets['distributor_specific_info_label'], self.edit_widgets['distributor_specific_info'])
        self.toggle_edit_distributor_info_visibility(self.edit_widgets['category'].text()) # Initial visibility check

        self.edit_widgets['need'] = QTextEdit(self.client_info.get("need", self.client_info.get("primary_need_description", "")))
        self.edit_widgets['need'].setFixedHeight(60)
        self.details_layout.addRow(self.tr("Besoin Principal:"), self.edit_widgets['need'])

        folder_label_edit = QLabel(self.tr("Chemin Dossier:"))
        folder_value_edit = QLabel(self.client_info.get('base_folder_path','')) # Not editable
        self.details_layout.addRow(folder_label_edit, folder_value_edit)

        # Add QListWidget for languages
        self.edit_widgets['languages_list'] = QListWidget()
        self.edit_widgets['languages_list'].setMaximumHeight(100) # Adjust height as needed

        current_selected_langs_value = self.client_info.get("selected_languages", [])
        # Ensure current_selected_langs is a list of strings
        if isinstance(current_selected_langs_value, str):
            current_selected_langs = [lang.strip() for lang in current_selected_langs_value.split(',') if lang.strip()]
        elif isinstance(current_selected_langs_value, list):
            current_selected_langs = current_selected_langs_value
        else:
            current_selected_langs = []

        for lang_code in SUPPORTED_LANGUAGES:
            item = QListWidgetItem(lang_code)
            item.setFlags(item.flags() | Qt.ItemIsUserCheckable)
            if lang_code in current_selected_langs:
                item.setCheckState(Qt.Checked)
            else:
                item.setCheckState(Qt.Unchecked)
            self.edit_widgets['languages_list'].addItem(item)
        self.details_layout.addRow(self.tr("Langues Documents:"), self.edit_widgets['languages_list'])

    def _populate_country_edit_combo(self, combo, current_country_id):
        combo.blockSignals(True)
        combo.clear()
        countries = db_manager.get_all_countries() or []
        for country in countries:
            combo.addItem(country['country_name'], country['country_id'])

        current_idx = -1
        if current_country_id:
            index = combo.findData(current_country_id)
            if index >= 0:
                current_idx = index
        combo.setCurrentIndex(current_idx) # Handles -1 if not found
        combo.blockSignals(False)
        # Trigger city load for the initially selected/current country
        # This needs to be done after this method returns and country_combo is fully set up
        # Or ensure city_combo is available here.
        # Let's adjust to call _populate_city_edit_combo directly if city_combo is known
        if 'city_combo' in self.edit_widgets:
             self._populate_city_edit_combo(self.edit_widgets['city_combo'], combo.currentData(), self.client_info.get('city_id'))


    def _populate_city_edit_combo(self, city_combo, country_id, current_city_id):
        if not city_combo: return # Should not happen if called correctly
        city_combo.blockSignals(True)
        city_combo.clear()
        if country_id is not None:
            cities = db_manager.get_all_cities(country_id=country_id) or []
            for city in cities:
                city_combo.addItem(city['city_name'], city['city_id'])

            current_idx = -1
            if current_city_id:
                index = city_combo.findData(current_city_id)
                if index >= 0:
                    current_idx = index
            city_combo.setCurrentIndex(current_idx)
        city_combo.blockSignals(False)

    def save_client_changes_from_edit_view(self):
        data_to_save = {}
        data_to_save['client_name'] = self.edit_widgets['client_name'].text().strip()
        data_to_save['company_name'] = self.edit_widgets['company_name'].text().strip()
        data_to_save['project_identifier'] = self.edit_widgets['project_identifier'].text().strip()

        country_combo = self.edit_widgets.get('country_combo')
        city_combo = self.edit_widgets.get('city_combo')

        if country_combo:
            country_id = country_combo.currentData()
            if country_id is None and country_combo.currentText().strip(): # User typed new country
                new_country_name = country_combo.currentText().strip()
                # Basic check if it already exists by name to avoid duplicate, though DB might have unique constraint
                existing_country = db_manager.get_country_by_name(new_country_name)
                if existing_country:
                    country_id = existing_country['country_id']
                else:
                    country_id = db_manager.add_country({'country_name': new_country_name})
            data_to_save['country_id'] = country_id

        if city_combo:
            city_id = city_combo.currentData()
            if city_id is None and city_combo.currentText().strip() and data_to_save.get('country_id') is not None: # User typed new city
                new_city_name = city_combo.currentText().strip()
                existing_city = db_manager.get_city_by_name_and_country_id(new_city_name, data_to_save['country_id'])
                if existing_city:
                    city_id = existing_city['city_id']
                else:
                    city_id = db_manager.add_city({'country_id': data_to_save['country_id'], 'city_name': new_city_name})
            data_to_save['city_id'] = city_id

        data_to_save['status_id'] = self.status_combo.currentData() # status_combo is reused
        data_to_save['category'] = self.edit_widgets['category'].text().strip()
        data_to_save['primary_need_description'] = self.edit_widgets['need'].toPlainText().strip()
        data_to_save['notes'] = self.notes_edit.toPlainText().strip() # Notes are from the main notes_edit
        data_to_save['distributor_specific_info'] = self.edit_widgets['distributor_specific_info'].toPlainText().strip() if self.edit_widgets['distributor_specific_info'].isVisible() else None


        # Retrieve selected languages from the QListWidget
        selected_langs_to_save = []
        if 'languages_list' in self.edit_widgets:
            lang_list_widget = self.edit_widgets['languages_list']
            for i in range(lang_list_widget.count()):
                item = lang_list_widget.item(i)
                if item.checkState() == Qt.Checked:
                    selected_langs_to_save.append(item.text()) # Assuming item text is the lang code
        data_to_save['selected_languages'] = ",".join(selected_langs_to_save)

        if not data_to_save['client_name'] or not data_to_save['project_identifier']:
            QMessageBox.warning(self, self.tr("Champs Requis"), self.tr("Nom client et ID Projet sont obligatoires."))
            return False

        if db_manager.update_client(self.client_info['client_id'], data_to_save):
            # Update self.client_info with all new values, including text names for country/city/status
            # This ensures the display view (populate_details_layout) has the most current data
            # A full fetch might be cleaner:
            updated_client_full_info = db_manager.get_client_by_id(self.client_info['client_id'])
            if updated_client_full_info:
                self.client_info = updated_client_full_info # Replace local client_info

                # Fetch related names for display consistency, as client_info might store names not IDs
                country_obj = db_manager.get_country_by_id(self.client_info.get('country_id'))
                city_obj = db_manager.get_city_by_id(self.client_info.get('city_id'))
                status_obj = db_manager.get_status_setting_by_id(self.client_info.get('status_id'))

                self.client_info['country'] = country_obj['country_name'] if country_obj else self.tr("N/A")
                self.client_info['city'] = city_obj['city_name'] if city_obj else self.tr("N/A")
                self.client_info['status'] = status_obj['status_name'] if status_obj else self.tr("N/A")
                # distributor_specific_info is also part of updated_client_full_info now
                # Other fields like client_name, company_name, notes etc. are directly from updated_client_full_info

            self.populate_details_layout() # Rebuild display view, which calls toggle_distributor_info_visibility
            self.header_label.setText(f"<h2>{self.client_info.get('client_name', '')}</h2>") # Update header

            # Reconnect signals that were disconnected for edit mode
            self.notes_edit.textChanged.connect(self.save_client_notes)
            self.status_combo.currentTextChanged.connect(self.update_client_status)
            # No need to reconnect category textChanged for distributor info visibility in display mode,
            # as populate_details_layout handles it.

            self.update_sav_tab_visibility() # Update SAV tab based on potentially changed status

            QMessageBox.information(self, self.tr("Succès"), self.tr("Informations client sauvegardées."))
            return True
        else:
            QMessageBox.warning(self, self.tr("Erreur DB"), self.tr("Échec de la sauvegarde des informations client."))
            return False

    def toggle_distributor_info_visibility(self):
        """Controls visibility of distributor info in display mode based on category."""
        is_distributor = self.client_info.get('category') == 'Distributeur'
        if hasattr(self, 'distributor_info_label') and self.distributor_info_label: # Check if attribute exists
            self.distributor_info_label.setVisible(is_distributor)
        if hasattr(self, 'distributor_info_value_label') and self.distributor_info_value_label: # Check if attribute exists
            self.distributor_info_value_label.setVisible(is_distributor)
            if is_distributor:
                 self.distributor_info_value_label.setText(self.client_info.get('distributor_specific_info', ''))


    def toggle_edit_distributor_info_visibility(self, category_text):
        """Controls visibility of distributor info in edit mode based on category QLineEdit."""
        is_distributor = category_text == 'Distributeur'
        # Ensure widgets exist before trying to set visibility
        if hasattr(self, 'edit_widgets') and 'distributor_specific_info_label' in self.edit_widgets:
            self.edit_widgets['distributor_specific_info_label'].setVisible(is_distributor)
        if hasattr(self, 'edit_widgets') and 'distributor_specific_info' in self.edit_widgets:
            self.edit_widgets['distributor_specific_info'].setVisible(is_distributor)


    def load_purchase_history_table(self):
        self.purchase_history_table.setRowCount(0)
        client_id = self.client_info.get('client_id')
        if not client_id:
            return

        try:
            # Fetch all products for client, then filter locally
            all_client_products = db_manager.get_products_for_client_or_project(client_id, project_id=None)

            confirmed_purchases = [
                p for p in all_client_products
                if p.get('purchase_confirmed_at') is not None
            ]

            self.purchase_history_table.setRowCount(len(confirmed_purchases))
            for row_idx, purchase_data in enumerate(confirmed_purchases):
                cpp_id = purchase_data.get('client_project_product_id')

                id_item = QTableWidgetItem(str(cpp_id))
                id_item.setData(Qt.UserRole, cpp_id)
                self.purchase_history_table.setItem(row_idx, 0, id_item) # Hidden

                product_name = purchase_data.get('product_name', self.tr('Produit Inconnu'))
                self.purchase_history_table.setItem(row_idx, 1, QTableWidgetItem(product_name))

                quantity = purchase_data.get('quantity', 0)
                self.purchase_history_table.setItem(row_idx, 2, QTableWidgetItem(str(quantity)))

                serial_number = purchase_data.get('serial_number', '')
                sn_item = QTableWidgetItem(serial_number)
                # Make this cell editable by default flags
                self.purchase_history_table.setItem(row_idx, 3, sn_item)

                purchase_date_str = purchase_data.get('purchase_confirmed_at', '')
                if purchase_date_str:
                    try:
                        # Assuming ISO format with 'Z'
                        dt_obj = datetime.fromisoformat(purchase_date_str.replace('Z', '+00:00'))
                        purchase_date_formatted = dt_obj.strftime('%Y-%m-%d %H:%M')
                    except ValueError:
                        purchase_date_formatted = purchase_date_str # Fallback to raw string
                else:
                    purchase_date_formatted = self.tr('N/A')
                date_item = QTableWidgetItem(purchase_date_formatted)
                date_item.setFlags(date_item.flags() & ~Qt.ItemIsEditable) # Not editable
                self.purchase_history_table.setItem(row_idx, 4, date_item)

                # Actions column - for "Create SAV Ticket" button (placeholder for now)
                actions_widget = QWidget()
                actions_layout = QHBoxLayout(actions_widget)
                actions_layout.setContentsMargins(2,2,2,2); actions_layout.setSpacing(5)
                # sav_button = QPushButton(self.tr("Créer Ticket SAV"))
                # sav_button.clicked.connect(lambda ch, pid=cpp_id, sn=serial_number : self.create_sav_ticket_for_product(pid, sn))
                # actions_layout.addWidget(sav_button)
                actions_layout.addStretch()
                self.purchase_history_table.setCellWidget(row_idx, 5, actions_widget)


        except Exception as e:
            QMessageBox.critical(self, self.tr("Erreur Chargement Historique"),
                                 self.tr("Impossible de charger l'historique des achats:\n{0}").format(str(e)))

    def handle_purchase_history_item_changed(self, item):
        if not item or self.purchase_history_table.signalsBlocked():
            return

        col = item.column()
        row = item.row()

        if col == 3: # "Numéro de Série" column
            cpp_id_item = self.purchase_history_table.item(row, 0) # Hidden ID CPP column
            if not cpp_id_item:
                QMessageBox.warning(self, self.tr("Erreur"), self.tr("ID du produit d'historique non trouvé."))
                return

            client_project_product_id = cpp_id_item.data(Qt.UserRole)
            new_serial_number = item.text().strip()

            # Temporarily block signals to prevent recursion if db update itself triggers a table refresh
            self.purchase_history_table.blockSignals(True)
            try:
                if db_manager.update_client_project_product(client_project_product_id, {'serial_number': new_serial_number}):
                    print(f"Serial number for CPP ID {client_project_product_id} updated to '{new_serial_number}'.")
                    # Optionally, refresh the specific cell or row if visual feedback is needed beyond text change
                    # For now, direct edit is the feedback. A full table reload isn't necessary for this.
                else:
                    QMessageBox.warning(self, self.tr("Erreur DB"), self.tr("Échec de la mise à jour du numéro de série."))
                    # Revert cell text if DB update failed
                    # This requires fetching old value or reloading row, for simplicity, we'll just log error
                    # A full self.load_purchase_history_table() would also work but is heavier.
            except Exception as e:
                QMessageBox.critical(self, self.tr("Erreur"), self.tr("Erreur lors de la mise à jour du numéro de série:\n{str(e)}"))
            finally:
                self.purchase_history_table.blockSignals(False)


    def update_sav_tab_visibility(self):
        if not hasattr(self, 'sav_tab_index') or self.sav_tab_index < 0 : # Ensure tab exists
            return

        try:
            client_status_id = self.client_info.get('status_id')
            if client_status_id is None: # If client has no status_id, assume SAV not applicable
                self.tab_widget.setTabEnabled(self.sav_tab_index, False)
                return

            vendu_status_info = db_manager.get_status_setting_by_name('Vendu', 'Client')
            if not vendu_status_info:
                self.tab_widget.setTabEnabled(self.sav_tab_index, False) # Vendu status not found
                print("Warning: 'Vendu' status not found in database settings for SAV tab visibility.")
                return

            vendu_status_id = vendu_status_info.get('status_id')

            if client_status_id == vendu_status_id:
                self.tab_widget.setTabEnabled(self.sav_tab_index, True)
                self.load_purchase_history_table() # Load data when tab becomes visible
            else:
                self.tab_widget.setTabEnabled(self.sav_tab_index, False)
        except Exception as e:
            print(f"Error updating SAV tab visibility: {e}")
            if hasattr(self, 'sav_tab_index') and self.sav_tab_index >=0 :
                 self.tab_widget.setTabEnabled(self.sav_tab_index, False) # Disable on error

        # Ensure tickets table is loaded if tab is now enabled
        if self.tab_widget.isTabEnabled(self.sav_tab_index):
            self.load_sav_tickets_table()

    def eventFilter(self, obj, event):
        if obj is self.notes_edit and event.type() == QEvent.KeyPress:
            if event.key() == Qt.Key_Return or event.key() == Qt.Key_Enter:
                if event.modifiers() == Qt.ShiftModifier: # Shift+Enter for newline
                    return super().eventFilter(obj, event)
                else: # Enter pressed
                    self.append_new_note_with_timestamp()
                    return True # Event handled
        return super().eventFilter(obj, event)

    def append_new_note_with_timestamp(self):
        cursor = self.notes_edit.textCursor()
        current_block = cursor.block()
        current_block_text_stripped = current_block.text().strip()

        is_already_timestamped = False
        text_after_timestamp = current_block_text_stripped # Assume no timestamp initially

        if current_block_text_stripped.startswith("[") and "]" in current_block_text_stripped:
            try:
                potential_ts_part = current_block_text_stripped.split("]", 1)[0] + "]"
                datetime.strptime(potential_ts_part, "[%Y-%m-%d %H:%M:%S]")
                is_already_timestamped = True
                # Get the actual text after the timestamp, if any
                text_after_timestamp = current_block_text_stripped.split("]", 1)[1].strip()
            except ValueError:
                is_already_timestamped = False # Not a valid timestamp start

        timestamp_prefix = datetime.now().strftime("[%Y-%m-%d %H:%M:%S]")

        if not is_already_timestamped and current_block_text_stripped:
            # Case 1: Line has text but no timestamp yet
            new_content_for_current_line = f"{timestamp_prefix} {current_block_text_stripped}"

            cursor.beginEditBlock()
            cursor.movePosition(QTextCursor.StartOfBlock)
            cursor.movePosition(QTextCursor.EndOfBlock, QTextCursor.KeepAnchor)
            cursor.removeSelectedText()
            cursor.insertText(new_content_for_current_line)
            cursor.endEditBlock()

            cursor.movePosition(QTextCursor.EndOfBlock)
            self.notes_edit.setTextCursor(cursor)

            self.notes_edit.insertPlainText("\n" + f"{timestamp_prefix} ")

        elif is_already_timestamped and text_after_timestamp:
            # Case 2: Line was already timestamped, and there is some (new or old) text after it.
            # User pressed Enter on an existing note. Preserve current line, add new timestamped line.
            cursor.movePosition(QTextCursor.EndOfBlock)
            self.notes_edit.setTextCursor(cursor)
            self.notes_edit.insertPlainText("\n" + f"{timestamp_prefix} ")

        elif not current_block_text_stripped:
            # Case 3: Current line is effectively empty (could be truly empty, or just spaces, or an old timestamp placeholder)
            # Action: Replace current line content with a new timestamp.
            cursor.beginEditBlock()
            cursor.movePosition(QTextCursor.StartOfBlock)
            cursor.movePosition(QTextCursor.EndOfBlock, QTextCursor.KeepAnchor)
            cursor.removeSelectedText() # Clear the line
            cursor.insertText(f"{timestamp_prefix} ")
            cursor.endEditBlock()
            self.notes_edit.setTextCursor(cursor)

        else: # Fallback: (is_already_timestamped and not text_after_timestamp)
              # This means the line ONLY contains a timestamp and maybe spaces. User pressed Enter.
              # Action: Add a new timestamped line below.
            cursor.movePosition(QTextCursor.EndOfBlock)
            self.notes_edit.setTextCursor(cursor)
            self.notes_edit.insertPlainText("\n" + f"{timestamp_prefix} ")

        self.save_client_notes()


# Ensure that all methods called by ClientWidget (like self.ContactDialog, self.generate_pdf_for_document)
# are correctly available either as methods of ClientWidget or properly imported.
# The dynamic import _import_main_elements() is a temporary measure.
# Ideally, ContactDialog, ProductDialog, etc., should also be moved to dialogs.py,
# and utility functions like generate_pdf_for_document to a utils.py file.
# The direct use of self.DATABASE_NAME in load_statuses and save_client_notes should be refactored
# to use db_manager for all database interactions.

# [end of client_widget.py]<|MERGE_RESOLUTION|>--- conflicted
+++ resolved
@@ -1725,11 +1725,7 @@
                                                     type='SUCCESS')
                     self.update_sav_tab_visibility() # Update SAV tab based on new status
                 else:
-<<<<<<< HEAD
-                # QMessageBox.warning(self, self.tr("Erreur DB"), self.tr("Échec de la mise à jour du statut du client dans la DB."))
-=======
-                    # QMessageBox.warning(self, self.tr("Erreur DB"), self.tr("Échec de la mise à jour du statut du client dans la DB."))
->>>>>>> 3ba029fd
+
                     get_notification_manager().show(title=self.tr("Erreur Statut"), message=self.tr("Échec de la mise à jour du statut."), type='ERROR')
             # This 'elif status_text:' should handle other statuses not 'Vendu'
             elif status_text and status_text != 'Vendu': # If it's not 'Vendu' and status_text is not empty
