--- conflicted
+++ resolved
@@ -282,11 +282,7 @@
             logging.info("ClientWidget.setup_ui: Successfully completed self.load_assigned_freight_forwarders()")
         except Exception as e:
             logging.error(f"ClientWidget.setup_ui: Error during self.load_assigned_freight_forwarders(): {e}", exc_info=True)
-<<<<<<< HEAD
-        
-=======
-
->>>>>>> 27ee963f
+
         logging.info("ClientWidget.setup_ui: Finished initial data loading for tabs.")
 
         # Connect accordion group box toggled signals
@@ -347,11 +343,7 @@
             except Exception as e:
                 logging.error("ClientWidget._setup_main_tabs_section: CRITICAL ERROR DURING OR IMMEDIATELY AFTER CALL TO self._setup_sav_tab()", exc_info=True)
                 QMessageBox.critical(self, self.tr("Erreur Critique"), self.tr("Une erreur critique est survenue lors de l'initialisation de l'onglet SAV."))
-<<<<<<< HEAD
-            
-=======
-
->>>>>>> 27ee963f
+
             logging.info("ClientWidget._setup_main_tabs_section: PRE-CALL self._setup_assignments_tab()")
             self._setup_assignments_tab()
             self._setup_billing_tab()
@@ -627,11 +619,7 @@
                     notes_doc_tab_index = i
                     logging.debug(f"ClientWidget._setup_product_dimensions_tab: Found 'Notes de Document' tab at index {i}")
                     break
-<<<<<<< HEAD
-            
-=======
-
->>>>>>> 27ee963f
+
             logging.debug(f"ClientWidget._setup_product_dimensions_tab: notes_doc_tab_index determined as {notes_doc_tab_index}")
 
             if notes_doc_tab_index != -1:
@@ -646,11 +634,7 @@
 
             self.edit_client_product_dimensions_button.clicked.connect(self.on_edit_client_product_dimensions)
             logging.debug("ClientWidget._setup_product_dimensions_tab: Connected clicked for edit_client_product_dimensions_button")
-<<<<<<< HEAD
-            
-=======
-
->>>>>>> 27ee963f
+
             logging.info("ClientWidget._setup_product_dimensions_tab: SUCCESSFULLY COMPLETED")
 
         except Exception as e:
@@ -674,21 +658,13 @@
         if not is_client_vendu:
             vendu_id_for_log = vendu_status_info.get('status_id') if vendu_status_info else 'Not Found/DB Error'
             logging.info(f"ClientWidget._setup_sav_tab: Client status_id {client_status_id} is not 'Vendu' (Vendu status ID: {vendu_id_for_log}). SAV tab UI will be minimal.")
-<<<<<<< HEAD
-            
-=======
-
->>>>>>> 27ee963f
+
             self.sav_tab = QWidget()
             sav_layout = QVBoxLayout(self.sav_tab)
             placeholder_label = QLabel(self.tr("La section SAV n'est pas applicable pour le statut actuel de ce client."))
             placeholder_label.setAlignment(Qt.AlignCenter)
             sav_layout.addWidget(placeholder_label)
-<<<<<<< HEAD
-            
-=======
-
->>>>>>> 27ee963f
+
             if hasattr(self, 'tab_widget') and self.tab_widget is not None:
                 self.tab_widget.addTab(self.sav_tab, self.tr("SAV"))
                 self.sav_tab_index = self.tab_widget.indexOf(self.sav_tab)
@@ -723,11 +699,7 @@
             logging.debug("ClientWidget._setup_sav_tab: Preamble - Successfully connected edit_client_product_dimensions_button.clicked")
         else:
             logging.warning("ClientWidget._setup_sav_tab: Preamble - edit_client_product_dimensions_button not found, skipping connection.")
-<<<<<<< HEAD
-        
-=======
-
->>>>>>> 27ee963f
+
         logging.debug("ClientWidget._setup_sav_tab: Preamble - Attempting second call to self.load_products_for_dimension_tab()")
         try:
             self.load_products_for_dimension_tab() # Initial population of product selector
@@ -784,11 +756,7 @@
 
         # Main SAV tab setup logic starts here
         try:
-<<<<<<< HEAD
-            logging.info("ClientWidget._setup_sav_tab: ENTERING METHOD (main UI block for 'Vendu' client)") 
-=======
             logging.info("ClientWidget._setup_sav_tab: ENTERING METHOD (main UI block for 'Vendu' client)")
->>>>>>> 27ee963f
             logging.info("ClientWidget.setup_ui: Starting setup for SAV Tab...") # Existing log
             # SAV Tab
 
