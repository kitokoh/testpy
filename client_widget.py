# -*- coding: utf-8 -*-
import os
import sys
# import logging # logging is already imported
import logging
import shutil
from datetime import datetime
# import sqlite3 # No longer needed as methods are refactored to use db_manager
import math # Added for pagination

from carrier_email_dialog import CarrierEmailDialog # Added import

from PyQt5.QtWidgets import (
    QApplication, QWidget, QVBoxLayout, QHBoxLayout, QPushButton, QLabel, QTextEdit, QListWidget, QLineEdit,
    QComboBox, QTableWidget, QTableWidgetItem, QHeaderView, QAbstractItemView,
    QInputDialog, QTabWidget, QGroupBox, QMessageBox, QDialog, QFileDialog, QApplication,
    QSizePolicy # Added QSizePolicy
)
from PyQt5.QtGui import QIcon, QDesktopServices, QFont, QColor, QPixmap, QTextCursor
from PyQt5.QtCore import Qt, QUrl, QCoreApplication, QEvent
from PyQt5.QtWidgets import QFormLayout
from PyQt5.QtWidgets import QListWidgetItem
from PyQt5.QtGui import QPixmap

import db as db_manager
from db.cruds.clients_crud import clients_crud_instance
from excel_editor import ExcelEditor
from html_editor import HtmlEditor
from dialogs import ClientProductDimensionDialog, AssignPersonnelDialog, AssignTransporterDialog, AssignFreightForwarderDialog, AssignMoneyTransferAgentDialog # Added import
from whatsapp.whatsapp_dialog import SendWhatsAppDialog # Added import
# Removed: from main import get_notification_manager
# CRUD imports for Money Transfer Agents
import db.cruds.money_transfer_agents_crud as mta_crud
import db.cruds.client_order_money_transfer_agents_crud as coma_crud
import db.cruds.projects_crud as projects_crud

from invoicing.final_invoice_data_dialog import FinalInvoiceDataDialog
from document_manager_logic import create_final_invoice_and_update_db


# Globals imported from main (temporary, to be refactored)
SUPPORTED_LANGUAGES = ["en", "fr", "ar", "tr", "pt"] # Define supported languages

MAIN_MODULE_CONTACT_DIALOG = None
MAIN_MODULE_PRODUCT_DIALOG = None
MAIN_MODULE_EDIT_PRODUCT_LINE_DIALOG = None
MAIN_MODULE_CREATE_DOCUMENT_DIALOG = None
MAIN_MODULE_COMPILE_PDF_DIALOG = None
MAIN_MODULE_GENERATE_PDF_FOR_DOCUMENT = None
MAIN_MODULE_CONFIG = None
MAIN_MODULE_DATABASE_NAME = None
MAIN_MODULE_SEND_EMAIL_DIALOG = None
MAIN_MODULE_CLIENT_DOCUMENT_NOTE_DIALOG = None # Added for ClientDocumentNoteDialog
MAIN_MODULE_SEND_WHATSAPP_DIALOG = None

def _import_main_elements():
    global MAIN_MODULE_CONTACT_DIALOG, MAIN_MODULE_PRODUCT_DIALOG, \
           MAIN_MODULE_EDIT_PRODUCT_LINE_DIALOG, MAIN_MODULE_CREATE_DOCUMENT_DIALOG, \
           MAIN_MODULE_COMPILE_PDF_DIALOG, MAIN_MODULE_GENERATE_PDF_FOR_DOCUMENT, \
           MAIN_MODULE_CONFIG, MAIN_MODULE_DATABASE_NAME, MAIN_MODULE_SEND_EMAIL_DIALOG, \
           MAIN_MODULE_CLIENT_DOCUMENT_NOTE_DIALOG, MAIN_MODULE_SEND_WHATSAPP_DIALOG

    if MAIN_MODULE_CONFIG is None: # Check one, load all if not loaded
        # import main as main_module # No longer needed
        from dialogs import (SendEmailDialog, ContactDialog, ProductDialog, EditProductLineDialog,
                             CreateDocumentDialog, CompilePdfDialog, ClientDocumentNoteDialog)
        from whatsapp.whatsapp_dialog import SendWhatsAppDialog as WhatsAppDialogModule
        from utils import generate_pdf_for_document as utils_generate_pdf_for_document
        from app_setup import CONFIG as APP_CONFIG
        from config import DATABASE_PATH as DB_PATH_CONFIG # Added line
        MAIN_MODULE_CONTACT_DIALOG = ContactDialog
        MAIN_MODULE_PRODUCT_DIALOG = ProductDialog
        MAIN_MODULE_EDIT_PRODUCT_LINE_DIALOG = EditProductLineDialog
        MAIN_MODULE_CREATE_DOCUMENT_DIALOG = CreateDocumentDialog
        MAIN_MODULE_COMPILE_PDF_DIALOG = CompilePdfDialog
        MAIN_MODULE_GENERATE_PDF_FOR_DOCUMENT = utils_generate_pdf_for_document
        MAIN_MODULE_CONFIG = APP_CONFIG
        MAIN_MODULE_DATABASE_NAME = DB_PATH_CONFIG # Changed DB_NAME to DB_PATH_CONFIG
        MAIN_MODULE_SEND_EMAIL_DIALOG = SendEmailDialog
        MAIN_MODULE_CLIENT_DOCUMENT_NOTE_DIALOG = ClientDocumentNoteDialog
        MAIN_MODULE_SEND_WHATSAPP_DIALOG = WhatsAppDialogModule


class ClientWidget(QWidget):
    CONTACT_PAGE_LIMIT = 15 # Class attribute for page limit

    def __init__(self, client_info, config, app_root_dir, notification_manager, parent=None): # Add notification_manager
        super().__init__(parent)
        logging.info(f"ClientWidget.__init__: Received client_info: {client_info}")
        logging.info(f"ClientWidget initialized with client_info: {client_info}")
        logging.info(f"ClientWidget __init__: client_id={client_info.get('client_id')}, client_name={client_info.get('client_name')}")
        self.client_info = client_info
        self.notification_manager = notification_manager # Store notification_manager
        # self.config = config # Original config passed

        # Dynamically import main elements to avoid circular import at module load time
        logging.info("ClientWidget.__init__: Calling _import_main_elements()...")
        _import_main_elements()
        logging.info("ClientWidget.__init__: Finished _import_main_elements().")
        self.config = MAIN_MODULE_CONFIG
        self.app_root_dir = app_root_dir
        self.DATABASE_NAME = MAIN_MODULE_DATABASE_NAME

        self.ContactDialog = MAIN_MODULE_CONTACT_DIALOG
        self.ProductDialog = MAIN_MODULE_PRODUCT_DIALOG
        self.EditProductLineDialog = MAIN_MODULE_EDIT_PRODUCT_LINE_DIALOG
        self.CreateDocumentDialog = MAIN_MODULE_CREATE_DOCUMENT_DIALOG
        self.CompilePdfDialog = MAIN_MODULE_COMPILE_PDF_DIALOG
        self.generate_pdf_for_document = MAIN_MODULE_GENERATE_PDF_FOR_DOCUMENT
        self.SendEmailDialog = MAIN_MODULE_SEND_EMAIL_DIALOG
        self.ClientDocumentNoteDialog = MAIN_MODULE_CLIENT_DOCUMENT_NOTE_DIALOG # Added
        self.SendWhatsAppDialog = MAIN_MODULE_SEND_WHATSAPP_DIALOG

        self.is_editing_client = False
        self.edit_widgets = {}
        self.default_company_id = None
        try:
            default_company = db_manager.get_default_company()
            if default_company:
                self.default_company_id = default_company.get('company_id')
        except Exception as e:
            print(f"Error fetching default company ID in ClientWidget: {e}")
            # Log this, user might not be able to assign personnel if no default company found

        # Pagination for Contacts
        self.current_contact_offset = 0
        self.total_contacts_count = 0
        # self.CONTACT_PAGE_LIMIT is a class attribute

        logging.info("ClientWidget.__init__: Calling self.setup_ui()...")
        self.setup_ui()
        logging.info("ClientWidget.__init__: Finished self.setup_ui().")

<<<<<<< HEAD
    def setup_ui(self):
        logging.info("ClientWidget.setup_ui: Starting UI setup...")
        layout = QVBoxLayout(self)
        layout.setContentsMargins(15, 15, 15, 15)
        layout.setSpacing(15)

        try:
            logging.info("ClientWidget.setup_ui: Starting setup for Collapsible Client Info Section...")
            # --- Collapsible Client Info Section ---
=======
    def _setup_client_info_section(self, main_layout):
        try:
>>>>>>> 16accd58
            self.client_info_group_box = QGroupBox(self.client_info.get('client_name', self.tr("Client Information")))
            self.client_info_group_box.setCheckable(True)
            client_info_group_layout = QVBoxLayout(self.client_info_group_box)

            self.info_container_widget = QWidget()
            info_container_layout = QVBoxLayout(self.info_container_widget)
            info_container_layout.setContentsMargins(0, 5, 0, 0)
            info_container_layout.setSpacing(10)

            self.header_label = QLabel(f"<h2>{self.client_info.get('client_name', self.tr('Client Inconnu'))}</h2>")
            self.header_label.setObjectName("clientHeaderLabel")
            info_container_layout.addWidget(self.header_label)

            action_layout = QHBoxLayout()
            self.create_docs_btn = QPushButton(self.tr("Envoyer Mail"))
            self.create_docs_btn.setIcon(QIcon.fromTheme("mail-send", QIcon(":/icons/bell.svg")))
            self.create_docs_btn.setToolTip(self.tr("Envoyer un email au client"))
            self.create_docs_btn.setObjectName("primaryButton")
            try:
                self.create_docs_btn.clicked.disconnect(self.open_create_docs_dialog)
            except TypeError:
                pass # Not connected or already disconnected
            self.create_docs_btn.clicked.connect(self.open_send_email_dialog)
            action_layout.addWidget(self.create_docs_btn)

            self.compile_pdf_btn = QPushButton(self.tr("Compiler PDF"))
            self.compile_pdf_btn.setIcon(QIcon.fromTheme("document-export"))
            self.compile_pdf_btn.setProperty("primary", True)
            self.compile_pdf_btn.clicked.connect(self.open_compile_pdf_dialog)
            action_layout.addWidget(self.compile_pdf_btn)

            self.edit_save_client_btn = QPushButton(self.tr("Modifier Client"))
            self.edit_save_client_btn.setIcon(QIcon.fromTheme("document-edit", QIcon(":/icons/pencil.svg")))
            self.edit_save_client_btn.setToolTip(self.tr("Modifier les informations du client"))
            self.edit_save_client_btn.clicked.connect(self.toggle_client_edit_mode)
            action_layout.addWidget(self.edit_save_client_btn)

            self.send_whatsapp_btn = QPushButton(self.tr("Send WhatsApp"))
            self.send_whatsapp_btn.setIcon(QIcon.fromTheme("contact-new", QIcon(":/icons/user.svg")))
            self.send_whatsapp_btn.setToolTip(self.tr("Send a WhatsApp message to the client"))
            self.send_whatsapp_btn.clicked.connect(self.open_send_whatsapp_dialog)
            action_layout.addWidget(self.send_whatsapp_btn)
            info_container_layout.addLayout(action_layout)

            self.status_combo = QComboBox()
            self.load_statuses()
            self.status_combo.setCurrentText(self.client_info.get("status", self.tr("En cours")))
            self.status_combo.currentTextChanged.connect(self.update_client_status)

            self.details_layout = QFormLayout()
            self.details_layout.setLabelAlignment(Qt.AlignLeft)
            self.details_layout.setSpacing(10)
            self.category_label = QLabel(self.tr("Catégorie:"))
            self.category_value_label = QLabel()
            self.populate_details_layout()
            info_container_layout.addLayout(self.details_layout)

            client_info_group_layout.addWidget(self.info_container_widget)
            self.client_info_group_box.setChecked(True)
            main_layout.addWidget(self.client_info_group_box)
        except Exception as e:
            logging.error(f"Error in _setup_client_info_section: {e}", exc_info=True)
            QMessageBox.warning(self, self.tr("Erreur UI"), self.tr("Erreur initialisation section infos client:\n{0}").format(str(e)))

    def _setup_notes_section(self, main_layout):
        try:
            logging.info("ClientWidget.setup_ui: Starting setup for Notes Section...")
            self.notes_edit = QTextEdit(self.client_info.get("notes", ""))
            self.notes_edit.setPlaceholderText(self.tr("Ajoutez des notes sur ce client..."))
            self.notes_group_box = QGroupBox(self.tr("Notes"))
            self.notes_group_box.setCheckable(True)
            notes_group_layout = QVBoxLayout(self.notes_group_box)
            self.notes_container_widget = QWidget()
            notes_container_layout = QVBoxLayout(self.notes_container_widget)
            notes_container_layout.setContentsMargins(0, 5, 0, 0)
            notes_container_layout.addWidget(self.notes_edit)
            notes_group_layout.addWidget(self.notes_container_widget)
            self.notes_group_box.setChecked(False)
            main_layout.addWidget(self.notes_group_box)
        except Exception as e:
            logging.error(f"Error in _setup_notes_section: {e}", exc_info=True)
            QMessageBox.warning(self, self.tr("Erreur UI"), self.tr("Erreur initialisation section notes:\n{0}").format(str(e)))

    def _setup_main_tabs_section(self, main_layout):
        try:
<<<<<<< HEAD
            logging.info("ClientWidget.setup_ui: Starting setup for Tabs Section...")
            # --- Collapsible Tabs Section ---
=======
>>>>>>> 16accd58
            self.tabs_group_box = QGroupBox(self.tr("Autres Informations"))
            self.tabs_group_box.setCheckable(True)
            tabs_group_layout = QVBoxLayout(self.tabs_group_box)
            self.tab_widget = QTabWidget()
            tabs_group_layout.addWidget(self.tab_widget)
            self.tabs_group_box.setChecked(False)
            main_layout.addWidget(self.tabs_group_box)

            self._setup_documents_tab()
            self._setup_contacts_tab()
            self._setup_products_tab()
            self._setup_document_notes_tab()
            self._setup_product_dimensions_tab()
            self._setup_sav_tab()
            self._setup_assignments_tab()
            self._setup_billing_tab()
        except Exception as e:
            logging.error(f"Error in _setup_main_tabs_section: {e}", exc_info=True)
            QMessageBox.warning(self, self.tr("Erreur UI"), self.tr("Erreur initialisation conteneur onglets principaux:\n{0}").format(str(e)))

    def _setup_documents_tab(self):
        try:
<<<<<<< HEAD
            logging.info("ClientWidget.setup_ui: Starting setup for Documents Tab Structure...")
            # --- Documents Tab Structure ---
=======
>>>>>>> 16accd58
            docs_tab = QWidget(); docs_layout = QVBoxLayout(docs_tab)
            self.doc_filter_layout_widget = QWidget()
            doc_filter_layout = QHBoxLayout(self.doc_filter_layout_widget)
            doc_filter_layout.setContentsMargins(0,0,0,0)
            doc_filter_label = QLabel(self.tr("Filtrer par Commande:"))
            doc_filter_label.setSizePolicy(QSizePolicy.Fixed, QSizePolicy.Fixed)
            doc_filter_layout.addWidget(doc_filter_label)
            self.doc_order_filter_combo = QComboBox()
            self.doc_order_filter_combo.setSizePolicy(QSizePolicy.Expanding, QSizePolicy.Fixed)
            self.doc_order_filter_combo.currentIndexChanged.connect(self.populate_doc_table)
            doc_filter_layout.addWidget(self.doc_order_filter_combo)
            doc_filter_layout.addSpacing(10)
            doc_lang_filter_label = QLabel(self.tr("Filtrer par Langue:"))
            doc_lang_filter_label.setSizePolicy(QSizePolicy.Fixed, QSizePolicy.Fixed)
            doc_filter_layout.addWidget(doc_lang_filter_label)
            self.doc_language_filter_combo = QComboBox()
            self.doc_language_filter_combo.setSizePolicy(QSizePolicy.Expanding, QSizePolicy.Fixed)
            self.doc_language_filter_combo.addItem(self.tr("Toutes"), "ALL")
            for lang_code in SUPPORTED_LANGUAGES:
                self.doc_language_filter_combo.addItem(lang_code, lang_code)
            self.doc_language_filter_combo.currentIndexChanged.connect(self.populate_doc_table)
            doc_filter_layout.addWidget(self.doc_language_filter_combo)
            doc_filter_layout.addSpacing(10)
            doc_type_filter_label = QLabel(self.tr("Filtrer par Type:"))
            doc_type_filter_label.setSizePolicy(QSizePolicy.Fixed, QSizePolicy.Fixed)
            doc_filter_layout.addWidget(doc_type_filter_label)
            self.doc_type_filter_combo = QComboBox()
            self.doc_type_filter_combo.setSizePolicy(QSizePolicy.Expanding, QSizePolicy.Fixed)
            self.doc_type_filter_combo.addItem(self.tr("Tous"), "ALL")
            self.doc_type_filter_combo.addItem("HTML", "HTML")
            self.doc_type_filter_combo.addItem("PDF", "PDF")
            self.doc_type_filter_combo.addItem("XLSX", "XLSX")
            self.doc_type_filter_combo.addItem("DOCX", "DOCX")
            self.doc_type_filter_combo.addItem(self.tr("Autre"), "OTHER")
            self.doc_type_filter_combo.currentIndexChanged.connect(self.populate_doc_table)
            doc_filter_layout.addWidget(self.doc_type_filter_combo)
            docs_layout.addWidget(self.doc_filter_layout_widget)
            self.doc_filter_layout_widget.setVisible(True)
            self.documents_empty_label = QLabel(self.tr("Aucun document trouvé pour ce client.\nUtilisez les boutons ci-dessous pour ajouter ou générer des documents."))
            self.documents_empty_label.setAlignment(Qt.AlignCenter)
            font_docs_empty = self.documents_empty_label.font()
            font_docs_empty.setPointSize(10)
            self.documents_empty_label.setFont(font_docs_empty)
            docs_layout.addWidget(self.documents_empty_label)
            self.doc_table = QTableWidget()
            self.doc_table.setColumnCount(5)
            self.doc_table.setHorizontalHeaderLabels([self.tr("Nom"), self.tr("Type"), self.tr("Langue"), self.tr("Date"), self.tr("Actions")])
            self.doc_table.horizontalHeader().setSectionResizeMode(QHeaderView.Stretch)
            self.doc_table.setSelectionBehavior(QAbstractItemView.SelectRows)
            self.doc_table.setEditTriggers(QAbstractItemView.NoEditTriggers)
            docs_layout.addWidget(self.doc_table)
            doc_btn_layout = QHBoxLayout()
            self.add_doc_btn = QPushButton(self.tr("Importer Document"))
            self.add_doc_btn.setIcon(QIcon(":/icons/file-plus.svg"))
            self.add_doc_btn.setToolTip(self.tr("Importer un fichier document existant pour ce client"))
            self.add_doc_btn.clicked.connect(self.add_document)
            doc_btn_layout.addWidget(self.add_doc_btn)
            self.refresh_docs_btn = QPushButton(self.tr("Actualiser"))
            self.refresh_docs_btn.setIcon(QIcon.fromTheme("view-refresh"))
            self.refresh_docs_btn.clicked.connect(self.populate_doc_table)
            doc_btn_layout.addWidget(self.refresh_docs_btn)
            self.add_template_btn = QPushButton(self.tr("Générer via Modèle"))
            self.add_template_btn.setIcon(QIcon.fromTheme("document-new", QIcon(":/icons/file-plus.svg")))
            self.add_template_btn.setToolTip(self.tr("Générer un nouveau document pour ce client à partir d'un modèle"))
            self.add_template_btn.clicked.connect(self.open_create_docs_dialog)
            doc_btn_layout.addWidget(self.add_template_btn)
            docs_layout.addLayout(doc_btn_layout)
            self.tab_widget.addTab(docs_tab, self.tr("Documents"))
        except Exception as e:
            logging.error(f"Error in _setup_documents_tab: {e}", exc_info=True)
            QMessageBox.warning(self, self.tr("Erreur UI"), self.tr("Erreur initialisation onglet Documents:\n{0}").format(str(e)))

    def _setup_contacts_tab(self):
        try:
<<<<<<< HEAD
            logging.info("ClientWidget.setup_ui: Starting setup for Contacts Tab Structure...")
            # --- Contacts Tab Structure ---
=======
>>>>>>> 16accd58
            contacts_tab = QWidget()
            contacts_layout = QVBoxLayout(contacts_tab)
            self.contacts_table = QTableWidget()
            self.contacts_table.setColumnCount(5)
            self.contacts_table.setHorizontalHeaderLabels([
                self.tr("Nom"), self.tr("Email"), self.tr("Téléphone"),
                self.tr("Position"), self.tr("Principal")
            ])
            self.contacts_table.setSelectionBehavior(QAbstractItemView.SelectRows)
            self.contacts_table.setEditTriggers(QAbstractItemView.NoEditTriggers)
            self.contacts_table.horizontalHeader().setSectionResizeMode(QHeaderView.Stretch)
            self.contacts_table.setAlternatingRowColors(True)
            self.contacts_table.cellDoubleClicked.connect(self.edit_contact)
            self.contacts_empty_label = QLabel(self.tr("Aucun contact ajouté pour ce client.\nCliquez sur '➕ Ajouter' pour commencer."))
            self.contacts_empty_label.setAlignment(Qt.AlignCenter)
            font = self.contacts_empty_label.font(); font.setPointSize(10)
            self.contacts_empty_label.setFont(font)
            contacts_layout.addWidget(self.contacts_empty_label)
            contacts_layout.addWidget(self.contacts_table)
            contacts_pagination_layout = QHBoxLayout()
            self.prev_contact_button = QPushButton("<< Précédent")
            self.prev_contact_button.setObjectName("paginationButton")
            self.prev_contact_button.clicked.connect(self.prev_contact_page)
            self.contact_page_info_label = QLabel("Page 1 / 1")
            self.contact_page_info_label.setObjectName("paginationLabel")
            self.next_contact_button = QPushButton("Suivant >>")
            self.next_contact_button.setObjectName("paginationButton")
            self.next_contact_button.clicked.connect(self.next_contact_page)
            contacts_pagination_layout.addStretch()
            contacts_pagination_layout.addWidget(self.prev_contact_button)
            contacts_pagination_layout.addWidget(self.contact_page_info_label)
            contacts_pagination_layout.addWidget(self.next_contact_button)
            contacts_pagination_layout.addStretch()
            contacts_layout.addLayout(contacts_pagination_layout)
            contacts_btn_layout = QHBoxLayout()
            self.add_contact_btn = QPushButton(self.tr("Ajouter")); self.add_contact_btn.setIcon(QIcon(":/icons/user-plus.svg"))
            self.add_contact_btn.setToolTip(self.tr("Ajouter un nouveau contact pour ce client")); self.add_contact_btn.clicked.connect(self.add_contact); contacts_btn_layout.addWidget(self.add_contact_btn)
            self.edit_contact_btn = QPushButton(self.tr("Modifier")); self.edit_contact_btn.setIcon(QIcon(":/icons/pencil.svg"))
            self.edit_contact_btn.setToolTip(self.tr("Modifier le contact sélectionné")); self.edit_contact_btn.clicked.connect(self.edit_contact); contacts_btn_layout.addWidget(self.edit_contact_btn)
            self.remove_contact_btn = QPushButton(self.tr("Supprimer")); self.remove_contact_btn.setIcon(QIcon(":/icons/trash.svg"))
            self.remove_contact_btn.setToolTip(self.tr("Supprimer le lien vers le contact sélectionné pour ce client")); self.remove_contact_btn.setObjectName("dangerButton"); self.remove_contact_btn.clicked.connect(self.remove_contact); contacts_btn_layout.addWidget(self.remove_contact_btn)
            contacts_layout.addLayout(contacts_btn_layout)
            self.tab_widget.addTab(contacts_tab, self.tr("Contacts"))
        except Exception as e:
            logging.error(f"Error in _setup_contacts_tab: {e}", exc_info=True)
            QMessageBox.warning(self, self.tr("Erreur UI"), self.tr("Erreur initialisation onglet Contacts:\n{0}").format(str(e)))

    def _setup_products_tab(self):
        try:
<<<<<<< HEAD
            logging.info("ClientWidget.setup_ui: Starting setup for Products Tab Structure...")
            # --- Products Tab Structure ---
=======
>>>>>>> 16accd58
            products_tab = QWidget()
            products_layout = QVBoxLayout(products_tab)
            product_filters_layout = QHBoxLayout()
            product_filters_layout.addWidget(QLabel(self.tr("Filtrer par langue:")))
            self.product_lang_filter_combo = QComboBox()
            self.product_lang_filter_combo.addItem(self.tr("All Languages"), None)
            self.product_lang_filter_combo.addItem(self.tr("English (en)"), "en")
            self.product_lang_filter_combo.addItem(self.tr("French (fr)"), "fr")
            # ... (add other languages) ...
            self.product_lang_filter_combo.addItem(self.tr("Arabic (ar)"), "ar")
            self.product_lang_filter_combo.addItem(self.tr("Turkish (tr)"), "tr")
            self.product_lang_filter_combo.addItem(self.tr("Portuguese (pt)"), "pt")
            self.product_lang_filter_combo.currentTextChanged.connect(self.load_products)
            product_filters_layout.addWidget(self.product_lang_filter_combo)
            product_filters_layout.addStretch()
            products_layout.addLayout(product_filters_layout)
            self.products_empty_label = QLabel(self.tr("Aucun produit ajouté pour ce client.\nCliquez sur '➕ Ajouter' pour commencer."))
            self.products_empty_label.setAlignment(Qt.AlignCenter)
            font_products_empty = self.products_empty_label.font(); font_products_empty.setPointSize(10)
            self.products_empty_label.setFont(font_products_empty)
            products_layout.addWidget(self.products_empty_label)
            self.products_table = QTableWidget()
            self.products_table.setColumnCount(8)
            self.products_table.setHorizontalHeaderLabels([
                self.tr("ID"), self.tr("Nom Produit"), self.tr("Description"),
                self.tr("Poids"), self.tr("Dimensions"),
                self.tr("Qté"), self.tr("Prix Unitaire"), self.tr("Prix Total")
            ])
            self.products_table.setEditTriggers(QAbstractItemView.DoubleClicked)
            self.products_table.itemChanged.connect(self.handle_product_item_changed)
            self.products_table.setSelectionBehavior(QAbstractItemView.SelectRows)
            self.products_table.horizontalHeader().setSectionResizeMode(QHeaderView.Stretch)
            self.products_table.hideColumn(0)
            products_layout.addWidget(self.products_table)
            products_btn_layout = QHBoxLayout()
            self.add_product_btn = QPushButton(self.tr("Ajouter")); self.add_product_btn.setIcon(QIcon(":/icons/plus-circle.svg"))
            self.add_product_btn.setToolTip(self.tr("Ajouter un produit pour ce client/projet")); self.add_product_btn.clicked.connect(self.add_product); products_btn_layout.addWidget(self.add_product_btn)
            self.edit_product_btn = QPushButton(self.tr("Modifier")); self.edit_product_btn.setIcon(QIcon(":/icons/pencil.svg"))
            self.edit_product_btn.setToolTip(self.tr("Modifier le produit sélectionné")); self.edit_product_btn.clicked.connect(self.edit_product); products_btn_layout.addWidget(self.edit_product_btn)
            self.remove_product_btn = QPushButton(self.tr("Supprimer")); self.remove_product_btn.setIcon(QIcon(":/icons/trash.svg"))
            self.remove_product_btn.setToolTip(self.tr("Supprimer le produit sélectionné de ce client/projet")); self.remove_product_btn.setObjectName("dangerButton"); self.remove_product_btn.clicked.connect(self.remove_product); products_btn_layout.addWidget(self.remove_product_btn)
            products_layout.addLayout(products_btn_layout)
            self.tab_widget.addTab(products_tab, self.tr("Produits"))
        except Exception as e:
            logging.error(f"Error in _setup_products_tab: {e}", exc_info=True)
            QMessageBox.warning(self, self.tr("Erreur UI"), self.tr("Erreur initialisation onglet Produits:\n{0}").format(str(e)))

    def _setup_document_notes_tab(self):
        try:
<<<<<<< HEAD
            logging.info("ClientWidget.setup_ui: Starting setup for Document Notes Tab Structure...")
            # --- Document Notes Tab Structure ---
=======
>>>>>>> 16accd58
            self.document_notes_tab = QWidget()
            doc_notes_layout = QVBoxLayout(self.document_notes_tab)
            doc_notes_filters_layout = QHBoxLayout()
            doc_notes_filters_layout.addWidget(QLabel(self.tr("Type de Document:")))
            self.doc_notes_type_filter_combo = QComboBox()
            doc_notes_filters_layout.addWidget(self.doc_notes_type_filter_combo)
            doc_notes_filters_layout.addWidget(QLabel(self.tr("Langue:")))
            self.doc_notes_lang_filter_combo = QComboBox()
            doc_notes_filters_layout.addWidget(self.doc_notes_lang_filter_combo)
            doc_notes_filters_layout.addStretch()
            doc_notes_layout.addLayout(doc_notes_filters_layout)
            self.document_notes_table = QTableWidget()
            self.document_notes_table.setColumnCount(5)
            self.document_notes_table.setHorizontalHeaderLabels([
                self.tr("Type Document"), self.tr("Langue"),
                self.tr("Aperçu Note"), self.tr("Actif"), self.tr("Actions")
            ])
            self.document_notes_table.horizontalHeader().setSectionResizeMode(2, QHeaderView.Stretch)
            self.document_notes_table.setSelectionBehavior(QAbstractItemView.SelectRows)
            self.document_notes_table.setEditTriggers(QAbstractItemView.NoEditTriggers)
            doc_notes_layout.addWidget(self.document_notes_table)
            doc_notes_buttons_layout = QHBoxLayout()
            self.add_doc_note_button = QPushButton(self.tr("Ajouter Note de Document"))
            self.add_doc_note_button.setIcon(QIcon.fromTheme("document-new"))
            doc_notes_buttons_layout.addWidget(self.add_doc_note_button)
            self.refresh_doc_notes_button = QPushButton(self.tr("Actualiser Liste"))
            self.refresh_doc_notes_button.setIcon(QIcon.fromTheme("view-refresh"))
            doc_notes_buttons_layout.addWidget(self.refresh_doc_notes_button)
            doc_notes_buttons_layout.addStretch()
            doc_notes_layout.addLayout(doc_notes_buttons_layout)
            self.tab_widget.addTab(self.document_notes_tab, self.tr("Notes de Document"))
            self.doc_notes_type_filter_combo.currentIndexChanged.connect(self.load_document_notes_table)
            self.doc_notes_lang_filter_combo.currentIndexChanged.connect(self.load_document_notes_table)
            self.add_doc_note_button.clicked.connect(self.on_add_document_note)
            self.refresh_doc_notes_button.clicked.connect(self.load_document_notes_table)
        except Exception as e:
            logging.error(f"Error in _setup_document_notes_tab: {e}", exc_info=True)
            QMessageBox.warning(self, self.tr("Erreur UI"), self.tr("Erreur initialisation onglet Notes de Document:\n{0}").format(str(e)))

    def _setup_product_dimensions_tab(self):
        try:
<<<<<<< HEAD
            logging.info("ClientWidget.setup_ui: Starting setup for Product Dimensions Tab Structure...")
            # --- Product Dimensions Tab Structure ---
=======
>>>>>>> 16accd58
            self.product_dimensions_tab = QWidget()
            prod_dims_layout = QVBoxLayout(self.product_dimensions_tab)
            self.dim_product_selector_combo = QComboBox()
            self.dim_product_selector_combo.addItem(self.tr("Sélectionner un produit..."), None)
            prod_dims_layout.addWidget(self.dim_product_selector_combo)
            self.edit_client_product_dimensions_button = QPushButton(self.tr("Modifier Dimensions Produit"))
            self.edit_client_product_dimensions_button.setIcon(QIcon.fromTheme("document-edit", QIcon(":/icons/pencil.svg")))
            self.edit_client_product_dimensions_button.setEnabled(False)
            prod_dims_layout.addWidget(self.edit_client_product_dimensions_button)
            prod_dims_layout.addStretch()
            # Insert after "Notes de Document" tab
            notes_doc_tab_index = -1
            for i in range(self.tab_widget.count()):
                if self.tab_widget.tabText(i) == self.tr("Notes de Document"):
                    notes_doc_tab_index = i; break
            if notes_doc_tab_index != -1:
                self.tab_widget.insertTab(notes_doc_tab_index + 1, self.product_dimensions_tab, self.tr("Dimensions Produit (Client)"))
            else: # Fallback if "Notes de Document" not found
                self.tab_widget.addTab(self.product_dimensions_tab, self.tr("Dimensions Produit (Client)"))
            self.dim_product_selector_combo.currentIndexChanged.connect(self.on_dim_product_selected)
            self.edit_client_product_dimensions_button.clicked.connect(self.on_edit_client_product_dimensions)
        except Exception as e:
            logging.error(f"Error in _setup_product_dimensions_tab: {e}", exc_info=True)
            QMessageBox.warning(self, self.tr("Erreur UI"), self.tr("Erreur initialisation onglet Dimensions Produit:\n{0}").format(str(e)))

    def _setup_sav_tab(self):
        try:
<<<<<<< HEAD
            self.load_products_for_dimension_tab()
        except Exception as e:
            logging.error(f"Error during initial load of Product Dimensions Tab (first call): {e}", exc_info=True)
            QMessageBox.warning(self, self.tr("Chargement Partiel"), self.tr("Une erreur est survenue lors du chargement initial des dimensions de produit:\n{0}").format(str(e)))

        self.dim_product_selector_combo.currentIndexChanged.connect(self.on_dim_product_selected)
        self.edit_client_product_dimensions_button.clicked.connect(self.on_edit_client_product_dimensions)

        try:
            self.load_products_for_dimension_tab() # Initial population of product selector
        except Exception as e:
            logging.error(f"Error during initial load of Product Dimensions Tab (second call): {e}", exc_info=True)
            QMessageBox.warning(self, self.tr("Chargement Partiel"), self.tr("Une erreur est survenue lors du chargement initial des dimensions de produit (2):\n{0}").format(str(e)))

        # Connect signals for the Product Dimensions Tab
        # self.dim_product_selector_combo.currentIndexChanged.connect(self.on_dim_product_selected) # Already connected
        # self.edit_client_product_dimensions_button.clicked.connect(self.on_edit_client_product_dimensions) # Already connected

        # Removed connections for old buttons (client_browse_tech_image_button, save_client_product_dimensions_button)
        try:
            self.populate_doc_table()
        except Exception as e:
            logging.error(f"Error during initial load of Documents tab: {e}", exc_info=True)
            QMessageBox.warning(self, self.tr("Chargement Partiel"), self.tr("Une erreur est survenue lors du chargement initial des documents:\n{0}").format(str(e)))
        try:
            self.load_contacts()
        except Exception as e:
            logging.error(f"Error during initial load of Contacts tab: {e}", exc_info=True)
            QMessageBox.warning(self, self.tr("Chargement Partiel"), self.tr("Une erreur est survenue lors du chargement initial des contacts:\n{0}").format(str(e)))
        try:
            self.load_products() # This now also calls load_products_for_dimension_tab which has its own try-except
        except Exception as e:
            logging.error(f"Error during initial load of Products tab: {e}", exc_info=True)
            QMessageBox.warning(self, self.tr("Chargement Partiel"), self.tr("Une erreur est survenue lors du chargement initial des produits:\n{0}").format(str(e)))

        try:
            self.load_document_notes_filters()
        except Exception as e:
            logging.error(f"Error during initial load of Document Notes Filters: {e}", exc_info=True)
            QMessageBox.warning(self, self.tr("Chargement Partiel"), self.tr("Une erreur est survenue lors du chargement des filtres de notes de document:\n{0}").format(str(e)))
        try:
            self.load_document_notes_table()
        except Exception as e:
            logging.error(f"Error during initial load of Document Notes tab: {e}", exc_info=True)
            QMessageBox.warning(self, self.tr("Chargement Partiel"), self.tr("Une erreur est survenue lors du chargement des notes de document:\n{0}").format(str(e)))

        try:
            logging.info("ClientWidget.setup_ui: Starting setup for SAV Tab...")
            # SAV Tab
=======
>>>>>>> 16accd58
            self.sav_tab = QWidget()
            sav_layout = QVBoxLayout(self.sav_tab)
            sav_layout.addWidget(QLabel("<h3>Historique des Achats</h3>"))
            self.purchase_history_table = QTableWidget()
            self.purchase_history_table.setColumnCount(6)
            self.purchase_history_table.setHorizontalHeaderLabels([
                self.tr("ID CPP (Hidden)"), self.tr("Produit"), self.tr("Quantité"),
                self.tr("Numéro de Série"), self.tr("Date d'Achat"), self.tr("Actions")
            ])
            self.purchase_history_table.setColumnHidden(0, True)
            self.purchase_history_table.horizontalHeader().setSectionResizeMode(QHeaderView.Stretch)
            self.purchase_history_table.setSelectionBehavior(QAbstractItemView.SelectRows)
            self.purchase_history_table.itemChanged.connect(self.handle_purchase_history_item_changed)
            sav_layout.addWidget(self.purchase_history_table)
            self.refresh_purchase_history_btn = QPushButton(self.tr("Rafraîchir l'historique"))
            self.refresh_purchase_history_btn.setIcon(QIcon.fromTheme("view-refresh"))
            self.refresh_purchase_history_btn.clicked.connect(self.load_purchase_history_table)
            sav_layout.addWidget(self.refresh_purchase_history_btn)
            sav_layout.addWidget(QLabel("<h3>Tickets SAV (Prochainement)</h3>")) # Placeholder for SAV tickets UI
            sav_layout.addStretch()
            self.tab_widget.addTab(self.sav_tab, self.tr("SAV"))
            self.sav_tab_index = self.tab_widget.indexOf(self.sav_tab) # Store index for later use
        except Exception as e:
            logging.error(f"Error in _setup_sav_tab: {e}", exc_info=True)
            QMessageBox.warning(self, self.tr("Erreur UI"), self.tr("Erreur initialisation onglet SAV:\n{0}").format(str(e)))

    def _setup_assignments_tab(self):
        try:
<<<<<<< HEAD
            logging.info("ClientWidget.setup_ui: Starting setup for Assignments Tab...")
            # --- Assignments Tab ---
=======
>>>>>>> 16accd58
            self.assignments_tab = QWidget()
            assignments_main_layout = QVBoxLayout(self.assignments_tab)
            self.assignments_sub_tabs = QTabWidget()
            assignments_main_layout.addWidget(self.assignments_sub_tabs)
            self.tab_widget.addTab(self.assignments_tab, self.tr("Affectations"))
            # Vendors/Sellers
            assigned_vendors_widget = QWidget()
            assigned_vendors_layout = QVBoxLayout(assigned_vendors_widget)
            self.assigned_vendors_table = QTableWidget(); self.assigned_vendors_table.setColumnCount(4)
            self.assigned_vendors_table.setHorizontalHeaderLabels([self.tr("Nom"), self.tr("Rôle Projet"), self.tr("Email"), self.tr("Téléphone")])
            self.assigned_vendors_table.setSelectionBehavior(QAbstractItemView.SelectRows); self.assigned_vendors_table.setEditTriggers(QAbstractItemView.NoEditTriggers)
            self.assigned_vendors_table.horizontalHeader().setStretchLastSection(True)
            assigned_vendors_layout.addWidget(self.assigned_vendors_table)
            vendor_buttons_layout = QHBoxLayout()
            self.add_assigned_vendor_btn = QPushButton(self.tr("Ajouter Vendeur/Personnel")); self.add_assigned_vendor_btn.clicked.connect(self.handle_add_assigned_vendor)
            self.remove_assigned_vendor_btn = QPushButton(self.tr("Retirer Vendeur/Personnel")); self.remove_assigned_vendor_btn.clicked.connect(self.handle_remove_assigned_vendor)
            vendor_buttons_layout.addWidget(self.add_assigned_vendor_btn); vendor_buttons_layout.addWidget(self.remove_assigned_vendor_btn)
            assigned_vendors_layout.addLayout(vendor_buttons_layout)
            self.assignments_sub_tabs.addTab(assigned_vendors_widget, self.tr("Vendeurs & Personnel"))
            # Technicians
            assigned_technicians_widget = QWidget()
            assigned_technicians_layout = QVBoxLayout(assigned_technicians_widget)
            self.assigned_technicians_table = QTableWidget(); self.assigned_technicians_table.setColumnCount(4)
            self.assigned_technicians_table.setHorizontalHeaderLabels([self.tr("Nom"), self.tr("Rôle Projet"), self.tr("Email"), self.tr("Téléphone")])
            self.assigned_technicians_table.setSelectionBehavior(QAbstractItemView.SelectRows); self.assigned_technicians_table.setEditTriggers(QAbstractItemView.NoEditTriggers)
            self.assigned_technicians_table.horizontalHeader().setStretchLastSection(True)
            assigned_technicians_layout.addWidget(self.assigned_technicians_table)
            technician_buttons_layout = QHBoxLayout()
            self.add_assigned_technician_btn = QPushButton(self.tr("Ajouter Technicien")); self.add_assigned_technician_btn.clicked.connect(self.handle_add_assigned_technician)
            self.remove_assigned_technician_btn = QPushButton(self.tr("Retirer Technicien")); self.remove_assigned_technician_btn.clicked.connect(self.handle_remove_assigned_technician)
            technician_buttons_layout.addWidget(self.add_assigned_technician_btn); technician_buttons_layout.addWidget(self.remove_assigned_technician_btn)
            assigned_technicians_layout.addLayout(technician_buttons_layout)
            self.assignments_sub_tabs.addTab(assigned_technicians_widget, self.tr("Techniciens"))
            # Transporters
            assigned_transporters_widget = QWidget()
            assigned_transporters_layout = QVBoxLayout(assigned_transporters_widget)
            self.assigned_transporters_table = QTableWidget(); self.assigned_transporters_table.setColumnCount(6)
            self.assigned_transporters_table.setHorizontalHeaderLabels([self.tr("Nom Transporteur"), self.tr("Contact"), self.tr("Téléphone"), self.tr("Détails Transport"), self.tr("Coût Estimé"), self.tr("Actions")])
            self.assigned_transporters_table.setSelectionBehavior(QAbstractItemView.SelectRows); self.assigned_transporters_table.setEditTriggers(QAbstractItemView.NoEditTriggers)
            self.assigned_transporters_table.horizontalHeader().setStretchLastSection(True)
            assigned_transporters_layout.addWidget(self.assigned_transporters_table)
            transporter_buttons_layout = QHBoxLayout()
            self.add_assigned_transporter_btn = QPushButton(self.tr("Ajouter Transporteur")); self.add_assigned_transporter_btn.clicked.connect(self.handle_add_assigned_transporter)
            self.remove_assigned_transporter_btn = QPushButton(self.tr("Retirer Transporteur")); self.remove_assigned_transporter_btn.clicked.connect(self.handle_remove_assigned_transporter)
            transporter_buttons_layout.addWidget(self.add_assigned_transporter_btn); transporter_buttons_layout.addWidget(self.remove_assigned_transporter_btn)
            assigned_transporters_layout.addLayout(transporter_buttons_layout)
            self.assignments_sub_tabs.addTab(assigned_transporters_widget, self.tr("Transporteurs"))
            # Freight Forwarders
            assigned_forwarders_widget = QWidget()
            assigned_forwarders_layout = QVBoxLayout(assigned_forwarders_widget)
            self.assigned_forwarders_table = QTableWidget(); self.assigned_forwarders_table.setColumnCount(5)
            self.assigned_forwarders_table.setHorizontalHeaderLabels([self.tr("Nom Transitaire"), self.tr("Contact"), self.tr("Téléphone"), self.tr("Description Tâche"), self.tr("Coût Estimé")])
            self.assigned_forwarders_table.setSelectionBehavior(QAbstractItemView.SelectRows); self.assigned_forwarders_table.setEditTriggers(QAbstractItemView.NoEditTriggers)
            self.assigned_forwarders_table.horizontalHeader().setStretchLastSection(True)
            assigned_forwarders_layout.addWidget(self.assigned_forwarders_table)
            forwarder_buttons_layout = QHBoxLayout()
            self.add_assigned_forwarder_btn = QPushButton(self.tr("Ajouter Transitaire")); self.add_assigned_forwarder_btn.clicked.connect(self.handle_add_assigned_forwarder)
            self.remove_assigned_forwarder_btn = QPushButton(self.tr("Retirer Transitaire")); self.remove_assigned_forwarder_btn.clicked.connect(self.handle_remove_assigned_forwarder)
            forwarder_buttons_layout.addWidget(self.add_assigned_forwarder_btn); forwarder_buttons_layout.addWidget(self.remove_assigned_forwarder_btn)
            assigned_forwarders_layout.addLayout(forwarder_buttons_layout)
            self.assignments_sub_tabs.addTab(assigned_forwarders_widget, self.tr("Transitaires"))

            # Sub-Tab: Money Transfer Agents
            mta_widget = QWidget()
            mta_layout = QVBoxLayout(mta_widget)

            # Project/Order Selector for MTA
            mta_project_selector_layout = QHBoxLayout()
            mta_project_selector_layout.addWidget(QLabel(self.tr("Sélectionner Commande/Projet:")))
            self.mta_project_selector_combo = QComboBox()
            mta_project_selector_layout.addWidget(self.mta_project_selector_combo)
            mta_layout.addLayout(mta_project_selector_layout)

            # Table for Assigned Money Transfer Agents
            self.assigned_mta_table = QTableWidget()
            self.assigned_mta_table.setColumnCount(8) # Agent Name, Type, Email, Phone, Details, Fee, Email Status, Actions
            self.assigned_mta_table.setHorizontalHeaderLabels([
                self.tr("Nom Agent"), self.tr("Type"), self.tr("Email"), self.tr("Téléphone"),
                self.tr("Détails Affectation"), self.tr("Frais Estimés"), self.tr("Statut Email"), self.tr("Actions")
            ])
            self.assigned_mta_table.setSelectionBehavior(QAbstractItemView.SelectRows)
            self.assigned_mta_table.setEditTriggers(QAbstractItemView.NoEditTriggers)
            self.assigned_mta_table.horizontalHeader().setSectionResizeMode(QHeaderView.Stretch) # Stretch to fill
            self.assigned_mta_table.setMinimumHeight(150) # Example height
            mta_layout.addWidget(self.assigned_mta_table)

            # Buttons for MTA
            mta_buttons_layout = QHBoxLayout()
            self.add_assigned_mta_btn = QPushButton(self.tr("Assigner Agent de Transfert"))
            self.remove_assigned_mta_btn = QPushButton(self.tr("Retirer Agent de Transfert"))
            mta_buttons_layout.addWidget(self.add_assigned_mta_btn)
            mta_buttons_layout.addWidget(self.remove_assigned_mta_btn)
            mta_layout.addLayout(mta_buttons_layout)

            self.assignments_sub_tabs.addTab(mta_widget, self.tr("Agents de Transfert d'Argent"))

        except Exception as e:
            logging.error(f"Error during UI setup of Assignments Tab Structure: {e}", exc_info=True)
            QMessageBox.warning(self, self.tr("Erreur UI"), self.tr("Erreur initialisation structure onglet Affectations:\n{0}").format(str(e)))

        # Call to load SAV tickets table initially if tab is visible
        try:
            logging.info("ClientWidget.setup_ui: Updating SAV tab visibility and loading initial data...")
            self.update_sav_tab_visibility() # This calls load_purchase_history_table and load_sav_tickets_table
        except Exception as e:
            logging.error(f"Error during initial visibility update/load of SAV tab: {e}", exc_info=True)
            QMessageBox.warning(self, self.tr("Chargement Partiel"), self.tr("Une erreur est survenue lors de la mise à jour/chargement initial de l'onglet SAV:\n{0}").format(str(e)))

        # Initial load for assignment tabs
        try:
            self.load_assigned_vendors_personnel()
        except Exception as e:
            logging.error(f"Error during initial load of Assigned Vendors/Personnel: {e}", exc_info=True)
            QMessageBox.warning(self, self.tr("Chargement Partiel"), self.tr("Une erreur est survenue lors du chargement des vendeurs/personnel assignés:\n{0}").format(str(e)))
        try:
            self.load_assigned_technicians()
        except Exception as e:
            logging.error(f"Error during initial load of Assigned Technicians: {e}", exc_info=True)
            QMessageBox.warning(self, self.tr("Chargement Partiel"), self.tr("Une erreur est survenue lors du chargement des techniciens assignés:\n{0}").format(str(e)))
        try:
            self.load_assigned_transporters()
        except Exception as e:
            logging.error(f"Error during initial load of Assigned Transporters: {e}", exc_info=True)
            QMessageBox.warning(self, self.tr("Chargement Partiel"), self.tr("Une erreur est survenue lors du chargement des transporteurs assignés:\n{0}").format(str(e)))
        try:
            self.load_assigned_freight_forwarders()
        except Exception as e:
            logging.error(f"Error during initial load of Assigned Freight Forwarders: {e}", exc_info=True)
            QMessageBox.warning(self, self.tr("Chargement Partiel"), self.tr("Une erreur est survenue lors du chargement des transitaires assignés:\n{0}").format(str(e)))

        # Connect selection changed signals for assignment tables
        self.assigned_vendors_table.itemSelectionChanged.connect(self.update_assigned_vendors_buttons_state)
        self.assigned_technicians_table.itemSelectionChanged.connect(self.update_assigned_technicians_buttons_state)
        self.assigned_transporters_table.itemSelectionChanged.connect(self.update_assigned_transporters_buttons_state)
        self.assigned_forwarders_table.itemSelectionChanged.connect(self.update_assigned_forwarders_buttons_state)
        # Connections for MTA tab
        self.mta_project_selector_combo.currentIndexChanged.connect(self.handle_mta_project_selection_changed)
        self.add_assigned_mta_btn.clicked.connect(self.handle_add_assigned_mta)
        self.remove_assigned_mta_btn.clicked.connect(self.handle_remove_assigned_mta)
        self.assigned_mta_table.itemSelectionChanged.connect(self.update_mta_buttons_state)

        # Initial load for MTA project selector
        self.load_projects_for_mta_combo()
        # Initial state for MTA buttons
        self.add_assigned_mta_btn.setEnabled(False)
        self.remove_assigned_mta_btn.setEnabled(False)


    def _setup_billing_tab(self):
        try:
<<<<<<< HEAD
            logging.info("ClientWidget.setup_ui: Starting setup for Billing Tab...")
            # --- Billing Tab ---
=======
>>>>>>> 16accd58
            self.billing_tab = QWidget()
            self.billing_tab_layout = QVBoxLayout(self.billing_tab)
            self.generate_invoice_button = QPushButton(QIcon(":/icons/file-plus.svg"), self.tr("Generate Final Invoice"))
            self.generate_invoice_button.setToolTip(self.tr("Open dialog to prepare and generate a final invoice for this client."))
            self.generate_invoice_button.clicked.connect(self.handle_generate_final_invoice)
            self.billing_tab_layout.addWidget(self.generate_invoice_button)
            self.billing_tab_layout.addStretch()
            self.tab_widget.addTab(self.billing_tab, QIcon(":/icons/credit-card.svg"), self.tr("Billing"))
        except Exception as e:
            logging.error(f"Error in _setup_billing_tab: {e}", exc_info=True)
            QMessageBox.warning(self, self.tr("Erreur UI"), self.tr("Erreur initialisation onglet Facturation:\n{0}").format(str(e)))

    def setup_ui(self):
        main_layout = QVBoxLayout(self)
        main_layout.setContentsMargins(15, 15, 15, 15)
        main_layout.setSpacing(15)

        self._setup_client_info_section(main_layout)
        self._setup_notes_section(main_layout)
        self._setup_main_tabs_section(main_layout) # This will call sub-methods for each tab

        # Initial data loading calls
        try: self.populate_doc_table()
        except Exception as e: logging.error(f"Error initial load Documents tab: {e}", exc_info=True)
        try: self.load_contacts()
        except Exception as e: logging.error(f"Error initial load Contacts tab: {e}", exc_info=True)
        try: self.load_products()
        except Exception as e: logging.error(f"Error initial load Products tab: {e}", exc_info=True)
        try: self.load_document_notes_filters()
        except Exception as e: logging.error(f"Error initial load Doc Notes Filters: {e}", exc_info=True)
        try: self.load_document_notes_table()
        except Exception as e: logging.error(f"Error initial load Doc Notes tab: {e}", exc_info=True)
        try: self.update_sav_tab_visibility()
        except Exception as e: logging.error(f"Error initial SAV tab visibility/load: {e}", exc_info=True)
        try: self.load_assigned_vendors_personnel()
        except Exception as e: logging.error(f"Error initial load Assigned Vendors: {e}", exc_info=True)
        try: self.load_assigned_technicians()
        except Exception as e: logging.error(f"Error initial load Assigned Technicians: {e}", exc_info=True)
        try: self.load_assigned_transporters()
        except Exception as e: logging.error(f"Error initial load Assigned Transporters: {e}", exc_info=True)
        try: self.load_assigned_freight_forwarders()
        except Exception as e: logging.error(f"Error initial load Assigned Forwarders: {e}", exc_info=True)

        # Connect accordion group box toggled signals
        if hasattr(self, 'client_info_group_box'):
             self.client_info_group_box.toggled.connect(self._handle_client_info_section_toggled)
        if hasattr(self, 'notes_group_box'):
             self.notes_group_box.toggled.connect(self._handle_notes_section_toggled)
        if hasattr(self, 'tabs_group_box'):
             self.tabs_group_box.toggled.connect(self._handle_tabs_section_toggled)
        # Event filter for notes auto-save
        if hasattr(self, 'notes_edit'):
            self.notes_edit.installEventFilter(self)


    def _handle_edit_pdf_action(self, file_path, document_id):
        if file_path and os.path.exists(file_path):
            QDesktopServices.openUrl(QUrl.fromLocalFile(file_path))
        # layout = QVBoxLayout(self) # This line seems out of place, QVBoxLayout is already set for the widget
        layout.setContentsMargins(15, 15, 15, 15)
        layout.setSpacing(15)

        try:
            # --- Collapsible Client Info Section ---
            self.client_info_group_box = QGroupBox(self.client_info.get('client_name', self.tr("Client Information")))
            self.client_info_group_box.setCheckable(True)
            client_info_group_layout = QVBoxLayout(self.client_info_group_box) # Layout for the GroupBox itself

            self.info_container_widget = QWidget() # Container for all info elements
            info_container_layout = QVBoxLayout(self.info_container_widget)
            info_container_layout.setContentsMargins(0, 5, 0, 0) # Adjust margins as needed
            info_container_layout.setSpacing(10) # Adjust spacing as needed

            self.header_label = QLabel(f"<h2>{self.client_info.get('client_name', self.tr('Client Inconnu'))}</h2>")
            self.header_label.setObjectName("clientHeaderLabel")
            info_container_layout.addWidget(self.header_label)

            action_layout = QHBoxLayout()
            self.create_docs_btn = QPushButton(self.tr("Envoyer Mail"))
            self.create_docs_btn.setIcon(QIcon.fromTheme("mail-send", QIcon(":/icons/bell.svg"))) # Using bell.svg as fallback
            self.create_docs_btn.setToolTip(self.tr("Envoyer un email au client"))
            self.create_docs_btn.setObjectName("primaryButton") # Keep primary styling for now
            try:
                # Disconnect previous connection if it exists
                self.create_docs_btn.clicked.disconnect(self.open_create_docs_dialog)
            except TypeError:
                print("Note: self.create_docs_btn.clicked was not connected to self.open_create_docs_dialog or already disconnected.")
            self.create_docs_btn.clicked.connect(self.open_send_email_dialog) # Connect to new method
            action_layout.addWidget(self.create_docs_btn)

            self.compile_pdf_btn = QPushButton(self.tr("Compiler PDF"))
            self.compile_pdf_btn.setIcon(QIcon.fromTheme("document-export"))
            self.compile_pdf_btn.setProperty("primary", True)
            self.compile_pdf_btn.clicked.connect(self.open_compile_pdf_dialog)
            action_layout.addWidget(self.compile_pdf_btn)

            self.edit_save_client_btn = QPushButton(self.tr("Modifier Client"))
            self.edit_save_client_btn.setIcon(QIcon.fromTheme("document-edit", QIcon(":/icons/pencil.svg")))
            self.edit_save_client_btn.setToolTip(self.tr("Modifier les informations du client"))
            self.edit_save_client_btn.clicked.connect(self.toggle_client_edit_mode)
            action_layout.addWidget(self.edit_save_client_btn)

            self.send_whatsapp_btn = QPushButton(self.tr("Send WhatsApp"))
            self.send_whatsapp_btn.setIcon(QIcon.fromTheme("contact-new", QIcon(":/icons/user.svg"))) # Changed placeholder
            self.send_whatsapp_btn.setToolTip(self.tr("Send a WhatsApp message to the client"))
            self.send_whatsapp_btn.clicked.connect(self.open_send_whatsapp_dialog)
            action_layout.addWidget(self.send_whatsapp_btn)
            info_container_layout.addLayout(action_layout)

            # Status combo (part of details, but initialized here due to load_statuses)
            self.status_combo = QComboBox()
            self.load_statuses()
            self.status_combo.setCurrentText(self.client_info.get("status", self.tr("En cours")))
            self.status_combo.currentTextChanged.connect(self.update_client_status)

            # Details layout (QFormLayout)
            self.details_layout = QFormLayout()
            self.details_layout.setLabelAlignment(Qt.AlignLeft)
            self.details_layout.setSpacing(10)

            # Initialize category labels (used in populate_details_layout)
            self.category_label = QLabel(self.tr("Catégorie:"))
            self.category_value_label = QLabel()

            self.populate_details_layout() # Builds the details_layout
            info_container_layout.addLayout(self.details_layout)

            client_info_group_layout.addWidget(self.info_container_widget)
            self.client_info_group_box.setChecked(True)
            layout.addWidget(self.client_info_group_box)
        except Exception as e:
            logging.error(f"Error during UI setup of Client Info Section: {e}", exc_info=True)
            QMessageBox.warning(self, self.tr("Erreur UI"), self.tr("Erreur initialisation section infos client:\n{0}").format(str(e)))

        try:
            self.notes_edit = QTextEdit(self.client_info.get("notes", ""))
            self.notes_edit.setPlaceholderText(self.tr("Ajoutez des notes sur ce client..."))
            # --- Collapsible Notes Section ---
            self.notes_group_box = QGroupBox(self.tr("Notes"))
            self.notes_group_box.setCheckable(True)
            notes_group_layout = QVBoxLayout(self.notes_group_box)
            self.notes_container_widget = QWidget()
            notes_container_layout = QVBoxLayout(self.notes_container_widget)
            notes_container_layout.setContentsMargins(0, 5, 0, 0)
            notes_container_layout.addWidget(self.notes_edit)
            notes_group_layout.addWidget(self.notes_container_widget)
            self.notes_group_box.setChecked(False)
            layout.addWidget(self.notes_group_box)
        except Exception as e:
            logging.error(f"Error during UI setup of Notes Section: {e}", exc_info=True)
            QMessageBox.warning(self, self.tr("Erreur UI"), self.tr("Erreur initialisation section notes:\n{0}").format(str(e)))

        try:
            # --- Collapsible Tabs Section ---
            self.tabs_group_box = QGroupBox(self.tr("Autres Informations"))
            self.tabs_group_box.setCheckable(True)
            tabs_group_layout = QVBoxLayout(self.tabs_group_box)
            self.tab_widget = QTabWidget()
            tabs_group_layout.addWidget(self.tab_widget)
            self.tabs_group_box.setChecked(False)
            layout.addWidget(self.tabs_group_box)
        except Exception as e:
            logging.error(f"Error during UI setup of Main Tabs Container: {e}", exc_info=True)
            QMessageBox.warning(self, self.tr("Erreur UI"), self.tr("Erreur initialisation conteneur onglets:\n{0}").format(str(e)))

        try:
            # --- Documents Tab Structure ---
            docs_tab = QWidget(); docs_layout = QVBoxLayout(docs_tab)
            self.doc_filter_layout_widget = QWidget()
            doc_filter_layout = QHBoxLayout(self.doc_filter_layout_widget)
            doc_filter_layout.setContentsMargins(0,0,0,0)
            doc_filter_label = QLabel(self.tr("Filtrer par Commande:"))
            doc_filter_label.setSizePolicy(QSizePolicy.Fixed, QSizePolicy.Fixed)
            doc_filter_layout.addWidget(doc_filter_label)
            self.doc_order_filter_combo = QComboBox()
            self.doc_order_filter_combo.setSizePolicy(QSizePolicy.Expanding, QSizePolicy.Fixed)
            self.doc_order_filter_combo.currentIndexChanged.connect(self.populate_doc_table)
            doc_filter_layout.addWidget(self.doc_order_filter_combo)
            doc_filter_layout.addSpacing(10)
            doc_lang_filter_label = QLabel(self.tr("Filtrer par Langue:"))
            doc_lang_filter_label.setSizePolicy(QSizePolicy.Fixed, QSizePolicy.Fixed)
            doc_filter_layout.addWidget(doc_lang_filter_label)
            self.doc_language_filter_combo = QComboBox()
            self.doc_language_filter_combo.setSizePolicy(QSizePolicy.Expanding, QSizePolicy.Fixed)
            self.doc_language_filter_combo.addItem(self.tr("Toutes"), "ALL")
            for lang_code in SUPPORTED_LANGUAGES:
                self.doc_language_filter_combo.addItem(lang_code, lang_code)
            self.doc_language_filter_combo.currentIndexChanged.connect(self.populate_doc_table)
            doc_filter_layout.addWidget(self.doc_language_filter_combo)
            doc_filter_layout.addSpacing(10)
            doc_type_filter_label = QLabel(self.tr("Filtrer par Type:"))
            doc_type_filter_label.setSizePolicy(QSizePolicy.Fixed, QSizePolicy.Fixed)
            doc_filter_layout.addWidget(doc_type_filter_label)
            self.doc_type_filter_combo = QComboBox()
            self.doc_type_filter_combo.setSizePolicy(QSizePolicy.Expanding, QSizePolicy.Fixed)
            self.doc_type_filter_combo.addItem(self.tr("Tous"), "ALL")
            self.doc_type_filter_combo.addItem("HTML", "HTML")
            self.doc_type_filter_combo.addItem("PDF", "PDF")
            self.doc_type_filter_combo.addItem("XLSX", "XLSX")
            self.doc_type_filter_combo.addItem("DOCX", "DOCX")
            self.doc_type_filter_combo.addItem(self.tr("Autre"), "OTHER")
            self.doc_type_filter_combo.currentIndexChanged.connect(self.populate_doc_table)
            doc_filter_layout.addWidget(self.doc_type_filter_combo)
            docs_layout.addWidget(self.doc_filter_layout_widget)
            self.doc_filter_layout_widget.setVisible(True)
            self.documents_empty_label = QLabel(self.tr("Aucun document trouvé pour ce client.\nUtilisez les boutons ci-dessous pour ajouter ou générer des documents."))
            self.documents_empty_label.setAlignment(Qt.AlignCenter)
            font_docs_empty = self.documents_empty_label.font()
            font_docs_empty.setPointSize(10)
            self.documents_empty_label.setFont(font_docs_empty)
            docs_layout.addWidget(self.documents_empty_label)
            self.doc_table = QTableWidget()
            self.doc_table.setColumnCount(5)
            self.doc_table.setHorizontalHeaderLabels([self.tr("Nom"), self.tr("Type"), self.tr("Langue"), self.tr("Date"), self.tr("Actions")])
            self.doc_table.horizontalHeader().setSectionResizeMode(QHeaderView.Stretch)
            self.doc_table.setSelectionBehavior(QAbstractItemView.SelectRows)
            self.doc_table.setEditTriggers(QAbstractItemView.NoEditTriggers)
            docs_layout.addWidget(self.doc_table)
            doc_btn_layout = QHBoxLayout()
            self.add_doc_btn = QPushButton(self.tr("Importer Document"))
            self.add_doc_btn.setIcon(QIcon(":/icons/file-plus.svg"))
            self.add_doc_btn.setToolTip(self.tr("Importer un fichier document existant pour ce client"))
            self.add_doc_btn.clicked.connect(self.add_document)
            doc_btn_layout.addWidget(self.add_doc_btn)
            self.refresh_docs_btn = QPushButton(self.tr("Actualiser"))
            self.refresh_docs_btn.setIcon(QIcon.fromTheme("view-refresh"))
            self.refresh_docs_btn.clicked.connect(self.populate_doc_table)
            doc_btn_layout.addWidget(self.refresh_docs_btn)
            self.add_template_btn = QPushButton(self.tr("Générer via Modèle"))
            self.add_template_btn.setIcon(QIcon.fromTheme("document-new", QIcon(":/icons/file-plus.svg")))
            self.add_template_btn.setToolTip(self.tr("Générer un nouveau document pour ce client à partir d'un modèle"))
            self.add_template_btn.clicked.connect(self.open_create_docs_dialog)
            doc_btn_layout.addWidget(self.add_template_btn)
            docs_layout.addLayout(doc_btn_layout)
            self.tab_widget.addTab(docs_tab, self.tr("Documents"))
        except Exception as e:
            logging.error(f"Error during UI setup of Documents Tab Structure: {e}", exc_info=True)
            QMessageBox.warning(self, self.tr("Erreur UI"), self.tr("Erreur initialisation structure onglet Documents:\n{0}").format(str(e)))

        try:
            # --- Contacts Tab Structure ---
            contacts_tab = QWidget()
            contacts_layout = QVBoxLayout(contacts_tab)
            self.contacts_table = QTableWidget()
            self.contacts_table.setColumnCount(5)
            self.contacts_table.setHorizontalHeaderLabels([
                self.tr("Nom"), self.tr("Email"), self.tr("Téléphone"),
                self.tr("Position"), self.tr("Principal")
            ])
            self.contacts_table.setSelectionBehavior(QAbstractItemView.SelectRows)
            self.contacts_table.setEditTriggers(QAbstractItemView.NoEditTriggers)
            self.contacts_table.horizontalHeader().setSectionResizeMode(QHeaderView.Stretch)
            self.contacts_table.setAlternatingRowColors(True)
            self.contacts_table.cellDoubleClicked.connect(self.edit_contact)
            self.contacts_empty_label = QLabel(self.tr("Aucun contact ajouté pour ce client.\nCliquez sur '➕ Ajouter' pour commencer."))
            self.contacts_empty_label.setAlignment(Qt.AlignCenter)
            font = self.contacts_empty_label.font()
            font.setPointSize(10)
            self.contacts_empty_label.setFont(font)
            contacts_layout.addWidget(self.contacts_empty_label)
            contacts_layout.addWidget(self.contacts_table)
            contacts_pagination_layout = QHBoxLayout()
            self.prev_contact_button = QPushButton("<< Précédent")
            self.prev_contact_button.setObjectName("paginationButton")
            self.prev_contact_button.clicked.connect(self.prev_contact_page)
            self.contact_page_info_label = QLabel("Page 1 / 1")
            self.contact_page_info_label.setObjectName("paginationLabel")
            self.next_contact_button = QPushButton("Suivant >>")
            self.next_contact_button.setObjectName("paginationButton")
            self.next_contact_button.clicked.connect(self.next_contact_page)
            contacts_pagination_layout.addStretch()
            contacts_pagination_layout.addWidget(self.prev_contact_button)
            contacts_pagination_layout.addWidget(self.contact_page_info_label)
            contacts_pagination_layout.addWidget(self.next_contact_button)
            contacts_pagination_layout.addStretch()
            contacts_layout.addLayout(contacts_pagination_layout)
            contacts_btn_layout = QHBoxLayout()
            self.add_contact_btn = QPushButton(self.tr("Ajouter")); self.add_contact_btn.setIcon(QIcon(":/icons/user-plus.svg")); self.add_contact_btn.setToolTip(self.tr("Ajouter un nouveau contact pour ce client")); self.add_contact_btn.clicked.connect(self.add_contact); contacts_btn_layout.addWidget(self.add_contact_btn)
            self.edit_contact_btn = QPushButton(self.tr("Modifier")); self.edit_contact_btn.setIcon(QIcon(":/icons/pencil.svg")); self.edit_contact_btn.setToolTip(self.tr("Modifier le contact sélectionné")); self.edit_contact_btn.clicked.connect(self.edit_contact); contacts_btn_layout.addWidget(self.edit_contact_btn)
            self.remove_contact_btn = QPushButton(self.tr("Supprimer")); self.remove_contact_btn.setIcon(QIcon(":/icons/trash.svg")); self.remove_contact_btn.setToolTip(self.tr("Supprimer le lien vers le contact sélectionné pour ce client")); self.remove_contact_btn.setObjectName("dangerButton"); self.remove_contact_btn.clicked.connect(self.remove_contact); contacts_btn_layout.addWidget(self.remove_contact_btn)
            contacts_layout.addLayout(contacts_btn_layout)
            self.tab_widget.addTab(contacts_tab, self.tr("Contacts"))
        except Exception as e:
            logging.error(f"Error during UI setup of Contacts Tab Structure: {e}", exc_info=True)
            QMessageBox.warning(self, self.tr("Erreur UI"), self.tr("Erreur initialisation structure onglet Contacts:\n{0}").format(str(e)))

        try:
            # --- Products Tab Structure ---
            products_tab = QWidget()
            products_layout = QVBoxLayout(products_tab)
            product_filters_layout = QHBoxLayout()
            product_filters_layout.addWidget(QLabel(self.tr("Filtrer par langue:")))
            self.product_lang_filter_combo = QComboBox()
            self.product_lang_filter_combo.addItem(self.tr("All Languages"), None)
            self.product_lang_filter_combo.addItem(self.tr("English (en)"), "en")
            self.product_lang_filter_combo.addItem(self.tr("French (fr)"), "fr")
            self.product_lang_filter_combo.addItem(self.tr("Arabic (ar)"), "ar")
            self.product_lang_filter_combo.addItem(self.tr("Turkish (tr)"), "tr")
            self.product_lang_filter_combo.addItem(self.tr("Portuguese (pt)"), "pt")
            self.product_lang_filter_combo.currentTextChanged.connect(self.load_products)
            product_filters_layout.addWidget(self.product_lang_filter_combo)
            product_filters_layout.addStretch()
            products_layout.addLayout(product_filters_layout)
            self.products_empty_label = QLabel(self.tr("Aucun produit ajouté pour ce client.\nCliquez sur '➕ Ajouter' pour commencer."))
            self.products_empty_label.setAlignment(Qt.AlignCenter)
            font_products_empty = self.products_empty_label.font()
            font_products_empty.setPointSize(10)
            self.products_empty_label.setFont(font_products_empty)
            products_layout.addWidget(self.products_empty_label)
            self.products_table = QTableWidget()
            self.products_table.setColumnCount(8)
            self.products_table.setHorizontalHeaderLabels([
                self.tr("ID"), self.tr("Nom Produit"), self.tr("Description"),
                self.tr("Poids"), self.tr("Dimensions"),
                self.tr("Qté"), self.tr("Prix Unitaire"), self.tr("Prix Total")
            ])
            self.products_table.setEditTriggers(QAbstractItemView.DoubleClicked)
            self.products_table.itemChanged.connect(self.handle_product_item_changed)
            self.products_table.setSelectionBehavior(QAbstractItemView.SelectRows)
            self.products_table.horizontalHeader().setSectionResizeMode(QHeaderView.Stretch)
            self.products_table.hideColumn(0)
            products_layout.addWidget(self.products_table)
            products_btn_layout = QHBoxLayout()
            self.add_product_btn = QPushButton(self.tr("Ajouter")); self.add_product_btn.setIcon(QIcon(":/icons/plus-circle.svg")); self.add_product_btn.setToolTip(self.tr("Ajouter un produit pour ce client/projet")); self.add_product_btn.clicked.connect(self.add_product); products_btn_layout.addWidget(self.add_product_btn)
            self.edit_product_btn = QPushButton(self.tr("Modifier")); self.edit_product_btn.setIcon(QIcon(":/icons/pencil.svg")); self.edit_product_btn.setToolTip(self.tr("Modifier le produit sélectionné")); self.edit_product_btn.clicked.connect(self.edit_product); products_btn_layout.addWidget(self.edit_product_btn)
            self.remove_product_btn = QPushButton(self.tr("Supprimer")); self.remove_product_btn.setIcon(QIcon(":/icons/trash.svg")); self.remove_product_btn.setToolTip(self.tr("Supprimer le produit sélectionné de ce client/projet")); self.remove_product_btn.setObjectName("dangerButton"); self.remove_product_btn.clicked.connect(self.remove_product); products_btn_layout.addWidget(self.remove_product_btn)
            products_layout.addLayout(products_btn_layout)
            self.tab_widget.addTab(products_tab, self.tr("Produits"))
        except Exception as e:
            logging.error(f"Error during UI setup of Products Tab Structure: {e}", exc_info=True)
            QMessageBox.warning(self, self.tr("Erreur UI"), self.tr("Erreur initialisation structure onglet Produits:\n{0}").format(str(e)))

        try:
            # --- Document Notes Tab Structure ---
            self.document_notes_tab = QWidget()
            doc_notes_layout = QVBoxLayout(self.document_notes_tab)
            doc_notes_filters_layout = QHBoxLayout()
            doc_notes_filters_layout.addWidget(QLabel(self.tr("Type de Document:")))
            self.doc_notes_type_filter_combo = QComboBox()
            doc_notes_filters_layout.addWidget(self.doc_notes_type_filter_combo)
            doc_notes_filters_layout.addWidget(QLabel(self.tr("Langue:")))
            self.doc_notes_lang_filter_combo = QComboBox()
            doc_notes_filters_layout.addWidget(self.doc_notes_lang_filter_combo)
            doc_notes_filters_layout.addStretch()
            doc_notes_layout.addLayout(doc_notes_filters_layout)
            self.document_notes_table = QTableWidget()
            self.document_notes_table.setColumnCount(5)
            self.document_notes_table.setHorizontalHeaderLabels([
                self.tr("Type Document"), self.tr("Langue"),
                self.tr("Aperçu Note"), self.tr("Actif"), self.tr("Actions")
            ])
            self.document_notes_table.horizontalHeader().setSectionResizeMode(2, QHeaderView.Stretch)
            self.document_notes_table.setSelectionBehavior(QAbstractItemView.SelectRows)
            self.document_notes_table.setEditTriggers(QAbstractItemView.NoEditTriggers)
            doc_notes_layout.addWidget(self.document_notes_table)
            doc_notes_buttons_layout = QHBoxLayout()
            self.add_doc_note_button = QPushButton(self.tr("Ajouter Note de Document"))
            self.add_doc_note_button.setIcon(QIcon.fromTheme("document-new"))
            doc_notes_buttons_layout.addWidget(self.add_doc_note_button)
            self.refresh_doc_notes_button = QPushButton(self.tr("Actualiser Liste"))
            self.refresh_doc_notes_button.setIcon(QIcon.fromTheme("view-refresh"))
            doc_notes_buttons_layout.addWidget(self.refresh_doc_notes_button)
            doc_notes_buttons_layout.addStretch()
            doc_notes_layout.addLayout(doc_notes_buttons_layout)
            self.document_notes_tab.setLayout(doc_notes_layout)
            self.tab_widget.addTab(self.document_notes_tab, self.tr("Notes de Document"))
        except Exception as e:
            logging.error(f"Error during UI setup of Document Notes Tab Structure: {e}", exc_info=True)
            QMessageBox.warning(self, self.tr("Erreur UI"), self.tr("Erreur initialisation structure onglet Notes de Document:\n{0}").format(str(e)))

        self.doc_notes_type_filter_combo.currentIndexChanged.connect(self.load_document_notes_table)
        self.doc_notes_lang_filter_combo.currentIndexChanged.connect(self.load_document_notes_table)
        self.add_doc_note_button.clicked.connect(self.on_add_document_note)
        self.refresh_doc_notes_button.clicked.connect(self.load_document_notes_table)

        try:
            # --- Product Dimensions Tab Structure ---
            self.product_dimensions_tab = QWidget()
            prod_dims_layout = QVBoxLayout(self.product_dimensions_tab)
            self.dim_product_selector_combo = QComboBox()
            self.dim_product_selector_combo.addItem(self.tr("Sélectionner un produit..."), None)
            prod_dims_layout.addWidget(self.dim_product_selector_combo)
            self.edit_client_product_dimensions_button = QPushButton(self.tr("Modifier Dimensions Produit"))
            self.edit_client_product_dimensions_button.setIcon(QIcon.fromTheme("document-edit", QIcon(":/icons/pencil.svg")))
            self.edit_client_product_dimensions_button.setEnabled(False)
            prod_dims_layout.addWidget(self.edit_client_product_dimensions_button)
            prod_dims_layout.addStretch()
            produits_tab_index = -1
            for i in range(self.tab_widget.count()):
                if self.tab_widget.tabText(i) == self.tr("Notes de Document"):
                    produits_tab_index = i
                    break
            if produits_tab_index != -1:
                self.tab_widget.insertTab(produits_tab_index + 1, self.product_dimensions_tab, self.tr("Dimensions Produit (Client)"))
            else:
                self.tab_widget.addTab(self.product_dimensions_tab, self.tr("Dimensions Produit (Client)"))
        except Exception as e:
            logging.error(f"Error during UI setup of Product Dimensions Tab Structure: {e}", exc_info=True)
            QMessageBox.warning(self, self.tr("Erreur UI"), self.tr("Erreur initialisation structure onglet Dimensions Produit:\n{0}").format(str(e)))

        try:
            self.load_products_for_dimension_tab()
        except Exception as e:
            logging.error(f"Error during initial load of Product Dimensions Tab (first call): {e}", exc_info=True)
            QMessageBox.warning(self, self.tr("Chargement Partiel"), self.tr("Une erreur est survenue lors du chargement initial des dimensions de produit:\n{0}").format(str(e)))

        self.dim_product_selector_combo.currentIndexChanged.connect(self.on_dim_product_selected)
        self.edit_client_product_dimensions_button.clicked.connect(self.on_edit_client_product_dimensions)

        try:
            self.load_products_for_dimension_tab() # Initial population of product selector
        except Exception as e:
            logging.error(f"Error during initial load of Product Dimensions Tab (second call): {e}", exc_info=True)
            QMessageBox.warning(self, self.tr("Chargement Partiel"), self.tr("Une erreur est survenue lors du chargement initial des dimensions de produit (2):\n{0}").format(str(e)))

        # Connect signals for the Product Dimensions Tab
        # self.dim_product_selector_combo.currentIndexChanged.connect(self.on_dim_product_selected) # Already connected
        # self.edit_client_product_dimensions_button.clicked.connect(self.on_edit_client_product_dimensions) # Already connected

        # Removed connections for old buttons (client_browse_tech_image_button, save_client_product_dimensions_button)
        try:
            self.populate_doc_table()
        except Exception as e:
            logging.error(f"Error during initial load of Documents tab: {e}", exc_info=True)
            QMessageBox.warning(self, self.tr("Chargement Partiel"), self.tr("Une erreur est survenue lors du chargement initial des documents:\n{0}").format(str(e)))
        try:
            self.load_contacts()
        except Exception as e:
            logging.error(f"Error during initial load of Contacts tab: {e}", exc_info=True)
            QMessageBox.warning(self, self.tr("Chargement Partiel"), self.tr("Une erreur est survenue lors du chargement initial des contacts:\n{0}").format(str(e)))
        try:
            self.load_products() # This now also calls load_products_for_dimension_tab which has its own try-except
        except Exception as e:
            logging.error(f"Error during initial load of Products tab: {e}", exc_info=True)
            QMessageBox.warning(self, self.tr("Chargement Partiel"), self.tr("Une erreur est survenue lors du chargement initial des produits:\n{0}").format(str(e)))

        try:
            self.load_document_notes_filters()
        except Exception as e:
            logging.error(f"Error during initial load of Document Notes Filters: {e}", exc_info=True)
            QMessageBox.warning(self, self.tr("Chargement Partiel"), self.tr("Une erreur est survenue lors du chargement des filtres de notes de document:\n{0}").format(str(e)))
        try:
            self.load_document_notes_table()
        except Exception as e:
            logging.error(f"Error during initial load of Document Notes tab: {e}", exc_info=True)
            QMessageBox.warning(self, self.tr("Chargement Partiel"), self.tr("Une erreur est survenue lors du chargement des notes de document:\n{0}").format(str(e)))

        try:
            # SAV Tab
            self.sav_tab = QWidget()
            sav_layout = QVBoxLayout(self.sav_tab)
            sav_layout.addWidget(QLabel("<h3>Historique des Achats</h3>"))
            self.purchase_history_table = QTableWidget()
            self.purchase_history_table.setColumnCount(6)
            self.purchase_history_table.setHorizontalHeaderLabels([
                self.tr("ID CPP (Hidden)"), self.tr("Produit"), self.tr("Quantité"),
                self.tr("Numéro de Série"), self.tr("Date d'Achat"), self.tr("Actions")
            ])
            self.purchase_history_table.setColumnHidden(0, True)
            self.purchase_history_table.horizontalHeader().setSectionResizeMode(QHeaderView.Stretch)
            self.purchase_history_table.setSelectionBehavior(QAbstractItemView.SelectRows)
            self.purchase_history_table.itemChanged.connect(self.handle_purchase_history_item_changed)
            sav_layout.addWidget(self.purchase_history_table)
            self.refresh_purchase_history_btn = QPushButton(self.tr("Rafraîchir l'historique"))
            self.refresh_purchase_history_btn.setIcon(QIcon.fromTheme("view-refresh"))
            self.refresh_purchase_history_btn.clicked.connect(self.load_purchase_history_table)
            sav_layout.addWidget(self.refresh_purchase_history_btn)
            sav_layout.addWidget(QLabel("<h3>Tickets SAV (Prochainement)</h3>"))
            sav_layout.addStretch()
            self.tab_widget.addTab(self.sav_tab, self.tr("SAV"))
            self.sav_tab_index = self.tab_widget.indexOf(self.sav_tab)
        except Exception as e:
            logging.error(f"Error during UI setup of SAV Tab Structure: {e}", exc_info=True)
            QMessageBox.warning(self, self.tr("Erreur UI"), self.tr("Erreur initialisation structure onglet SAV:\n{0}").format(str(e)))

        try:
            # --- Assignments Tab ---
            self.assignments_tab = QWidget()
            assignments_main_layout = QVBoxLayout(self.assignments_tab)
            self.assignments_sub_tabs = QTabWidget()
            assignments_main_layout.addWidget(self.assignments_sub_tabs)
            self.tab_widget.addTab(self.assignments_tab, self.tr("Affectations"))
            # Sub-Tab: Assigned Vendors/Sellers (CompanyPersonnel)
            assigned_vendors_widget = QWidget()
            assigned_vendors_layout = QVBoxLayout(assigned_vendors_widget)
            self.assigned_vendors_table = QTableWidget()
            self.assigned_vendors_table.setColumnCount(4)
            self.assigned_vendors_table.setHorizontalHeaderLabels([self.tr("Nom"), self.tr("Rôle Projet"), self.tr("Email"), self.tr("Téléphone")])
            self.assigned_vendors_table.setSelectionBehavior(QAbstractItemView.SelectRows)
            self.assigned_vendors_table.setEditTriggers(QAbstractItemView.NoEditTriggers)
            self.assigned_vendors_table.horizontalHeader().setStretchLastSection(True)
            assigned_vendors_layout.addWidget(self.assigned_vendors_table)
            vendor_buttons_layout = QHBoxLayout()
            self.add_assigned_vendor_btn = QPushButton(self.tr("Ajouter Vendeur/Personnel"))
            self.add_assigned_vendor_btn.clicked.connect(self.handle_add_assigned_vendor)
            self.remove_assigned_vendor_btn = QPushButton(self.tr("Retirer Vendeur/Personnel"))
            self.remove_assigned_vendor_btn.clicked.connect(self.handle_remove_assigned_vendor)
            vendor_buttons_layout.addWidget(self.add_assigned_vendor_btn)
            vendor_buttons_layout.addWidget(self.remove_assigned_vendor_btn)
            assigned_vendors_layout.addLayout(vendor_buttons_layout)
            self.assignments_sub_tabs.addTab(assigned_vendors_widget, self.tr("Vendeurs & Personnel"))
            # Sub-Tab: Assigned Technicians
            assigned_technicians_widget = QWidget()
            assigned_technicians_layout = QVBoxLayout(assigned_technicians_widget)
            self.assigned_technicians_table = QTableWidget()
            self.assigned_technicians_table.setColumnCount(4)
            self.assigned_technicians_table.setHorizontalHeaderLabels([self.tr("Nom"), self.tr("Rôle Projet"), self.tr("Email"), self.tr("Téléphone")])
            self.assigned_technicians_table.setSelectionBehavior(QAbstractItemView.SelectRows)
            self.assigned_technicians_table.setEditTriggers(QAbstractItemView.NoEditTriggers)
            self.assigned_technicians_table.horizontalHeader().setStretchLastSection(True)
            assigned_technicians_layout.addWidget(self.assigned_technicians_table)
            technician_buttons_layout = QHBoxLayout()
            self.add_assigned_technician_btn = QPushButton(self.tr("Ajouter Technicien"))
            self.add_assigned_technician_btn.clicked.connect(self.handle_add_assigned_technician)
            self.remove_assigned_technician_btn = QPushButton(self.tr("Retirer Technicien"))
            self.remove_assigned_technician_btn.clicked.connect(self.handle_remove_assigned_technician)
            technician_buttons_layout.addWidget(self.add_assigned_technician_btn)
            technician_buttons_layout.addWidget(self.remove_assigned_technician_btn)
            assigned_technicians_layout.addLayout(technician_buttons_layout)
            self.assignments_sub_tabs.addTab(assigned_technicians_widget, self.tr("Techniciens"))
            # Sub-Tab: Assigned Transporters
            assigned_transporters_widget = QWidget()
            assigned_transporters_layout = QVBoxLayout(assigned_transporters_widget)
            self.assigned_transporters_table = QTableWidget()
            self.assigned_transporters_table.setColumnCount(6)
            self.assigned_transporters_table.setHorizontalHeaderLabels([self.tr("Nom Transporteur"), self.tr("Contact"), self.tr("Téléphone"), self.tr("Détails Transport"), self.tr("Coût Estimé"), self.tr("Actions")])
            self.assigned_transporters_table.setSelectionBehavior(QAbstractItemView.SelectRows)
            self.assigned_transporters_table.setEditTriggers(QAbstractItemView.NoEditTriggers)
            self.assigned_transporters_table.horizontalHeader().setStretchLastSection(True)
            assigned_transporters_layout.addWidget(self.assigned_transporters_table)
            transporter_buttons_layout = QHBoxLayout()
            self.add_assigned_transporter_btn = QPushButton(self.tr("Ajouter Transporteur"))
            self.add_assigned_transporter_btn.clicked.connect(self.handle_add_assigned_transporter)
            self.remove_assigned_transporter_btn = QPushButton(self.tr("Retirer Transporteur"))
            self.remove_assigned_transporter_btn.clicked.connect(self.handle_remove_assigned_transporter)
            transporter_buttons_layout.addWidget(self.add_assigned_transporter_btn)
            transporter_buttons_layout.addWidget(self.remove_assigned_transporter_btn)
            assigned_transporters_layout.addLayout(transporter_buttons_layout)
            self.assignments_sub_tabs.addTab(assigned_transporters_widget, self.tr("Transporteurs"))
            # Sub-Tab: Assigned Freight Forwarders
            assigned_forwarders_widget = QWidget()
            assigned_forwarders_layout = QVBoxLayout(assigned_forwarders_widget)
            self.assigned_forwarders_table = QTableWidget()
            self.assigned_forwarders_table.setColumnCount(5)
            self.assigned_forwarders_table.setHorizontalHeaderLabels([self.tr("Nom Transitaire"), self.tr("Contact"), self.tr("Téléphone"), self.tr("Description Tâche"), self.tr("Coût Estimé")])
            self.assigned_forwarders_table.setSelectionBehavior(QAbstractItemView.SelectRows)
            self.assigned_forwarders_table.setEditTriggers(QAbstractItemView.NoEditTriggers)
            self.assigned_forwarders_table.horizontalHeader().setStretchLastSection(True)
            assigned_forwarders_layout.addWidget(self.assigned_forwarders_table)
            forwarder_buttons_layout = QHBoxLayout()
            self.add_assigned_forwarder_btn = QPushButton(self.tr("Ajouter Transitaire"))
            self.add_assigned_forwarder_btn.clicked.connect(self.handle_add_assigned_forwarder)
            self.remove_assigned_forwarder_btn = QPushButton(self.tr("Retirer Transitaire"))
            self.remove_assigned_forwarder_btn.clicked.connect(self.handle_remove_assigned_forwarder)
            forwarder_buttons_layout.addWidget(self.add_assigned_forwarder_btn)
            forwarder_buttons_layout.addWidget(self.remove_assigned_forwarder_btn)
            assigned_forwarders_layout.addLayout(forwarder_buttons_layout)
            self.assignments_sub_tabs.addTab(assigned_forwarders_widget, self.tr("Transitaires"))
        except Exception as e:
            logging.error(f"Error during UI setup of Assignments Tab Structure: {e}", exc_info=True)
            QMessageBox.warning(self, self.tr("Erreur UI"), self.tr("Erreur initialisation structure onglet Affectations:\n{0}").format(str(e)))

        # Call to load SAV tickets table initially if tab is visible
        try:
            self.update_sav_tab_visibility() # This calls load_purchase_history_table and load_sav_tickets_table
        except Exception as e:
            logging.error(f"Error during initial visibility update/load of SAV tab: {e}", exc_info=True)
            QMessageBox.warning(self, self.tr("Chargement Partiel"), self.tr("Une erreur est survenue lors de la mise à jour/chargement initial de l'onglet SAV:\n{0}").format(str(e)))

        # Initial load for assignment tabs
        try:
            self.load_assigned_vendors_personnel()
        except Exception as e:
            logging.error(f"Error during initial load of Assigned Vendors/Personnel: {e}", exc_info=True)
            QMessageBox.warning(self, self.tr("Chargement Partiel"), self.tr("Une erreur est survenue lors du chargement des vendeurs/personnel assignés:\n{0}").format(str(e)))
        try:
            self.load_assigned_technicians()
        except Exception as e:
            logging.error(f"Error during initial load of Assigned Technicians: {e}", exc_info=True)
            QMessageBox.warning(self, self.tr("Chargement Partiel"), self.tr("Une erreur est survenue lors du chargement des techniciens assignés:\n{0}").format(str(e)))
        try:
            self.load_assigned_transporters()
        except Exception as e:
            logging.error(f"Error during initial load of Assigned Transporters: {e}", exc_info=True)
            QMessageBox.warning(self, self.tr("Chargement Partiel"), self.tr("Une erreur est survenue lors du chargement des transporteurs assignés:\n{0}").format(str(e)))
        try:
            self.load_assigned_freight_forwarders()
        except Exception as e:
            logging.error(f"Error during initial load of Assigned Freight Forwarders: {e}", exc_info=True)
            QMessageBox.warning(self, self.tr("Chargement Partiel"), self.tr("Une erreur est survenue lors du chargement des transitaires assignés:\n{0}").format(str(e)))

        # Connect selection changed signals for assignment tables
        self.assigned_vendors_table.itemSelectionChanged.connect(self.update_assigned_vendors_buttons_state)
        self.assigned_technicians_table.itemSelectionChanged.connect(self.update_assigned_technicians_buttons_state)
        self.assigned_transporters_table.itemSelectionChanged.connect(self.update_assigned_transporters_buttons_state)
        self.assigned_forwarders_table.itemSelectionChanged.connect(self.update_assigned_forwarders_buttons_state)

        try:
            # --- Billing Tab ---
            self.billing_tab = QWidget()
            self.billing_tab_layout = QVBoxLayout(self.billing_tab)
            self.generate_invoice_button = QPushButton(QIcon(":/icons/file-plus.svg"), self.tr("Generate Final Invoice"))
            self.generate_invoice_button.setToolTip(self.tr("Open dialog to prepare and generate a final invoice for this client."))
            self.generate_invoice_button.clicked.connect(self.handle_generate_final_invoice)
            self.billing_tab_layout.addWidget(self.generate_invoice_button)
            self.billing_tab_layout.addStretch()
            self.tab_widget.addTab(self.billing_tab, QIcon(":/icons/credit-card.svg"), self.tr("Billing"))
        except Exception as e:
            logging.error(f"Error during UI setup of Billing Tab Structure: {e}", exc_info=True)
            QMessageBox.warning(self, self.tr("Erreur UI"), self.tr("Erreur initialisation structure onglet Facturation:\n{0}").format(str(e)))

        # Connect new accordion handlers
        self.client_info_group_box.toggled.connect(self._handle_client_info_section_toggled)
        self.notes_group_box.toggled.connect(self._handle_notes_section_toggled)
        self.tabs_group_box.toggled.connect(self._handle_tabs_section_toggled)

    def _handle_edit_pdf_action(self, file_path, document_id):
        if file_path and os.path.exists(file_path):
            QDesktopServices.openUrl(QUrl.fromLocalFile(file_path))
        try:
            self.notes_edit.textChanged.disconnect(self.save_client_notes)
        except TypeError:
            pass # Signal was not connected or already disconnected
        self.notes_edit.installEventFilter(self)


        # --- Collapsible Notes Section ---
        self.notes_group_box = QGroupBox(self.tr("Notes"))
        self.notes_group_box.setCheckable(True)
        notes_group_layout = QVBoxLayout(self.notes_group_box)

        # self.notes_edit is already initialized earlier
        # Move self.notes_edit into this new group box
        # notes_group_layout.addWidget(self.notes_edit) # Directly adding notes_edit

        self.notes_group_box.setChecked(False) # Expanded by default
        self.notes_container_widget = QWidget() # Create a container for the notes_edit
        notes_container_layout = QVBoxLayout(self.notes_container_widget)
        notes_container_layout.setContentsMargins(0, 5, 0, 0)
        notes_container_layout.addWidget(self.notes_edit) # Add notes_edit to the container
        notes_group_layout.addWidget(self.notes_container_widget) # Add container to group_layout
        # self.notes_group_box.toggled.connect(self.notes_container_widget.setVisible)

        # Add the new notes group box to the main layout
        layout.addWidget(self.notes_group_box)
        # --- End Collapsible Notes Section ---

        # --- Collapsible Tabs Section ---
        self.tabs_group_box = QGroupBox(self.tr("Autres Informations")) # Or "Details Supplementaires" / "Tabs"
        self.tabs_group_box.setCheckable(True)
        tabs_group_layout = QVBoxLayout(self.tabs_group_box)

        self.tab_widget = QTabWidget()
        # Move self.tab_widget into this new group box
        tabs_group_layout.addWidget(self.tab_widget)

        self.tabs_group_box.setChecked(False) # Collapsed by default
        # Add the new tabs_group_box to the main layout instead of tab_widget directly
        # layout.addWidget(self.tab_widget) # This line will be replaced by:
        layout.addWidget(self.tabs_group_box)
        # --- End Collapsible Tabs Section ---

        docs_tab = QWidget(); docs_layout = QVBoxLayout(docs_tab)

        # Filter layout for documents tab
        self.doc_filter_layout_widget = QWidget() # Container for the filter layout
        doc_filter_layout = QHBoxLayout(self.doc_filter_layout_widget)
        doc_filter_layout.setContentsMargins(0,0,0,0) # Keep tight margins for the filter bar itself

        doc_filter_label = QLabel(self.tr("Filtrer par Commande:"))
        doc_filter_label.setSizePolicy(QSizePolicy.Fixed, QSizePolicy.Fixed) # Prevent label from expanding
        doc_filter_layout.addWidget(doc_filter_label)

        self.doc_order_filter_combo = QComboBox()
        self.doc_order_filter_combo.setSizePolicy(QSizePolicy.Expanding, QSizePolicy.Fixed)
        self.doc_order_filter_combo.currentIndexChanged.connect(self.populate_doc_table)
        doc_filter_layout.addWidget(self.doc_order_filter_combo)
        doc_filter_layout.addSpacing(10)

        # Language Filter
        doc_lang_filter_label = QLabel(self.tr("Filtrer par Langue:"))
        doc_lang_filter_label.setSizePolicy(QSizePolicy.Fixed, QSizePolicy.Fixed)
        doc_filter_layout.addWidget(doc_lang_filter_label)

        self.doc_language_filter_combo = QComboBox()
        self.doc_language_filter_combo.setSizePolicy(QSizePolicy.Expanding, QSizePolicy.Fixed)
        self.doc_language_filter_combo.addItem(self.tr("Toutes"), "ALL")
        for lang_code in SUPPORTED_LANGUAGES:
            self.doc_language_filter_combo.addItem(lang_code, lang_code)
        self.doc_language_filter_combo.currentIndexChanged.connect(self.populate_doc_table)
        doc_filter_layout.addWidget(self.doc_language_filter_combo)
        doc_filter_layout.addSpacing(10)

        # Type Filter
        doc_type_filter_label = QLabel(self.tr("Filtrer par Type:"))
        doc_type_filter_label.setSizePolicy(QSizePolicy.Fixed, QSizePolicy.Fixed)
        doc_filter_layout.addWidget(doc_type_filter_label)

        self.doc_type_filter_combo = QComboBox()
        self.doc_type_filter_combo.setSizePolicy(QSizePolicy.Expanding, QSizePolicy.Fixed)
        self.doc_type_filter_combo.addItem(self.tr("Tous"), "ALL")
        self.doc_type_filter_combo.addItem("HTML", "HTML")
        self.doc_type_filter_combo.addItem("PDF", "PDF")
        self.doc_type_filter_combo.addItem("XLSX", "XLSX")
        self.doc_type_filter_combo.addItem("DOCX", "DOCX")
        self.doc_type_filter_combo.addItem(self.tr("Autre"), "OTHER")
        self.doc_type_filter_combo.currentIndexChanged.connect(self.populate_doc_table)
        doc_filter_layout.addWidget(self.doc_type_filter_combo)

        docs_layout.addWidget(self.doc_filter_layout_widget)
        self.doc_filter_layout_widget.setVisible(True) # Make filter bar always visible

        # Create and add the empty state label for documents
        self.documents_empty_label = QLabel(self.tr("Aucun document trouvé pour ce client.\nUtilisez les boutons ci-dessous pour ajouter ou générer des documents."))
        self.documents_empty_label.setAlignment(Qt.AlignCenter)
        font_docs_empty = self.documents_empty_label.font() # Use a different variable name for font
        font_docs_empty.setPointSize(10) # Adjust size as needed
        self.documents_empty_label.setFont(font_docs_empty)
        docs_layout.addWidget(self.documents_empty_label) # Add before the table

        self.doc_table = QTableWidget()
        self.doc_table.setColumnCount(5) # Name, Type, Language, Date, Actions
        self.doc_table.setHorizontalHeaderLabels([self.tr("Nom"), self.tr("Type"), self.tr("Langue"), self.tr("Date"), self.tr("Actions")])
        self.doc_table.horizontalHeader().setSectionResizeMode(QHeaderView.Stretch)
        self.doc_table.setSelectionBehavior(QAbstractItemView.SelectRows)
        self.doc_table.setEditTriggers(QAbstractItemView.NoEditTriggers)
        docs_layout.addWidget(self.doc_table)
        doc_btn_layout = QHBoxLayout()
        self.add_doc_btn = QPushButton(self.tr("Importer Document"))
        self.add_doc_btn.setIcon(QIcon(":/icons/file-plus.svg"))
        self.add_doc_btn.setToolTip(self.tr("Importer un fichier document existant pour ce client"))
        self.add_doc_btn.clicked.connect(self.add_document) # Connect the signal
        doc_btn_layout.addWidget(self.add_doc_btn)

        self.refresh_docs_btn = QPushButton(self.tr("Actualiser"))
        self.refresh_docs_btn.setIcon(QIcon.fromTheme("view-refresh"))
        self.refresh_docs_btn.clicked.connect(self.populate_doc_table)
        doc_btn_layout.addWidget(self.refresh_docs_btn)

        self.add_template_btn = QPushButton(self.tr("Générer via Modèle"))
        self.add_template_btn.setIcon(QIcon.fromTheme("document-new", QIcon(":/icons/file-plus.svg"))) # Reverted
        self.add_template_btn.setToolTip(self.tr("Générer un nouveau document pour ce client à partir d'un modèle"))
        self.add_template_btn.clicked.connect(self.open_create_docs_dialog)
        doc_btn_layout.addWidget(self.add_template_btn)
        docs_layout.addLayout(doc_btn_layout)
        self.tab_widget.addTab(docs_tab, self.tr("Documents"))

        contacts_tab = QWidget()
        contacts_layout = QVBoxLayout(contacts_tab)
        self.contacts_table = QTableWidget()
        self.contacts_table.setColumnCount(5) # Name, Email, Phone, Position, Primary
        self.contacts_table.setHorizontalHeaderLabels([
            self.tr("Nom"), self.tr("Email"), self.tr("Téléphone"),
            self.tr("Position"), self.tr("Principal")
        ])
        self.contacts_table.setSelectionBehavior(QAbstractItemView.SelectRows)
        self.contacts_table.setEditTriggers(QAbstractItemView.NoEditTriggers)
        self.contacts_table.horizontalHeader().setSectionResizeMode(QHeaderView.Stretch)
        self.contacts_table.setAlternatingRowColors(True)
        self.contacts_table.cellDoubleClicked.connect(self.edit_contact) # row, column are passed

        self.contacts_empty_label = QLabel(self.tr("Aucun contact ajouté pour ce client.\nCliquez sur '➕ Ajouter' pour commencer."))
        self.contacts_empty_label.setAlignment(Qt.AlignCenter)
        font = self.contacts_empty_label.font()
        font.setPointSize(10)
        self.contacts_empty_label.setFont(font)
        contacts_layout.addWidget(self.contacts_empty_label)

        contacts_layout.addWidget(self.contacts_table)

        contacts_pagination_layout = QHBoxLayout()
        self.prev_contact_button = QPushButton("<< Précédent")
        self.prev_contact_button.setObjectName("paginationButton")
        self.prev_contact_button.clicked.connect(self.prev_contact_page)
        self.contact_page_info_label = QLabel("Page 1 / 1")
        self.contact_page_info_label.setObjectName("paginationLabel")
        self.next_contact_button = QPushButton("Suivant >>")
        self.next_contact_button.setObjectName("paginationButton")
        self.next_contact_button.clicked.connect(self.next_contact_page)

        contacts_pagination_layout.addStretch()
        contacts_pagination_layout.addWidget(self.prev_contact_button)
        contacts_pagination_layout.addWidget(self.contact_page_info_label)
        contacts_pagination_layout.addWidget(self.next_contact_button)
        contacts_pagination_layout.addStretch()
        contacts_layout.addLayout(contacts_pagination_layout)

        contacts_btn_layout = QHBoxLayout()
        self.add_contact_btn = QPushButton(self.tr("Ajouter")); self.add_contact_btn.setIcon(QIcon(":/icons/user-plus.svg")); self.add_contact_btn.setToolTip(self.tr("Ajouter un nouveau contact pour ce client")); self.add_contact_btn.clicked.connect(self.add_contact); contacts_btn_layout.addWidget(self.add_contact_btn)
        self.edit_contact_btn = QPushButton(self.tr("Modifier")); self.edit_contact_btn.setIcon(QIcon(":/icons/pencil.svg")); self.edit_contact_btn.setToolTip(self.tr("Modifier le contact sélectionné")); self.edit_contact_btn.clicked.connect(self.edit_contact); contacts_btn_layout.addWidget(self.edit_contact_btn)
        self.remove_contact_btn = QPushButton(self.tr("Supprimer")); self.remove_contact_btn.setIcon(QIcon(":/icons/trash.svg")); self.remove_contact_btn.setToolTip(self.tr("Supprimer le lien vers le contact sélectionné pour ce client")); self.remove_contact_btn.setObjectName("dangerButton"); self.remove_contact_btn.clicked.connect(self.remove_contact); contacts_btn_layout.addWidget(self.remove_contact_btn)
        contacts_layout.addLayout(contacts_btn_layout)
        self.tab_widget.addTab(contacts_tab, self.tr("Contacts"))

        products_tab = QWidget()
        products_layout = QVBoxLayout(products_tab)

        product_filters_layout = QHBoxLayout()
        product_filters_layout.addWidget(QLabel(self.tr("Filtrer par langue:")))
        self.product_lang_filter_combo = QComboBox()
        self.product_lang_filter_combo.addItem(self.tr("All Languages"), None)
        self.product_lang_filter_combo.addItem(self.tr("English (en)"), "en")
        self.product_lang_filter_combo.addItem(self.tr("French (fr)"), "fr")
        self.product_lang_filter_combo.addItem(self.tr("Arabic (ar)"), "ar")
        self.product_lang_filter_combo.addItem(self.tr("Turkish (tr)"), "tr")
        self.product_lang_filter_combo.addItem(self.tr("Portuguese (pt)"), "pt")
        self.product_lang_filter_combo.currentTextChanged.connect(self.load_products)
        product_filters_layout.addWidget(self.product_lang_filter_combo)
        product_filters_layout.addStretch()
        products_layout.addLayout(product_filters_layout)

        self.products_empty_label = QLabel(self.tr("Aucun produit ajouté pour ce client.\nCliquez sur '➕ Ajouter' pour commencer."))
        self.products_empty_label.setAlignment(Qt.AlignCenter)
        font_products_empty = self.products_empty_label.font()
        font_products_empty.setPointSize(10)
        self.products_empty_label.setFont(font_products_empty)
        products_layout.addWidget(self.products_empty_label)

        self.products_table = QTableWidget()
        self.products_table.setColumnCount(8)
        self.products_table.setHorizontalHeaderLabels([
            self.tr("ID"), self.tr("Nom Produit"), self.tr("Description"),
            self.tr("Poids"), self.tr("Dimensions"),
            self.tr("Qté"), self.tr("Prix Unitaire"), self.tr("Prix Total")
        ])
        self.products_table.setEditTriggers(QAbstractItemView.DoubleClicked)
        self.products_table.itemChanged.connect(self.handle_product_item_changed)
        self.products_table.setSelectionBehavior(QAbstractItemView.SelectRows)
        self.products_table.horizontalHeader().setSectionResizeMode(QHeaderView.Stretch)
        self.products_table.hideColumn(0)
        products_layout.addWidget(self.products_table)

        products_btn_layout = QHBoxLayout()
        self.add_product_btn = QPushButton(self.tr("Ajouter")); self.add_product_btn.setIcon(QIcon(":/icons/plus-circle.svg")); self.add_product_btn.setToolTip(self.tr("Ajouter un produit pour ce client/projet")); self.add_product_btn.clicked.connect(self.add_product); products_btn_layout.addWidget(self.add_product_btn)
        self.edit_product_btn = QPushButton(self.tr("Modifier")); self.edit_product_btn.setIcon(QIcon(":/icons/pencil.svg")); self.edit_product_btn.setToolTip(self.tr("Modifier le produit sélectionné")); self.edit_product_btn.clicked.connect(self.edit_product); products_btn_layout.addWidget(self.edit_product_btn)
        self.remove_product_btn = QPushButton(self.tr("Supprimer")); self.remove_product_btn.setIcon(QIcon(":/icons/trash.svg")); self.remove_product_btn.setToolTip(self.tr("Supprimer le produit sélectionné de ce client/projet")); self.remove_product_btn.setObjectName("dangerButton"); self.remove_product_btn.clicked.connect(self.remove_product); products_btn_layout.addWidget(self.remove_product_btn)
        products_layout.addLayout(products_btn_layout)
        self.tab_widget.addTab(products_tab, self.tr("Produits"))

        # layout.addWidget(self.tab_widget) # This was moved into tabs_group_box

        self.document_notes_tab = QWidget()
        doc_notes_layout = QVBoxLayout(self.document_notes_tab)

        doc_notes_filters_layout = QHBoxLayout()
        doc_notes_filters_layout.addWidget(QLabel(self.tr("Type de Document:")))
        self.doc_notes_type_filter_combo = QComboBox()
        doc_notes_filters_layout.addWidget(self.doc_notes_type_filter_combo)

        doc_notes_filters_layout.addWidget(QLabel(self.tr("Langue:")))
        self.doc_notes_lang_filter_combo = QComboBox()
        doc_notes_filters_layout.addWidget(self.doc_notes_lang_filter_combo)
        doc_notes_filters_layout.addStretch()
        doc_notes_layout.addLayout(doc_notes_filters_layout)

        self.document_notes_table = QTableWidget()
        self.document_notes_table.setColumnCount(5)
        self.document_notes_table.setHorizontalHeaderLabels([
            self.tr("Type Document"), self.tr("Langue"),
            self.tr("Aperçu Note"), self.tr("Actif"), self.tr("Actions")
        ])
        self.document_notes_table.horizontalHeader().setSectionResizeMode(2, QHeaderView.Stretch)
        self.document_notes_table.setSelectionBehavior(QAbstractItemView.SelectRows)
        self.document_notes_table.setEditTriggers(QAbstractItemView.NoEditTriggers)
        doc_notes_layout.addWidget(self.document_notes_table)

        doc_notes_buttons_layout = QHBoxLayout()
        self.add_doc_note_button = QPushButton(self.tr("Ajouter Note de Document"))
        self.add_doc_note_button.setIcon(QIcon.fromTheme("document-new"))

        doc_notes_buttons_layout.addWidget(self.add_doc_note_button)

        self.refresh_doc_notes_button = QPushButton(self.tr("Actualiser Liste"))
        self.refresh_doc_notes_button.setIcon(QIcon.fromTheme("view-refresh"))
        doc_notes_buttons_layout.addWidget(self.refresh_doc_notes_button)
        doc_notes_buttons_layout.addStretch()
        doc_notes_layout.addLayout(doc_notes_buttons_layout)

        self.document_notes_tab.setLayout(doc_notes_layout)
        self.tab_widget.addTab(self.document_notes_tab, self.tr("Notes de Document"))

        self.doc_notes_type_filter_combo.currentIndexChanged.connect(self.load_document_notes_table)
        self.doc_notes_lang_filter_combo.currentIndexChanged.connect(self.load_document_notes_table)
        self.add_doc_note_button.clicked.connect(self.on_add_document_note)
        self.refresh_doc_notes_button.clicked.connect(self.load_document_notes_table)

        self.product_dimensions_tab = QWidget()
        prod_dims_layout = QVBoxLayout(self.product_dimensions_tab)

        self.dim_product_selector_combo = QComboBox()
        self.dim_product_selector_combo.addItem(self.tr("Sélectionner un produit..."), None)
        prod_dims_layout.addWidget(self.dim_product_selector_combo)

        self.edit_client_product_dimensions_button = QPushButton(self.tr("Modifier Dimensions Produit"))
        self.edit_client_product_dimensions_button.setIcon(QIcon.fromTheme("document-edit", QIcon(":/icons/pencil.svg")))
        self.edit_client_product_dimensions_button.setEnabled(False)
        prod_dims_layout.addWidget(self.edit_client_product_dimensions_button)

        prod_dims_layout.addStretch()


        produits_tab_index = -1
        for i in range(self.tab_widget.count()):
            if self.tab_widget.tabText(i) == self.tr("Notes de Document"):
                produits_tab_index = i
                break

        if produits_tab_index != -1:
            self.tab_widget.insertTab(produits_tab_index + 1, self.product_dimensions_tab, self.tr("Dimensions Produit (Client)"))
        else:
            self.tab_widget.addTab(self.product_dimensions_tab, self.tr("Dimensions Produit (Client)"))

        try:
            self.load_products_for_dimension_tab()
        except Exception as e:
            logging.error(f"Error during initial load of Product Dimensions Tab (first call): {e}", exc_info=True)
            QMessageBox.warning(self, self.tr("Chargement Partiel"), self.tr("Une erreur est survenue lors du chargement initial des dimensions de produit:\n{0}").format(str(e)))

        self.dim_product_selector_combo.currentIndexChanged.connect(self.on_dim_product_selected)
        self.edit_client_product_dimensions_button.clicked.connect(self.on_edit_client_product_dimensions)

        try:
            self.load_products_for_dimension_tab() # Initial population of product selector
        except Exception as e:
            logging.error(f"Error during initial load of Product Dimensions Tab (second call): {e}", exc_info=True)
            QMessageBox.warning(self, self.tr("Chargement Partiel"), self.tr("Une erreur est survenue lors du chargement initial des dimensions de produit (2):\n{0}").format(str(e)))

        # Connect signals for the Product Dimensions Tab
        # self.dim_product_selector_combo.currentIndexChanged.connect(self.on_dim_product_selected) # Already connected
        # self.edit_client_product_dimensions_button.clicked.connect(self.on_edit_client_product_dimensions) # Already connected

        # Removed connections for old buttons (client_browse_tech_image_button, save_client_product_dimensions_button)
        try:
            self.populate_doc_table()
        except Exception as e:
            logging.error(f"Error during initial load of Documents tab: {e}", exc_info=True)
            QMessageBox.warning(self, self.tr("Chargement Partiel"), self.tr("Une erreur est survenue lors du chargement initial des documents:\n{0}").format(str(e)))
        try:
            self.load_contacts()
        except Exception as e:
            logging.error(f"Error during initial load of Contacts tab: {e}", exc_info=True)
            QMessageBox.warning(self, self.tr("Chargement Partiel"), self.tr("Une erreur est survenue lors du chargement initial des contacts:\n{0}").format(str(e)))
        try:
            self.load_products() # This now also calls load_products_for_dimension_tab which has its own try-except
        except Exception as e:
            logging.error(f"Error during initial load of Products tab: {e}", exc_info=True)
            QMessageBox.warning(self, self.tr("Chargement Partiel"), self.tr("Une erreur est survenue lors du chargement initial des produits:\n{0}").format(str(e)))

        try:
            self.load_document_notes_filters()
        except Exception as e:
            logging.error(f"Error during initial load of Document Notes Filters: {e}", exc_info=True)
            QMessageBox.warning(self, self.tr("Chargement Partiel"), self.tr("Une erreur est survenue lors du chargement des filtres de notes de document:\n{0}").format(str(e)))
        try:
            self.load_document_notes_table()
        except Exception as e:
            logging.error(f"Error during initial load of Document Notes tab: {e}", exc_info=True)
            QMessageBox.warning(self, self.tr("Chargement Partiel"), self.tr("Une erreur est survenue lors du chargement des notes de document:\n{0}").format(str(e)))

        # SAV Tab
        self.sav_tab = QWidget()
        sav_layout = QVBoxLayout(self.sav_tab)

        # Purchase History Section
        sav_layout.addWidget(QLabel("<h3>Historique des Achats</h3>"))
        self.purchase_history_table = QTableWidget()
        self.purchase_history_table.setColumnCount(6) # ID, Produit, Qté, N/S, Date Achat, Actions (or 5 if N/S is directly editable)
        self.purchase_history_table.setHorizontalHeaderLabels([
            self.tr("ID CPP (Hidden)"), self.tr("Produit"), self.tr("Quantité"),
            self.tr("Numéro de Série"), self.tr("Date d'Achat"), self.tr("Actions")
        ])
        self.purchase_history_table.setColumnHidden(0, True) # Hide ID CPP
        self.purchase_history_table.horizontalHeader().setSectionResizeMode(QHeaderView.Stretch)
        self.purchase_history_table.setSelectionBehavior(QAbstractItemView.SelectRows)
        # self.purchase_history_table.setEditTriggers(QAbstractItemView.NoEditTriggers) # Will make N/S editable
        self.purchase_history_table.itemChanged.connect(self.handle_purchase_history_item_changed)
        sav_layout.addWidget(self.purchase_history_table)

        self.refresh_purchase_history_btn = QPushButton(self.tr("Rafraîchir l'historique"))
        self.refresh_purchase_history_btn.setIcon(QIcon.fromTheme("view-refresh"))
        self.refresh_purchase_history_btn.clicked.connect(self.load_purchase_history_table)
        sav_layout.addWidget(self.refresh_purchase_history_btn)

        # Placeholder for SAV Tickets section (to be added later)
        sav_layout.addWidget(QLabel("<h3>Tickets SAV (Prochainement)</h3>"))
        sav_layout.addStretch()


        self.tab_widget.addTab(self.sav_tab, self.tr("SAV"))
        self.sav_tab_index = self.tab_widget.indexOf(self.sav_tab)

        # --- Assignments Tab ---
        self.assignments_tab = QWidget()
        assignments_main_layout = QVBoxLayout(self.assignments_tab)
        self.assignments_sub_tabs = QTabWidget()
        assignments_main_layout.addWidget(self.assignments_sub_tabs)
        self.tab_widget.addTab(self.assignments_tab, self.tr("Affectations"))

        # Sub-Tab: Assigned Vendors/Sellers (CompanyPersonnel)
        assigned_vendors_widget = QWidget()
        assigned_vendors_layout = QVBoxLayout(assigned_vendors_widget)
        self.assigned_vendors_table = QTableWidget()
        self.assigned_vendors_table.setColumnCount(4)
        self.assigned_vendors_table.setHorizontalHeaderLabels([self.tr("Nom"), self.tr("Rôle Projet"), self.tr("Email"), self.tr("Téléphone")])
        self.assigned_vendors_table.setSelectionBehavior(QAbstractItemView.SelectRows)
        self.assigned_vendors_table.setEditTriggers(QAbstractItemView.NoEditTriggers)
        self.assigned_vendors_table.horizontalHeader().setStretchLastSection(True)
        assigned_vendors_layout.addWidget(self.assigned_vendors_table)
        vendor_buttons_layout = QHBoxLayout()
        self.add_assigned_vendor_btn = QPushButton(self.tr("Ajouter Vendeur/Personnel"))
        self.add_assigned_vendor_btn.clicked.connect(self.handle_add_assigned_vendor)
        self.remove_assigned_vendor_btn = QPushButton(self.tr("Retirer Vendeur/Personnel"))
        self.remove_assigned_vendor_btn.clicked.connect(self.handle_remove_assigned_vendor)
        vendor_buttons_layout.addWidget(self.add_assigned_vendor_btn)
        vendor_buttons_layout.addWidget(self.remove_assigned_vendor_btn)
        assigned_vendors_layout.addLayout(vendor_buttons_layout)
        self.assignments_sub_tabs.addTab(assigned_vendors_widget, self.tr("Vendeurs & Personnel"))

        # Sub-Tab: Assigned Technicians (CompanyPersonnel with different role context or from TeamMembers)
        # For now, assuming Technicians are also CompanyPersonnel, filtered by a role like 'Technicien'
        assigned_technicians_widget = QWidget()
        assigned_technicians_layout = QVBoxLayout(assigned_technicians_widget)
        self.assigned_technicians_table = QTableWidget()
        self.assigned_technicians_table.setColumnCount(4)
        self.assigned_technicians_table.setHorizontalHeaderLabels([self.tr("Nom"), self.tr("Rôle Projet"), self.tr("Email"), self.tr("Téléphone")])
        self.assigned_technicians_table.setSelectionBehavior(QAbstractItemView.SelectRows)
        self.assigned_technicians_table.setEditTriggers(QAbstractItemView.NoEditTriggers)
        self.assigned_technicians_table.horizontalHeader().setStretchLastSection(True)
        assigned_technicians_layout.addWidget(self.assigned_technicians_table)
        technician_buttons_layout = QHBoxLayout()
        self.add_assigned_technician_btn = QPushButton(self.tr("Ajouter Technicien"))
        self.add_assigned_technician_btn.clicked.connect(self.handle_add_assigned_technician)
        self.remove_assigned_technician_btn = QPushButton(self.tr("Retirer Technicien"))
        self.remove_assigned_technician_btn.clicked.connect(self.handle_remove_assigned_technician)
        technician_buttons_layout.addWidget(self.add_assigned_technician_btn)
        technician_buttons_layout.addWidget(self.remove_assigned_technician_btn)
        assigned_technicians_layout.addLayout(technician_buttons_layout)
        self.assignments_sub_tabs.addTab(assigned_technicians_widget, self.tr("Techniciens"))

        # Sub-Tab: Assigned Transporters
        assigned_transporters_widget = QWidget()
        assigned_transporters_layout = QVBoxLayout(assigned_transporters_widget)
        self.assigned_transporters_table = QTableWidget()
        self.assigned_transporters_table.setColumnCount(6) # Increased column count
        self.assigned_transporters_table.setHorizontalHeaderLabels([self.tr("Nom Transporteur"), self.tr("Contact"), self.tr("Téléphone"), self.tr("Détails Transport"), self.tr("Coût Estimé"), self.tr("Actions")])
        self.assigned_transporters_table.setSelectionBehavior(QAbstractItemView.SelectRows)
        self.assigned_transporters_table.setEditTriggers(QAbstractItemView.NoEditTriggers)
        self.assigned_transporters_table.horizontalHeader().setStretchLastSection(True)
        assigned_transporters_layout.addWidget(self.assigned_transporters_table)
        transporter_buttons_layout = QHBoxLayout()
        self.add_assigned_transporter_btn = QPushButton(self.tr("Ajouter Transporteur"))
        self.add_assigned_transporter_btn.clicked.connect(self.handle_add_assigned_transporter)
        self.remove_assigned_transporter_btn = QPushButton(self.tr("Retirer Transporteur"))
        self.remove_assigned_transporter_btn.clicked.connect(self.handle_remove_assigned_transporter)
        transporter_buttons_layout.addWidget(self.add_assigned_transporter_btn)
        transporter_buttons_layout.addWidget(self.remove_assigned_transporter_btn)
        assigned_transporters_layout.addLayout(transporter_buttons_layout)
        self.assignments_sub_tabs.addTab(assigned_transporters_widget, self.tr("Transporteurs"))

        # Sub-Tab: Assigned Freight Forwarders
        assigned_forwarders_widget = QWidget()
        assigned_forwarders_layout = QVBoxLayout(assigned_forwarders_widget)
        self.assigned_forwarders_table = QTableWidget()
        self.assigned_forwarders_table.setColumnCount(5)
        self.assigned_forwarders_table.setHorizontalHeaderLabels([self.tr("Nom Transitaire"), self.tr("Contact"), self.tr("Téléphone"), self.tr("Description Tâche"), self.tr("Coût Estimé")])
        self.assigned_forwarders_table.setSelectionBehavior(QAbstractItemView.SelectRows)
        self.assigned_forwarders_table.setEditTriggers(QAbstractItemView.NoEditTriggers)
        self.assigned_forwarders_table.horizontalHeader().setStretchLastSection(True)
        assigned_forwarders_layout.addWidget(self.assigned_forwarders_table)
        forwarder_buttons_layout = QHBoxLayout()
        self.add_assigned_forwarder_btn = QPushButton(self.tr("Ajouter Transitaire"))
        self.add_assigned_forwarder_btn.clicked.connect(self.handle_add_assigned_forwarder)
        self.remove_assigned_forwarder_btn = QPushButton(self.tr("Retirer Transitaire"))
        self.remove_assigned_forwarder_btn.clicked.connect(self.handle_remove_assigned_forwarder)
        forwarder_buttons_layout.addWidget(self.add_assigned_forwarder_btn)
        forwarder_buttons_layout.addWidget(self.remove_assigned_forwarder_btn)
        assigned_forwarders_layout.addLayout(forwarder_buttons_layout)
        self.assignments_sub_tabs.addTab(assigned_forwarders_widget, self.tr("Transitaires"))
        # --- End Assignments Tab ---

        # Call to load SAV tickets table initially if tab is visible
        try:
            self.update_sav_tab_visibility() # This calls load_purchase_history_table and load_sav_tickets_table
        except Exception as e:
            logging.error(f"Error during initial visibility update/load of SAV tab: {e}", exc_info=True)
            QMessageBox.warning(self, self.tr("Chargement Partiel"), self.tr("Une erreur est survenue lors de la mise à jour/chargement initial de l'onglet SAV:\n{0}").format(str(e)))

        # Initial load for assignment tabs
        try:
            self.load_assigned_vendors_personnel()
        except Exception as e:
            logging.error(f"Error during initial load of Assigned Vendors/Personnel: {e}", exc_info=True)
            QMessageBox.warning(self, self.tr("Chargement Partiel"), self.tr("Une erreur est survenue lors du chargement des vendeurs/personnel assignés:\n{0}").format(str(e)))
        try:
            self.load_assigned_technicians()
        except Exception as e:
            logging.error(f"Error during initial load of Assigned Technicians: {e}", exc_info=True)
            QMessageBox.warning(self, self.tr("Chargement Partiel"), self.tr("Une erreur est survenue lors du chargement des techniciens assignés:\n{0}").format(str(e)))
        try:
            self.load_assigned_transporters()
        except Exception as e:
            logging.error(f"Error during initial load of Assigned Transporters: {e}", exc_info=True)
            QMessageBox.warning(self, self.tr("Chargement Partiel"), self.tr("Une erreur est survenue lors du chargement des transporteurs assignés:\n{0}").format(str(e)))
        try:
            self.load_assigned_freight_forwarders()
        except Exception as e:
            logging.error(f"Error during initial load of Assigned Freight Forwarders: {e}", exc_info=True)
            QMessageBox.warning(self, self.tr("Chargement Partiel"), self.tr("Une erreur est survenue lors du chargement des transitaires assignés:\n{0}").format(str(e)))

        # Connect selection changed signals for assignment tables
        self.assigned_vendors_table.itemSelectionChanged.connect(self.update_assigned_vendors_buttons_state)
        self.assigned_technicians_table.itemSelectionChanged.connect(self.update_assigned_technicians_buttons_state)
        self.assigned_transporters_table.itemSelectionChanged.connect(self.update_assigned_transporters_buttons_state)
        self.assigned_forwarders_table.itemSelectionChanged.connect(self.update_assigned_forwarders_buttons_state)

        # --- Billing Tab ---
        self.billing_tab = QWidget()
        self.billing_tab_layout = QVBoxLayout(self.billing_tab)

        self.generate_invoice_button = QPushButton(QIcon(":/icons/file-plus.svg"), self.tr("Generate Final Invoice"))
        self.generate_invoice_button.setToolTip(self.tr("Open dialog to prepare and generate a final invoice for this client."))
        self.generate_invoice_button.clicked.connect(self.handle_generate_final_invoice)
        self.billing_tab_layout.addWidget(self.generate_invoice_button)
        self.billing_tab_layout.addStretch()

        self.tab_widget.addTab(self.billing_tab, QIcon(":/icons/credit-card.svg"), self.tr("Billing"))
        # Connect new accordion handlers
        self.client_info_group_box.toggled.connect(self._handle_client_info_section_toggled)
        self.notes_group_box.toggled.connect(self._handle_notes_section_toggled)
        self.tabs_group_box.toggled.connect(self._handle_tabs_section_toggled)

    def _handle_edit_pdf_action(self, file_path, document_id):
        if file_path and os.path.exists(file_path):
            QDesktopServices.openUrl(QUrl.fromLocalFile(file_path))
        else:
            QMessageBox.warning(self, self.tr("Fichier Introuvable"),
                                self.tr("Le fichier PDF spécifié est introuvable ou le chemin est invalide:\n{0}").format(file_path))

    def open_send_whatsapp_dialog(self):
       client_uuid = self.client_info.get("client_id")
       client_name = self.client_info.get("client_name", "")
       primary_phone = ""
       fallback_phone = ""

       if not client_uuid:
           QMessageBox.warning(self, self.tr("Client Error"), self.tr("Client ID not available."))
           return

       try:
           contacts = db_manager.get_contacts_for_client(client_uuid, limit=10, offset=0) # Fetch a few contacts
           if contacts:
               for contact in contacts:
                   if contact.get('phone'):
                       if not fallback_phone: # Store first available phone number
                           fallback_phone = contact['phone']
                       if contact.get('is_primary_for_client'):
                           primary_phone = contact['phone']
                           break # Found primary, use this

               selected_phone = primary_phone if primary_phone else fallback_phone

               if selected_phone:
                   # Ensure SendWhatsAppDialog is available
                   if not hasattr(self, 'SendWhatsAppDialog') or self.SendWhatsAppDialog is None:
                       try:
                           from whatsapp.whatsapp_dialog import SendWhatsAppDialog
                           self.SendWhatsAppDialog = SendWhatsAppDialog
                       except ImportError:
                           QMessageBox.critical(self, self.tr("Import Error"), self.tr("Could not load the SendWhatsAppDialog component."))
                           return

                   dialog = self.SendWhatsAppDialog(phone_number=selected_phone, client_name=client_name, parent=self)
                   dialog.exec_()
               else:
                   QMessageBox.information(self, self.tr("No Phone Number"), self.tr("No phone number found for this client's contacts."))
           else:
               QMessageBox.information(self, self.tr("No Contacts"), self.tr("No contacts found for this client."))
       except Exception as e:
           QMessageBox.critical(self, self.tr("Error Fetching Contacts"), self.tr("Could not retrieve contact information: {0}").format(str(e)))

        # Accordion logic connections
       # if hasattr(self, 'notes_group_box') and hasattr(self, 'tabs_group_box'):
            # self.notes_group_box.toggled.connect(self._handle_notes_toggled)
            # self.tabs_group_box.toggled.connect(self._handle_tabs_toggled)

    def _handle_client_info_section_toggled(self, checked):
        # Ensure the container widget exists
        if not hasattr(self, 'info_container_widget'):
            return
        self.info_container_widget.setVisible(checked)

        if checked:
            # Block signals to prevent infinite loops or unintended recursive calls
            if hasattr(self, 'notes_group_box'):
                self.notes_group_box.blockSignals(True)
                self.notes_group_box.setChecked(False)
                if hasattr(self, 'notes_container_widget'): # Ensure notes_container_widget also exists
                    self.notes_container_widget.setVisible(False) # Explicitly hide content
                self.notes_group_box.blockSignals(False)

            if hasattr(self, 'tabs_group_box'):
                self.tabs_group_box.blockSignals(True)
                self.tabs_group_box.setChecked(False)
                if hasattr(self, 'tab_widget'): # Ensure tab_widget exists
                    self.tab_widget.setVisible(False) # Explicitly hide content
                self.tabs_group_box.blockSignals(False)
        elif not self.notes_group_box.isChecked() and not self.tabs_group_box.isChecked():
            # If this is the only one checked, and user tried to uncheck it, re-check it.
            self.client_info_group_box.blockSignals(True)
            self.client_info_group_box.setChecked(True)
            self.info_container_widget.setVisible(True) # Ensure content visibility matches state
            self.client_info_group_box.blockSignals(False)

    def _handle_notes_section_toggled(self, checked):
        # Ensure the container widget exists
        if not hasattr(self, 'notes_container_widget'):
            return
        self.notes_container_widget.setVisible(checked)

        if checked:
            if hasattr(self, 'client_info_group_box'):
                self.client_info_group_box.blockSignals(True)
                self.client_info_group_box.setChecked(False)
                if hasattr(self, 'info_container_widget'): # Ensure info_container_widget also exists
                    self.info_container_widget.setVisible(False) # Explicitly hide content
                self.client_info_group_box.blockSignals(False)

            if hasattr(self, 'tabs_group_box'):
                self.tabs_group_box.blockSignals(True)
                self.tabs_group_box.setChecked(False)
                if hasattr(self, 'tab_widget'): # Ensure tab_widget exists
                     self.tab_widget.setVisible(False) # Explicitly hide content
                self.tabs_group_box.blockSignals(False)
        elif not self.client_info_group_box.isChecked() and not self.tabs_group_box.isChecked():
            # If this is the only one checked, and user tried to uncheck it, re-check it.
            self.notes_group_box.blockSignals(True)
            self.notes_group_box.setChecked(True)
            self.notes_container_widget.setVisible(True) # Ensure content visibility matches state
            self.notes_group_box.blockSignals(False)

    def _handle_tabs_section_toggled(self, checked):
        # Ensure the tab_widget (content) exists
        if not hasattr(self, 'tab_widget'):
            return
        self.tab_widget.setVisible(checked)

        if checked:
            if hasattr(self, 'client_info_group_box'):
                self.client_info_group_box.blockSignals(True)
                self.client_info_group_box.setChecked(False)
                if hasattr(self, 'info_container_widget'): # Ensure info_container_widget also exists
                     self.info_container_widget.setVisible(False) # Explicitly hide content
                self.client_info_group_box.blockSignals(False)

            if hasattr(self, 'notes_group_box'):
                self.notes_group_box.blockSignals(True)
                self.notes_group_box.setChecked(False)
                if hasattr(self, 'notes_container_widget'): # Ensure notes_container_widget also exists
                     self.notes_container_widget.setVisible(False) # Explicitly hide content
                self.notes_group_box.blockSignals(False)
        elif not self.client_info_group_box.isChecked() and not self.notes_group_box.isChecked():
            # If this is the only one checked, and user tried to uncheck it, re-check it.
            self.tabs_group_box.blockSignals(True)
            self.tabs_group_box.setChecked(True)
            self.tab_widget.setVisible(True) # Ensure content visibility matches state
            self.tabs_group_box.blockSignals(False)

    def load_sav_tickets_table(self):
        # Ensure sav_tickets_table is initialized before use
        if not hasattr(self, 'sav_tickets_table'):
            # This might indicate an issue if SAV tab is created but table isn't part of its layout yet.
            # For now, just return to prevent error, but this should be reviewed if SAV tab is expected.
            # It's possible this method is called before SAV tab UI is fully set up during initial __init__.
            print("Warning: load_sav_tickets_table called before sav_tickets_table is initialized.")
            return

        self.sav_tickets_table.setRowCount(0)
        client_id = self.client_info.get('client_id')
        if not client_id:
            return

        try:
            tickets = db_manager.get_sav_tickets_for_client(client_id)
            if tickets is None: tickets = []

            self.sav_tickets_table.setRowCount(len(tickets))
            for row_idx, ticket in enumerate(tickets):
                ticket_id = ticket.get('ticket_id')

                id_item = QTableWidgetItem(str(ticket_id))
                id_item.setData(Qt.UserRole, ticket_id)
                self.sav_tickets_table.setItem(row_idx, 0, id_item) # Hidden

                # Product Name
                cpp_id = ticket.get('client_project_product_id')
                product_name_display = self.tr("N/A")
                if cpp_id:
                    # This could be optimized by batch fetching product names if performance is an issue
                    linked_product_info = db_manager.get_client_project_product_by_id(cpp_id) # Custom function needed
                    if linked_product_info:
                        product_details = db_manager.get_product_by_id(linked_product_info.get('product_id'))
                        if product_details:
                            product_name_display = product_details.get('product_name', self.tr("Produit Inconnu"))
                self.sav_tickets_table.setItem(row_idx, 1, QTableWidgetItem(product_name_display))

                issue_desc = ticket.get('issue_description', '')
                self.sav_tickets_table.setItem(row_idx, 2, QTableWidgetItem(issue_desc[:100] + '...' if len(issue_desc) > 100 else issue_desc))

                status_name = self.tr("N/A")
                if ticket.get('status_id'):
                    status_info = db_manager.get_status_setting_by_id(ticket['status_id'])
                    if status_info: status_name = status_info.get('status_name', self.tr("Statut Inconnu"))
                self.sav_tickets_table.setItem(row_idx, 3, QTableWidgetItem(status_name))

                opened_at_str = ticket.get('opened_at', '')
                if opened_at_str:
                    try:
                        dt_obj = datetime.fromisoformat(opened_at_str.replace('Z', '+00:00'))
                        opened_at_formatted = dt_obj.strftime('%Y-%m-%d %H:%M')
                    except ValueError:
                        opened_at_formatted = opened_at_str
                else:
                    opened_at_formatted = self.tr('N/A')
                self.sav_tickets_table.setItem(row_idx, 4, QTableWidgetItem(opened_at_formatted))

                tech_name = self.tr("Non assigné")
                if ticket.get('assigned_technician_id'):
                    tech_info = db_manager.get_team_member_by_id(ticket['assigned_technician_id'])
                    if tech_info: tech_name = tech_info.get('full_name', self.tr("Technicien Inconnu"))
                self.sav_tickets_table.setItem(row_idx, 5, QTableWidgetItem(tech_name))

                # Actions button
                actions_widget = QWidget()
                actions_layout = QHBoxLayout(actions_widget)
                actions_layout.setContentsMargins(2,2,2,2); actions_layout.setSpacing(5)
                view_edit_button = QPushButton(self.tr("Voir/Modifier"))
                view_edit_button.clicked.connect(lambda checked, t_id=ticket_id: self.view_edit_sav_ticket_dialog(t_id))
                actions_layout.addWidget(view_edit_button)
                actions_layout.addStretch()
                self.sav_tickets_table.setCellWidget(row_idx, 6, actions_widget)

        except Exception as e:
            QMessageBox.critical(self, self.tr("Erreur Chargement Tickets SAV"),
                                 self.tr("Impossible de charger les tickets SAV:\n{0}").format(str(e)))

    def open_new_sav_ticket_dialog(self):
        client_id = self.client_info.get('client_id')
        if not client_id:
            QMessageBox.warning(self, self.tr("Erreur Client"), self.tr("ID Client non disponible."))
            return

        try:
            from sav.ticket_dialog import SAVTicketDialog # Import here to avoid circular if moved
        except ImportError:
            QMessageBox.critical(self, self.tr("Erreur Importation"), self.tr("Le dialogue de ticket SAV n'a pas pu être chargé."))
            return

        all_client_products = db_manager.get_products_for_client_or_project(client_id, project_id=None)
        purchased_items = [
            {'name': p.get('product_name', 'N/A'), 'client_project_product_id': p.get('client_project_product_id')}
            for p in all_client_products if p.get('purchase_confirmed_at') is not None
        ]

        dialog = SAVTicketDialog(client_id=client_id, purchased_products=purchased_items, parent=self)
        if dialog.exec_() == QDialog.Accepted:
            self.load_sav_tickets_table()

    def view_edit_sav_ticket_dialog(self, ticket_id):
        client_id = self.client_info.get('client_id')
        if not client_id: # Should not happen if ticket_id is valid for this client context
            QMessageBox.warning(self, self.tr("Erreur Client"), self.tr("ID Client non disponible."))
            return

        try:
            from sav.ticket_dialog import SAVTicketDialog
        except ImportError:
            QMessageBox.critical(self, self.tr("Erreur Importation"), self.tr("Le dialogue de ticket SAV n'a pas pu être chargé."))
            return

        ticket_data = db_manager.get_sav_ticket_by_id(ticket_id)
        if not ticket_data:
            QMessageBox.warning(self, self.tr("Erreur"), self.tr("Ticket SAV non trouvé (ID: {0}).").format(ticket_id))
            return

        all_client_products = db_manager.get_products_for_client_or_project(client_id, project_id=None)
        purchased_items = [
            {'name': p.get('product_name', 'N/A'), 'client_project_product_id': p.get('client_project_product_id')}
            for p in all_client_products if p.get('purchase_confirmed_at') is not None
        ]

        dialog = SAVTicketDialog(client_id=client_id, purchased_products=purchased_items, ticket_data=ticket_data, parent=self)
        if dialog.exec_() == QDialog.Accepted:
            self.load_sav_tickets_table()

    # Placeholder handlers for new Assignment buttons
    def handle_add_assigned_vendor(self):
        if not self.default_company_id:
            QMessageBox.warning(self, self.tr("Société par Défaut Manquante"),
                                self.tr("Aucune société par défaut n'est configurée. Impossible d'assigner du personnel."))
            return
        # Assuming "seller" role for this button, adjust as needed or make role_filter dynamic
        dialog = AssignPersonnelDialog(client_id=self.client_info['client_id'],
                                       role_filter=None, # Or "seller", "sales", etc.
                                       company_id=self.default_company_id,
                                       parent=self)
        if dialog.exec_() == QDialog.Accepted:
            self.load_assigned_vendors_personnel()

    def handle_remove_assigned_vendor(self):
        selected_items = self.assigned_vendors_table.selectedItems()
        if not selected_items:
            QMessageBox.information(self, self.tr("Sélection Requise"), self.tr("Veuillez sélectionner un membre du personnel à retirer."))
            return

        assignment_id = selected_items[0].data(Qt.UserRole) # Assuming ID is stored in the first item
        if assignment_id is None and self.assigned_vendors_table.currentItem(): # Fallback if UserRole was not on first item
             assignment_id = self.assigned_vendors_table.currentItem().data(Qt.UserRole)


        if assignment_id is None:
            QMessageBox.warning(self, self.tr("Erreur"), self.tr("Impossible de récupérer l'ID de l'assignation."))
            return

        reply = QMessageBox.question(self, self.tr("Confirmer Suppression"),
                                     self.tr("Êtes-vous sûr de vouloir retirer ce membre du personnel?"),
                                     QMessageBox.Yes | QMessageBox.No, QMessageBox.No)
        if reply == QMessageBox.Yes:
            if db_manager.unassign_personnel_from_client(assignment_id):
                self.load_assigned_vendors_personnel()
            else:
                QMessageBox.warning(self, self.tr("Erreur DB"), self.tr("Impossible de retirer le membre du personnel."))

    def update_assigned_vendors_buttons_state(self):
        has_selection = bool(self.assigned_vendors_table.selectedItems())
        self.remove_assigned_vendor_btn.setEnabled(has_selection)


    def handle_add_assigned_technician(self):
        if not self.default_company_id:
            QMessageBox.warning(self, self.tr("Société par Défaut Manquante"),
                                self.tr("Aucune société par défaut n'est configurée. Impossible d'assigner des techniciens."))
            return
        # Assuming "technical_manager" or similar role for technicians
        dialog = AssignPersonnelDialog(client_id=self.client_info['client_id'],
                                       role_filter="technical_manager", # Or more generic like "technician"
                                       company_id=self.default_company_id,
                                       parent=self)
        if dialog.exec_() == QDialog.Accepted:
            self.load_assigned_technicians()

    def handle_remove_assigned_technician(self):
        selected_items = self.assigned_technicians_table.selectedItems()
        if not selected_items:
            QMessageBox.information(self, self.tr("Sélection Requise"), self.tr("Veuillez sélectionner un technicien à retirer."))
            return
        assignment_id = selected_items[0].data(Qt.UserRole)
        if assignment_id is None and self.assigned_technicians_table.currentItem():
             assignment_id = self.assigned_technicians_table.currentItem().data(Qt.UserRole)

        if assignment_id is None:
            QMessageBox.warning(self, self.tr("Erreur"), self.tr("Impossible de récupérer l'ID de l'assignation."))
            return

        reply = QMessageBox.question(self, self.tr("Confirmer Suppression"),
                                     self.tr("Êtes-vous sûr de vouloir retirer ce technicien?"),
                                     QMessageBox.Yes | QMessageBox.No, QMessageBox.No)
        if reply == QMessageBox.Yes:
            if db_manager.unassign_personnel_from_client(assignment_id):
                self.load_assigned_technicians()
            else:
                QMessageBox.warning(self, self.tr("Erreur DB"), self.tr("Impossible de retirer le technicien."))

    def update_assigned_technicians_buttons_state(self):
        has_selection = bool(self.assigned_technicians_table.selectedItems())
        self.remove_assigned_technician_btn.setEnabled(has_selection)

    def handle_add_assigned_transporter(self):
        dialog = AssignTransporterDialog(client_id=self.client_info['client_id'], parent=self)
        if dialog.exec_() == QDialog.Accepted:
            self.load_assigned_transporters()

    def handle_remove_assigned_transporter(self):
        selected_items = self.assigned_transporters_table.selectedItems()
        if not selected_items:
            QMessageBox.information(self, self.tr("Sélection Requise"), self.tr("Veuillez sélectionner un transporteur à retirer."))
            return

        client_transporter_id = selected_items[0].data(Qt.UserRole)
        if client_transporter_id is None and self.assigned_transporters_table.currentItem():
             client_transporter_id = self.assigned_transporters_table.currentItem().data(Qt.UserRole)

        if client_transporter_id is None:
            QMessageBox.warning(self, self.tr("Erreur"), self.tr("Impossible de récupérer l'ID de l'assignation du transporteur."))
            return

        reply = QMessageBox.question(self, self.tr("Confirmer Suppression"),
                                     self.tr("Êtes-vous sûr de vouloir retirer ce transporteur?"),
                                     QMessageBox.Yes | QMessageBox.No, QMessageBox.No)
        if reply == QMessageBox.Yes:
            if db_manager.unassign_transporter_from_client(client_transporter_id):
                self.load_assigned_transporters()
            else:
                QMessageBox.warning(self, self.tr("Erreur DB"), self.tr("Impossible de retirer le transporteur."))

    def update_assigned_transporters_buttons_state(self):
        has_selection = bool(self.assigned_transporters_table.selectedItems())
        self.remove_assigned_transporter_btn.setEnabled(has_selection)


    def handle_add_assigned_forwarder(self):
        dialog = AssignFreightForwarderDialog(client_id=self.client_info['client_id'], parent=self)
        if dialog.exec_() == QDialog.Accepted:
            self.load_assigned_freight_forwarders()

    def handle_remove_assigned_forwarder(self):
        selected_items = self.assigned_forwarders_table.selectedItems()
        if not selected_items:
            QMessageBox.information(self, self.tr("Sélection Requise"), self.tr("Veuillez sélectionner un transitaire à retirer."))
            return

        client_forwarder_id = selected_items[0].data(Qt.UserRole)
        if client_forwarder_id is None and self.assigned_forwarders_table.currentItem():
             client_forwarder_id = self.assigned_forwarders_table.currentItem().data(Qt.UserRole)

        if client_forwarder_id is None:
            QMessageBox.warning(self, self.tr("Erreur"), self.tr("Impossible de récupérer l'ID de l'assignation du transitaire."))
            return

        reply = QMessageBox.question(self, self.tr("Confirmer Suppression"),
                                     self.tr("Êtes-vous sûr de vouloir retirer ce transitaire?"),
                                     QMessageBox.Yes | QMessageBox.No, QMessageBox.No)
        if reply == QMessageBox.Yes:
            if db_manager.unassign_forwarder_from_client(client_forwarder_id):
                self.load_assigned_freight_forwarders()
            else:
                QMessageBox.warning(self, self.tr("Erreur DB"), self.tr("Impossible de retirer le transitaire."))

    def update_assigned_forwarders_buttons_state(self):
        has_selection = bool(self.assigned_forwarders_table.selectedItems())
        self.remove_assigned_forwarder_btn.setEnabled(has_selection)

    def open_carrier_email_dialog(self, row_index):
        try:
            transporter_name_item = self.assigned_transporters_table.item(row_index, 0) # Nom Transporteur

            if not transporter_name_item:
                QMessageBox.warning(self, self.tr("Erreur Données"), self.tr("Impossible de récupérer le nom du transporteur."))
                return

            transporter_name = transporter_name_item.text()
            client_transporter_id = transporter_name_item.data(Qt.UserRole)

            if client_transporter_id is None:
                QMessageBox.warning(self, self.tr("Erreur Données"), self.tr("ID du transporteur non trouvé pour cette ligne."))
                return

            # Fetch transporter details to get a reliable email.
            # This is a simplified way to get the email. Ideally, fetch directly or store more info in the table item's UserRole.
            assigned_list = db_manager.get_assigned_transporters_for_client(self.client_info.get('client_id'))
            transporter_email = ""
            if assigned_list: # Ensure assigned_list is not None
                for item_data in assigned_list:
                    if item_data.get('client_transporter_id') == client_transporter_id:
                        # Check for an 'email' field first
                        transporter_email = item_data.get('email')
                        if not transporter_email: # Fallback to 'contact_person' if it might be an email
                            contact_person_field = item_data.get('contact_person', '')
                            # Basic check if contact_person_field looks like an email
                            if '@' in contact_person_field and '.' in contact_person_field.split('@')[-1]:
                                transporter_email = contact_person_field
                        break

            if not transporter_email:
                email_text, ok = QInputDialog.getText(self, self.tr("Email du Transporteur Manquant"),
                                                      self.tr("L'email pour {0} n'est pas trouvé. Veuillez le saisir:").format(transporter_name))
                if ok and email_text.strip():
                    transporter_email = email_text.strip()
                else:
                    QMessageBox.information(self, self.tr("Annulé"), self.tr("Envoi d'email annulé car l'email du destinataire est manquant."))
                    self.load_assigned_transporters() # Refresh table even if cancelled here
                    return

            client_name = self.client_info.get("client_name", self.tr("Notre Client"))

            # Ensure self.config (application config) is passed to CarrierEmailDialog
            # self.config should be available from ClientWidget's __init__
            dialog = CarrierEmailDialog(
                carrier_name=transporter_name,
                carrier_email=transporter_email,
                client_name=client_name,
                client_transporter_id=client_transporter_id, # Pass the ID
                parent=self,
                config=self.config
            )
            dialog.exec_()
            self.load_assigned_transporters() # Refresh table after dialog closes

        except Exception as e:
            QMessageBox.critical(self, self.tr("Erreur Dialogue Email"),
                                 self.tr("Une erreur est survenue lors de l'ouverture du dialogue d'email: {0}").format(str(e)))
            # For debugging: logging.error(f"Error opening carrier email dialog: {e}", exc_info=True)

    # Data Loading methods for Assignment Tables
    def load_assigned_vendors_personnel(self):
        self.assigned_vendors_table.setRowCount(0)
        self.assigned_vendors_table.setSortingEnabled(False)
        client_id = self.client_info.get('client_id')
        if not client_id: return
        try:
            # Example: Load all assigned personnel, or filter by a general "vendor/sales" role_in_project
            # For now, role_filter=None fetches all personnel assigned to this client.
            assigned_list = db_manager.get_assigned_personnel_for_client(client_id, role_filter=None) or []
            for row, item_data in enumerate(assigned_list):
                self.assigned_vendors_table.insertRow(row)
                name_item = QTableWidgetItem(item_data.get('personnel_name'))
                name_item.setData(Qt.UserRole, item_data.get('assignment_id')) # Store assignment_id
                self.assigned_vendors_table.setItem(row, 0, name_item)
                self.assigned_vendors_table.setItem(row, 1, QTableWidgetItem(item_data.get('role_in_project')))
                self.assigned_vendors_table.setItem(row, 2, QTableWidgetItem(item_data.get('personnel_email')))
                self.assigned_vendors_table.setItem(row, 3, QTableWidgetItem(item_data.get('personnel_phone')))
        except Exception as e:
            QMessageBox.critical(self, self.tr("Erreur Chargement"), self.tr("Impossible de charger le personnel assigné: {0}").format(str(e)))
        self.assigned_vendors_table.setSortingEnabled(True)
        self.update_assigned_vendors_buttons_state()


    def load_assigned_technicians(self):
        self.assigned_technicians_table.setRowCount(0)
        self.assigned_technicians_table.setSortingEnabled(False)
        client_id = self.client_info.get('client_id')
        if not client_id: return
        try:
            # Example: Filter for personnel assigned with a role_in_project like 'Technicien assigné'
            # Or, if AssignPersonnelDialog uses a role_filter for DB CompanyPersonnel.role, that's different.
            # Assuming here role_in_project is the primary filter criteria from Client_AssignedPersonnel table.
            assigned_list = db_manager.get_assigned_personnel_for_client(client_id, role_filter="Technicien") or [] # Or specific role
            for row, item_data in enumerate(assigned_list): # This list now comes from get_assigned_personnel_for_client
                self.assigned_technicians_table.insertRow(row)
                name_item = QTableWidgetItem(item_data.get('personnel_name'))
                name_item.setData(Qt.UserRole, item_data.get('assignment_id'))
                self.assigned_technicians_table.setItem(row, 0, name_item)
                self.assigned_technicians_table.setItem(row, 1, QTableWidgetItem(item_data.get('role_in_project')))
                self.assigned_technicians_table.setItem(row, 2, QTableWidgetItem(item_data.get('personnel_email')))
                self.assigned_technicians_table.setItem(row, 3, QTableWidgetItem(item_data.get('personnel_phone')))
        except Exception as e:
            QMessageBox.critical(self, self.tr("Erreur Chargement"), self.tr("Impossible de charger les techniciens assignés: {0}").format(str(e)))
        self.assigned_technicians_table.setSortingEnabled(True)
        self.update_assigned_technicians_buttons_state()


    def load_assigned_transporters(self):
        self.assigned_transporters_table.setRowCount(0)
        self.assigned_transporters_table.setSortingEnabled(False)
        client_id = self.client_info.get('client_id')
        if not client_id: return
        try:
            assigned_list = db_manager.get_assigned_transporters_for_client(client_id) or []
            for row, item_data in enumerate(assigned_list):
                self.assigned_transporters_table.insertRow(row)
                name_item = QTableWidgetItem(item_data.get('transporter_name'))
                name_item.setData(Qt.UserRole, item_data.get('client_transporter_id'))
                self.assigned_transporters_table.setItem(row, 0, name_item)
                self.assigned_transporters_table.setItem(row, 1, QTableWidgetItem(item_data.get('contact_person')))
                self.assigned_transporters_table.setItem(row, 2, QTableWidgetItem(item_data.get('phone')))
                self.assigned_transporters_table.setItem(row, 3, QTableWidgetItem(item_data.get('transport_details')))
                cost_item = QTableWidgetItem(f"{item_data.get('cost_estimate', 0.0):.2f} €")
                cost_item.setTextAlignment(Qt.AlignRight | Qt.AlignVCenter)
                self.assigned_transporters_table.setItem(row, 4, cost_item)

                email_status = item_data.get('email_status', 'Pending') # Get email_status

                btn_send_email = QPushButton()
                if email_status == "Sent":
                    btn_send_email.setText(self.tr("Email Sent"))
                    btn_send_email.setStyleSheet("background-color: lightgray; color: black;")
                    btn_send_email.setEnabled(False)
                elif email_status == "Failed":
                    btn_send_email.setText(self.tr("Resend Email (Failed)"))
                    btn_send_email.setStyleSheet("background-color: orange; color: black;")
                    btn_send_email.clicked.connect(lambda checked, r=row: self.open_carrier_email_dialog(r))
                else: # Pending or other
                    btn_send_email.setText(self.tr("Send Email"))
                    btn_send_email.setStyleSheet("background-color: green; color: white;")
                    btn_send_email.clicked.connect(lambda checked, r=row: self.open_carrier_email_dialog(r))

                action_widget = QWidget()
                action_layout = QHBoxLayout(action_widget)
                action_layout.addWidget(btn_send_email)
                action_layout.setContentsMargins(0, 0, 0, 0)
                action_layout.setAlignment(Qt.AlignCenter)
                action_widget.setLayout(action_layout)
                self.assigned_transporters_table.setCellWidget(row, 5, action_widget)

        except Exception as e:
            QMessageBox.critical(self, self.tr("Erreur Chargement"), self.tr("Impossible de charger les transporteurs assignés: {0}").format(str(e)))
        self.assigned_transporters_table.setSortingEnabled(True)
        self.update_assigned_transporters_buttons_state()

    def load_assigned_freight_forwarders(self):
        self.assigned_forwarders_table.setRowCount(0)
        self.assigned_forwarders_table.setSortingEnabled(False)
        client_id = self.client_info.get('client_id')
        if not client_id: return
        try:
            assigned_list = db_manager.get_assigned_forwarders_for_client(client_id) or []
            for row, item_data in enumerate(assigned_list):
                self.assigned_forwarders_table.insertRow(row)
                name_item = QTableWidgetItem(item_data.get('forwarder_name'))
                name_item.setData(Qt.UserRole, item_data.get('client_forwarder_id'))
                self.assigned_forwarders_table.setItem(row, 0, name_item)
                self.assigned_forwarders_table.setItem(row, 1, QTableWidgetItem(item_data.get('contact_person')))
                self.assigned_forwarders_table.setItem(row, 2, QTableWidgetItem(item_data.get('phone')))
                self.assigned_forwarders_table.setItem(row, 3, QTableWidgetItem(item_data.get('task_description')))
                cost_item = QTableWidgetItem(f"{item_data.get('cost_estimate', 0.0):.2f} €")
                cost_item.setTextAlignment(Qt.AlignRight | Qt.AlignVCenter)
                self.assigned_forwarders_table.setItem(row, 4, cost_item)
        except Exception as e:
            QMessageBox.critical(self, self.tr("Erreur Chargement"), self.tr("Impossible de charger les transitaires assignés: {0}").format(str(e)))
        self.assigned_forwarders_table.setSortingEnabled(True)
        self.update_assigned_forwarders_buttons_state()


    def load_products_for_dimension_tab(self):
        """Populates the product selector combo box in the Product Dimensions tab."""
        self.dim_product_selector_combo.blockSignals(True)
        self.dim_product_selector_combo.clear()
        self.dim_product_selector_combo.addItem(self.tr("Sélectionner un produit..."), None)

        client_id = self.client_info.get('client_id')
        if not client_id:
            self.dim_product_selector_combo.blockSignals(False)
            return

        try:
            # Fetch all globally available products for selection.
            # Assuming db_manager.get_all_products() returns a list of product dictionaries
            # with at least 'product_id', 'product_name', 'language_code'.
            all_global_products = db_manager.get_all_products(filters=None)

            if all_global_products:
                # Global products should be unique by their definition (product_id).
                # Sorting can be done here if not handled by the DB query, or to ensure consistent order.
                # For example: all_global_products.sort(key=lambda x: (x.get('product_name', ''), x.get('language_code', '')))

                for prod_data in all_global_products: # Iterate directly if already sorted or uniqueness is guaranteed by source
                    product_name = prod_data.get('product_name', 'N/A')
                    global_product_id = prod_data.get('product_id')
                    lang_code = prod_data.get('language_code', '')

                    display_text = f"{product_name} ({lang_code}) - ID: {global_product_id}"
                    # Store the global_product_id as data for the combo box item
                    self.dim_product_selector_combo.addItem(display_text, global_product_id)
        except Exception as e:
            print(f"Error loading products for dimension tab: {e}")
            QMessageBox.warning(self, self.tr("Erreur Chargement"), self.tr("Impossible de charger les produits pour l'onglet dimensions."))

        self.dim_product_selector_combo.blockSignals(False)
        self.on_dim_product_selected()


    def on_dim_product_selected(self, index=None):
        """Handles selection change in the product selector for the dimensions tab."""
        selected_global_product_id = self.dim_product_selector_combo.currentData()

        if selected_global_product_id is None:
            self.edit_client_product_dimensions_button.setEnabled(False)
        else:
            self.edit_client_product_dimensions_button.setEnabled(True)


    def on_edit_client_product_dimensions(self):
        selected_global_product_id = self.dim_product_selector_combo.currentData()
        if selected_global_product_id is None:
            QMessageBox.warning(self, self.tr("Aucun Produit Sélectionné"),
                                self.tr("Veuillez sélectionner un produit dans la liste déroulante."))
            return


        client_id = self.client_info.get('client_id')
        if not client_id:
            QMessageBox.critical(self, self.tr("Erreur Client"),
                                 self.tr("L'ID du client n'est pas disponible."))
            return

        dialog = ClientProductDimensionDialog(
            client_id=client_id,
            product_id=selected_global_product_id,
            app_root_dir=self.app_root_dir,
            parent=self
        )
        dialog.exec_()

        self.load_document_notes_filters()
        self.load_document_notes_table()



    def load_document_notes_filters(self):
        """Populates filter combos for the document notes tab."""
        self.doc_notes_type_filter_combo.blockSignals(True)
        self.doc_notes_lang_filter_combo.blockSignals(True)

        self.doc_notes_type_filter_combo.clear()
        self.doc_notes_type_filter_combo.addItem(self.tr("Tous Types"), None)
        doc_types = ["Proforma", "Packing List", "Sales Conditions", "Certificate of Origin", "Bill of Lading", "Other"]
        for doc_type in doc_types:
            self.doc_notes_type_filter_combo.addItem(doc_type, doc_type)

        self.doc_notes_lang_filter_combo.clear()
        self.doc_notes_lang_filter_combo.addItem(self.tr("Toutes Langues"), None)
        langs = ["fr", "en", "ar", "tr", "pt"]
        for lang in langs:
            self.doc_notes_lang_filter_combo.addItem(lang, lang)

        self.doc_notes_type_filter_combo.blockSignals(False)
        self.doc_notes_lang_filter_combo.blockSignals(False)

        self.doc_notes_type_filter_combo.setCurrentIndex(0)
        self.doc_notes_lang_filter_combo.setCurrentIndex(0)


    def load_document_notes_table(self):
        """Fetches data from db_manager.get_client_document_notes() and populates table."""
        self.document_notes_table.setRowCount(0)
        client_id = self.client_info.get("client_id")
        if not client_id:
            return

        doc_type_filter = self.doc_notes_type_filter_combo.currentData()
        lang_filter = self.doc_notes_lang_filter_combo.currentData()

        try:
            notes = db_manager.get_client_document_notes(
                client_id,
                document_type=doc_type_filter,
                language_code=lang_filter,
                is_active=None
            )
            notes = notes if notes else []

            self.document_notes_table.setRowCount(len(notes))
            for row_idx, note in enumerate(notes):
                note_id = note.get("note_id")

                type_item = QTableWidgetItem(note.get("document_type"))
                type_item.setData(Qt.UserRole, note_id)
                self.document_notes_table.setItem(row_idx, 0, type_item)

                self.document_notes_table.setItem(row_idx, 1, QTableWidgetItem(note.get("language_code")))

                content_preview = note.get("note_content", "")
                if len(content_preview) > 70: content_preview = content_preview[:67] + "..."
                self.document_notes_table.setItem(row_idx, 2, QTableWidgetItem(content_preview))

                note_content = note.get("note_content", "")
                lines = [line.strip() for line in note_content.split('\n') if line.strip()]

                html_content = ""
                if lines:
                    html_content = "<ol style='margin:0px; padding-left: 15px;'>"
                    for line in lines:

                        escaped_line = line.replace("&", "&amp;").replace("<", "&lt;").replace(">", "&gt;")
                        html_content += f"<li>{escaped_line}</li>"
                    html_content += "</ol>"
                else:
                    html_content = f"<p style='margin:0px; font-style:italic;'>{self.tr('Aucune note.')}</p>"

                note_label = QLabel()
                note_label.setText(html_content)
                note_label.setWordWrap(True)

                self.document_notes_table.setCellWidget(row_idx, 2, note_label)


                active_text = self.tr("Oui") if note.get("is_active") else self.tr("Non")
                active_item = QTableWidgetItem(active_text)
                active_item.setTextAlignment(Qt.AlignCenter)
                self.document_notes_table.setItem(row_idx, 3, active_item)


                actions_widget = QWidget()
                actions_layout = QHBoxLayout(actions_widget)
                actions_layout.setContentsMargins(5, 0, 5, 0)
                actions_layout.setSpacing(5)

                edit_button = QPushButton(QIcon(":/icons/pencil.svg"), "")
                edit_button.setToolTip(self.tr("Modifier cette note"))
                edit_button.clicked.connect(lambda checked, n_id=note_id: self.on_edit_document_note_clicked(n_id))
                actions_layout.addWidget(edit_button)

                delete_button = QPushButton(QIcon(":/icons/trash.svg"), "")
                delete_button.setToolTip(self.tr("Supprimer cette note"))
                delete_button.setObjectName("dangerButton")
                delete_button.clicked.connect(lambda checked, n_id=note_id: self.on_delete_document_note_clicked(n_id))
                actions_layout.addWidget(delete_button)

                actions_layout.addStretch()
                self.document_notes_table.setCellWidget(row_idx, 4, actions_widget)


            self.document_notes_table.resizeColumnToContents(0)
            self.document_notes_table.resizeColumnToContents(1)

            self.document_notes_table.resizeColumnToContents(3)
            self.document_notes_table.resizeColumnToContents(4)

        except Exception as e:
            QMessageBox.critical(self, self.tr("Erreur Chargement Notes"), self.tr("Impossible de charger les notes de document:\n{0}").format(str(e)))


    def on_add_document_note(self):
        client_id = self.client_info.get("client_id")
        if not client_id:
            QMessageBox.warning(self, self.tr("Erreur Client"), self.tr("ID Client non disponible."))
            return

        dialog = self.ClientDocumentNoteDialog(client_id=client_id, parent=self)
        if dialog.exec_() == QDialog.Accepted:
            self.load_document_notes_table()


    def on_edit_document_note_clicked(self, note_id):
        client_id = self.client_info.get("client_id")
        if not client_id:
            QMessageBox.warning(self, self.tr("Erreur Client"), self.tr("ID Client non disponible."))
            return

        note_data = db_manager.get_client_document_note_by_id(note_id)
        if note_data:
            dialog = self.ClientDocumentNoteDialog(client_id=client_id, note_data=note_data, parent=self)
            if dialog.exec_() == QDialog.Accepted:
                self.load_document_notes_table()
        else:
            QMessageBox.warning(self, self.tr("Erreur"), self.tr("Note non trouvée (ID: {0}).").format(note_id))


    def on_delete_document_note_clicked(self, note_id):
        reply = QMessageBox.question(self, self.tr("Confirmer Suppression"),
                                     self.tr("Êtes-vous sûr de vouloir supprimer cette note (ID: {0})?").format(note_id),
                                     QMessageBox.Yes | QMessageBox.No, QMessageBox.No)
        if reply == QMessageBox.Yes:
            try:
                success = db_manager.delete_client_document_note(note_id)
                if success:
                    QMessageBox.information(self, self.tr("Succès"), self.tr("Note supprimée avec succès."))
                    self.load_document_notes_table()
                else:
                    QMessageBox.warning(self, self.tr("Échec"), self.tr("Impossible de supprimer la note. Vérifiez les logs."))
            except Exception as e:
                 QMessageBox.critical(self, self.tr("Erreur"), self.tr("Une erreur est survenue lors de la suppression:\n{0}").format(str(e)))


    def prev_contact_page(self):
        if self.current_contact_offset > 0:
            self.current_contact_offset -= self.CONTACT_PAGE_LIMIT
            self.load_contacts()

    def next_contact_page(self):
        if (self.current_contact_offset + self.CONTACT_PAGE_LIMIT) < self.total_contacts_count:
            self.current_contact_offset += self.CONTACT_PAGE_LIMIT
            self.load_contacts()

    def update_contact_pagination_controls(self):
        if self.total_contacts_count == 0:
            total_pages = 1
            current_page = 1
        else:
            total_pages = math.ceil(self.total_contacts_count / self.CONTACT_PAGE_LIMIT)
            current_page = (self.current_contact_offset // self.CONTACT_PAGE_LIMIT) + 1

        self.contact_page_info_label.setText(f"Page {current_page} / {total_pages}")
        self.prev_contact_button.setEnabled(self.current_contact_offset > 0)
        self.next_contact_button.setEnabled((self.current_contact_offset + self.CONTACT_PAGE_LIMIT) < self.total_contacts_count)

    def add_document(self):
        # Define available languages
        available_languages = ["en", "fr", "ar", "tr", "pt"]

        # Ask user to select language
        selected_doc_language, ok = QInputDialog.getItem(
            self,
            self.tr("Sélectionner la langue"),
            self.tr("Langue du document:"),
            available_languages,
            0,
            False
        )

        if not ok or not selected_doc_language:
            QMessageBox.information(self, self.tr("Annulé"), self.tr("L'opération d'ajout de document a été annulée."))
            return

        # Get the base path for the client's documents
        initial_dir = self.config.get("clients_dir", os.path.expanduser("~"))

        selected_file_path, _ = QFileDialog.getOpenFileName(
            self,
            self.tr("Sélectionner un document"),
            initial_dir,
            self.tr("Tous les fichiers (*.*)")
        )

        if selected_file_path:
            try:
                # Determine the target directory using the selected language
                # AND POTENTIAL order_identifier (conceptual for now, as add_document doesn't create DB entry)
                client_base_path = self.client_info["base_folder_path"]

                # --- Conceptual: How order_identifier would be handled if add_document created DB entries ---
                # For now, this part is more about the file system structure if an order_id were available.
                # The actual capture of order_identifier for imported docs is deferred.
                # Let's assume `selected_order_identifier_for_import` is obtained similar to CreateDocumentDialog
                selected_order_identifier_for_import = None # Placeholder for this example
                # if self.client_info.get('category') == 'Distributeur' or db_manager.get_distinct_purchase_confirmed_at_for_client(self.client_info['client_id']):
                #     # ... QInputDialog logic to get order_identifier ...
                #     pass

                target_dir = os.path.join(client_base_path, selected_doc_language) # Default for general docs
                if selected_order_identifier_for_import:
                    safe_order_subfolder = selected_order_identifier_for_import.replace(':', '_').replace(' ', '_')
                    target_dir = os.path.join(client_base_path, safe_order_subfolder, selected_doc_language)
                # --- End conceptual part ---

                os.makedirs(target_dir, exist_ok=True)

                file_name = os.path.basename(selected_file_path)
                target_file_path = os.path.join(target_dir, file_name) # This is the actual save path

                if os.path.exists(target_file_path):
                    reply = QMessageBox.question(
                        self,
                        self.tr("Fichier Existant"),
                        self.tr("Un fichier du même nom existe déjà à cet emplacement. Voulez-vous le remplacer?"),
                        QMessageBox.Yes | QMessageBox.No,
                        QMessageBox.No
                    )
                    if reply == QMessageBox.No:
                        QMessageBox.information(self, self.tr("Annulé"), self.tr("L'opération d'ajout de document a été annulée."))
                        return

                shutil.copy(selected_file_path, target_file_path)

                # Metadata gathering
                client_id = self.client_info.get("client_id")
                document_name = os.path.basename(selected_file_path)
                file_name_on_disk = document_name
                file_path_relative = os.path.join(selected_doc_language, file_name) # Assuming target_dir structure

                # Infer document_type_generated from extension
                ext = os.path.splitext(file_name)[1].lower()
                if ext == ".html":
                    document_type_generated = "HTML"
                elif ext == ".pdf":
                    document_type_generated = "PDF"
                elif ext == ".xlsx":
                    document_type_generated = "XLSX"
                elif ext == ".docx":
                    document_type_generated = "DOCX"
                else:
                    document_type_generated = ext.upper().replace(".", "") if ext else "OTHER"

                language_code = selected_doc_language
                source_template_id = None # For imported documents

                order_identifier = None
                if hasattr(self, 'doc_order_filter_combo') and self.doc_order_filter_combo.isVisible():
                    current_order_data = self.doc_order_filter_combo.currentData()
                    if current_order_data not in ["ALL", "NONE"]:
                        order_identifier = current_order_data

                created_by_user_id = None # ClientWidget does not have self.current_user_id
                notes = None
                version_tag = "1.0"

                doc_db_data = {
                    "client_id": client_id,
                    "document_name": document_name,
                    "file_name_on_disk": file_name_on_disk,
                    "file_path_relative": file_path_relative,
                    "document_type_generated": document_type_generated,
                    "language_code": language_code,
                    "source_template_id": source_template_id,
                    "order_identifier": order_identifier,
                    "created_by_user_id": created_by_user_id, # Corrected key for db_manager
                    "notes": notes,
                    "version_tag": version_tag,
                    # project_id is not explicitly gathered here, will be None if not in dict
                }
                # The key in add_client_document is 'user_id', not 'created_by_user_id'
                # Let's adjust doc_db_data to use 'user_id' for the CRUD function based on its definition.
                doc_db_data_for_crud = doc_db_data.copy()
                doc_db_data_for_crud['user_id'] = doc_db_data_for_crud.pop('created_by_user_id')


                db_success = False
                try:
                    new_doc_db_id = db_manager.add_client_document(doc_db_data_for_crud)
                    if new_doc_db_id:
                        db_success = True
                        # Update client's selected languages if necessary
                        current_selected_languages = self.client_info.get("selected_languages", [])
                        if isinstance(current_selected_languages, str):
                            current_selected_languages = [lang.strip() for lang in current_selected_languages.split(',') if lang.strip()]
                        if not current_selected_languages: current_selected_languages = []

                        if selected_doc_language not in current_selected_languages:
                            add_lang_reply = QMessageBox.question(
                                self, self.tr("Ajouter Langue"),
                                self.tr("Voulez-vous ajouter '{0}' aux langues sélectionnées pour ce client?").format(selected_doc_language),
                                QMessageBox.Yes | QMessageBox.No, QMessageBox.Yes
                            )
                            if add_lang_reply == QMessageBox.Yes:
                                updated_languages_list = current_selected_languages + [selected_doc_language]
                                updated_languages_str = ",".join(updated_languages_list)
                                client_id_to_update = self.client_info.get("client_id")
                                if client_id_to_update:
                                    if db_manager.update_client(client_id_to_update, {'selected_languages': updated_languages_str}):
                                        self.client_info["selected_languages"] = updated_languages_list
                                        print(f"Client {client_id_to_update} selected_languages updated to {updated_languages_str}")
                                    else:
                                        QMessageBox.warning(self, self.tr("Erreur DB"), self.tr("Échec de la mise à jour des langues du client dans la DB."))
                                else:
                                    QMessageBox.warning(self, self.tr("Erreur Client"), self.tr("ID Client non disponible, impossible de mettre à jour les langues."))

                        self.populate_doc_table() # Call after successful DB operation
                        QMessageBox.information(
                            self, self.tr("Succès"),
                            self.tr("Document '{0}' importé et enregistré avec succès en langue '{1}'.").format(file_name, selected_doc_language)
                        )
                    else:
                        # db_success remains False
                        self.populate_doc_table() # Still populate to show the file if copied
                        QMessageBox.warning(
                            self, self.tr("Échec Enregistrement DB"),
                            self.tr("Document '{0}' copié avec succès en langue '{1}', mais échec de l'enregistrement dans la base de données. Le document pourrait ne pas s'afficher correctement.").format(file_name, selected_doc_language)
                        )
                except Exception as db_e:
                    # db_success remains False
                    logging.error(f"Error during database operation in add_document: {db_e}", exc_info=True)
                    self.populate_doc_table() # Still populate to show the file if copied
                    QMessageBox.warning(
                        self, self.tr("Erreur Base de Données"),
                        self.tr("Document '{0}' copié, mais une erreur est survenue lors de l'enregistrement dans la base de données: {1}. Le document pourrait ne pas s'afficher correctement.").format(file_name, str(db_e))
                    )

            except Exception as e:
                logging.error(f"Error copying file or preparing metadata in add_document: {e}", exc_info=True)
                QMessageBox.warning(
                    self, self.tr("Erreur"),
                    self.tr("Impossible d'ajouter le document : {0}").format(str(e))
                )

    def _handle_open_pdf_action(self, file_path):
        QApplication.setOverrideCursor(Qt.WaitCursor) # Set wait cursor
        try:
            if not self.client_info or 'client_id' not in self.client_info:
                QMessageBox.warning(self, self.tr("Erreur Client"), self.tr("Les informations du client ne sont pas disponibles."))
                return # Return early, finally will still execute

            # Extract target_language_code from the file_path
            try:
                target_language_code = os.path.basename(os.path.dirname(file_path))
                if target_language_code not in ["en", "fr", "ar", "tr", "pt"]:
                    client_langs = self.client_info.get("selected_languages", [])
                    if isinstance(client_langs, str):
                        client_langs = [lang.strip() for lang in client_langs.split(',') if lang.strip()]
                    target_language_code = client_langs[0] if client_langs else "fr"
                    logging.info(f"Language code not recognized from path {file_path}. Using fallback/default: {target_language_code}")

            except Exception as e:
                QMessageBox.warning(self, self.tr("Erreur Chemin Fichier"), self.tr("Impossible d'extraire le code langue depuis le chemin:\n{0}\nErreur: {1}").format(file_path, str(e)))
                return # Return early

            app_root_dir = self.config.get('app_root_dir', os.path.dirname(sys.argv[0]))
            if MAIN_MODULE_CONFIG and 'app_root_dir' in MAIN_MODULE_CONFIG:
                app_root_dir = MAIN_MODULE_CONFIG['app_root_dir']

            generated_pdf_path = self.generate_pdf_for_document(
                source_file_path=file_path,
                client_info=self.client_info,
                app_root_dir=app_root_dir,
                parent_widget=self,
                target_language_code=target_language_code
            )
            if generated_pdf_path:
                QDesktopServices.openUrl(QUrl.fromLocalFile(generated_pdf_path))
            # else:
                # Optional: If generate_pdf_for_document returns None on failure, inform user
                # QMessageBox.warning(self, self.tr("Erreur PDF"), self.tr("Le fichier PDF n'a pas pu être généré."))
        finally:
            QApplication.restoreOverrideCursor() # Restore cursor in all cases

    def populate_details_layout(self):
        # Clear existing rows from the layout
        if self.status_combo and self.status_combo.parent():
            self.status_combo.setParent(None)
        if hasattr(self, 'category_label') and self.category_label and self.category_label.parent():
            self.category_label.setParent(None)
        if hasattr(self, 'category_value_label') and self.category_value_label and self.category_value_label.parent():
            self.category_value_label.setParent(None)
        while self.details_layout.rowCount() > 0:
            self.details_layout.removeRow(0)

        self.detail_value_labels = {} # Re-initialize
        logging.info(f"Populating details layout for: {self.client_info.get('client_name')}")

        # Project ID
        project_id_label = QLabel(self.tr("ID Projet:"))
        project_identifier_value = self.client_info.get("project_identifier", self.tr("N/A"))
        logging.info(f"Setting project_identifier: {project_identifier_value}")
        project_id_value_label = QLabel(project_identifier_value)
        self.details_layout.addRow(project_id_label, project_id_value_label)
        self.detail_value_labels["project_identifier"] = project_id_value_label

        # Country and City
        country_city_widget = QWidget()
        country_city_h_layout = QHBoxLayout(country_city_widget)
        country_city_h_layout.setContentsMargins(0,0,0,0)
        country_label = QLabel(self.tr("Pays:"))
        country_text_value = self.client_info.get("country", self.tr("N/A"))
        logging.info(f"Setting country: {country_text_value}")
        country_value_label = QLabel(country_text_value)
        city_label = QLabel(self.tr("Ville:"))
        city_text_value = self.client_info.get("city", self.tr("N/A"))
        logging.info(f"Setting city: {city_text_value}")
        city_value_label = QLabel(city_text_value)
        country_city_h_layout.addWidget(country_label)
        country_city_h_layout.addWidget(country_value_label)
        country_city_h_layout.addSpacing(20)
        country_city_h_layout.addWidget(city_label)
        country_city_h_layout.addWidget(city_value_label)
        country_city_h_layout.addStretch()
        self.details_layout.addRow(self.tr("Localisation:"), country_city_widget)
        self.detail_value_labels["country"] = country_value_label
        self.detail_value_labels["city"] = city_value_label

        # Price and Creation Date
        price_date_widget = QWidget()
        price_date_h_layout = QHBoxLayout(price_date_widget)
        price_date_h_layout.setContentsMargins(0,0,0,0)
        price_label = QLabel(self.tr("Prix Final:"))
        price_value_data = self.client_info.get('price', 0)
        logging.info(f"Setting price: {price_value_data}")
        price_value_label = QLabel(f"{price_value_data} €")
        date_label = QLabel(self.tr("Date Création:"))
        creation_date_data = self.client_info.get("creation_date", self.tr("N/A"))
        logging.info(f"Setting creation_date: {creation_date_data}")
        date_value_label = QLabel(creation_date_data)
        price_date_h_layout.addWidget(price_label)
        price_date_h_layout.addWidget(price_value_label)
        price_date_h_layout.addSpacing(20)
        price_date_h_layout.addWidget(date_label)
        price_date_h_layout.addWidget(date_value_label)
        price_date_h_layout.addStretch()
        self.details_layout.addRow(self.tr("Finances & Date:"), price_date_widget)
        self.detail_value_labels["price"] = price_value_label
        self.detail_value_labels["creation_date"] = date_value_label

        # Status and Category
        status_category_widget = QWidget()
        status_category_h_layout = QHBoxLayout(status_category_widget)
        status_category_h_layout.setContentsMargins(0,0,0,0)
        logging.info(f"Setting status: {self.client_info.get('status', self.tr('En cours'))}") # status_combo text set elsewhere
        status_category_h_layout.addWidget(QLabel(self.tr("Statut:")))
        status_category_h_layout.addWidget(self.status_combo) # status_combo itself is added
        status_category_h_layout.addSpacing(20)
        category_text_value = self.client_info.get("category", self.tr("N/A"))
        logging.info(f"Setting category: {category_text_value}")
        self.category_value_label.setText(category_text_value) # Set text on the instance member
        status_category_h_layout.addWidget(self.category_label) # Add instance member label
        status_category_h_layout.addWidget(self.category_value_label) # Add instance member value label
        status_category_h_layout.addStretch()
        self.details_layout.addRow(self.tr("Classification:"), status_category_widget)
        self.detail_value_labels["category_value"] = self.category_value_label # Store for edit mode

        # Distributor Specific Info (conditionally visible)
        self.distributor_info_label = QLabel(self.tr("Info Distributeur:"))
        distributor_specific_info_value = self.client_info.get('distributor_specific_info', '')
        # Logging for distributor_specific_info is implicitly covered by toggle_distributor_info_visibility if shown
        self.distributor_info_value_label = QLabel(distributor_specific_info_value)
        self.distributor_info_value_label.setWordWrap(True)
        self.distributor_info_value_label.setObjectName("distributorInfoValueLabel")
        self.distributor_info_label.setObjectName("distributorInfoLabel")
        self.details_layout.addRow(self.distributor_info_label, self.distributor_info_value_label)
        self.toggle_distributor_info_visibility()

        # Need (Besoin Principal)
        need_label = QLabel(self.tr("Besoin Principal:"))
        need_text_value = self.client_info.get("need", self.client_info.get("primary_need_description", self.tr("N/A")))
        logging.info(f"Setting need: {need_text_value}")
        need_value_label = QLabel(need_text_value)
        self.details_layout.addRow(need_label, need_value_label)
        self.detail_value_labels["need"] = need_value_label

        # Base Folder Path
        folder_label = QLabel(self.tr("Chemin Dossier:"))
        folder_path_value = self.client_info.get('base_folder_path')
        if not folder_path_value:
            folder_path_value = self.client_info.get('default_base_folder_path', '') # Fallback to default_base_folder_path
        logging.info(f"Retrieved folder_path_value: '{folder_path_value}' (tried 'base_folder_path' then 'default_base_folder_path')")
        if folder_path_value and os.path.isdir(folder_path_value): # Check if path is valid and a directory
            folder_display_text = f"<a href='file:///{folder_path_value}'>{folder_path_value}</a>"
            folder_value_label = QLabel(folder_display_text)
            folder_value_label.setOpenExternalLinks(True)
            folder_value_label.setTextInteractionFlags(Qt.TextBrowserInteraction)
        else:
            if not folder_path_value:
                logging.warning(f"Client {self.client_info.get('client_id')}: base_folder_path and default_base_folder_path are missing or empty.")
                folder_display_text = self.tr("N/A - Chemin non configuré")
            else: # Path exists but is not a directory
                logging.warning(f"Client {self.client_info.get('client_id')}: folder_path_value '{folder_path_value}' is not a valid directory.")
                folder_display_text = self.tr("Chemin invalide: {0}").format(folder_path_value)
            folder_value_label = QLabel(folder_display_text)
        self.details_layout.addRow(folder_label, folder_value_label)
        self.detail_value_labels["base_folder_path"] = folder_value_label

    def refresh_display(self, new_client_info):
        # logging.info(f"ClientWidget refresh_display: client_id={new_client_info.get('client_id')}, client_name={new_client_info.get('client_name')}")
        self.client_info = new_client_info
        # Update GroupBox title if it includes client name
        if hasattr(self, 'client_info_group_box'):
            self.client_info_group_box.setTitle(self.client_info.get('client_name', self.tr("Client Information")))

        self.header_label.setText(f"<h2>{self.client_info.get('client_name', '')}</h2>")

        # Repopulate the details section with the new client_info
        self.populate_details_layout() # This now contains logging

        # Ensure status_combo and category_value_label (and distributor info) are updated
        # These are handled by populate_details_layout and its call to toggle_distributor_info_visibility
        self.status_combo.setCurrentText(self.client_info.get("status", self.tr("En cours")))
        # self.category_value_label.setText(self.client_info.get("category", self.tr("N/A"))) # Done in populate_details_layout
        # distributor_info_value_label is updated within populate_details_layout

        self.notes_edit.setText(self.client_info.get("notes", ""))
        self.update_sav_tab_visibility() # Refresh SAV tab visibility
        # Also ensure SAV tickets table is loaded if tab is visible
        if hasattr(self, 'sav_tab_index') and self.tab_widget.isTabEnabled(self.sav_tab_index): # Check sav_tab_index exists
            self.load_sav_tickets_table()

    def load_statuses(self):
        try:
            # Assuming 'Client' is the status_type for this context
            client_statuses = db_manager.get_all_status_settings(type_filter='Client')

            self.status_combo.clear() # Clear before populating
            if client_statuses: # Ensure client_statuses is not None and not empty
                for status_dict in client_statuses:
                    if not isinstance(status_dict, dict):
                        logging.warning(f"Skipping status item, expected dict but got {type(status_dict)}: {status_dict}")
                        continue

                    status_name = status_dict.get('status_name')
                    status_id = status_dict.get('status_id')

                    if status_id is None: # status_id is essential for functionality
                        logging.warning(f"Skipping status item due to missing 'status_id': {status_dict}")
                        continue

                    if not status_name: # status_name is essential for display
                        status_name = self.tr("Unnamed Status ({0})").format(status_id)
                        logging.warning(f"Status name missing for status_id {status_id}, using default: '{status_name}'")

                    self.status_combo.addItem(str(status_name), status_id) # Ensure name is a string
            # else: # Handle case where client_statuses is None or empty after fetching
                # logging.info("No client statuses found or returned from DB to populate status_combo.")
                # Optionally, add a default item or leave the combo box empty.
                # If left empty, ensure currentTextChanged signal handling is robust.

        except Exception as e: # Catch a more generic exception if db_manager might raise something other than sqlite3.Error
            logging.error(f"Error loading statuses in ClientWidget: {e}", exc_info=True) # Log with more detail
            QMessageBox.warning(self, self.tr("Erreur DB"), self.tr("Erreur de chargement des statuts:\n{0}").format(str(e)))

    def update_client_status(self, status_text):
        # This method should now use currentData if status_id is reliably stored.
        # However, it's currently written to take status_text and find the ID.
        # This is acceptable. If issues arise, it can be changed to use currentData().
        try:
            status_setting = db_manager.get_status_setting_by_name(status_text, 'Client') # status_text from combo box
            if status_setting and status_setting.get('status_id') is not None:
                status_id_to_set = status_setting['status_id']
                client_id_to_update = self.client_info.get("client_id")

                if client_id_to_update is None:
                    QMessageBox.warning(self, self.tr("Erreur Client"), self.tr("ID Client non disponible, impossible de mettre à jour le statut."))
                    return

                if status_text == 'Vendu':
                    vendu_status_id = status_id_to_set # Already fetched

                    products_to_confirm = db_manager.get_products_for_client_or_project(
                        client_id_to_update,
                        project_id=None # Assuming confirmation applies to all client's products not yet confirmed
                    )
                    # Filter for products where purchase_confirmed_at is NULL
                    products_needing_confirmation = [
                        p for p in products_to_confirm if p.get('purchase_confirmed_at') is None
                    ]

                    if not products_needing_confirmation:
                        QMessageBox.information(self, self.tr("Confirmation Vente"), self.tr("Aucun produit à confirmer pour cette vente."))
                    else:
                        for product_data in products_needing_confirmation:
                            client_project_product_id = product_data.get('client_project_product_id')
                            # Fetch product name for dialog if not available directly or to ensure freshness
                            # Assuming product_data from get_products_for_client_or_project includes 'product_name'
                            product_name = product_data.get('product_name', self.tr('Produit Inconnu'))

                            default_serial = f"SN-{datetime.now().strftime('%Y%m%d%H%M%S')}"
                            serial_number, ok = QInputDialog.getText(
                                self,
                                self.tr("Confirmation Achat Produit"),
                                self.tr(f"Produit: {product_name}\nEntrez le numéro de série (ou laissez vide pour auto/pas de numéro):"),
                                QLineEdit.Normal,
                                default_serial
                            )
                            if ok:
                                entered_serial = serial_number.strip() if serial_number.strip() else "N/A" # Or None
                                current_timestamp_iso = datetime.utcnow().isoformat() + "Z"

                                update_payload = {
                                    'serial_number': entered_serial,
                                    'purchase_confirmed_at': current_timestamp_iso
                                }
                                if db_manager.update_client_project_product(client_project_product_id, update_payload):
                                    print(f"Product {client_project_product_id} ({product_name}) confirmed with SN: {entered_serial}")
                                else:
                                    QMessageBox.warning(self, self.tr("Erreur Mise à Jour Produit"), self.tr(f"Impossible de confirmer l'achat pour le produit {product_name}."))
                            else:
                                print(f"Confirmation annulée pour le produit {product_name}.")
                                # Optionally, decide if the whole "Vendu" status update should be cancelled if any product is skipped.
                                # For now, it proceeds.

                # Proceed to update the client's status after product confirmations
                # Proceed to update the client's status after product confirmations
                if db_manager.update_client(client_id_to_update, {'status_id': status_id_to_set}):
                    self.client_info["status"] = status_text
                    self.client_info["status_id"] = status_id_to_set
                    print(f"Client {client_id_to_update} status_id updated to {status_id_to_set} ({status_text})")
                    if self.notification_manager:
                        self.notification_manager.show(title=self.tr("Statut Mis à Jour"),
                                                        message=self.tr("Statut du client '{0}' mis à jour à '{1}'.").format(self.client_info.get("client_name", ""), status_text),
                                                        type='SUCCESS')
                    else:
                        logging.warning("Notification manager not available. Cannot show notification: Statut Mis à Jour - Statut du client '{0}' mis à jour à '{1}'.".format(self.client_info.get("client_name", ""), status_text))
                    self.update_sav_tab_visibility() # Update SAV tab based on new status
                else:
                    if self.notification_manager:
                        self.notification_manager.show(title=self.tr("Erreur Statut"), message=self.tr("Échec de la mise à jour du statut."), type='ERROR')
                    else:
                        logging.warning("Notification manager not available. Cannot show notification: Erreur Statut - Échec de la mise à jour du statut.")
                    # The following line seems to be a duplicate or leftover, consider removing if get_notification_manager() is not standard.
                    # get_notification_manager().show(title=self.tr("Erreur Statut"), message=self.tr("Échec de la mise à jour du statut."), type='ERROR')

            # This 'elif status_text:' should handle other statuses not 'Vendu'
            elif status_text and status_text != 'Vendu': # If it's not 'Vendu' and status_text is not empty
                # Ensure client_id_to_update and status_id_to_set are defined in this path
                client_id_to_update = self.client_info.get("client_id")
                status_setting = db_manager.get_status_setting_by_name(status_text, 'Client')
                if not client_id_to_update or not status_setting or status_setting.get('status_id') is None:
                    QMessageBox.warning(self, self.tr("Erreur Critique"), self.tr("Données client ou statut manquantes pour la mise à jour."))
                    return # or handle error appropriately

                status_id_to_set = status_setting['status_id']

                if db_manager.update_client(client_id_to_update, {'status_id': status_id_to_set}):
                    self.client_info["status"] = status_text
                    self.client_info["status_id"] = status_id_to_set
                    print(f"Client {client_id_to_update} status_id updated to {status_id_to_set} ({status_text}) for non-Vendu status.")
                    if self.notification_manager:
                        self.notification_manager.show(title=self.tr("Statut Mis à Jour"),
                                                        message=self.tr("Statut du client '{0}' mis à jour à '{1}'.").format(self.client_info.get("client_name", ""), status_text),
                                                        type='SUCCESS')
                    else:
                        logging.warning("Notification manager not available. Cannot show notification: Statut Mis à Jour - Statut du client '{0}' mis à jour à '{1}'.".format(self.client_info.get("client_name", ""), status_text))
                    self.update_sav_tab_visibility() # Update SAV tab based on new status
                else:
                    if self.notification_manager:
                        self.notification_manager.show(title=self.tr("Erreur Statut"), message=self.tr("Échec de la mise à jour du statut pour '{0}'.").format(status_text), type='ERROR')
                    else:
                        logging.warning("Notification manager not available. Cannot show notification: Erreur Statut - Échec de la mise à jour du statut pour '{0}'.".format(status_text))

            elif status_text: # Fallback for empty status_text or other unhandled cases
                QMessageBox.warning(self, self.tr("Erreur Configuration"), self.tr("Statut '{0}' non trouvé ou invalide. Impossible de mettre à jour.").format(status_text))
                if self.notification_manager:
                    self.notification_manager.show(title=self.tr("Erreur Statut"), message=self.tr("Statut '{0}' non trouvé ou invalide.").format(status_text), type='ERROR')
                else:
                    logging.warning("Notification manager not available. Cannot show notification: Erreur Statut - Statut '{0}' non trouvé ou invalide.".format(status_text))

        except Exception as e:
            QMessageBox.critical(self, self.tr("Erreur Inattendue"), self.tr("Erreur de mise à jour du statut:\n{0}").format(str(e)))
            if self.notification_manager:
                self.notification_manager.show(title=self.tr("Erreur Statut Inattendue"), message=self.tr("Erreur inattendue: {0}").format(str(e)), type='ERROR')
            else:
                logging.warning("Notification manager not available. Cannot show notification: Erreur Statut Inattendue - Erreur inattendue: {0}.".format(str(e)))

    def save_client_notes(self):
        notes = self.notes_edit.toPlainText()
        client_id_to_update = self.client_info.get("client_id")

        if client_id_to_update is None:
            QMessageBox.warning(self, self.tr("Erreur Client"), self.tr("ID Client non disponible, impossible de sauvegarder les notes."))
            return

        try:
            if db_manager.update_client(client_id_to_update, {'notes': notes}):
                self.client_info["notes"] = notes # Update local copy
                # Optionally, notify on successful save, though it might be too frequent if auto-saving.
                # if self.notification_manager:
                #     self.notification_manager.show(title=self.tr("Notes Sauvegardées"), message=self.tr("Notes du client enregistrées."), type='INFO', duration=2000)
                # else:
                #     logging.warning("Notification manager not available. Cannot show notification: Notes Sauvegardées - Notes du client enregistrées.")
            else:
                if self.notification_manager:
                    self.notification_manager.show(title=self.tr("Erreur Notes"), message=self.tr("Échec de la sauvegarde des notes."), type='ERROR')
                else:
                    logging.warning("Notification manager not available. Cannot show notification: Erreur Notes - Échec de la sauvegarde des notes.")
        except Exception as e:
            if self.notification_manager:
                self.notification_manager.show(title=self.tr("Erreur Notes"), message=self.tr("Erreur de sauvegarde des notes: {0}").format(str(e)), type='ERROR')
            else:
                logging.warning("Notification manager not available. Cannot show notification: Erreur Notes - Erreur de sauvegarde des notes: {0}.".format(str(e)))

    def populate_doc_table(self):
        self.doc_table.setRowCount(0) # Clear table first
        if hasattr(self, 'documents_empty_label'): self.documents_empty_label.setVisible(True)
        self.doc_table.setVisible(False)

        client_id = self.client_info.get("client_id")
        if not client_id:
            if hasattr(self, 'documents_empty_label'): self.documents_empty_label.setVisible(True)
            logging.warning("populate_doc_table: client_id is missing from client_info.")
            return

        # Order filter population (existing logic)
        order_events = db_manager.get_distinct_purchase_confirmed_at_for_client(client_id)
        is_distributor_type = self.client_info.get('category') == 'Distributeur'
        has_multiple_orders = order_events and len(order_events) > 1
        show_order_filter_dropdown = is_distributor_type or has_multiple_orders # Determines if order dropdown is specifically populated/used

        # Visibility of the entire filter bar container.
        # For now, let's make it always visible as per instruction to show filters even for empty list.
        # self.doc_filter_layout_widget.setVisible(True) # This is now set in setup_ui

        current_order_filter_selection = None
        if show_order_filter_dropdown: # Populate order filter only if relevant
            current_order_filter_selection = self.doc_order_filter_combo.currentData()
            self.doc_order_filter_combo.blockSignals(True)
            self.doc_order_filter_combo.clear()
            self.doc_order_filter_combo.addItem(self.tr("Toutes les Commandes"), "ALL")
            self.doc_order_filter_combo.addItem(self.tr("Documents Généraux (sans commande)"), "NONE")
            if order_events:
                for event_ts in order_events:
                    if event_ts:
                        try:
                            dt_obj = datetime.fromisoformat(event_ts.replace('Z', '+00:00'))
                            display_text = self.tr("Commande du {0}").format(dt_obj.strftime('%Y-%m-%d %H:%M'))
                            self.doc_order_filter_combo.addItem(display_text, event_ts)
                        except ValueError:
                            self.doc_order_filter_combo.addItem(self.tr("Commande du {0} (brut)").format(event_ts), event_ts)
            if current_order_filter_selection:
                index = self.doc_order_filter_combo.findData(current_order_filter_selection)
                if index >= 0: self.doc_order_filter_combo.setCurrentIndex(index)
                else: self.doc_order_filter_combo.setCurrentIndex(0)
            else:
                 self.doc_order_filter_combo.setCurrentIndex(0)
            self.doc_order_filter_combo.blockSignals(False)
        else: # Hide or disable order filter if not applicable
            self.doc_order_filter_combo.clear()
            self.doc_order_filter_combo.addItem(self.tr("N/A"), "ALL") # Default to ALL if not used
            self.doc_order_filter_combo.setEnabled(False)


        db_filters = {} # Filters for the DB query (currently only order_identifier)
        selected_order_filter_data = self.doc_order_filter_combo.currentData()
        if selected_order_filter_data == "NONE":
            db_filters['order_identifier'] = None
        elif selected_order_filter_data != "ALL":
            db_filters['order_identifier'] = selected_order_filter_data

        # Fetch documents based on DB filters (order filter)
        client_documents_from_db = db_manager.get_documents_for_client(client_id, filters=db_filters)
        client_documents_from_db = client_documents_from_db if client_documents_from_db else []

        # Get language and type filter values for client-side filtering
        selected_lang_filter = self.doc_language_filter_combo.currentData()
        selected_type_filter = self.doc_type_filter_combo.currentData()

        filtered_list = []
        for doc_data in client_documents_from_db:
            doc_passes_lang_filter = True
            doc_passes_type_filter = True

            # Language Filtering
            if selected_lang_filter != "ALL":
                doc_lang = doc_data.get('language_code')
                # Infer if not present (though it should be from import)
                if not doc_lang and doc_data.get('file_path_relative'):
                    path_parts = doc_data.get('file_path_relative').split(os.sep)
                    if len(path_parts) > 1 and path_parts[0] in SUPPORTED_LANGUAGES:
                        doc_lang = path_parts[0]
                if doc_lang != selected_lang_filter:
                    doc_passes_lang_filter = False

            # Type Filtering
            if selected_type_filter != "ALL":
                doc_type_generated = doc_data.get('document_type_generated', '').upper()
                file_name_on_disk = doc_data.get('file_name_on_disk', '').lower()

                is_html = doc_type_generated == 'HTML' or file_name_on_disk.endswith('.html')
                is_pdf = doc_type_generated == 'PDF' or file_name_on_disk.endswith('.pdf')
                is_xlsx = doc_type_generated == 'XLSX' or file_name_on_disk.endswith('.xlsx')
                is_docx = doc_type_generated == 'DOCX' or file_name_on_disk.endswith('.docx')

                if selected_type_filter == "HTML":
                    if not is_html: doc_passes_type_filter = False
                elif selected_type_filter == "PDF":
                    if not is_pdf: doc_passes_type_filter = False
                elif selected_type_filter == "XLSX":
                    if not is_xlsx: doc_passes_type_filter = False
                elif selected_type_filter == "DOCX":
                    if not is_docx: doc_passes_type_filter = False
                elif selected_type_filter == "OTHER":
                    if is_html or is_pdf or is_xlsx or is_docx:
                        doc_passes_type_filter = False

            if doc_passes_lang_filter and doc_passes_type_filter:
                filtered_list.append(doc_data)

        base_client_path = self.client_info.get("base_folder_path")
        if not base_client_path or not os.path.isdir(base_client_path):
            logging.error(f"populate_doc_table: base_folder_path '{base_client_path}' is missing or not a directory for client_id {client_id}.")
            if hasattr(self, 'documents_empty_label'):
                self.documents_empty_label.setText(self.tr("Erreur: Dossier client de base non trouvé ou inaccessible."))
                self.documents_empty_label.setVisible(True)
            self.doc_table.setVisible(False)
            return

        if not filtered_list: # Check the final filtered list
            if hasattr(self, 'documents_empty_label'):
                 self.documents_empty_label.setText(self.tr("Aucun document ne correspond aux filtres sélectionnés.\nModifiez vos filtres ou ajoutez/générez des documents."))
                 self.documents_empty_label.setVisible(True)
            self.doc_table.setVisible(False)
            return

        if hasattr(self, 'documents_empty_label'): self.documents_empty_label.setVisible(False)
        self.doc_table.setVisible(True)
        self.doc_table.setRowCount(len(filtered_list))

        for row_idx, doc_data in enumerate(filtered_list):
            document_id = doc_data.get('document_id')
            doc_name = doc_data.get('document_name', 'N/A')
            file_path_relative_from_db = doc_data.get('file_path_relative', '') # e.g., "fr/doc.pdf" or "order_xyz/fr/doc.pdf"
            order_identifier_for_doc = doc_data.get('order_identifier') # This is the raw timestamp or ID

            # Determine language code from relative path structure
            language_code = doc_data.get('language_code', "N/A") # Prefer direct field if available
            if language_code == "N/A" and file_path_relative_from_db: # Fallback to inferring from path
                path_parts = file_path_relative_from_db.split(os.sep)
                if len(path_parts) > 1 and path_parts[0] in SUPPORTED_LANGUAGES:
                    language_code = path_parts[0]

            # Construct full_file_path
            full_file_path = ""
            if file_path_relative_from_db: # Only proceed if relative path exists
                if order_identifier_for_doc:
                    safe_order_subfolder = str(order_identifier_for_doc).replace(':', '_').replace(' ', '_')
                    full_file_path = os.path.join(base_client_path, safe_order_subfolder, file_path_relative_from_db)
                else:
                    full_file_path = os.path.join(base_client_path, file_path_relative_from_db)

                if not os.path.exists(full_file_path):
                    logging.warning(f"Document file path does not exist: {full_file_path} for doc_id {document_id}")
            else:
                logging.warning(f"Missing file_path_relative for doc_id {document_id}, client_id {client_id}")


            name_item = QTableWidgetItem(doc_name)
            name_item.setData(Qt.UserRole, full_file_path if full_file_path else None) # Store full path or None

            file_type_str = doc_data.get('document_type_generated', 'N/A') # Or derive from extension
            created_at_str = doc_data.get('created_at', '')
            mod_time_formatted = ""
            if created_at_str:
                try:
                    dt_obj = datetime.fromisoformat(created_at_str.replace('Z', '+00:00'))
                    mod_time_formatted = dt_obj.strftime('%Y-%m-%d %H:%M')
                except ValueError:
                    mod_time_formatted = created_at_str # Fallback

            self.doc_table.setItem(row_idx, 0, name_item)
            self.doc_table.setItem(row_idx, 1, QTableWidgetItem(file_type_str))
            self.doc_table.setItem(row_idx, 2, QTableWidgetItem(language_code))
            self.doc_table.setItem(row_idx, 3, QTableWidgetItem(mod_time_formatted))

            action_widget = QWidget(); action_layout = QHBoxLayout(action_widget); action_layout.setContentsMargins(2,2,2,2); action_layout.setSpacing(5)

            # 1. pdf_btn (Generate/Open PDF)
            pdf_btn = QPushButton("")
            pdf_btn.setIcon(QIcon(":/icons/file-text.svg"))
            pdf_btn.setToolTip(self.tr("Générer/Ouvrir PDF du document"))
            pdf_btn.setFixedSize(30,30)
            pdf_btn.clicked.connect(lambda _, p=full_file_path: self._handle_open_pdf_action(p))
            action_layout.addWidget(pdf_btn)

            source_template_id = doc_data.get('source_template_id')

            # 2. source_btn (View Source File)
            source_btn = QPushButton("")
            source_btn.setIcon(QIcon(":/icons/eye.svg"))
            source_btn.setToolTip(self.tr("Afficher le fichier source"))
            source_btn.setFixedSize(30,30)
            source_btn.clicked.connect(lambda _, p=full_file_path: QDesktopServices.openUrl(QUrl.fromLocalFile(p)))
            action_layout.addWidget(source_btn)

            can_edit_source_template = False
            if source_template_id:
                template_info_for_edit_btn = db_manager.get_template_by_id(source_template_id)
                if template_info_for_edit_btn and template_info_for_edit_btn.get('template_type', '').startswith('html'):
                    can_edit_source_template = True

            if can_edit_source_template:
                # 3. edit_source_template_btn
                edit_source_template_btn = QPushButton("")
                edit_source_template_btn.setIcon(QIcon(":/icons/edit-2.svg"))
                edit_source_template_btn.setToolTip(self.tr("Modifier le modèle source de ce document"))
                edit_source_template_btn.setFixedSize(30,30)
                edit_source_template_btn.clicked.connect(lambda _, doc_d=doc_data: self.handle_edit_source_template(doc_d))
                action_layout.addWidget(edit_source_template_btn)
            elif file_type_str.upper() == "PDF":
                edit_pdf_btn = QPushButton(self.tr("Modifier PDF"))
                edit_pdf_btn.setIcon(QIcon(":/icons/pencil.svg"))
                edit_pdf_btn.setToolTip(self.tr("Modifier le fichier PDF"))
                edit_pdf_btn.setFixedSize(30, 30)
                edit_pdf_btn.clicked.connect(lambda _, p=full_file_path, doc_id=document_id: self._handle_edit_pdf_action(p, doc_id))
                action_layout.addWidget(edit_pdf_btn)
            elif doc_name.lower().endswith(('.xlsx', '.html')): # Keep this for non-PDF office docs
                # 4. edit_btn (Direct edit for .xlsx, .html)
                edit_btn = QPushButton("")
                edit_btn.setIcon(QIcon(":/icons/pencil.svg"))
                edit_btn.setToolTip(self.tr("Modifier le contenu du document"))
                edit_btn.setFixedSize(30,30)
                edit_btn.clicked.connect(lambda _, p=full_file_path: self.open_document(p))
                action_layout.addWidget(edit_btn)
            else:
                # This spacer is added if no other edit-like button is added for this slot.
                spacer_widget = QWidget(); spacer_widget.setFixedSize(30,30); action_layout.addWidget(spacer_widget) # Keep alignment

            # 5. delete_btn (Delete Document)
            delete_btn = QPushButton("")
            delete_btn.setIcon(QIcon(":/icons/trash.svg"))
            delete_btn.setToolTip(self.tr("Supprimer le document (fichier et DB)"))
            delete_btn.setFixedSize(30,30)
            delete_btn.clicked.connect(lambda _, doc_id=document_id, p=full_file_path: self.delete_client_document_entry(doc_id, p))
            action_layout.addWidget(delete_btn)

            action_layout.addStretch(); action_widget.setLayout(action_layout); self.doc_table.setCellWidget(row_idx, 4, action_widget)

    def handle_edit_source_template(self, document_data):
        source_template_id = document_data.get('source_template_id')
        current_client_id = self.client_info.get('client_id')

        if not source_template_id:
            QMessageBox.warning(self, self.tr("Erreur"), self.tr("Aucun ID de modèle source associé à ce document."))
            return

        original_template = db_manager.get_template_by_id(source_template_id)
        if not original_template:
            QMessageBox.warning(self, self.tr("Erreur"), self.tr("Modèle source (ID: {0}) introuvable.").format(source_template_id))
            return

        template_to_edit_id = source_template_id
        template_for_editor = original_template.copy() # Work with a copy

        if original_template.get('client_id') is None: # Global template
            reply = QMessageBox.question(self, self.tr("Modèle Global"),
                                         self.tr("Ce document a été généré à partir d'un modèle global. Voulez-vous créer une copie spécifique à ce client ({0}) pour modification?").format(self.client_info.get('client_name', current_client_id)),
                                         QMessageBox.Yes | QMessageBox.No, QMessageBox.Yes)
            if reply == QMessageBox.Yes:
                new_template_data = template_for_editor # Already a copy
                new_template_data['client_id'] = current_client_id
                new_template_data['template_name'] = f"{original_template.get('template_name', 'Template')} ({self.client_info.get('client_name', current_client_id)[:15]} Copy)"
                new_template_data.pop('template_id', None)
                new_template_data['is_default_for_type_lang'] = False

                new_id = db_manager.add_template(new_template_data)
                if new_id:
                    template_to_edit_id = new_id
                    template_for_editor = db_manager.get_template_by_id(new_id) # Get the full new template data
                    QMessageBox.information(self, self.tr("Copie Créée"), self.tr("Une copie client-spécifique du modèle a été créée et va maintenant être ouverte pour édition."))
                    self.populate_doc_table() # Refresh doc list if template source ID might change (though it doesn't for existing docs)
                else:
                    QMessageBox.critical(self, self.tr("Erreur"), self.tr("Impossible de créer la copie client-spécifique du modèle."))
                    return
            else: # User chose not to create a copy
                return
        elif original_template.get('client_id') != current_client_id:
            QMessageBox.warning(self, self.tr("Accès Interdit"), self.tr("Ce modèle appartient à un autre client et ne peut pas être modifié directement ici. Une copie pour le client actuel peut être envisagée si nécessaire (fonctionnalité à implémenter)."))
            return # Or implement copy logic similar to global templates

        # At this point, template_for_editor is the correct one to edit (original or new copy)
        raw_html_content = template_for_editor.get('raw_template_file_data')
        base_file_name = template_for_editor.get('base_file_name')
        lang_code = template_for_editor.get('language_code')

        if not base_file_name or not lang_code:
            QMessageBox.critical(self, self.tr("Erreur Modèle"), self.tr("Les informations du fichier de base du modèle (nom ou langue) sont manquantes."))
            return

        # Construct path in the central template store
        template_file_path_for_editor = os.path.join(self.config.get("templates_dir", "templates"), lang_code, base_file_name)

        # Ensure directory exists
        os.makedirs(os.path.dirname(template_file_path_for_editor), exist_ok=True)

        # Write DB content to file for editor, to ensure editor loads the canonical version
        try:
            content_to_write = raw_html_content
            if isinstance(raw_html_content, bytes):
                content_to_write = raw_html_content.decode('utf-8')

            with open(template_file_path_for_editor, 'w', encoding='utf-8') as f:
                f.write(content_to_write if content_to_write else "")
        except Exception as e:
            QMessageBox.critical(self, self.tr("Erreur Écriture Fichier"), self.tr("Impossible d'écrire le contenu du modèle vers le fichier temporaire pour édition: {0}").format(str(e)))
            return

        editor_client_data = self.client_info.copy() # Pass a copy
        html_editor = HtmlEditor(
            file_path=template_file_path_for_editor,
            client_data=editor_client_data,
            template_id=template_to_edit_id, # Pass the ID of the template being edited
            parent=self
        )
        if html_editor.exec_() == QDialog.Accepted:
            try:
                with open(template_file_path_for_editor, 'r', encoding='utf-8') as f:
                    updated_html_content = f.read()

                # Save updated content back to DB
                update_payload = {'raw_template_file_data': updated_html_content}
                # Optionally, update 'updated_at' or 'version' if those fields are important here
                if db_manager.update_template(template_to_edit_id, update_payload):
                    QMessageBox.information(self, self.tr("Modèle Sauvegardé"), self.tr("Les modifications du modèle ont été sauvegardées dans la base de données."))
                else:
                    QMessageBox.warning(self, self.tr("Erreur Sauvegarde DB"), self.tr("Impossible de sauvegarder les modifications du modèle dans la base de données."))
            except Exception as e:
                QMessageBox.critical(self, self.tr("Erreur Lecture Fichier"), self.tr("Impossible de relire le fichier modèle modifié: {0}").format(str(e)))

        # Clean up temporary file if it was solely for this edit session and raw_template_file_data is truth
        # For now, assume file is persistent in templates_dir. If base_file_name was temporary, then:
        # if os.path.exists(template_file_path_for_editor) and is_temp_file: os.remove(template_file_path_for_editor)


    def open_create_docs_dialog(self):
        dialog = self.CreateDocumentDialog(self.client_info, self.config, self)
        if dialog.exec_() == QDialog.Accepted: self.populate_doc_table()

    def open_compile_pdf_dialog(self):
        dialog = self.CompilePdfDialog(self.client_info, self.config, self.app_root_dir, self)
        dialog.exec_()

    def open_selected_doc(self):
        selected_row = self.doc_table.currentRow()
        if selected_row >= 0:
            file_path_item = self.doc_table.item(selected_row, 0)
            if file_path_item:
                file_path = file_path_item.data(Qt.UserRole)
                if file_path and os.path.exists(file_path): self.open_document(file_path)

    def delete_selected_doc(self):
        selected_row = self.doc_table.currentRow()
        if selected_row >= 0:
            file_path_item = self.doc_table.item(selected_row, 0)
            if file_path_item:
                file_path = file_path_item.data(Qt.UserRole)
                if file_path and os.path.exists(file_path): self.delete_document(file_path)

    def open_document(self, file_path):
        if os.path.exists(file_path):
            try:
                editor_client_data = { "client_id": self.client_info.get("client_id"), "client_name": self.client_info.get("client_name", ""), "company_name": self.client_info.get("company_name", ""), "need": self.client_info.get("need", ""), "primary_need_description": self.client_info.get("need", ""), "project_identifier": self.client_info.get("project_identifier", ""), "country": self.client_info.get("country", ""), "country_id": self.client_info.get("country_id"), "city": self.client_info.get("city", ""), "city_id": self.client_info.get("city_id"), "price": self.client_info.get("price", 0), "status": self.client_info.get("status"), "status_id": self.client_info.get("status_id"), "selected_languages": self.client_info.get("selected_languages"), "notes": self.client_info.get("notes"), "creation_date": self.client_info.get("creation_date"), "category": self.client_info.get("category"), "base_folder_path": self.client_info.get("base_folder_path") }
                if file_path.lower().endswith('.xlsx'):
                    editor = ExcelEditor(file_path, parent=self)
                    if editor.exec_() == QDialog.Accepted:
                        # ... (archiving and PDF generation logic remains the same) ...
                        self.generate_pdf_for_document(file_path, self.client_info, self)
                    self.populate_doc_table()
                elif file_path.lower().endswith('.html'):
                    html_editor_dialog = HtmlEditor(file_path, client_data=editor_client_data, parent=self)
                    if html_editor_dialog.exec_() == QDialog.Accepted:
                        # ... (archiving and PDF generation logic remains the same) ...
                        generated_pdf_path = self.generate_pdf_for_document(file_path, self.client_info, self)
                        if generated_pdf_path: print(f"Updated PDF generated at: {generated_pdf_path}")
                    self.populate_doc_table()
                else: QDesktopServices.openUrl(QUrl.fromLocalFile(file_path))
            except Exception as e: QMessageBox.warning(self, self.tr("Erreur Ouverture Fichier"), self.tr("Impossible d'ouvrir le fichier:\n{0}").format(str(e)))
        else: QMessageBox.warning(self, self.tr("Fichier Introuvable"), self.tr("Le fichier n'existe plus.")); self.populate_doc_table()

    def delete_document(self, file_path):
        if not os.path.exists(file_path): return
        reply = QMessageBox.question(self, self.tr("Confirmer la suppression"), self.tr("Êtes-vous sûr de vouloir supprimer le fichier {0} ?").format(os.path.basename(file_path)), QMessageBox.Yes | QMessageBox.No, QMessageBox.No)
        if reply == QMessageBox.Yes:
            try: os.remove(file_path); self.populate_doc_table(); QMessageBox.information(self, self.tr("Fichier supprimé"), self.tr("Le fichier a été supprimé avec succès."))
            except Exception as e: QMessageBox.warning(self, self.tr("Erreur"), self.tr("Impossible de supprimer le fichier:\n{0}").format(str(e)))

    def load_contacts(self):
        # Initially, show empty label and hide table
        if hasattr(self, 'contacts_empty_label'): # Ensure label exists
            self.contacts_empty_label.setVisible(True)
        self.contacts_table.setVisible(False)
        self.contacts_table.setRowCount(0) # Clear table

        client_uuid = self.client_info.get("client_id")
        if not client_uuid:
            # Still ensure empty label is visible if client_uuid is missing for some reason
            if hasattr(self, 'contacts_empty_label'):
                 self.contacts_empty_label.setVisible(True)

            return

        try:
            self.total_contacts_count = db_manager.get_contacts_for_client_count(client_id=client_uuid)

            contacts = db_manager.get_contacts_for_client(
                client_id=client_uuid,
                limit=self.CONTACT_PAGE_LIMIT,
                offset=self.current_contact_offset
            )
            contacts = contacts if contacts else []

            if not contacts:
                # No contacts, ensure empty label is visible and table is hidden
                if hasattr(self, 'contacts_empty_label'):
                    self.contacts_empty_label.setVisible(True)
                self.contacts_table.setVisible(False)
                return # Exit early

            # If contacts exist, hide empty label and show table
            if hasattr(self, 'contacts_empty_label'):
                self.contacts_empty_label.setVisible(False)
            self.contacts_table.setVisible(True)

            for row, contact in enumerate(contacts):
                self.contacts_table.insertRow(row)
                name_item = QTableWidgetItem(contact.get('name', 'N/A'))
                name_item.setData(Qt.UserRole, {
                    'contact_id': contact.get('contact_id'),
                    'client_contact_id': contact.get('client_contact_id')
                })
                self.contacts_table.setItem(row, 0, name_item)
                self.contacts_table.setItem(row, 1, QTableWidgetItem(contact.get('email', '')))
                self.contacts_table.setItem(row, 2, QTableWidgetItem(contact.get('phone', '')))
                self.contacts_table.setItem(row, 3, QTableWidgetItem(contact.get('position', '')))
                primary_text = self.tr("Oui") if contact.get('is_primary_for_client') else self.tr("Non")
                primary_item = QTableWidgetItem(primary_text)
                primary_item.setTextAlignment(Qt.AlignCenter)
                self.contacts_table.setItem(row, 4, primary_item)
        except Exception as e:
            QMessageBox.warning(self, self.tr("Erreur DB"), self.tr("Erreur de chargement des contacts:\n{0}").format(str(e)))
            self.total_contacts_count = 0 # Reset on error
        finally:
            self.update_contact_pagination_controls()


    def add_contact(self):
        client_uuid = self.client_info.get("client_id");
        if not client_uuid: return
        dialog = self.ContactDialog(client_uuid, parent=self)
        if dialog.exec_() == QDialog.Accepted:
            # contact_form_data = dialog.get_data() # Original line
            try:
                # Assuming dialog handles DB ops or returns data for db_manager call
                # No specific return from dialog.get_data() is used here for DB ops.
                # The dialog itself calls db_manager.add_contact and db_manager.link_contact_to_client
                pass # DB operations are handled within ContactDialog
            except Exception as e:
                QMessageBox.critical(self, self.tr("Erreur DB"), self.tr("Erreur d'ajout du contact:\n{0}").format(str(e)))
            finally:
                self.load_contacts()

    def edit_contact(self, row=None, column=None):
        current_row = self.contacts_table.currentRow()
        if current_row < 0:
            QMessageBox.information(self, self.tr("Sélection Requise"), self.tr("Veuillez sélectionner un contact à modifier."))
            return

        name_item = self.contacts_table.item(current_row, 0)
        if not name_item: return

        item_data = name_item.data(Qt.UserRole)
        contact_id = item_data.get('contact_id')

        if not contact_id:
            QMessageBox.warning(self, self.tr("Erreur Données"), self.tr("ID de contact non trouvé pour la ligne sélectionnée."))
            return

        client_uuid = self.client_info.get("client_id")
        full_contact_details = db_manager.get_contact_by_id(contact_id)
        if not full_contact_details:
            QMessageBox.warning(self, self.tr("Erreur Données"), self.tr("Détails du contact non trouvés dans la base de données."))
            return

        client_contact_link_info = db_manager.get_specific_client_contact_link_details(client_uuid, contact_id)
        if client_contact_link_info:
            full_contact_details['is_primary_for_client'] = client_contact_link_info.get('is_primary_for_client', False)
            full_contact_details['client_contact_id'] = client_contact_link_info.get('client_contact_id')

        dialog = self.ContactDialog(client_id=client_uuid, contact_data=full_contact_details, parent=self)

        if dialog.exec_() == QDialog.Accepted:
            # DB operations are handled within ContactDialog after its own save logic
            self.load_contacts()


    def remove_contact(self):
        current_row = self.contacts_table.currentRow()
        if current_row < 0:
            QMessageBox.information(self, self.tr("Sélection Requise"), self.tr("Veuillez sélectionner un contact à supprimer."))
            return

        name_item = self.contacts_table.item(current_row, 0)
        if not name_item: return

        item_data = name_item.data(Qt.UserRole)
        contact_id = item_data.get('contact_id')
        client_contact_id = item_data.get('client_contact_id')
        contact_name = name_item.text()

        if not client_contact_id:
            QMessageBox.warning(self, self.tr("Erreur Données"), self.tr("ID de lien contact-client non trouvé."))
            return

        reply = QMessageBox.question(self, self.tr("Confirmer Suppression"),
                                     self.tr("Êtes-vous sûr de vouloir supprimer le lien vers le contact '{0}' pour ce client?").format(contact_name),
                                     QMessageBox.Yes | QMessageBox.No, QMessageBox.No)
        if reply == QMessageBox.Yes:
            try:
                # Use client_contact_id for unlinking, not client_id + contact_id
                if db_manager.unlink_contact_from_client_by_link_id(client_contact_id): # Assuming this new function exists
                    QMessageBox.information(self, self.tr("Succès"), self.tr("Lien vers le contact '{0}' supprimé avec succès.").format(contact_name))
                else:
                    QMessageBox.warning(self, self.tr("Erreur DB"), self.tr("Échec de la suppression du lien vers le contact."))
            except Exception as e:
                QMessageBox.critical(self, self.tr("Erreur DB"), self.tr("Erreur de suppression du lien contact:\n{0}").format(str(e)))
            finally:
                self.load_contacts()

    def add_product(self):
        client_uuid = self.client_info.get("client_id");
        if not client_uuid: return
        dialog = self.ProductDialog(client_uuid, self.app_root_dir, parent=self) # Pass app_root_dir
        if dialog.exec_() == QDialog.Accepted:
            products_list_data = dialog.get_data()

            # --- BEGIN HYPOTHETICAL ACTUAL FIX AREA ---
            # This is where the actual loop processing products_list_data would be.
            # Assuming the loop and the call to db_manager.add_product_to_client_project_link_and_global
            # or similar database function occurs here.

            # If the error "TypeError: City() missing 1 required positional argument: 'country_id'"
            # originates from an attempt to process city information *within this loop*
            # (e.g., by calling db_manager.get_or_add_city), the fix would be here.

            # Example of what might be happening and how to fix it:
            products_list_data = dialog.get_data() # This is a list of product_entry dicts

            processed_count = 0
            if products_list_data:
                for product_entry in products_list_data:
                    client_id_for_product = self.client_info.get('client_id')
                    # ProductDialog.get_data() returns a list. Each item is a dict for a product.
                    # 'client_id' might be in product_entry if ProductDialog was for multiple clients (not typical for this context)
                    # or if ProductDialog explicitly adds it. Assuming client_id comes from self.client_info.

                    logging.info(f"Processing product_entry {processed_count + 1}/{len(products_list_data)}: {product_entry}")
                    client_id_for_product = self.client_info.get('client_id')
                    global_product_id = product_entry.get('product_id')
                    quantity_raw = product_entry.get('quantity')
                    unit_price_override_raw = product_entry.get('unit_price') # Dialog uses 'unit_price'

                    quantity = None
                    if quantity_raw is not None:
                        try:
                            quantity = float(quantity_raw)
                            if quantity <= 0:
                                logging.error(f"Invalid quantity '{quantity_raw}' for product {global_product_id}. Must be positive.")
                                quantity = None # Treat as missing/invalid
                        except ValueError:
                            logging.error(f"Non-numeric quantity '{quantity_raw}' for product {global_product_id}.")
                            quantity = None # Treat as missing/invalid

                    unit_price_override = None # Initialize to None
                    # unit_price_override should only be set if unit_price_override_raw is not None.
                    # If unit_price_override_raw is None, it means no override is intended, and DB will use base_price.
                    # If unit_price_override_raw is provided, it must be a valid float.
                    if unit_price_override_raw is not None:
                        try:
                            unit_price_override = float(unit_price_override_raw)
                            if unit_price_override < 0: # Negative prices are not allowed for an override
                                logging.error(f"Invalid unit_price_override '{unit_price_override_raw}' for product {global_product_id}. Cannot be negative.")
                                # If explicitly provided override is invalid, this is an error, treat as missing data for the 'all' check.
                                unit_price_override = None # Mark as invalid for the 'all' check.
                        except ValueError:
                            logging.error(f"Non-numeric unit_price_override '{unit_price_override_raw}' for product {global_product_id}.")
                            unit_price_override = None # Mark as invalid for the 'all' check.

                    # Determine project_id. It can be None.
                    # Assuming self.client_info.get('project_id') is the actual foreign key or None.
                    project_id_for_db = self.client_info.get('project_id', None)
                    if project_id_for_db is None:
                        # If 'project_id' is not directly in client_info,
                        # check if 'project_identifier' is and if it needs to be resolved to an ID.
                        # For now, assume if 'project_id' is not there, it's None.
                        logging.info(f"No 'project_id' found in client_info for client {client_id_for_product}. Product will be linked without a specific project.")


                    # Critical data for adding a link: client_id, product_id, quantity.
                    # unit_price_override is optional in db_call_payload (None means use base price).
                    # However, if unit_price_override_raw was provided but invalid, we treat it as a data error for this specific product entry.
                    # The 'all' check needs to ensure that if an override was attempted (raw value not None) it must be valid (converted value not None).
                    # And quantity must always be valid.
                    conditions_met = all([
                        client_id_for_product,
                        global_product_id,
                        quantity is not None, # Quantity must be valid positive number
                        (unit_price_override_raw is None or unit_price_override is not None) # If override was given, it must be valid
                    ])

                    if not conditions_met:
                        logging.error(f"Skipping product entry due to missing or invalid data (post-conversion): {product_entry} for client_id {client_id_for_product}. Quantity: {quantity}, Unit Price Override (converted): {unit_price_override}, Raw Override: {unit_price_override_raw}")
                        QMessageBox.warning(self, self.tr("Données Produit Invalides ou Manquantes"),
                                            self.tr("Impossible d'ajouter le produit '{0}' car la quantité ou le prix unitaire est invalide ou manquant.").format(product_entry.get('name', 'Nom inconnu')))
                        continue

                    # unit_price_override in db_call_payload should be the converted float, or None if no override was intended/provided.
                    # The add_product_to_client_or_project function handles None override by using base price.
                    db_call_payload = {
                        'client_id': client_id_for_product,
                        'product_id': global_product_id,
                        'quantity': quantity, # Validated float
                        'unit_price_override': unit_price_override, # Validated float or None
                        'project_id': project_id_for_db,
                    }

                    logging.info(f"Attempting to link product with validated payload: {db_call_payload}")
                    link_id = db_manager.add_product_to_client_or_project(db_call_payload)

                    if link_id:
                        processed_count += 1
                        logging.info(f"Successfully linked product '{product_entry.get('name')}' (Global ID: {global_product_id}) to client {client_id_for_product}. New Link ID: {link_id}")
                    else:
                        logging.error(f"Failed to link product '{product_entry.get('name')}' to client {client_id_for_product}. Payload: {db_call_payload}")
                        QMessageBox.warning(self, self.tr("Erreur Base de Données"),
                                            self.tr("Impossible d'ajouter le produit '{0}' au client/projet.").format(product_entry.get('name', 'Nom inconnu')))

            if processed_count > 0:
                 QMessageBox.information(self, self.tr("Produits Ajoutés"),
                                         self.tr("{0} produit(s) ont été ajoutés/liés avec succès.").format(processed_count))

            if products_list_data or processed_count > 0: # Refresh if any attempt was made or succeeded
                self.load_products()

    def edit_product(self):
        selected_row = self.products_table.currentRow();
        if selected_row < 0: QMessageBox.information(self, self.tr("Sélection Requise"), self.tr("Veuillez sélectionner un produit à modifier.")); return

        # Fetch existing data to pass to the dialog
        # Assuming the first column (hidden) stores client_project_product_id
        # and other columns have display data. We need to fetch full data for the dialog.
        link_id_item = self.products_table.item(selected_row, 0)
        if not link_id_item:
            QMessageBox.warning(self, self.tr("Erreur"), self.tr("Impossible de récupérer l'ID du lien produit."))
            return
        link_id = link_id_item.data(Qt.UserRole)

        # Construct product_link_data similar to how it might be if fetched fresh
        # This needs all relevant fields that EditProductLineDialog and its subsequent logic expect.
        # This is a simplified example; in a real app, you'd fetch this from DB or have it structured.
        product_link_data = {
            'client_project_product_id': link_id,
            'name': self.products_table.item(selected_row, 1).text(),
            'description': self.products_table.item(selected_row, 2).text(),
            'weight': self.products_table.item(selected_row, 3).text().replace(' kg', ''), # Assuming format "X kg"
            'dimensions': self.products_table.item(selected_row, 4).text(),
            'quantity': float(self.products_table.item(selected_row, 5).text()),
            'unit_price': float(self.products_table.item(selected_row, 6).text().replace('€', '').strip()),
            # 'product_id' (global product ID) needs to be fetched if not already in table item data
            # For now, assuming it might be part of what get_products_for_client_or_project returns
            # and could be stored in one of the items' UserRole if needed.
            # Let's assume it's retrieved via link_id if necessary by EditProductLineDialog or its save logic.
        }
        # Attempt to retrieve global product_id if stored, e.g. in name_item's UserRole+1 or similar
        # This part is speculative based on common patterns, adjust if product_id is stored differently
        name_item_for_global_id = self.products_table.item(selected_row, 1) # Assuming name item might hold it
        if name_item_for_global_id and name_item_for_global_id.data(Qt.UserRole + 2): # Example: UserRole+2 for global_product_id
             product_link_data['product_id'] = name_item_for_global_id.data(Qt.UserRole + 2)


        try:
            dialog = self.EditProductLineDialog(product_link_data, self.app_root_dir, self) # Pass app_root_dir
            if dialog.exec_() == QDialog.Accepted:
                updated_line_data = dialog.get_data()
                if updated_line_data:
                    update_payload = {
                        'quantity': updated_line_data.get('quantity'),
                        'unit_price_override': updated_line_data.get('unit_price')
                    }
                    update_payload = {k: v for k, v in update_payload.items() if v is not None}

                    if db_manager.update_client_project_product(link_id, update_payload):
                        QMessageBox.information(self, self.tr("Succès"), self.tr("Ligne de produit mise à jour."))
                    else:
                        QMessageBox.warning(self, self.tr("Erreur DB"), self.tr("Échec de la mise à jour de la ligne de produit."))
            self.load_products() # Refresh after successful update or error
        except Exception as e:
            QMessageBox.critical(self, self.tr("Erreur Inattendue"), self.tr("Erreur lors de la modification du produit:\n{0}").format(str(e)))
            self.load_products() # Ensure table is reloaded even on unexpected error
        selected_row = self.products_table.currentRow()
        if selected_row < 0:
            QMessageBox.information(self, self.tr("Sélection Requise"), self.tr("Veuillez sélectionner un produit à modifier."))
            return

        id_item = self.products_table.item(selected_row, 0)
        if not id_item:
            logging.error("Edit Product: Could not find ID item for selected row.")
            QMessageBox.warning(self, self.tr("Erreur"), self.tr("Impossible de récupérer l'ID du produit sélectionné."))
            return

        link_id = id_item.data(Qt.UserRole)
        if link_id is None:
            logging.error(f"Edit Product: No client_project_product_id found for row {selected_row}.")
            QMessageBox.warning(self, self.tr("Erreur"), self.tr("ID de lien produit non trouvé."))
            return

        try:
            linked_product_data = db_manager.get_client_project_product_by_id(link_id)
            if not linked_product_data:
                QMessageBox.warning(self, self.tr("Erreur DB"), self.tr("Détails du produit lié non trouvés."))
                return

            product_id = linked_product_data.get('product_id')
            global_product_data = db_manager.get_product_by_id(product_id)
            if not global_product_data:
                QMessageBox.warning(self, self.tr("Erreur DB"), self.tr("Détails du produit global non trouvés."))
                return

            product_name = global_product_data.get('product_name', self.tr("Produit Inconnu"))
            current_quantity = linked_product_data.get('quantity', 0)
            current_unit_price_override = linked_product_data.get('unit_price_override')
            base_unit_price = global_product_data.get('base_unit_price', 0.0)

            # Effective price shown to user for editing is override or base
            effective_current_unit_price = current_unit_price_override if current_unit_price_override is not None else base_unit_price

            dialog = self.EditProductLineDialog(
                product_name,
                current_quantity,
                effective_current_unit_price,
                base_unit_price, # Pass base_unit_price for reference/display in dialog
                parent=self
            )

            if dialog.exec_() == QDialog.Accepted:
                new_data = dialog.get_data()
                if not new_data or 'quantity' not in new_data or 'unit_price' not in new_data:
                     QMessageBox.warning(self, self.tr("Erreur Dialogue"), self.tr("Les données retournées par le dialogue de modification sont invalides."))
                     return

                new_quantity = new_data['quantity']
                new_unit_price_for_client = new_data['unit_price']

                if new_quantity <= 0:
                    QMessageBox.warning(self, self.tr("Valeur Invalide"), self.tr("La quantité doit être positive."))
                    return
                if new_unit_price_for_client < 0:
                    QMessageBox.warning(self, self.tr("Valeur Invalide"), self.tr("Le prix unitaire ne peut être négatif."))
                    return

                # Determine if the new price should be an override
                new_override_price = new_unit_price_for_client if float(new_unit_price_for_client) != float(base_unit_price) else None

                update_payload = {
                    'quantity': new_quantity,
                    'unit_price_override': new_override_price
                }

                if db_manager.update_client_project_product(link_id, update_payload):
                    QMessageBox.information(self, self.tr("Succès"), self.tr("Produit mis à jour avec succès."))
                    self.load_products() # Refresh table

                    # Update client's total price
                    client_uuid = self.client_info.get("client_id")
                    if client_uuid:
                        linked_prods = db_manager.get_products_for_client_or_project(client_uuid, project_id=None)
                        if linked_prods is None: linked_prods = []
                        new_total_client_price = sum(p.get('total_price_calculated', 0.0) for p in linked_prods if p.get('total_price_calculated') is not None)

                        if db_manager.update_client(client_uuid, {'price': new_total_client_price}):
                            self.client_info['price'] = new_total_client_price
                            if not self.is_editing_client and hasattr(self, 'populate_details_layout'):
                                self.populate_details_layout()
                else:
                    QMessageBox.warning(self, self.tr("Erreur DB"), self.tr("Échec de la mise à jour du produit lié."))
        except AttributeError as ae:
            logging.error(f"Error during product edit, possibly with EditProductLineDialog: {ae}", exc_info=True)
            QMessageBox.critical(self, self.tr("Erreur Critique"), self.tr("Une erreur s'est produite lors de l'ouverture du dialogue de modification de produit. Vérifiez les logs."))
        except Exception as e:
            logging.error(f"Erreur inattendue lors de la modification du produit: {e}", exc_info=True)
            QMessageBox.critical(self, self.tr("Erreur Inattendue"), self.tr("Une erreur inattendue est survenue:\n{0}").format(str(e)))


    def remove_product(self):
        selected_row = self.products_table.currentRow();
        if selected_row < 0: return
        # ... (logic for removing product remains the same) ...
        try:
            # ... (DB operations) ...
            self.load_products() # Refresh after successful removal
        except Exception as e: QMessageBox.critical(self, self.tr("Erreur DB"), self.tr("Erreur de suppression du produit lié:\n{0}").format(str(e)))

    def load_products(self):
        self.products_table.blockSignals(True)
        self.products_table.setRowCount(0)

        # Initial state: empty label visible, table hidden
        if hasattr(self, 'products_empty_label'): # Ensure label exists
            self.products_empty_label.setVisible(True)
        self.products_table.setVisible(False)

        client_uuid = self.client_info.get("client_id")
        if not client_uuid:
            # If no client_uuid, it's an empty state for products.
            # The initial state set above handles this.
            self.products_table.blockSignals(False) # Don't forget to unblock
            return

        editable_cell_bg_color = QColor(Qt.yellow).lighter(185) # Example: very light yellow
        # Or use a named color like: editable_cell_bg_color = QColor("AliceBlue")

        try:
            all_linked_products = db_manager.get_products_for_client_or_project(client_uuid, project_id=None) # project_id=None to get all for client
            all_linked_products = all_linked_products if all_linked_products else []

            selected_lang_code = self.product_lang_filter_combo.currentData()

            filtered_products = []
            if selected_lang_code:
                for prod in all_linked_products:
                    if prod.get('language_code') == selected_lang_code:
                        filtered_products.append(prod)
            else:
                filtered_products = all_linked_products

            # This part populates self.products_table (main products tab)
            # We also need to call self.load_products_for_dimension_tab() to update its own combo box
            # if this load_products method is the central point of refresh for product data.

            # The following loop was identified as redundant and causing blank rows.
            # for row_idx, prod_link_data in enumerate(filtered_products):
            #     self.products_table.insertRow(row_idx) # DO NOT UNCOMMENT - This is the bug source

            if not filtered_products:
                # Empty state remains: label visible, table hidden
                # (already set at the beginning of the method)
                # No need to do anything here, the finally block will unblock signals.
                pass
            else:
                # Products exist, show table, hide empty label
                if hasattr(self, 'products_empty_label'):
                    self.products_empty_label.setVisible(False)
                self.products_table.setVisible(True)

                for row_idx, prod_link_data in enumerate(filtered_products):
                # This is the correct loop for inserting and populating rows.
                # Ensure insertRow is called here, once per product.
                    self.products_table.insertRow(row_idx)

                    id_item = QTableWidgetItem(str(prod_link_data.get('client_project_product_id')))
                    id_item.setData(Qt.UserRole, prod_link_data.get('client_project_product_id'))
                    id_item.setFlags(id_item.flags() & ~Qt.ItemIsEditable) # Not editable
                    self.products_table.setItem(row_idx, 0, id_item)

                    # Name (Column 1)
                    name_item = QTableWidgetItem(prod_link_data.get('product_name', 'N/A'))
                    name_item.setFlags(name_item.flags() & ~Qt.ItemIsEditable)
                    self.products_table.setItem(row_idx, 1, name_item)

                    desc_item = QTableWidgetItem(prod_link_data.get('product_description', ''))
                    desc_item.setFlags(desc_item.flags() & ~Qt.ItemIsEditable)
                    self.products_table.setItem(row_idx, 2, desc_item)

                    # Weight (Column 3 - Not Editable from this table)
                    weight_val = prod_link_data.get('weight')
                    weight_str = f"{weight_val} kg" if weight_val is not None else self.tr("N/A")
                    weight_item = QTableWidgetItem(weight_str)
                    weight_item.setFlags(weight_item.flags() & ~Qt.ItemIsEditable)
                    weight_item.setTextAlignment(Qt.AlignRight | Qt.AlignVCenter)
                    self.products_table.setItem(row_idx, 3, weight_item)

                    # Dimensions (Column 4 - Not Editable from this table)
                    dimensions_val = prod_link_data.get('dimensions', self.tr("N/A"))
                    dimensions_item = QTableWidgetItem(dimensions_val)
                    dimensions_item.setFlags(dimensions_item.flags() & ~Qt.ItemIsEditable)
                    self.products_table.setItem(row_idx, 4, dimensions_item)

                    # Quantity (Column 5 - Editable)
                    qty_item = QTableWidgetItem(str(prod_link_data.get('quantity', 0)))
                    qty_item.setTextAlignment(Qt.AlignRight | Qt.AlignVCenter)
                    qty_item.setFlags(qty_item.flags() | Qt.ItemIsEditable)
                    qty_item.setBackground(editable_cell_bg_color) # Apply background
                    self.products_table.setItem(row_idx, 5, qty_item)

                    # Unit Price (Column 6 - Editable)
                    unit_price_override = prod_link_data.get('unit_price_override')
                    base_price = prod_link_data.get('base_unit_price')
                    effective_unit_price = unit_price_override if unit_price_override is not None else (base_price if base_price is not None else 0.0)
                    effective_unit_price = float(effective_unit_price)
                    unit_price_item = QTableWidgetItem(f"{effective_unit_price:.2f}")
                    unit_price_item.setTextAlignment(Qt.AlignRight | Qt.AlignVCenter)
                    unit_price_item.setFlags(unit_price_item.flags() | Qt.ItemIsEditable)
                    unit_price_item.setBackground(editable_cell_bg_color) # Apply background
                    self.products_table.setItem(row_idx, 6, unit_price_item)

                    # Total Price (Column 7 - Not Editable)
                    total_price_calculated_val = prod_link_data.get('total_price_calculated', 0.0)
                    total_price_calculated_val = float(total_price_calculated_val)
                    total_price_item = QTableWidgetItem(f"€ {total_price_calculated_val:.2f}")
                    total_price_item.setTextAlignment(Qt.AlignRight | Qt.AlignVCenter)
                    total_price_item.setFlags(total_price_item.flags() & ~Qt.ItemIsEditable)
                    self.products_table.setItem(row_idx, 7, total_price_item)

            # self.products_table.resizeColumnsToContents() # Can make UI jumpy, consider specific column resize modes
        except Exception as e:
            QMessageBox.warning(self, self.tr("Erreur DB"), self.tr("Erreur de chargement des produits:\n{0}").format(str(e)))
        finally:
            self.products_table.blockSignals(False)

            # Refresh the product selector in the "Dimensions Produit (Client)" tab
            try:
                self.load_products_for_dimension_tab()
            except Exception as e:
                logging.error(f"Error during load_products_for_dimension_tab called from load_products: {e}", exc_info=True)
                QMessageBox.warning(self, self.tr("Chargement Partiel"), self.tr("Une erreur est survenue lors du chargement des produits pour l'onglet dimensions (depuis load_products):\n{0}").format(str(e)))

    def handle_product_item_changed(self, item):
        if not item:
            return

        # Prevent recursive calls during table refresh or if signals are blocked
        if self.products_table.signalsBlocked():
            return

        col = item.column()
        row = item.row()

        id_item = self.products_table.item(row, 0)
        if not id_item:
            print(f"Error: Could not find ID item for row {row}")
            return
        link_id = id_item.data(Qt.UserRole)
        if link_id is None:
            print(f"Error: No client_project_product_id found for row {row}")
            return

        new_value_str = item.text()
        update_data = {}

        try:
            # ID (0, hidden), Name (1), Desc (2), Weight (3), Dimensions (4), Qty (5), UnitPrice (6), TotalPrice (7)
            if col == 5: # Quantity column
                new_quantity = float(new_value_str)
                if new_quantity <= 0:
                    QMessageBox.warning(self, self.tr("Valeur Invalide"), self.tr("La quantité doit être positive."))
                    self.products_table.blockSignals(True); self.load_products(); self.products_table.blockSignals(False)
                    return
                update_data['quantity'] = new_quantity
            elif col == 6: # Unit Price column
                new_unit_price_str = new_value_str.replace("€", "").strip()
                new_unit_price = float(new_unit_price_str)
                if new_unit_price < 0:
                    QMessageBox.warning(self, self.tr("Valeur Invalide"), self.tr("Le prix unitaire ne peut être négatif."))
                    self.products_table.blockSignals(True); self.load_products(); self.products_table.blockSignals(False)
                    return
                update_data['unit_price_override'] = new_unit_price
            else:
                return # Not an editable column we are handling

            if update_data:
                success = db_manager.update_client_project_product(link_id, update_data)
                if success:
                    print(f"Product link_id {link_id} updated with: {update_data}")
                    self.products_table.blockSignals(True)
                    self.load_products() # Reload to show new total and formatted values
                    self.products_table.blockSignals(False)

                    client_uuid = self.client_info.get("client_id")
                    if client_uuid:
                        linked_prods = db_manager.get_products_for_client_or_project(client_uuid, project_id=None)
                        if linked_prods is None: linked_prods = []
                        new_total_client_price = sum(p.get('total_price_calculated', 0.0) for p in linked_prods if p.get('total_price_calculated') is not None)
                        db_manager.update_client(client_uuid, {'price': new_total_client_price})
                        self.client_info['price'] = new_total_client_price
                        if "price" in self.detail_value_labels:
                             self.detail_value_labels["price"].setText(f"{new_total_client_price} €")
                else:
                    QMessageBox.warning(self, self.tr("Erreur DB"), self.tr("Échec de la mise à jour du produit."))
                    self.products_table.blockSignals(True); self.load_products(); self.products_table.blockSignals(False)
        except ValueError:
            QMessageBox.warning(self, self.tr("Entrée Invalide"), self.tr("Veuillez entrer un nombre valide."))
            self.products_table.blockSignals(True); self.load_products(); self.products_table.blockSignals(False)
        except Exception as e:
            print(f"Error in handle_product_item_changed: {e}")
            QMessageBox.warning(self, self.tr("Erreur"), self.tr("Une erreur est survenue: {str(e)}"))
            self.products_table.blockSignals(True); self.load_products(); self.products_table.blockSignals(False)

    def open_send_email_dialog(self):
        client_uuid = self.client_info.get("client_id")
        primary_email = ""
        if client_uuid:
            contacts = db_manager.get_contacts_for_client(client_uuid)
            if contacts:
                for contact in contacts:
                    if contact.get('is_primary_for_client') and contact.get('email'):
                        primary_email = contact['email']
                        break
                if not primary_email and contacts[0].get('email'): # Fallback to first contact's email
                    primary_email = contacts[0]['email']

        # Ensure self.config is the application config containing SMTP settings
        if not hasattr(self, 'config') or not self.config:
             QMessageBox.critical(self, self.tr("Erreur Configuration"), self.tr("La configuration de l'application (SMTP) n'est pas disponible."))
             return

        # Ensure self.SendEmailDialog is correctly initialized
        if not hasattr(self, 'SendEmailDialog') or self.SendEmailDialog is None:
             try:
                 from dialogs import SendEmailDialog # Direct import as a fallback
                 self.SendEmailDialog = SendEmailDialog
             except ImportError:
                  QMessageBox.critical(self, self.tr("Erreur Importation"), self.tr("Le composant SendEmailDialog n'a pas pu être chargé."))
                  return

        # Pass client_id to SendEmailDialog constructor
        dialog = self.SendEmailDialog(client_email=primary_email, config=self.config, client_id=client_uuid, parent=self)
        dialog.exec_()

    def toggle_client_edit_mode(self):
        self.is_editing_client = not self.is_editing_client
        if self.is_editing_client:
            self.edit_save_client_btn.setText(self.tr("Sauvegarder"))
            self.edit_save_client_btn.setIcon(QIcon.fromTheme("document-save", QIcon(":/icons/check.svg")))
            self.switchTo_edit_client_view()
        else: # Was "Sauvegarder", try to save changes
            if self.save_client_changes_from_edit_view(): # If save is successful
                self.edit_save_client_btn.setText(self.tr("Modifier Client"))
                self.edit_save_client_btn.setIcon(QIcon.fromTheme("document-edit", QIcon(":/icons/pencil.svg")))
                # The view is refreshed by populate_details_layout within save_client_changes_from_edit_view
            else: # Save failed, remain in edit mode
                self.is_editing_client = True # Keep state as editing
                # Button text and icon remain "Sauvegarder"

    def switchTo_edit_client_view(self):
        # Disconnect signals that auto-save
        try:
            self.notes_edit.textChanged.disconnect(self.save_client_notes)
        except TypeError: # Was not connected or already disconnected
            pass
        try:
            self.status_combo.currentTextChanged.disconnect(self.update_client_status)
        except TypeError:
            pass
        if self.status_combo and self.status_combo.parent():
            self.status_combo.setParent(None)
        if hasattr(self, 'category_label') and self.category_label and self.category_label.parent():
            self.category_label.setParent(None)
        if hasattr(self, 'category_value_label') and self.category_value_label and self.category_value_label.parent():
            self.category_value_label.setParent(None)
        while self.details_layout.rowCount() > 0:
            self.details_layout.removeRow(0)
        self.edit_widgets = {}

        # Client Name
        self.edit_widgets['client_name'] = QLineEdit(self.client_info.get("client_name", ""))
        self.details_layout.addRow(self.tr("Nom Client:"), self.edit_widgets['client_name'])

        self.edit_widgets['company_name'] = QLineEdit(self.client_info.get("company_name", ""))
        self.details_layout.addRow(self.tr("Nom Entreprise:"), self.edit_widgets['company_name'])

        self.edit_widgets['project_identifier'] = QLineEdit(self.client_info.get("project_identifier", ""))
        self.details_layout.addRow(self.tr("ID Projet:"), self.edit_widgets['project_identifier'])

        # Country and City
        country_city_edit_widget = QWidget()
        country_city_h_layout = QHBoxLayout(country_city_edit_widget)
        country_city_h_layout.setContentsMargins(0,0,0,0)
        self.edit_widgets['country_combo'] = QComboBox(); self.edit_widgets['country_combo'].setEditable(True)
        self.edit_widgets['city_combo'] = QComboBox(); self.edit_widgets['city_combo'].setEditable(True)
        self._populate_country_edit_combo(self.edit_widgets['country_combo'], self.client_info.get('country_id'))
        # Connect after populating country to avoid premature city load with no country_id
        self.edit_widgets['country_combo'].currentIndexChanged.connect(lambda index: self._populate_city_edit_combo(self.edit_widgets['city_combo'], self.edit_widgets['country_combo'].itemData(index), None))
        self._populate_city_edit_combo(self.edit_widgets['city_combo'], self.client_info.get('country_id'), self.client_info.get('city_id'))

        country_city_h_layout.addWidget(QLabel(self.tr("Pays:")))
        country_city_h_layout.addWidget(self.edit_widgets['country_combo'])
        country_city_h_layout.addSpacing(10)
        country_city_h_layout.addWidget(QLabel(self.tr("Ville:")))
        country_city_h_layout.addWidget(self.edit_widgets['city_combo'])
        self.details_layout.addRow(self.tr("Localisation:"), country_city_edit_widget)

        # Price (read-only) and Creation Date (read-only)
        price_date_widget = QWidget()
        price_date_h_layout = QHBoxLayout(price_date_widget)
        price_date_h_layout.setContentsMargins(0,0,0,0)
        price_label_edit = QLabel(self.tr("Prix Final:"))
        price_value_edit = QLabel(f"{self.client_info.get('price', 0)} €")
        date_label_edit = QLabel(self.tr("Date Création:"))
        date_value_edit = QLabel(self.client_info.get("creation_date", self.tr("N/A")))
        price_date_h_layout.addWidget(price_label_edit); price_date_h_layout.addWidget(price_value_edit)
        price_date_h_layout.addSpacing(20)
        price_date_h_layout.addWidget(date_label_edit); price_date_h_layout.addWidget(date_value_edit)
        price_date_h_layout.addStretch()
        self.details_layout.addRow(self.tr("Finances & Date:"), price_date_widget)

        # Status and Category
        status_category_edit_widget = QWidget()
        status_category_h_layout = QHBoxLayout(status_category_edit_widget)
        status_category_h_layout.setContentsMargins(0,0,0,0)
        status_category_h_layout.addWidget(QLabel(self.tr("Statut:")))
        status_category_h_layout.addWidget(self.status_combo) # Use existing status_combo, ensure it's populated
        self.edit_widgets['category'] = QLineEdit(self.client_info.get("category", ""))
        status_category_h_layout.addSpacing(10)
        status_category_h_layout.addWidget(QLabel(self.tr("Catégorie:")))
        status_category_h_layout.addWidget(self.edit_widgets['category'])
        self.details_layout.addRow(self.tr("Classification:"), status_category_edit_widget)
        self.edit_widgets['category'].textChanged.connect(self.toggle_edit_distributor_info_visibility)


        # Distributor Specific Info (Editable) - Placed after Category for logical flow
        self.edit_widgets['distributor_specific_info_label'] = QLabel(self.tr("Info Distributeur:"))
        self.edit_widgets['distributor_specific_info'] = QTextEdit(self.client_info.get("distributor_specific_info", ""))
        self.edit_widgets['distributor_specific_info'].setFixedHeight(80)
        self.details_layout.addRow(self.edit_widgets['distributor_specific_info_label'], self.edit_widgets['distributor_specific_info'])
        self.toggle_edit_distributor_info_visibility(self.edit_widgets['category'].text()) # Initial visibility check

        self.edit_widgets['need'] = QTextEdit(self.client_info.get("need", self.client_info.get("primary_need_description", "")))
        self.edit_widgets['need'].setFixedHeight(60)
        self.details_layout.addRow(self.tr("Besoin Principal:"), self.edit_widgets['need'])

        folder_label_edit = QLabel(self.tr("Chemin Dossier:"))
        folder_value_edit = QLabel(self.client_info.get('base_folder_path','')) # Not editable
        self.details_layout.addRow(folder_label_edit, folder_value_edit)

        # Add QListWidget for languages
        self.edit_widgets['languages_list'] = QListWidget()
        self.edit_widgets['languages_list'].setMaximumHeight(100) # Adjust height as needed

        current_selected_langs_value = self.client_info.get("selected_languages", [])
        # Ensure current_selected_langs is a list of strings
        if isinstance(current_selected_langs_value, str):
            current_selected_langs = [lang.strip() for lang in current_selected_langs_value.split(',') if lang.strip()]
        elif isinstance(current_selected_langs_value, list):
            current_selected_langs = current_selected_langs_value
        else:
            current_selected_langs = []

        for lang_code in SUPPORTED_LANGUAGES:
            item = QListWidgetItem(lang_code)
            item.setFlags(item.flags() | Qt.ItemIsUserCheckable)
            if lang_code in current_selected_langs:
                item.setCheckState(Qt.Checked)
            else:
                item.setCheckState(Qt.Unchecked)
            self.edit_widgets['languages_list'].addItem(item)
        self.details_layout.addRow(self.tr("Langues Documents:"), self.edit_widgets['languages_list'])

    def _populate_country_edit_combo(self, combo, current_country_id):
        combo.blockSignals(True)
        combo.clear()
        countries = db_manager.get_all_countries() or []
        for country in countries:
            combo.addItem(country['country_name'], country['country_id'])

        current_idx = -1
        if current_country_id:
            index = combo.findData(current_country_id)
            if index >= 0:
                current_idx = index
        combo.setCurrentIndex(current_idx) # Handles -1 if not found
        combo.blockSignals(False)
        # Trigger city load for the initially selected/current country
        # This needs to be done after this method returns and country_combo is fully set up
        # Or ensure city_combo is available here.
        # Let's adjust to call _populate_city_edit_combo directly if city_combo is known
        if 'city_combo' in self.edit_widgets:
             self._populate_city_edit_combo(self.edit_widgets['city_combo'], combo.currentData(), self.client_info.get('city_id'))


    def _populate_city_edit_combo(self, city_combo, country_id, current_city_id):
        if not city_combo: return # Should not happen if called correctly
        city_combo.blockSignals(True)
        city_combo.clear()
        if country_id is not None:
            cities = db_manager.get_all_cities(country_id=country_id) or []
            for city in cities:
                city_combo.addItem(city['city_name'], city['city_id'])

            current_idx = -1
            if current_city_id:
                index = city_combo.findData(current_city_id)
                if index >= 0:
                    current_idx = index
            city_combo.setCurrentIndex(current_idx)
        city_combo.blockSignals(False)

    def save_client_changes_from_edit_view(self):
        data_to_save = {}
        data_to_save['client_name'] = self.edit_widgets['client_name'].text().strip()
        data_to_save['company_name'] = self.edit_widgets['company_name'].text().strip()
        data_to_save['project_identifier'] = self.edit_widgets['project_identifier'].text().strip()

        country_combo = self.edit_widgets.get('country_combo')
        city_combo = self.edit_widgets.get('city_combo')

        if country_combo:
            country_id = country_combo.currentData()
            if country_id is None and country_combo.currentText().strip(): # User typed new country
                new_country_name = country_combo.currentText().strip()
                # Basic check if it already exists by name to avoid duplicate, though DB might have unique constraint
                existing_country = db_manager.get_country_by_name(new_country_name)
                if existing_country:
                    country_id = existing_country['country_id']
                else:
                    country_id = db_manager.add_country({'country_name': new_country_name})
            data_to_save['country_id'] = country_id

        if city_combo:
            city_id = city_combo.currentData()
            if city_id is None and city_combo.currentText().strip() and data_to_save.get('country_id') is not None: # User typed new city
                new_city_name = city_combo.currentText().strip()
                existing_city = db_manager.get_city_by_name_and_country_id(new_city_name, data_to_save['country_id'])
                if existing_city:
                    city_id = existing_city['city_id']
                else:
                    city_id = db_manager.add_city({'country_id': data_to_save['country_id'], 'city_name': new_city_name})
            data_to_save['city_id'] = city_id

        data_to_save['status_id'] = self.status_combo.currentData() # status_combo is reused
        data_to_save['category'] = self.edit_widgets['category'].text().strip()
        data_to_save['primary_need_description'] = self.edit_widgets['need'].toPlainText().strip()
        data_to_save['notes'] = self.notes_edit.toPlainText().strip() # Notes are from the main notes_edit
        data_to_save['distributor_specific_info'] = self.edit_widgets['distributor_specific_info'].toPlainText().strip() if self.edit_widgets['distributor_specific_info'].isVisible() else None


        # Retrieve selected languages from the QListWidget
        selected_langs_to_save = []
        if 'languages_list' in self.edit_widgets:
            lang_list_widget = self.edit_widgets['languages_list']
            for i in range(lang_list_widget.count()):
                item = lang_list_widget.item(i)
                if item.checkState() == Qt.Checked:
                    selected_langs_to_save.append(item.text()) # Assuming item text is the lang code
        data_to_save['selected_languages'] = ",".join(selected_langs_to_save)

        if not data_to_save['client_name'] or not data_to_save['project_identifier']:
            QMessageBox.warning(self, self.tr("Champs Requis"), self.tr("Nom client et ID Projet sont obligatoires."))
            return False

        if db_manager.update_client(self.client_info['client_id'], data_to_save):
            # Update self.client_info with all new values, including text names for country/city/status
            # This ensures the display view (populate_details_layout) has the most current data
            # A full fetch might be cleaner:
            updated_client_full_info = clients_crud_instance.get_client_by_id(self.client_info['client_id'])
            if updated_client_full_info:
                self.client_info = updated_client_full_info # Replace local client_info

                # Fetch related names for display consistency, as client_info might store names not IDs
                country_obj = db_manager.get_country_by_id(self.client_info.get('country_id'))
                city_obj = db_manager.get_city_by_id(self.client_info.get('city_id'))
                status_obj = db_manager.get_status_setting_by_id(self.client_info.get('status_id'))

                self.client_info['country'] = country_obj['country_name'] if country_obj else self.tr("N/A")
                self.client_info['city'] = city_obj['city_name'] if city_obj else self.tr("N/A")
                self.client_info['status'] = status_obj['status_name'] if status_obj else self.tr("N/A")
                # distributor_specific_info is also part of updated_client_full_info now
                # Other fields like client_name, company_name, notes etc. are directly from updated_client_full_info

            self.populate_details_layout() # Rebuild display view, which calls toggle_distributor_info_visibility
            self.header_label.setText(f"<h2>{self.client_info.get('client_name', '')}</h2>") # Update header

            # Reconnect signals that were disconnected for edit mode
            self.notes_edit.textChanged.connect(self.save_client_notes)
            self.status_combo.currentTextChanged.connect(self.update_client_status)
            # No need to reconnect category textChanged for distributor info visibility in display mode,
            # as populate_details_layout handles it.

            self.update_sav_tab_visibility() # Update SAV tab based on potentially changed status

            QMessageBox.information(self, self.tr("Succès"), self.tr("Informations client sauvegardées."))
            return True
        else:
            QMessageBox.warning(self, self.tr("Erreur DB"), self.tr("Échec de la sauvegarde des informations client."))
            return False

    def toggle_distributor_info_visibility(self):
        """Controls visibility of distributor info in display mode based on category."""
        is_distributor = self.client_info.get('category') == 'Distributeur'
        if hasattr(self, 'distributor_info_label') and self.distributor_info_label: # Check if attribute exists
            self.distributor_info_label.setVisible(is_distributor)
        if hasattr(self, 'distributor_info_value_label') and self.distributor_info_value_label: # Check if attribute exists
            self.distributor_info_value_label.setVisible(is_distributor)
            if is_distributor:
                 self.distributor_info_value_label.setText(self.client_info.get('distributor_specific_info', ''))


    def toggle_edit_distributor_info_visibility(self, category_text):
        """Controls visibility of distributor info in edit mode based on category QLineEdit."""
        is_distributor = category_text == 'Distributeur'
        # Ensure widgets exist before trying to set visibility
        if hasattr(self, 'edit_widgets') and 'distributor_specific_info_label' in self.edit_widgets:
            self.edit_widgets['distributor_specific_info_label'].setVisible(is_distributor)
        if hasattr(self, 'edit_widgets') and 'distributor_specific_info' in self.edit_widgets:
            self.edit_widgets['distributor_specific_info'].setVisible(is_distributor)


    def load_purchase_history_table(self):
        self.purchase_history_table.setRowCount(0)
        client_id = self.client_info.get('client_id')
        if not client_id:
            return

        try:
            # Fetch all products for client, then filter locally
            all_client_products = db_manager.get_products_for_client_or_project(client_id, project_id=None)

            confirmed_purchases = [
                p for p in all_client_products
                if p.get('purchase_confirmed_at') is not None
            ]

            self.purchase_history_table.setRowCount(len(confirmed_purchases))
            for row_idx, purchase_data in enumerate(confirmed_purchases):
                cpp_id = purchase_data.get('client_project_product_id')

                id_item = QTableWidgetItem(str(cpp_id))
                id_item.setData(Qt.UserRole, cpp_id)
                self.purchase_history_table.setItem(row_idx, 0, id_item) # Hidden

                product_name = purchase_data.get('product_name', self.tr('Produit Inconnu'))
                self.purchase_history_table.setItem(row_idx, 1, QTableWidgetItem(product_name))

                quantity = purchase_data.get('quantity', 0)
                self.purchase_history_table.setItem(row_idx, 2, QTableWidgetItem(str(quantity)))

                serial_number = purchase_data.get('serial_number', '')
                sn_item = QTableWidgetItem(serial_number)
                # Make this cell editable by default flags
                self.purchase_history_table.setItem(row_idx, 3, sn_item)

                purchase_date_str = purchase_data.get('purchase_confirmed_at', '')
                if purchase_date_str:
                    try:
                        # Assuming ISO format with 'Z'
                        dt_obj = datetime.fromisoformat(purchase_date_str.replace('Z', '+00:00'))
                        purchase_date_formatted = dt_obj.strftime('%Y-%m-%d %H:%M')
                    except ValueError:
                        purchase_date_formatted = purchase_date_str # Fallback to raw string
                else:
                    purchase_date_formatted = self.tr('N/A')
                date_item = QTableWidgetItem(purchase_date_formatted)
                date_item.setFlags(date_item.flags() & ~Qt.ItemIsEditable) # Not editable
                self.purchase_history_table.setItem(row_idx, 4, date_item)

                # Actions column - for "Create SAV Ticket" button (placeholder for now)
                actions_widget = QWidget()
                actions_layout = QHBoxLayout(actions_widget)
                actions_layout.setContentsMargins(2,2,2,2); actions_layout.setSpacing(5)
                # sav_button = QPushButton(self.tr("Créer Ticket SAV"))
                # sav_button.clicked.connect(lambda ch, pid=cpp_id, sn=serial_number : self.create_sav_ticket_for_product(pid, sn))
                # actions_layout.addWidget(sav_button)
                actions_layout.addStretch()
                self.purchase_history_table.setCellWidget(row_idx, 5, actions_widget)


        except Exception as e:
            QMessageBox.critical(self, self.tr("Erreur Chargement Historique"),
                                 self.tr("Impossible de charger l'historique des achats:\n{0}").format(str(e)))

    def handle_purchase_history_item_changed(self, item):
        if not item or self.purchase_history_table.signalsBlocked():
            return

        col = item.column()
        row = item.row()

        if col == 3: # "Numéro de Série" column
            cpp_id_item = self.purchase_history_table.item(row, 0) # Hidden ID CPP column
            if not cpp_id_item:
                QMessageBox.warning(self, self.tr("Erreur"), self.tr("ID du produit d'historique non trouvé."))
                return

            client_project_product_id = cpp_id_item.data(Qt.UserRole)
            new_serial_number = item.text().strip()

            # Temporarily block signals to prevent recursion if db update itself triggers a table refresh
            self.purchase_history_table.blockSignals(True)
            try:
                if db_manager.update_client_project_product(client_project_product_id, {'serial_number': new_serial_number}):
                    print(f"Serial number for CPP ID {client_project_product_id} updated to '{new_serial_number}'.")
                    # Optionally, refresh the specific cell or row if visual feedback is needed beyond text change
                    # For now, direct edit is the feedback. A full table reload isn't necessary for this.
                else:
                    QMessageBox.warning(self, self.tr("Erreur DB"), self.tr("Échec de la mise à jour du numéro de série."))
                    # Revert cell text if DB update failed
                    # This requires fetching old value or reloading row, for simplicity, we'll just log error
                    # A full self.load_purchase_history_table() would also work but is heavier.
            except Exception as e:
                QMessageBox.critical(self, self.tr("Erreur"), self.tr("Erreur lors de la mise à jour du numéro de série:\n{str(e)}"))
            finally:
                self.purchase_history_table.blockSignals(False)


    def update_sav_tab_visibility(self):
        if not hasattr(self, 'sav_tab_index') or self.sav_tab_index < 0 : # Ensure tab exists
            return

        try:
            client_status_id = self.client_info.get('status_id')
            if client_status_id is None: # If client has no status_id, assume SAV not applicable
                self.tab_widget.setTabEnabled(self.sav_tab_index, False)
                return

            vendu_status_info = db_manager.get_status_setting_by_name('Vendu', 'Client')
            if not vendu_status_info:
                self.tab_widget.setTabEnabled(self.sav_tab_index, False) # Vendu status not found
                print("Warning: 'Vendu' status not found in database settings for SAV tab visibility.")
                return

            vendu_status_id = vendu_status_info.get('status_id')

            if client_status_id == vendu_status_id:
                self.tab_widget.setTabEnabled(self.sav_tab_index, True)
                self.load_purchase_history_table() # Load data when tab becomes visible
            else:
                self.tab_widget.setTabEnabled(self.sav_tab_index, False)
        except Exception as e:
            print(f"Error updating SAV tab visibility: {e}")
            if hasattr(self, 'sav_tab_index') and self.sav_tab_index >=0 :
                 self.tab_widget.setTabEnabled(self.sav_tab_index, False) # Disable on error

        # Ensure tickets table is loaded if tab is now enabled
        if self.tab_widget.isTabEnabled(self.sav_tab_index):
            self.load_sav_tickets_table()

    def eventFilter(self, obj, event):
        if obj is self.notes_edit:
            if event.type() == QEvent.KeyPress:
                if event.key() == Qt.Key_Return or event.key() == Qt.Key_Enter:
                    if event.modifiers() == Qt.ShiftModifier: # Shift+Enter for newline
                        # Let the base class handle Shift+Enter for newline
                        return super().eventFilter(obj, event)
                    else: # Enter pressed
                        self.append_new_note_with_timestamp()
                        return True # Event handled, stop further processing for this Enter key press
            elif event.type() == QEvent.FocusOut:
                self.save_client_notes()
                # Return False to allow normal FocusOut processing after saving
                return False
        return super().eventFilter(obj, event)

    def append_new_note_with_timestamp(self):
        cursor = self.notes_edit.textCursor()
        current_block = cursor.block()
        current_block_text_stripped = current_block.text().strip()

        is_already_timestamped = False
        text_after_timestamp = current_block_text_stripped # Assume no timestamp initially

        if current_block_text_stripped.startswith("[") and "]" in current_block_text_stripped:
            try:
                potential_ts_part = current_block_text_stripped.split("]", 1)[0] + "]"
                datetime.strptime(potential_ts_part, "[%Y-%m-%d %H:%M:%S]")
                is_already_timestamped = True
                # Get the actual text after the timestamp, if any
                text_after_timestamp = current_block_text_stripped.split("]", 1)[1].strip()
            except ValueError:
                is_already_timestamped = False # Not a valid timestamp start

        timestamp_prefix = datetime.now().strftime("[%Y-%m-%d %H:%M:%S]")

        if not is_already_timestamped and current_block_text_stripped:
            # Case 1: Line has text but no timestamp yet
            new_content_for_current_line = f"{timestamp_prefix} {current_block_text_stripped}"

            cursor.beginEditBlock()
            cursor.movePosition(QTextCursor.StartOfBlock)
            cursor.movePosition(QTextCursor.EndOfBlock, QTextCursor.KeepAnchor)
            cursor.removeSelectedText()
            cursor.insertText(new_content_for_current_line)
            cursor.endEditBlock()

            cursor.movePosition(QTextCursor.EndOfBlock)
            self.notes_edit.setTextCursor(cursor)

            self.notes_edit.insertPlainText("\n" + f"{timestamp_prefix} ")

        elif is_already_timestamped and text_after_timestamp:
            # Case 2: Line was already timestamped, and there is some (new or old) text after it.
            # User pressed Enter on an existing note. Preserve current line, add new timestamped line.
            cursor.movePosition(QTextCursor.EndOfBlock)
            self.notes_edit.setTextCursor(cursor)
            self.notes_edit.insertPlainText("\n" + f"{timestamp_prefix} ")

        elif not current_block_text_stripped:
            # Case 3: Current line is effectively empty (could be truly empty, or just spaces, or an old timestamp placeholder)
            # Action: Replace current line content with a new timestamp.
            cursor.beginEditBlock()
            cursor.movePosition(QTextCursor.StartOfBlock)
            cursor.movePosition(QTextCursor.EndOfBlock, QTextCursor.KeepAnchor)
            cursor.removeSelectedText() # Clear the line
            cursor.insertText(f"{timestamp_prefix} ")
            cursor.endEditBlock()
            self.notes_edit.setTextCursor(cursor)

        else: # Fallback: (is_already_timestamped and not text_after_timestamp)
              # This means the line ONLY contains a timestamp and maybe spaces. User pressed Enter.
              # Action: Add a new timestamped line below.
            cursor.movePosition(QTextCursor.EndOfBlock)
            self.notes_edit.setTextCursor(cursor)
            self.notes_edit.insertPlainText("\n" + f"{timestamp_prefix} ")

        self.save_client_notes()

    def handle_generate_final_invoice(self):
        if not self.client_info or not self.client_info.get('client_id'):
            QMessageBox.warning(self, self.tr("Client Error"), self.tr("Client information is not available."))
            return

        client_id = self.client_info.get('client_id')

        current_default_company_id = "0e718801-9f2f-4e6a-9254-80c738f991F9" # Fallback Placeholder UUID
        if hasattr(self, 'config') and self.config.get('default_company_id'):
            current_default_company_id = self.config.get('default_company_id')
        elif hasattr(self.parent(), 'config') and self.parent().config.get('default_company_id'): # Check main window
            current_default_company_id = self.parent().config.get('default_company_id')
        elif self.default_company_id: # from __init__
             current_default_company_id = self.default_company_id
        else:
             QMessageBox.critical(self, self.tr("Configuration Error"),
                                 self.tr("Default selling company ID is not configured. Cannot generate invoice."))
             return

        client_langs = self.client_info.get('selected_languages', 'en')
        if isinstance(client_langs, str):
            client_langs_list = [lang.strip() for lang in client_langs.split(',') if lang.strip()]
        elif isinstance(client_langs, list):
            client_langs_list = client_langs
        else:
            client_langs_list = ['en']

        lang_code = client_langs_list[0].strip() if client_langs_list else 'en'

        # Determine project_id for the invoice. ClientWidget might be specific to a project,
        # or it might be a general client view. If general, project_id might be None here,
        # and selected within FinalInvoiceDataDialog or not used if it's a client-level invoice.
        # For this integration, let's assume it's a client-level invoice for now, or
        # FinalInvoiceDataDialog handles project selection if necessary.
        # If ClientWidget is contextually aware of a single project, pass that.
        # Let's assume for now project_id is not directly passed from ClientWidget context,
        # but could be part of self.client_info if ClientWidget is for a specific project view.
        active_project_id_for_invoice = self.client_info.get('project_id_context', None) # Example if such context exists

        dialog = FinalInvoiceDataDialog(
            client_id=client_id,
            project_id=active_project_id_for_invoice,
            company_id=current_default_company_id,
            parent=self
        )

        if dialog.exec_() == QDialog.Accepted:
            line_items, additional_context = dialog.get_data()

            if not line_items:
                QMessageBox.warning(self, self.tr("No Items"), self.tr("Cannot generate an invoice with no line items."))
                return

            current_user_id = None
            main_window = self # Start with self, then try parent
            # Traverse up to find DocumentManager instance which should have current_user
            # This assumes ClientWidget is always a child of DocumentManager or a similar structure
            # Maximum of, say, 5 levels up to prevent infinite loops in weird scenarios
            for _ in range(5):
                if hasattr(main_window, 'current_user') and main_window.current_user:
                    current_user_id = main_window.current_user.get('user_id')
                    break
                if hasattr(main_window, 'parent') and callable(main_window.parent):
                    main_window = main_window.parent()
                    if main_window is None: # Reached top level QApplication object or similar
                        break
                else: # No more parents
                    main_window = None
                    break

            if not current_user_id:
                logging.warning("Could not determine current_user_id for invoice generation in ClientWidget.")

            try:
                success, new_invoice_id, new_doc_id = create_final_invoice_and_update_db(
                    client_id=client_id,
                    company_id=current_default_company_id,
                    target_language_code=lang_code,
                    line_items=line_items,
                    project_id=active_project_id_for_invoice,
                    additional_context_overrides=additional_context,
                    created_by_user_id=current_user_id
                )

                if success:
                    QMessageBox.information(self, self.tr("Success"),
                                            self.tr("Invoice successfully generated and saved (Invoice DB ID: {0}, Document ID: {1}).").format(new_invoice_id, new_doc_id))
                    if hasattr(self, 'populate_doc_table'):
                        self.populate_doc_table()

                    if main_window and hasattr(main_window, 'invoice_management_widget_instance'):
                        if hasattr(main_window.invoice_management_widget_instance, 'load_invoices'):
                             main_window.invoice_management_widget_instance.load_invoices()
                             logging.info("Refreshed global invoice list.")
                else:
                    QMessageBox.critical(self, self.tr("Error"), self.tr("Failed to generate or save the final invoice. Check logs for details."))
            except Exception as e_gen:
                logging.error(f"Exception during final invoice creation process from ClientWidget: {e_gen}", exc_info=True)
                QMessageBox.critical(self, self.tr("Critical Error"), self.tr("An unexpected error occurred: {0}").format(str(e_gen)))

    # --- Money Transfer Agent Methods ---
    def load_projects_for_mta_combo(self):
        self.mta_project_selector_combo.blockSignals(True)
        self.mta_project_selector_combo.clear()
        self.mta_project_selector_combo.addItem(self.tr("--- Sélectionner Commande/Projet ---"), None)
        client_id = self.client_info.get('client_id')
        if not client_id:
            self.mta_project_selector_combo.blockSignals(False)
            return

        try:
            projects = projects_crud.get_projects_by_client_id(client_id=client_id)
            if projects:
                for project in projects:
                    self.mta_project_selector_combo.addItem(project.get('project_name', self.tr("Projet Sans Nom")), project.get('project_id'))
        except Exception as e:
            logging.error(f"Error loading projects for MTA combo: {e}", exc_info=True)
            QMessageBox.warning(self, self.tr("Erreur de Chargement"), self.tr("Impossible de charger les projets."))
        finally:
            self.mta_project_selector_combo.blockSignals(False)
            self.handle_mta_project_selection_changed() # Update based on current selection (or default)

    def handle_mta_project_selection_changed(self):
        selected_project_id = self.mta_project_selector_combo.currentData()
        if selected_project_id:
            self.add_assigned_mta_btn.setEnabled(True)
            self.load_assigned_money_transfer_agents()
        else:
            self.add_assigned_mta_btn.setEnabled(False)
            self.assigned_mta_table.setRowCount(0) # Clear table
            self.remove_assigned_mta_btn.setEnabled(False)

    def load_assigned_money_transfer_agents(self):
        self.assigned_mta_table.setRowCount(0)
        selected_project_id = self.mta_project_selector_combo.currentData()
        client_id = self.client_info.get('client_id')

        if not selected_project_id or not client_id:
            self.remove_assigned_mta_btn.setEnabled(False)
            return

        try:
            # get_assigned_agents_for_client_order joins with MoneyTransferAgents and Projects
            assigned_agents_data = coma_crud.get_assigned_agents_for_client_order(
                client_id=client_id,
                order_id=selected_project_id, # This is project_id
                include_deleted=False
            )

            self.assigned_mta_table.setRowCount(len(assigned_agents_data))
            for row, data in enumerate(assigned_agents_data):
                assignment_id = data.get('assignment_id')

                name_item = QTableWidgetItem(data.get('agent_name', self.tr("N/A")))
                name_item.setData(Qt.UserRole, assignment_id) # Store assignment_id for removal
                self.assigned_mta_table.setItem(row, 0, name_item)

                self.assigned_mta_table.setItem(row, 1, QTableWidgetItem(data.get('agent_type', self.tr("N/A"))))
                self.assigned_mta_table.setItem(row, 2, QTableWidgetItem(data.get('agent_email', self.tr("N/A"))))
                self.assigned_mta_table.setItem(row, 3, QTableWidgetItem(data.get('agent_phone', self.tr("N/A"))))
                self.assigned_mta_table.setItem(row, 4, QTableWidgetItem(data.get('assignment_details', '')))

                fee_estimate = data.get('fee_estimate', 0.0)
                fee_item = QTableWidgetItem(f"{fee_estimate:.2f} $") # Assuming USD, adjust as needed
                fee_item.setTextAlignment(Qt.AlignRight | Qt.AlignVCenter)
                self.assigned_mta_table.setItem(row, 5, fee_item)

                email_status_item = QTableWidgetItem(data.get('email_status', self.tr("Pendant")))
                self.assigned_mta_table.setItem(row, 6, email_status_item)

                # Actions button (Email Agent)
                actions_widget = QWidget()
                actions_layout = QHBoxLayout(actions_widget)
                actions_layout.setContentsMargins(2, 2, 2, 2)
                actions_layout.setSpacing(5)

                email_button = QPushButton(self.tr("Email"))
                email_button.setToolTip(self.tr("Envoyer un email à cet agent"))
                agent_email = data.get('agent_email')
                email_button.clicked.connect(lambda ch, aid=assignment_id, ag_email=agent_email: self.handle_email_money_transfer_agent(aid, ag_email))
                if not agent_email: # Disable if no email
                    email_button.setEnabled(False)
                actions_layout.addWidget(email_button)
                actions_layout.addStretch()
                self.assigned_mta_table.setCellWidget(row, 7, actions_widget)

        except Exception as e:
            logging.error(f"Error loading assigned money transfer agents: {e}", exc_info=True)
            QMessageBox.warning(self, self.tr("Erreur de Chargement"), self.tr("Impossible de charger les agents de transfert d'argent assignés."))
        finally:
            self.update_mta_buttons_state()


    def handle_add_assigned_mta(self):
        selected_project_id = self.mta_project_selector_combo.currentData()
        client_id = self.client_info.get('client_id')

        if not selected_project_id:
            QMessageBox.warning(self, self.tr("Sélection Requise"), self.tr("Veuillez sélectionner une commande/projet avant d'assigner un agent."))
            return
        if not client_id:
            QMessageBox.warning(self, self.tr("Erreur Client"), self.tr("ID Client non disponible."))
            return

        dialog = AssignMoneyTransferAgentDialog(client_id=client_id, order_id=selected_project_id, parent=self)
        if dialog.exec_() == QDialog.Accepted:
            self.load_assigned_money_transfer_agents()

    def handle_remove_assigned_mta(self):
        selected_items = self.assigned_mta_table.selectedItems()
        if not selected_items:
            QMessageBox.information(self, self.tr("Sélection Requise"), self.tr("Veuillez sélectionner une affectation d'agent à retirer."))
            return

        assignment_id = selected_items[0].data(Qt.UserRole)
        if not assignment_id:
            QMessageBox.warning(self, self.tr("Erreur"), self.tr("Impossible de récupérer l'ID de l'affectation."))
            return

        agent_name = self.assigned_mta_table.item(selected_items[0].row(), 0).text()
        reply = QMessageBox.question(self, self.tr("Confirmer Suppression"),
                                     self.tr("Êtes-vous sûr de vouloir retirer l'agent '{0}' de cette commande/projet?").format(agent_name),
                                     QMessageBox.Yes | QMessageBox.No, QMessageBox.No)
        if reply == QMessageBox.Yes:
            try:
                result = coma_crud.unassign_agent_from_client_order(assignment_id=assignment_id)
                if result.get('success'):
                    QMessageBox.information(self, self.tr("Succès"), self.tr("Affectation d'agent retirée avec succès."))
                    self.load_assigned_money_transfer_agents()
                else:
                    QMessageBox.warning(self, self.tr("Échec"), self.tr("Impossible de retirer l'affectation: {0}").format(result.get('error', 'Erreur inconnue')))
            except Exception as e:
                logging.error(f"Error removing money transfer agent assignment: {e}", exc_info=True)
                QMessageBox.critical(self, self.tr("Erreur"), self.tr("Une erreur est survenue lors du retrait de l'affectation."))

    def handle_email_money_transfer_agent(self, assignment_id, agent_email):
        if not agent_email:
            QMessageBox.warning(self, self.tr("Email Manquant"), self.tr("L'agent n'a pas d'adresse email enregistrée."))
            return

        # Ensure self.config is available and SendEmailDialog can be imported
        if not hasattr(self, 'config') or not self.config:
             QMessageBox.critical(self, self.tr("Erreur Configuration"), self.tr("La configuration de l'application (SMTP) n'est pas disponible."))
             return
        if not hasattr(self, 'SendEmailDialog') or self.SendEmailDialog is None:
             try:
                 from dialogs import SendEmailDialog
                 self.SendEmailDialog = SendEmailDialog
             except ImportError:
                  QMessageBox.critical(self, self.tr("Erreur Importation"), self.tr("Le composant SendEmailDialog n'a pas pu être chargé."))
                  return

        # client_id for context in SendEmailDialog (e.g. for templates)
        client_id_for_email_context = self.client_info.get('client_id')

        dialog = self.SendEmailDialog(client_email=agent_email, config=self.config, client_id=client_id_for_email_context, parent=self)
        email_sent_successfully = False
        if dialog.exec_() == QDialog.Accepted:
            # Assuming SendEmailDialog internally handles the sending and returns status or sets it.
            # For this example, we'll assume if accepted, it was "sent".
            # A more robust solution would have SendEmailDialog return a status.
            email_sent_successfully = True # Placeholder for actual send status

        # Update email_status in the database
        new_email_status = 'Sent' if email_sent_successfully else 'Failed' # Simplified logic
        # If the dialog was cancelled, we might not want to change status, or set to 'Pending'
        # For now, only 'Sent' or 'Failed' if dialog was OK'd or there was an attempt.

        try:
            update_result = coma_crud.update_assignment_details(
                assignment_id=assignment_id,
                email_status=new_email_status
            )
            if update_result.get('success'):
                logging.info(f"Email status for assignment {assignment_id} updated to {new_email_status}.")
            else:
                logging.warning(f"Failed to update email status for assignment {assignment_id}: {update_result.get('error')}")
        except Exception as e:
            logging.error(f"Error updating email status for assignment {assignment_id}: {e}", exc_info=True)

        self.load_assigned_money_transfer_agents() # Refresh the table to show new status

    def update_mta_buttons_state(self):
        has_selection = bool(self.assigned_mta_table.selectedItems())
        self.remove_assigned_mta_btn.setEnabled(has_selection)

# Ensure that all methods called by ClientWidget (like self.ContactDialog, self.generate_pdf_for_document)
# Ensure that all methods called by ClientWidget (like self.ContactDialog, self.generate_pdf_for_document)
# are correctly available either as methods of ClientWidget or properly imported.
# The dynamic import _import_main_elements() is a temporary measure.
# Ideally, ContactDialog, ProductDialog, etc., should also be moved to dialogs.py,
# and utility functions like generate_pdf_for_document to a utils.py file.
# The direct use of self.DATABASE_NAME in load_statuses and save_client_notes should be refactored
# to use db_manager for all database interactions.

# [end of client_widget.py]<|MERGE_RESOLUTION|>--- conflicted
+++ resolved
@@ -131,7 +131,6 @@
         self.setup_ui()
         logging.info("ClientWidget.__init__: Finished self.setup_ui().")
 
-<<<<<<< HEAD
     def setup_ui(self):
         logging.info("ClientWidget.setup_ui: Starting UI setup...")
         layout = QVBoxLayout(self)
@@ -141,10 +140,7 @@
         try:
             logging.info("ClientWidget.setup_ui: Starting setup for Collapsible Client Info Section...")
             # --- Collapsible Client Info Section ---
-=======
-    def _setup_client_info_section(self, main_layout):
-        try:
->>>>>>> 16accd58
+
             self.client_info_group_box = QGroupBox(self.client_info.get('client_name', self.tr("Client Information")))
             self.client_info_group_box.setCheckable(True)
             client_info_group_layout = QVBoxLayout(self.client_info_group_box)
@@ -230,11 +226,9 @@
 
     def _setup_main_tabs_section(self, main_layout):
         try:
-<<<<<<< HEAD
             logging.info("ClientWidget.setup_ui: Starting setup for Tabs Section...")
             # --- Collapsible Tabs Section ---
-=======
->>>>>>> 16accd58
+
             self.tabs_group_box = QGroupBox(self.tr("Autres Informations"))
             self.tabs_group_box.setCheckable(True)
             tabs_group_layout = QVBoxLayout(self.tabs_group_box)
@@ -257,11 +251,9 @@
 
     def _setup_documents_tab(self):
         try:
-<<<<<<< HEAD
             logging.info("ClientWidget.setup_ui: Starting setup for Documents Tab Structure...")
             # --- Documents Tab Structure ---
-=======
->>>>>>> 16accd58
+
             docs_tab = QWidget(); docs_layout = QVBoxLayout(docs_tab)
             self.doc_filter_layout_widget = QWidget()
             doc_filter_layout = QHBoxLayout(self.doc_filter_layout_widget)
@@ -336,11 +328,9 @@
 
     def _setup_contacts_tab(self):
         try:
-<<<<<<< HEAD
             logging.info("ClientWidget.setup_ui: Starting setup for Contacts Tab Structure...")
             # --- Contacts Tab Structure ---
-=======
->>>>>>> 16accd58
+
             contacts_tab = QWidget()
             contacts_layout = QVBoxLayout(contacts_tab)
             self.contacts_table = QTableWidget()
@@ -390,11 +380,9 @@
 
     def _setup_products_tab(self):
         try:
-<<<<<<< HEAD
             logging.info("ClientWidget.setup_ui: Starting setup for Products Tab Structure...")
             # --- Products Tab Structure ---
-=======
->>>>>>> 16accd58
+
             products_tab = QWidget()
             products_layout = QVBoxLayout(products_tab)
             product_filters_layout = QHBoxLayout()
@@ -444,11 +432,9 @@
 
     def _setup_document_notes_tab(self):
         try:
-<<<<<<< HEAD
             logging.info("ClientWidget.setup_ui: Starting setup for Document Notes Tab Structure...")
             # --- Document Notes Tab Structure ---
-=======
->>>>>>> 16accd58
+
             self.document_notes_tab = QWidget()
             doc_notes_layout = QVBoxLayout(self.document_notes_tab)
             doc_notes_filters_layout = QHBoxLayout()
@@ -490,11 +476,9 @@
 
     def _setup_product_dimensions_tab(self):
         try:
-<<<<<<< HEAD
             logging.info("ClientWidget.setup_ui: Starting setup for Product Dimensions Tab Structure...")
             # --- Product Dimensions Tab Structure ---
-=======
->>>>>>> 16accd58
+
             self.product_dimensions_tab = QWidget()
             prod_dims_layout = QVBoxLayout(self.product_dimensions_tab)
             self.dim_product_selector_combo = QComboBox()
@@ -522,7 +506,6 @@
 
     def _setup_sav_tab(self):
         try:
-<<<<<<< HEAD
             self.load_products_for_dimension_tab()
         except Exception as e:
             logging.error(f"Error during initial load of Product Dimensions Tab (first call): {e}", exc_info=True)
@@ -572,8 +555,7 @@
         try:
             logging.info("ClientWidget.setup_ui: Starting setup for SAV Tab...")
             # SAV Tab
-=======
->>>>>>> 16accd58
+
             self.sav_tab = QWidget()
             sav_layout = QVBoxLayout(self.sav_tab)
             sav_layout.addWidget(QLabel("<h3>Historique des Achats</h3>"))
@@ -602,11 +584,9 @@
 
     def _setup_assignments_tab(self):
         try:
-<<<<<<< HEAD
             logging.info("ClientWidget.setup_ui: Starting setup for Assignments Tab...")
             # --- Assignments Tab ---
-=======
->>>>>>> 16accd58
+
             self.assignments_tab = QWidget()
             assignments_main_layout = QVBoxLayout(self.assignments_tab)
             self.assignments_sub_tabs = QTabWidget()
@@ -757,11 +737,9 @@
 
     def _setup_billing_tab(self):
         try:
-<<<<<<< HEAD
             logging.info("ClientWidget.setup_ui: Starting setup for Billing Tab...")
             # --- Billing Tab ---
-=======
->>>>>>> 16accd58
+
             self.billing_tab = QWidget()
             self.billing_tab_layout = QVBoxLayout(self.billing_tab)
             self.generate_invoice_button = QPushButton(QIcon(":/icons/file-plus.svg"), self.tr("Generate Final Invoice"))
