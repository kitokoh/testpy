# -*- coding: utf-8 -*-
import os
import sys
import logging
import shutil
from datetime import datetime
# import sqlite3 # No longer needed as methods are refactored to use db_manager
import math # Added for pagination

from PyQt5.QtWidgets import (
    QApplication, QWidget, QVBoxLayout, QHBoxLayout, QPushButton, QLabel, QTextEdit, QListWidget, QLineEdit,
    QComboBox, QTableWidget, QTableWidgetItem, QHeaderView, QAbstractItemView,
    QInputDialog, QTabWidget, QGroupBox, QMessageBox, QDialog, QFileDialog
)
from PyQt5.QtGui import QIcon, QDesktopServices, QFont, QColor # Added QFont and QColor
from PyQt5.QtCore import Qt, QUrl, QCoreApplication
from PyQt5.QtWidgets import QFormLayout
from PyQt5.QtWidgets import QListWidgetItem
from PyQt5.QtGui import QPixmap

import db as db_manager
from excel_editor import ExcelEditor
from html_editor import HtmlEditor
from dialogs import ClientProductDimensionDialog # Added import

# Globals imported from main (temporary, to be refactored)
SUPPORTED_LANGUAGES = ["en", "fr", "ar", "tr", "pt"] # Define supported languages

MAIN_MODULE_CONTACT_DIALOG = None
MAIN_MODULE_PRODUCT_DIALOG = None
MAIN_MODULE_EDIT_PRODUCT_LINE_DIALOG = None
MAIN_MODULE_CREATE_DOCUMENT_DIALOG = None
MAIN_MODULE_COMPILE_PDF_DIALOG = None
MAIN_MODULE_GENERATE_PDF_FOR_DOCUMENT = None
MAIN_MODULE_CONFIG = None
MAIN_MODULE_DATABASE_NAME = None
MAIN_MODULE_SEND_EMAIL_DIALOG = None
MAIN_MODULE_CLIENT_DOCUMENT_NOTE_DIALOG = None # Added for ClientDocumentNoteDialog

def _import_main_elements():
    global MAIN_MODULE_CONTACT_DIALOG, MAIN_MODULE_PRODUCT_DIALOG, \
           MAIN_MODULE_EDIT_PRODUCT_LINE_DIALOG, MAIN_MODULE_CREATE_DOCUMENT_DIALOG, \
           MAIN_MODULE_COMPILE_PDF_DIALOG, MAIN_MODULE_GENERATE_PDF_FOR_DOCUMENT, \
           MAIN_MODULE_CONFIG, MAIN_MODULE_DATABASE_NAME, MAIN_MODULE_SEND_EMAIL_DIALOG, \
           MAIN_MODULE_CLIENT_DOCUMENT_NOTE_DIALOG

    if MAIN_MODULE_CONFIG is None: # Check one, load all if not loaded
        # import main as main_module # No longer needed
        from dialogs import (SendEmailDialog, ContactDialog, ProductDialog, EditProductLineDialog,
                             CreateDocumentDialog, CompilePdfDialog, ClientDocumentNoteDialog)
        from utils import generate_pdf_for_document as utils_generate_pdf_for_document
        from app_setup import CONFIG as APP_CONFIG
        from db import DATABASE_NAME as DB_NAME
        MAIN_MODULE_CONTACT_DIALOG = ContactDialog
        MAIN_MODULE_PRODUCT_DIALOG = ProductDialog
        MAIN_MODULE_EDIT_PRODUCT_LINE_DIALOG = EditProductLineDialog
        MAIN_MODULE_CREATE_DOCUMENT_DIALOG = CreateDocumentDialog
        MAIN_MODULE_COMPILE_PDF_DIALOG = CompilePdfDialog
        MAIN_MODULE_GENERATE_PDF_FOR_DOCUMENT = utils_generate_pdf_for_document
        MAIN_MODULE_CONFIG = APP_CONFIG
        MAIN_MODULE_DATABASE_NAME = DB_NAME
        MAIN_MODULE_SEND_EMAIL_DIALOG = SendEmailDialog
        MAIN_MODULE_CLIENT_DOCUMENT_NOTE_DIALOG = ClientDocumentNoteDialog


class ClientWidget(QWidget):
    CONTACT_PAGE_LIMIT = 15 # Class attribute for page limit

    def __init__(self, client_info, config, app_root_dir, parent=None): # Add app_root_dir
        super().__init__(parent)
        self.client_info = client_info
        # self.config = config # Original config passed

        # Dynamically import main elements to avoid circular import at module load time
        _import_main_elements()
        self.config = MAIN_MODULE_CONFIG
        self.app_root_dir = app_root_dir
        self.DATABASE_NAME = MAIN_MODULE_DATABASE_NAME

        self.ContactDialog = MAIN_MODULE_CONTACT_DIALOG
        self.ProductDialog = MAIN_MODULE_PRODUCT_DIALOG
        self.EditProductLineDialog = MAIN_MODULE_EDIT_PRODUCT_LINE_DIALOG
        self.CreateDocumentDialog = MAIN_MODULE_CREATE_DOCUMENT_DIALOG
        self.CompilePdfDialog = MAIN_MODULE_COMPILE_PDF_DIALOG
        self.generate_pdf_for_document = MAIN_MODULE_GENERATE_PDF_FOR_DOCUMENT
        self.SendEmailDialog = MAIN_MODULE_SEND_EMAIL_DIALOG
        self.ClientDocumentNoteDialog = MAIN_MODULE_CLIENT_DOCUMENT_NOTE_DIALOG # Added

        self.is_editing_client = False
        self.edit_widgets = {}

        # Pagination for Contacts
        self.current_contact_offset = 0
        self.total_contacts_count = 0
        # self.CONTACT_PAGE_LIMIT is a class attribute

        self.setup_ui()

    def setup_ui(self):
        layout = QVBoxLayout(self)
        layout.setContentsMargins(15, 15, 15, 15)
        layout.setSpacing(15)

        # --- Collapsible Client Info Section ---
        self.client_info_group_box = QGroupBox(self.client_info.get('client_name', self.tr("Client Information")))
        self.client_info_group_box.setCheckable(True)
        client_info_group_layout = QVBoxLayout(self.client_info_group_box) # Layout for the GroupBox itself

        self.info_container_widget = QWidget() # Container for all info elements
        info_container_layout = QVBoxLayout(self.info_container_widget)
        info_container_layout.setContentsMargins(0, 5, 0, 0) # Adjust margins as needed
        info_container_layout.setSpacing(10) # Adjust spacing as needed

        self.header_label = QLabel(f"<h2>{self.client_info['client_name']}</h2>")
        self.header_label.setObjectName("clientHeaderLabel")
        info_container_layout.addWidget(self.header_label)

        action_layout = QHBoxLayout()
        self.create_docs_btn = QPushButton(self.tr("Envoyer Mail"))
        self.create_docs_btn.setIcon(QIcon.fromTheme("mail-send", QIcon(":/icons/bell.svg"))) # Using bell.svg as fallback
        self.create_docs_btn.setToolTip(self.tr("Envoyer un email au client"))
        self.create_docs_btn.setObjectName("primaryButton") # Keep primary styling for now
        try:
            # Disconnect previous connection if it exists
            self.create_docs_btn.clicked.disconnect(self.open_create_docs_dialog)
        except TypeError:
            print("Note: self.create_docs_btn.clicked was not connected to self.open_create_docs_dialog or already disconnected.")
        self.create_docs_btn.clicked.connect(self.open_send_email_dialog) # Connect to new method
        action_layout.addWidget(self.create_docs_btn)

        self.compile_pdf_btn = QPushButton(self.tr("Compiler PDF"))
        self.compile_pdf_btn.setIcon(QIcon.fromTheme("document-export"))
        self.compile_pdf_btn.setProperty("primary", True)
        self.compile_pdf_btn.clicked.connect(self.open_compile_pdf_dialog)
        action_layout.addWidget(self.compile_pdf_btn)

        self.edit_save_client_btn = QPushButton(self.tr("Modifier Client"))
        self.edit_save_client_btn.setIcon(QIcon.fromTheme("document-edit", QIcon(":/icons/pencil.svg")))
        self.edit_save_client_btn.setToolTip(self.tr("Modifier les informations du client"))
        self.edit_save_client_btn.clicked.connect(self.toggle_client_edit_mode)
        action_layout.addWidget(self.edit_save_client_btn)
        info_container_layout.addLayout(action_layout)

        # Status combo (part of details, but initialized here due to load_statuses)
        self.status_combo = QComboBox()
        self.load_statuses()
        self.status_combo.setCurrentText(self.client_info.get("status", self.tr("En cours")))
        self.status_combo.currentTextChanged.connect(self.update_client_status)

        # Details layout (QFormLayout)
        self.details_layout = QFormLayout()
        self.details_layout.setLabelAlignment(Qt.AlignLeft)
        self.details_layout.setSpacing(10)

        # Initialize category labels (used in populate_details_layout)
        self.category_label = QLabel(self.tr("Catégorie:"))
        self.category_value_label = QLabel(self.client_info.get("category", self.tr("N/A")))

        self.populate_details_layout() # Builds the details_layout
        info_container_layout.addLayout(self.details_layout)

        # Add the container widget to the group box's layout
        client_info_group_layout.addWidget(self.info_container_widget)

        # Connect toggled signal and set initial state
        self.client_info_group_box.toggled.connect(self.info_container_widget.setVisible)
        self.client_info_group_box.setChecked(True) # Initially expanded

        layout.addWidget(self.client_info_group_box) # Add the group box to the main layout
        # --- End Collapsible Client Info Section ---

        self.notes_edit = QTextEdit(self.client_info.get("notes", ""))
        self.notes_edit.setPlaceholderText(self.tr("Ajoutez des notes sur ce client..."))
        self.notes_edit.textChanged.connect(self.save_client_notes)
        # The QGroupBox for notes is removed, notes_edit will be added to a tab later

        self.tab_widget = QTabWidget()
        docs_tab = QWidget(); docs_layout = QVBoxLayout(docs_tab)

        # Create and add the empty state label for documents
        self.documents_empty_label = QLabel(self.tr("Aucun document trouvé pour ce client.\nUtilisez les boutons ci-dessous pour ajouter ou générer des documents."))
        self.documents_empty_label.setAlignment(Qt.AlignCenter)
        font_docs_empty = self.documents_empty_label.font() # Use a different variable name for font
        font_docs_empty.setPointSize(10) # Adjust size as needed
        self.documents_empty_label.setFont(font_docs_empty)
        docs_layout.addWidget(self.documents_empty_label) # Add before the table

        self.doc_table = QTableWidget()
        self.doc_table.setColumnCount(5)
        self.doc_table.setHorizontalHeaderLabels([self.tr("Nom"), self.tr("Type"), self.tr("Langue"), self.tr("Date"), self.tr("Actions")])
        self.doc_table.horizontalHeader().setSectionResizeMode(QHeaderView.Stretch)
        self.doc_table.setSelectionBehavior(QAbstractItemView.SelectRows)
        self.doc_table.setEditTriggers(QAbstractItemView.NoEditTriggers)
        docs_layout.addWidget(self.doc_table)
        doc_btn_layout = QHBoxLayout()
        self.add_doc_btn = QPushButton(self.tr("Importer Document"))
        self.add_doc_btn.setIcon(QIcon.fromTheme("list-add"))
        self.add_doc_btn.setToolTip(self.tr("Importer un fichier document existant pour ce client"))
        self.add_doc_btn.clicked.connect(self.add_document) # Connect the signal
        doc_btn_layout.addWidget(self.add_doc_btn)

        self.refresh_docs_btn = QPushButton(self.tr("Actualiser"))
        self.refresh_docs_btn.setIcon(QIcon.fromTheme("view-refresh"))
        self.refresh_docs_btn.clicked.connect(self.populate_doc_table)
        doc_btn_layout.addWidget(self.refresh_docs_btn)

        # self.open_doc_btn = QPushButton(self.tr("Ouvrir"))
        # self.open_doc_btn.setIcon(QIcon.fromTheme("document-open"))
        # self.open_doc_btn.clicked.connect(self.open_selected_doc)
        # doc_btn_layout.addWidget(self.open_doc_btn)

        self.add_template_btn = QPushButton(self.tr("Générer via Modèle")) # Renamed variable & new text
        self.add_template_btn.setIcon(QIcon.fromTheme("document-new", QIcon(":/icons/file-plus.svg"))) # Renamed variable
        self.add_template_btn.setToolTip(self.tr("Générer un nouveau document pour ce client à partir d'un modèle")) # Renamed variable & new tooltip
        # The original .connect(self.delete_selected_doc) is removed by replacing these lines.
        # Now, connect to the new function.
        self.add_template_btn.clicked.connect(self.open_create_docs_dialog) # Renamed variable
        doc_btn_layout.addWidget(self.add_template_btn) # Renamed variable
        docs_layout.addLayout(doc_btn_layout)
        self.tab_widget.addTab(docs_tab, self.tr("Documents"))

        contacts_tab = QWidget()
        contacts_layout = QVBoxLayout(contacts_tab)
        self.contacts_table = QTableWidget()
        self.contacts_table.setColumnCount(5) # Name, Email, Phone, Position, Primary
        self.contacts_table.setHorizontalHeaderLabels([
            self.tr("Nom"), self.tr("Email"), self.tr("Téléphone"),
            self.tr("Position"), self.tr("Principal")
        ])
        self.contacts_table.setSelectionBehavior(QAbstractItemView.SelectRows)
        self.contacts_table.setEditTriggers(QAbstractItemView.NoEditTriggers)
        self.contacts_table.horizontalHeader().setSectionResizeMode(QHeaderView.Stretch)
        # self.contacts_table.horizontalHeader().setSectionResizeMode(0, QHeaderView.Interactive) # Example for specific column
        self.contacts_table.setAlternatingRowColors(True)
        self.contacts_table.cellDoubleClicked.connect(self.edit_contact) # row, column are passed

        # Create and add the empty state label for contacts
        self.contacts_empty_label = QLabel(self.tr("Aucun contact ajouté pour ce client.\nCliquez sur '➕ Ajouter' pour commencer."))
        self.contacts_empty_label.setAlignment(Qt.AlignCenter)
        font = self.contacts_empty_label.font()
        font.setPointSize(10) # Adjust size as needed
        # Optional: Make it italic or a bit greyed out
        # font.setItalic(True)
        # self.contacts_empty_label.setStyleSheet("color: grey;")
        self.contacts_empty_label.setFont(font)
        contacts_layout.addWidget(self.contacts_empty_label) # Add before the table

        contacts_layout.addWidget(self.contacts_table)

        # Pagination controls for Contacts
        contacts_pagination_layout = QHBoxLayout()
        self.prev_contact_button = QPushButton("<< Précédent")
        self.prev_contact_button.setObjectName("paginationButton") # Use QSS for styling
        self.prev_contact_button.clicked.connect(self.prev_contact_page)
        self.contact_page_info_label = QLabel("Page 1 / 1")
        self.contact_page_info_label.setObjectName("paginationLabel") # Use QSS for styling
        self.next_contact_button = QPushButton("Suivant >>")
        self.next_contact_button.setObjectName("paginationButton") # Use QSS for styling
        self.next_contact_button.clicked.connect(self.next_contact_page)

        contacts_pagination_layout.addStretch()
        contacts_pagination_layout.addWidget(self.prev_contact_button)
        contacts_pagination_layout.addWidget(self.contact_page_info_label)
        contacts_pagination_layout.addWidget(self.next_contact_button)
        contacts_pagination_layout.addStretch()
        contacts_layout.addLayout(contacts_pagination_layout) # Add pagination to contacts tab

        contacts_btn_layout = QHBoxLayout()
        self.add_contact_btn = QPushButton(self.tr("➕ Ajouter")); self.add_contact_btn.setIcon(QIcon.fromTheme("contact-new", QIcon.fromTheme("list-add"))); self.add_contact_btn.setToolTip(self.tr("Ajouter un nouveau contact pour ce client")); self.add_contact_btn.clicked.connect(self.add_contact); contacts_btn_layout.addWidget(self.add_contact_btn)
        self.edit_contact_btn = QPushButton(self.tr("✏️ Modifier")); self.edit_contact_btn.setIcon(QIcon.fromTheme("document-edit")); self.edit_contact_btn.setToolTip(self.tr("Modifier le contact sélectionné")); self.edit_contact_btn.clicked.connect(self.edit_contact); contacts_btn_layout.addWidget(self.edit_contact_btn)
        self.remove_contact_btn = QPushButton(self.tr("🗑️ Supprimer")); self.remove_contact_btn.setIcon(QIcon.fromTheme("edit-delete")); self.remove_contact_btn.setToolTip(self.tr("Supprimer le lien vers le contact sélectionné pour ce client")); self.remove_contact_btn.setObjectName("dangerButton"); self.remove_contact_btn.clicked.connect(self.remove_contact); contacts_btn_layout.addWidget(self.remove_contact_btn)
        contacts_layout.addLayout(contacts_btn_layout)
        self.tab_widget.addTab(contacts_tab, self.tr("Contacts"))

        products_tab = QWidget()
        products_layout = QVBoxLayout(products_tab)

        # Product Filters
        product_filters_layout = QHBoxLayout()
        product_filters_layout.addWidget(QLabel(self.tr("Filtrer par langue:")))
        self.product_lang_filter_combo = QComboBox()
        self.product_lang_filter_combo.addItem(self.tr("All Languages"), None)
        # Language codes should match those in db and other parts of the app
        self.product_lang_filter_combo.addItem(self.tr("English (en)"), "en")
        self.product_lang_filter_combo.addItem(self.tr("French (fr)"), "fr")
        self.product_lang_filter_combo.addItem(self.tr("Arabic (ar)"), "ar")
        self.product_lang_filter_combo.addItem(self.tr("Turkish (tr)"), "tr")
        self.product_lang_filter_combo.addItem(self.tr("Portuguese (pt)"), "pt")
        self.product_lang_filter_combo.currentTextChanged.connect(self.load_products)
        product_filters_layout.addWidget(self.product_lang_filter_combo)
        product_filters_layout.addStretch()
        products_layout.addLayout(product_filters_layout)

        # Create and add the empty state label for products
        self.products_empty_label = QLabel(self.tr("Aucun produit ajouté pour ce client.\nCliquez sur '➕ Ajouter' pour commencer."))
        self.products_empty_label.setAlignment(Qt.AlignCenter)
        font_products_empty = self.products_empty_label.font() # Use a different variable name for font
        font_products_empty.setPointSize(10) # Adjust size as needed
        self.products_empty_label.setFont(font_products_empty)
        products_layout.addWidget(self.products_empty_label) # Add before the table

        self.products_table = QTableWidget()
        self.products_table.setColumnCount(8) # ID, Name, Desc, Weight, Dimensions, Qty, Unit Price, Total Price
        self.products_table.setHorizontalHeaderLabels([
            self.tr("ID"), self.tr("Nom Produit"), self.tr("Description"),
            self.tr("Poids"), self.tr("Dimensions"), # New Columns
            self.tr("Qté"), self.tr("Prix Unitaire"), self.tr("Prix Total")
        ])
        self.products_table.setEditTriggers(QAbstractItemView.DoubleClicked)
        self.products_table.itemChanged.connect(self.handle_product_item_changed)
        self.products_table.setSelectionBehavior(QAbstractItemView.SelectRows)
        self.products_table.horizontalHeader().setSectionResizeMode(QHeaderView.Stretch)
        self.products_table.hideColumn(0) # Hide ID
        # Example of interactive resizing for some columns:
        # self.products_table.horizontalHeader().setSectionResizeMode(1, QHeaderView.Stretch) # Name
        # self.products_table.horizontalHeader().setSectionResizeMode(2, QHeaderView.Stretch) # Description
        # for i in range(3, 8): # Weight, Dimensions, Qty, Unit Price, Total Price
        #     self.products_table.horizontalHeader().setSectionResizeMode(i, QHeaderView.ResizeToContents)
        products_layout.addWidget(self.products_table)

        products_btn_layout = QHBoxLayout()
        self.add_product_btn = QPushButton(self.tr("➕ Ajouter")); self.add_product_btn.setIcon(QIcon.fromTheme("list-add")); self.add_product_btn.setToolTip(self.tr("Ajouter un produit pour ce client/projet")); self.add_product_btn.clicked.connect(self.add_product); products_btn_layout.addWidget(self.add_product_btn)
        self.edit_product_btn = QPushButton(self.tr("✏️ Modifier")); self.edit_product_btn.setIcon(QIcon.fromTheme("document-edit")); self.edit_product_btn.setToolTip(self.tr("Modifier le produit sélectionné")); self.edit_product_btn.clicked.connect(self.edit_product); products_btn_layout.addWidget(self.edit_product_btn)
        self.remove_product_btn = QPushButton(self.tr("🗑️ Supprimer")); self.remove_product_btn.setIcon(QIcon.fromTheme("edit-delete")); self.remove_product_btn.setToolTip(self.tr("Supprimer le produit sélectionné de ce client/projet")); self.remove_product_btn.setObjectName("dangerButton"); self.remove_product_btn.clicked.connect(self.remove_product); products_btn_layout.addWidget(self.remove_product_btn)
        products_layout.addLayout(products_btn_layout)
        self.tab_widget.addTab(products_tab, self.tr("Produits"))

        # Create and add Notes Tab
        notes_content_tab = QWidget()
        notes_tab_layout = QVBoxLayout(notes_content_tab)
        # self.notes_edit is already initialized above where the groupbox was removed
        notes_tab_layout.addWidget(self.notes_edit)

        produits_tab_index = -1
        for i in range(self.tab_widget.count()):
            if self.tab_widget.tabText(i) == self.tr("Produits"):
                produits_tab_index = i
                break
        if produits_tab_index != -1:
            self.tab_widget.insertTab(produits_tab_index + 1, notes_content_tab, self.tr("Notes"))
        else:
            self.tab_widget.addTab(notes_content_tab, self.tr("Notes")) # Fallback if "Produits" tab not found

        layout.addWidget(self.tab_widget)

        # --- Document Notes Tab ---
        self.document_notes_tab = QWidget()
        doc_notes_layout = QVBoxLayout(self.document_notes_tab)

        # Filters Section
        doc_notes_filters_layout = QHBoxLayout()
        doc_notes_filters_layout.addWidget(QLabel(self.tr("Type de Document:")))
        self.doc_notes_type_filter_combo = QComboBox()
        # Population will be handled in load_document_notes_filters
        doc_notes_filters_layout.addWidget(self.doc_notes_type_filter_combo)

        doc_notes_filters_layout.addWidget(QLabel(self.tr("Langue:")))
        self.doc_notes_lang_filter_combo = QComboBox()
        # Population will be handled in load_document_notes_filters
        doc_notes_filters_layout.addWidget(self.doc_notes_lang_filter_combo)
        doc_notes_filters_layout.addStretch()
        doc_notes_layout.addLayout(doc_notes_filters_layout)

        # Table Section
        self.document_notes_table = QTableWidget()
        self.document_notes_table.setColumnCount(5)
        self.document_notes_table.setHorizontalHeaderLabels([
            self.tr("Type Document"), self.tr("Langue"),
            self.tr("Aperçu Note"), self.tr("Actif"), self.tr("Actions")
        ])
        self.document_notes_table.horizontalHeader().setSectionResizeMode(2, QHeaderView.Stretch) # Aperçu Note stretch
        self.document_notes_table.setSelectionBehavior(QAbstractItemView.SelectRows)
        self.document_notes_table.setEditTriggers(QAbstractItemView.NoEditTriggers)
        doc_notes_layout.addWidget(self.document_notes_table)

        # Buttons Section
        doc_notes_buttons_layout = QHBoxLayout()
        self.add_doc_note_button = QPushButton(self.tr("Ajouter Note de Document"))
        self.add_doc_note_button.setIcon(QIcon.fromTheme("document-new")) # Placeholder icon
        doc_notes_buttons_layout.addWidget(self.add_doc_note_button)

        self.refresh_doc_notes_button = QPushButton(self.tr("Actualiser Liste"))
        self.refresh_doc_notes_button.setIcon(QIcon.fromTheme("view-refresh"))
        doc_notes_buttons_layout.addWidget(self.refresh_doc_notes_button)
        doc_notes_buttons_layout.addStretch()
        doc_notes_layout.addLayout(doc_notes_buttons_layout)

        self.document_notes_tab.setLayout(doc_notes_layout)
        self.tab_widget.addTab(self.document_notes_tab, self.tr("Notes de Document"))

        # Connections for Document Notes Tab
        self.doc_notes_type_filter_combo.currentIndexChanged.connect(self.load_document_notes_table)
        self.doc_notes_lang_filter_combo.currentIndexChanged.connect(self.load_document_notes_table)
        self.add_doc_note_button.clicked.connect(self.on_add_document_note)
        self.refresh_doc_notes_button.clicked.connect(self.load_document_notes_table)

        # --- Product Dimensions Tab ---
        self.product_dimensions_tab = QWidget()
        prod_dims_layout = QVBoxLayout(self.product_dimensions_tab)

        # Product Selector ComboBox
        self.dim_product_selector_combo = QComboBox()
        self.dim_product_selector_combo.addItem(self.tr("Sélectionner un produit..."), None)
<<<<<<< HEAD
        # self.dim_product_selector_combo.currentIndexChanged.connect(self.on_dim_product_selected) # Connection will be done after this block
        prod_dims_layout.addWidget(self.dim_product_selector_combo)

        # Add new "Edit Client Product Dimensions" button
        self.edit_client_product_dimensions_button = QPushButton(self.tr("Modifier Dimensions Produit"))
        self.edit_client_product_dimensions_button.setIcon(QIcon.fromTheme("document-edit", QIcon(":/icons/pencil.svg")))
        self.edit_client_product_dimensions_button.setEnabled(False) # Initially disabled
=======
        # self.dim_product_selector_combo.currentIndexChanged.connect(self.on_dim_product_selected) # This connection will be done later
        prod_dims_layout.addWidget(self.dim_product_selector_combo)

        # Removed self.client_dimensions_form_group and its contents.
        # Add new "Edit Client Product Dimensions" button
        self.edit_client_product_dimensions_button = QPushButton(self.tr("Modifier Dimensions Produit"))
        self.edit_client_product_dimensions_button.setIcon(QIcon.fromTheme("document-edit", QIcon(":/icons/pencil.svg"))) # Example icon
        self.edit_client_product_dimensions_button.setEnabled(False) # Initially disabled
        # Connection will be done after this block
>>>>>>> 65fe8280
        prod_dims_layout.addWidget(self.edit_client_product_dimensions_button)

        prod_dims_layout.addStretch() # Push elements to the top

        # Add Tab to Tab Widget
        produits_tab_index = -1
        for i in range(self.tab_widget.count()):
            if self.tab_widget.tabText(i) == self.tr("Notes de Document"): # Insert after "Notes de Document"
                produits_tab_index = i
                break

        if produits_tab_index != -1:
            self.tab_widget.insertTab(produits_tab_index + 1, self.product_dimensions_tab, self.tr("Dimensions Produit (Client)"))
        else: # Fallback
            self.tab_widget.addTab(self.product_dimensions_tab, self.tr("Dimensions Produit (Client)"))

        self.load_products_for_dimension_tab() # Initial population of product selector

        # Connect signals for the Product Dimensions Tab
        self.dim_product_selector_combo.currentIndexChanged.connect(self.on_dim_product_selected)
        self.edit_client_product_dimensions_button.clicked.connect(self.on_edit_client_product_dimensions)
<<<<<<< HEAD
=======
        # Removed connections for old buttons (client_browse_tech_image_button, save_client_product_dimensions_button)

        self.populate_doc_table(); self.load_contacts(); self.load_products()
        self.load_document_notes_filters()
        self.load_document_notes_table()

        self.populate_doc_table(); self.load_contacts(); self.load_products()
        self.load_document_notes_filters()
        self.load_document_notes_table()

        self.populate_doc_table(); self.load_contacts(); self.load_products()
        self.load_document_notes_filters()
        self.load_document_notes_table()
>>>>>>> 65fe8280

        self.populate_doc_table(); self.load_contacts(); self.load_products()
        self.load_document_notes_filters()
        self.load_document_notes_table()


    def load_products_for_dimension_tab(self):
        """Populates the product selector combo box in the Product Dimensions tab."""
        self.dim_product_selector_combo.blockSignals(True)
        self.dim_product_selector_combo.clear()
        self.dim_product_selector_combo.addItem(self.tr("Sélectionner un produit..."), None)

        client_id = self.client_info.get('client_id')
        if not client_id:
            self.dim_product_selector_combo.blockSignals(False)
            return

        try:
            # Fetch products linked to this client (not project-specific for this tab's purpose)
            # get_products_for_client_or_project returns products with their global product_id in 'product_id'
            linked_products = db_manager.get_products_for_client_or_project(client_id, project_id=None)

            if linked_products:
                unique_products = {prod.get('product_id'): prod for prod in linked_products}.values() # Ensure unique by global product_id
                for prod_data in sorted(list(unique_products), key=lambda x: x.get('product_name', '')): # Sort by name
                    product_name = prod_data.get('product_name', 'N/A')
                    global_product_id = prod_data.get('product_id')
                    lang_code = prod_data.get('language_code', '')
                    display_text = f"{product_name} ({lang_code}) - ID: {global_product_id}"
                    self.dim_product_selector_combo.addItem(display_text, global_product_id)
        except Exception as e:
            print(f"Error loading products for dimension tab: {e}")
            QMessageBox.warning(self, self.tr("Erreur Chargement"), self.tr("Impossible de charger les produits pour l'onglet dimensions."))

        self.dim_product_selector_combo.blockSignals(False)
        self.on_dim_product_selected() # Trigger loading for current selection (or placeholder)


    def on_dim_product_selected(self, index=None):
        """Handles selection change in the product selector for the dimensions tab."""
        selected_global_product_id = self.dim_product_selector_combo.currentData()

        if selected_global_product_id is None:
            self.edit_client_product_dimensions_button.setEnabled(False)
        else:
            self.edit_client_product_dimensions_button.setEnabled(True)
        # Old logic for loading dimensions into inline fields is removed.

    def on_edit_client_product_dimensions(self):
        selected_global_product_id = self.dim_product_selector_combo.currentData()
        if selected_global_product_id is None:
            QMessageBox.warning(self, self.tr("Aucun Produit Sélectionné"),
                                self.tr("Veuillez sélectionner un produit dans la liste déroulante."))
            return

        # Ensure client_id is available
        client_id = self.client_info.get('client_id')
        if not client_id:
            QMessageBox.critical(self, self.tr("Erreur Client"),
                                 self.tr("L'ID du client n'est pas disponible."))
            return

        dialog = ClientProductDimensionDialog(
            client_id=client_id,
            product_id=selected_global_product_id,
            app_root_dir=self.app_root_dir,
            parent=self
        )
        dialog.exec_()
        # Optional: Refresh something if needed after dialog closes,
        # e.g., if the main product display shows dimension summaries.

    # Removed on_client_browse_tech_image method
    # Removed on_save_client_product_dimensions method
        self.load_document_notes_filters() # Initial call for new tab
        self.load_document_notes_table()   # Initial call for new tab


    def load_document_notes_filters(self):
        """Populates filter combos for the document notes tab."""
        self.doc_notes_type_filter_combo.blockSignals(True)
        self.doc_notes_lang_filter_combo.blockSignals(True)

        self.doc_notes_type_filter_combo.clear()
        self.doc_notes_type_filter_combo.addItem(self.tr("Tous Types"), None) # UserData is None for "All"
        # Common document types that might have notes
        doc_types = ["Proforma", "Packing List", "Sales Conditions", "Certificate of Origin", "Bill of Lading", "Other"]
        for doc_type in doc_types:
            self.doc_notes_type_filter_combo.addItem(doc_type, doc_type) # Store string value as data

        self.doc_notes_lang_filter_combo.clear()
        self.doc_notes_lang_filter_combo.addItem(self.tr("Toutes Langues"), None)
        # Common languages, could be dynamically populated from client's selected_languages or existing notes
        langs = ["fr", "en", "ar", "tr", "pt"]
        for lang in langs:
            self.doc_notes_lang_filter_combo.addItem(lang, lang)

        self.doc_notes_type_filter_combo.blockSignals(False)
        self.doc_notes_lang_filter_combo.blockSignals(False)

        # Set default selection (e.g., "All")
        self.doc_notes_type_filter_combo.setCurrentIndex(0)
        self.doc_notes_lang_filter_combo.setCurrentIndex(0)


    def load_document_notes_table(self):
        """Fetches data from db_manager.get_client_document_notes() and populates table."""
        self.document_notes_table.setRowCount(0) # Clear table
        client_id = self.client_info.get("client_id")
        if not client_id:
            return

        doc_type_filter = self.doc_notes_type_filter_combo.currentData() # This is 'None' for "All"
        lang_filter = self.doc_notes_lang_filter_combo.currentData()     # This is 'None' for "All"

        try:
            notes = db_manager.get_client_document_notes(
                client_id,
                document_type=doc_type_filter,
                language_code=lang_filter,
                is_active=None # Fetch all (active and inactive)
            )
            notes = notes if notes else []

            self.document_notes_table.setRowCount(len(notes))
            for row_idx, note in enumerate(notes):
                note_id = note.get("note_id")

                type_item = QTableWidgetItem(note.get("document_type"))
                type_item.setData(Qt.UserRole, note_id) # Store note_id in the first item
                self.document_notes_table.setItem(row_idx, 0, type_item)

                self.document_notes_table.setItem(row_idx, 1, QTableWidgetItem(note.get("language_code")))

                content_preview = note.get("note_content", "")
                if len(content_preview) > 70: content_preview = content_preview[:67] + "..."
                self.document_notes_table.setItem(row_idx, 2, QTableWidgetItem(content_preview))
                # --- New HTML list for note content ---
                note_content = note.get("note_content", "")
                lines = [line.strip() for line in note_content.split('\n') if line.strip()]

                html_content = ""
                if lines:
                    html_content = "<ol style='margin:0px; padding-left: 15px;'>" # Adjust padding as needed
                    for line in lines:
                        # Basic HTML escaping for safety, can be more robust if needed
                        escaped_line = line.replace("&", "&amp;").replace("<", "&lt;").replace(">", "&gt;")
                        html_content += f"<li>{escaped_line}</li>"
                    html_content += "</ol>"
                else:
                    html_content = f"<p style='margin:0px; font-style:italic;'>{self.tr('Aucune note.')}</p>"

                note_label = QLabel()
                note_label.setText(html_content)
                note_label.setWordWrap(True)
                # note_label.setStyleSheet("background-color: #f0f0f0;") # Optional: for debugging layout
                self.document_notes_table.setCellWidget(row_idx, 2, note_label)
                # --- End new HTML list ---

                active_text = self.tr("Oui") if note.get("is_active") else self.tr("Non")
                active_item = QTableWidgetItem(active_text)
                active_item.setTextAlignment(Qt.AlignCenter)
                self.document_notes_table.setItem(row_idx, 3, active_item)

                # Actions column
                actions_widget = QWidget()
                actions_layout = QHBoxLayout(actions_widget)
                actions_layout.setContentsMargins(5, 0, 5, 0)
                actions_layout.setSpacing(5)

                edit_button = QPushButton(QIcon(":/icons/pencil.svg"), "")
                edit_button.setToolTip(self.tr("Modifier cette note"))
                edit_button.clicked.connect(lambda checked, n_id=note_id: self.on_edit_document_note_clicked(n_id))
                actions_layout.addWidget(edit_button)

                delete_button = QPushButton(QIcon(":/icons/trash.svg"), "")
                delete_button.setToolTip(self.tr("Supprimer cette note"))
                delete_button.setObjectName("dangerButton")
                delete_button.clicked.connect(lambda checked, n_id=note_id: self.on_delete_document_note_clicked(n_id))
                actions_layout.addWidget(delete_button)

                actions_layout.addStretch()
                self.document_notes_table.setCellWidget(row_idx, 4, actions_widget)

            # Adjust column widths
            self.document_notes_table.resizeColumnToContents(0) # Type
            self.document_notes_table.resizeColumnToContents(1) # Language
            # Column 2 (Preview) is stretched by setSectionResizeMode
            self.document_notes_table.resizeColumnToContents(3) # Active
            self.document_notes_table.resizeColumnToContents(4) # Actions

        except Exception as e:
            QMessageBox.critical(self, self.tr("Erreur Chargement Notes"), self.tr("Impossible de charger les notes de document:\n{0}").format(str(e)))


    def on_add_document_note(self):
        client_id = self.client_info.get("client_id")
        if not client_id:
            QMessageBox.warning(self, self.tr("Erreur Client"), self.tr("ID Client non disponible."))
            return

        dialog = self.ClientDocumentNoteDialog(client_id=client_id, parent=self)
        if dialog.exec_() == QDialog.Accepted:
            self.load_document_notes_table()


    def on_edit_document_note_clicked(self, note_id):
        client_id = self.client_info.get("client_id")
        if not client_id:
            QMessageBox.warning(self, self.tr("Erreur Client"), self.tr("ID Client non disponible."))
            return

        note_data = db_manager.get_client_document_note_by_id(note_id)
        if note_data:
            dialog = self.ClientDocumentNoteDialog(client_id=client_id, note_data=note_data, parent=self)
            if dialog.exec_() == QDialog.Accepted:
                self.load_document_notes_table()
        else:
            QMessageBox.warning(self, self.tr("Erreur"), self.tr("Note non trouvée (ID: {0}).").format(note_id))


    def on_delete_document_note_clicked(self, note_id):
        reply = QMessageBox.question(self, self.tr("Confirmer Suppression"),
                                     self.tr("Êtes-vous sûr de vouloir supprimer cette note (ID: {0})?").format(note_id),
                                     QMessageBox.Yes | QMessageBox.No, QMessageBox.No)
        if reply == QMessageBox.Yes:
            try:
                success = db_manager.delete_client_document_note(note_id)
                if success:
                    QMessageBox.information(self, self.tr("Succès"), self.tr("Note supprimée avec succès."))
                    self.load_document_notes_table()
                else:
                    QMessageBox.warning(self, self.tr("Échec"), self.tr("Impossible de supprimer la note. Vérifiez les logs."))
            except Exception as e:
                 QMessageBox.critical(self, self.tr("Erreur"), self.tr("Une erreur est survenue lors de la suppression:\n{0}").format(str(e)))


    def prev_contact_page(self):
        if self.current_contact_offset > 0:
            self.current_contact_offset -= self.CONTACT_PAGE_LIMIT
            self.load_contacts()

    def next_contact_page(self):
        if (self.current_contact_offset + self.CONTACT_PAGE_LIMIT) < self.total_contacts_count:
            self.current_contact_offset += self.CONTACT_PAGE_LIMIT
            self.load_contacts()

    def update_contact_pagination_controls(self):
        if self.total_contacts_count == 0:
            total_pages = 1
            current_page = 1
        else:
            total_pages = math.ceil(self.total_contacts_count / self.CONTACT_PAGE_LIMIT)
            current_page = (self.current_contact_offset // self.CONTACT_PAGE_LIMIT) + 1

        self.contact_page_info_label.setText(f"Page {current_page} / {total_pages}")
        self.prev_contact_button.setEnabled(self.current_contact_offset > 0)
        self.next_contact_button.setEnabled((self.current_contact_offset + self.CONTACT_PAGE_LIMIT) < self.total_contacts_count)

    def add_document(self):
        # Define available languages
        available_languages = ["en", "fr", "ar", "tr", "pt"]

        # Ask user to select language
        selected_doc_language, ok = QInputDialog.getItem(
            self,
            self.tr("Sélectionner la langue"),
            self.tr("Langue du document:"),
            available_languages,
            0,
            False
        )

        if not ok or not selected_doc_language:
            QMessageBox.information(self, self.tr("Annulé"), self.tr("L'opération d'ajout de document a été annulée."))
            return

        # Get the base path for the client's documents
        initial_dir = self.config.get("clients_dir", os.path.expanduser("~"))

        selected_file_path, _ = QFileDialog.getOpenFileName(
            self,
            self.tr("Sélectionner un document"),
            initial_dir,
            self.tr("Tous les fichiers (*.*)")
        )

        if selected_file_path:
            try:
                # Determine the target directory using the selected language
                target_dir = os.path.join(self.client_info["base_folder_path"], selected_doc_language)

                os.makedirs(target_dir, exist_ok=True)

                file_name = os.path.basename(selected_file_path)
                target_file_path = os.path.join(target_dir, file_name)

                if os.path.exists(target_file_path):
                    reply = QMessageBox.question(
                        self,
                        self.tr("Fichier Existant"),
                        self.tr("Un fichier du même nom existe déjà à cet emplacement. Voulez-vous le remplacer?"),
                        QMessageBox.Yes | QMessageBox.No,
                        QMessageBox.No
                    )
                    if reply == QMessageBox.No:
                        QMessageBox.information(self, self.tr("Annulé"), self.tr("L'opération d'ajout de document a été annulée."))
                        return

                shutil.copy(selected_file_path, target_file_path)

                # Update client's selected languages if necessary
                current_selected_languages = self.client_info.get("selected_languages", [])
                # Ensure it's a list, as it might be a comma-separated string from DB
                if isinstance(current_selected_languages, str):
                    current_selected_languages = [lang.strip() for lang in current_selected_languages.split(',') if lang.strip()]

                if not current_selected_languages: # Handle empty or None case
                    current_selected_languages = []

                if selected_doc_language not in current_selected_languages:
                    add_lang_reply = QMessageBox.question(
                        self,
                        self.tr("Ajouter Langue"),
                        self.tr("Voulez-vous ajouter '{0}' aux langues sélectionnées pour ce client?").format(selected_doc_language),
                        QMessageBox.Yes | QMessageBox.No,
                        QMessageBox.Yes
                    )
                    if add_lang_reply == QMessageBox.Yes:
                        updated_languages_list = current_selected_languages + [selected_doc_language]
                        updated_languages_str = ",".join(updated_languages_list)

                        client_id_to_update = self.client_info.get("client_id")
                        if client_id_to_update:
                            if db_manager.update_client(client_id_to_update, {'selected_languages': updated_languages_str}):
                                self.client_info["selected_languages"] = updated_languages_list # Update local info
                                print(f"Client {client_id_to_update} selected_languages updated to {updated_languages_str}")
                            else:
                                QMessageBox.warning(self, self.tr("Erreur DB"), self.tr("Échec de la mise à jour des langues du client dans la DB."))
                        else:
                            QMessageBox.warning(self, self.tr("Erreur Client"), self.tr("ID Client non disponible, impossible de mettre à jour les langues."))

                self.populate_doc_table()

                QMessageBox.information(
                    self,
                    self.tr("Succès"),
                    self.tr("Document '{0}' ajouté avec succès en langue '{1}'.").format(file_name, selected_doc_language)
                )
            except Exception as e:
                QMessageBox.warning(
                    self,
                    self.tr("Erreur"),
                    self.tr("Impossible d'ajouter le document : {0}").format(str(e))
                )

    def _handle_open_pdf_action(self, file_path):
        QApplication.setOverrideCursor(Qt.WaitCursor) # Set wait cursor
        try:
            if not self.client_info or 'client_id' not in self.client_info:
                QMessageBox.warning(self, self.tr("Erreur Client"), self.tr("Les informations du client ne sont pas disponibles."))
                return # Return early, finally will still execute

            # Extract target_language_code from the file_path
            try:
                target_language_code = os.path.basename(os.path.dirname(file_path))
                if target_language_code not in ["en", "fr", "ar", "tr", "pt"]:
                    client_langs = self.client_info.get("selected_languages", [])
                    if isinstance(client_langs, str):
                        client_langs = [lang.strip() for lang in client_langs.split(',') if lang.strip()]
                    target_language_code = client_langs[0] if client_langs else "fr"
                    logging.info(f"Language code not recognized from path {file_path}. Using fallback/default: {target_language_code}")

            except Exception as e:
                QMessageBox.warning(self, self.tr("Erreur Chemin Fichier"), self.tr("Impossible d'extraire le code langue depuis le chemin:\n{0}\nErreur: {1}").format(file_path, str(e)))
                return # Return early

            app_root_dir = self.config.get('app_root_dir', os.path.dirname(sys.argv[0]))
            if MAIN_MODULE_CONFIG and 'app_root_dir' in MAIN_MODULE_CONFIG:
                app_root_dir = MAIN_MODULE_CONFIG['app_root_dir']

            generated_pdf_path = self.generate_pdf_for_document(
                source_file_path=file_path,
                client_info=self.client_info,
                app_root_dir=app_root_dir,
                parent_widget=self,
                target_language_code=target_language_code
            )
            if generated_pdf_path:
                QDesktopServices.openUrl(QUrl.fromLocalFile(generated_pdf_path))
            # else:
                # Optional: If generate_pdf_for_document returns None on failure, inform user
                # QMessageBox.warning(self, self.tr("Erreur PDF"), self.tr("Le fichier PDF n'a pas pu être généré."))
        finally:
            QApplication.restoreOverrideCursor() # Restore cursor in all cases

    def populate_details_layout(self):
        # Clear existing rows from the layout
        if self.status_combo and self.status_combo.parent():
            self.status_combo.setParent(None)
        if hasattr(self, 'category_label') and self.category_label and self.category_label.parent():
            self.category_label.setParent(None)
        if hasattr(self, 'category_value_label') and self.category_value_label and self.category_value_label.parent():
            self.category_value_label.setParent(None)
        while self.details_layout.rowCount() > 0:
            self.details_layout.removeRow(0)

        self.detail_value_labels = {} # Re-initialize

        # Project ID
        project_id_label = QLabel(self.tr("ID Projet:"))
        project_id_value = QLabel(self.client_info.get("project_identifier", self.tr("N/A")))
        self.details_layout.addRow(project_id_label, project_id_value)
        self.detail_value_labels["project_identifier"] = project_id_value

        # Country and City
        country_city_widget = QWidget()
        country_city_h_layout = QHBoxLayout(country_city_widget)
        country_city_h_layout.setContentsMargins(0,0,0,0)
        country_label = QLabel(self.tr("Pays:"))
        country_value = QLabel(self.client_info.get("country", self.tr("N/A")))
        city_label = QLabel(self.tr("Ville:"))
        city_value = QLabel(self.client_info.get("city", self.tr("N/A")))
        country_city_h_layout.addWidget(country_label)
        country_city_h_layout.addWidget(country_value)
        country_city_h_layout.addSpacing(20)
        country_city_h_layout.addWidget(city_label)
        country_city_h_layout.addWidget(city_value)
        country_city_h_layout.addStretch()
        self.details_layout.addRow(self.tr("Localisation:"), country_city_widget)
        self.detail_value_labels["country"] = country_value
        self.detail_value_labels["city"] = city_value

        # Price and Creation Date
        price_date_widget = QWidget()
        price_date_h_layout = QHBoxLayout(price_date_widget)
        price_date_h_layout.setContentsMargins(0,0,0,0)
        price_label = QLabel(self.tr("Prix Final:"))
        price_value = QLabel(f"{self.client_info.get('price', 0)} €")
        date_label = QLabel(self.tr("Date Création:"))
        date_value = QLabel(self.client_info.get("creation_date", self.tr("N/A")))
        price_date_h_layout.addWidget(price_label)
        price_date_h_layout.addWidget(price_value)
        price_date_h_layout.addSpacing(20)
        price_date_h_layout.addWidget(date_label)
        price_date_h_layout.addWidget(date_value)
        price_date_h_layout.addStretch()
        self.details_layout.addRow(self.tr("Finances & Date:"), price_date_widget)
        self.detail_value_labels["price"] = price_value
        self.detail_value_labels["creation_date"] = date_value

        # Status and Category
        status_category_widget = QWidget()
        status_category_h_layout = QHBoxLayout(status_category_widget)
        status_category_h_layout.setContentsMargins(0,0,0,0)
        status_category_h_layout.addWidget(QLabel(self.tr("Statut:")))
        status_category_h_layout.addWidget(self.status_combo) # self.status_combo is an instance member
        status_category_h_layout.addSpacing(20)
        status_category_h_layout.addWidget(self.category_label) # self.category_label is an instance member
        status_category_h_layout.addWidget(self.category_value_label) # self.category_value_label is an instance member
        status_category_h_layout.addStretch()
        self.details_layout.addRow(self.tr("Classification:"), status_category_widget)
        # self.detail_value_labels["category"] is already managed as an instance member from setup_ui

        # Need (Besoin Principal)
        need_label = QLabel(self.tr("Besoin Principal:"))
        need_value = QLabel(self.client_info.get("need", self.client_info.get("primary_need_description", self.tr("N/A")))) # check both keys
        self.details_layout.addRow(need_label, need_value)
        self.detail_value_labels["need"] = need_value

        # Base Folder Path
        folder_label = QLabel(self.tr("Chemin Dossier:"))
        folder_path = self.client_info.get('base_folder_path','')
        folder_value = QLabel(f"<a href='file:///{folder_path}'>{folder_path}</a>")
        folder_value.setOpenExternalLinks(True)
        folder_value.setTextInteractionFlags(Qt.TextBrowserInteraction)
        self.details_layout.addRow(folder_label, folder_value)
        self.detail_value_labels["base_folder_path"] = folder_value

    def refresh_display(self, new_client_info):
        self.client_info = new_client_info
        # Update GroupBox title if it includes client name
        if hasattr(self, 'client_info_group_box'):
            self.client_info_group_box.setTitle(self.client_info.get('client_name', self.tr("Client Information")))

        self.header_label.setText(f"<h2>{self.client_info.get('client_name', '')}</h2>")

        # Repopulate the details section with the new client_info
        self.populate_details_layout()

        # status_combo and category_value_label are part of populate_details_layout now.
        # We need to ensure their values are correctly set after populate_details_layout.
        self.status_combo.setCurrentText(self.client_info.get("status", self.tr("En cours"))) # This might be redundant if populate_details_layout also sets it based on ID.
        self.category_value_label.setText(self.client_info.get("category", self.tr("N/A"))) # This is correctly updated by populate_details_layout if self.category_value_label is an instance member.

        self.notes_edit.setText(self.client_info.get("notes", ""))

    def load_statuses(self):
        try:
            # Assuming 'Client' is the status_type for this context
            client_statuses = db_manager.get_all_status_settings(status_type='Client')
            if client_statuses is None: client_statuses = [] # Handle case where db_manager returns None

            self.status_combo.clear() # Clear before populating
            for status_dict in client_statuses:
                # Add status_name for display and status_id as item data
                self.status_combo.addItem(status_dict['status_name'], status_dict.get('status_id'))
        except Exception as e: # Catch a more generic exception if db_manager might raise something other than sqlite3.Error
            QMessageBox.warning(self, self.tr("Erreur DB"), self.tr("Erreur de chargement des statuts:\n{0}").format(str(e)))

    def update_client_status(self, status_text):
        # This method should now use currentData if status_id is reliably stored.
        # However, it's currently written to take status_text and find the ID.
        # This is acceptable. If issues arise, it can be changed to use currentData().
        try:
            status_setting = db_manager.get_status_setting_by_name(status_text, 'Client') # status_text from combo box
            if status_setting and status_setting.get('status_id') is not None:
                status_id_to_set = status_setting['status_id']
                client_id_to_update = self.client_info.get("client_id")

                if client_id_to_update is None:
                    QMessageBox.warning(self, self.tr("Erreur Client"), self.tr("ID Client non disponible, impossible de mettre à jour le statut."))
                    return

                if db_manager.update_client(client_id_to_update, {'status_id': status_id_to_set}):
                    self.client_info["status"] = status_text # Keep display name
                    self.client_info["status_id"] = status_id_to_set # Update the id in the local map
                    print(f"Client {client_id_to_update} status_id updated to {status_id_to_set} ({status_text})")
                    # Consider emitting a signal here if the main list needs to refresh its delegate for color
                    # self.parentWidget().parentWidget().filter_client_list_display() # Example of trying to reach main window, not ideal
                else:
                    QMessageBox.warning(self, self.tr("Erreur DB"), self.tr("Échec de la mise à jour du statut du client dans la DB."))
            elif status_text: # Avoid warning if combo is cleared or empty initially
                QMessageBox.warning(self, self.tr("Erreur Configuration"), self.tr("Statut '{0}' non trouvé ou invalide. Impossible de mettre à jour.").format(status_text))
        except Exception as e:
            QMessageBox.critical(self, self.tr("Erreur Inattendue"), self.tr("Erreur de mise à jour du statut:\n{0}").format(str(e)))

    def save_client_notes(self):
        notes = self.notes_edit.toPlainText()
        client_id_to_update = self.client_info.get("client_id")

        if client_id_to_update is None:
            QMessageBox.warning(self, self.tr("Erreur Client"), self.tr("ID Client non disponible, impossible de sauvegarder les notes."))
            return

        try:
            if db_manager.update_client(client_id_to_update, {'notes': notes}):
                self.client_info["notes"] = notes # Update local copy
            else:
                QMessageBox.warning(self, self.tr("Erreur DB"), self.tr("Échec de la sauvegarde des notes dans la DB."))
        except Exception as e:
            QMessageBox.warning(self, self.tr("Erreur DB"), self.tr("Erreur de sauvegarde des notes:\n{0}").format(str(e)))

    def populate_doc_table(self):
        self.doc_table.setRowCount(0)
        if hasattr(self, 'documents_empty_label'):
            self.documents_empty_label.setVisible(True)
        self.doc_table.setVisible(False)

        client_path = self.client_info["base_folder_path"]
        if not os.path.exists(client_path):
            # Ensure correct state if path doesn't exist (label visible, table hidden)
            if hasattr(self, 'documents_empty_label'):
                self.documents_empty_label.setVisible(True)
            self.doc_table.setVisible(False)
            return

        row = 0
        for lang in self.client_info.get("selected_languages", ["fr"]):
            lang_dir = os.path.join(client_path, lang)
            if not os.path.exists(lang_dir): continue
            for file_name in os.listdir(lang_dir):
                if file_name.endswith(('.xlsx', '.pdf', '.docx', '.html')):
                    file_path = os.path.join(lang_dir, file_name); name_item = QTableWidgetItem(file_name); name_item.setData(Qt.UserRole, file_path)
                    file_type_str = "";
                    if file_name.lower().endswith('.xlsx'): file_type_str = self.tr("Excel")
                    elif file_name.lower().endswith('.docx'): file_type_str = self.tr("Word")
                    elif file_name.lower().endswith('.html'): file_type_str = self.tr("HTML")
                    else: file_type_str = self.tr("PDF")
                    mod_time = datetime.fromtimestamp(os.path.getmtime(file_path)).strftime('%Y-%m-%d %H:%M')
                    self.doc_table.insertRow(row); self.doc_table.setItem(row, 0, name_item); self.doc_table.setItem(row, 1, QTableWidgetItem(file_type_str)); self.doc_table.setItem(row, 2, QTableWidgetItem(lang)); self.doc_table.setItem(row, 3, QTableWidgetItem(mod_time))
                    action_widget = QWidget(); action_layout = QHBoxLayout(action_widget); action_layout.setContentsMargins(2,2,2,2); action_layout.setSpacing(5)
                    pdf_btn = QPushButton(""); pdf_btn.setIcon(QIcon.fromTheme("document-export", QIcon(":/icons/pdf.svg"))); pdf_btn.setToolTip(self.tr("Générer/Ouvrir PDF du document")); pdf_btn.setFixedSize(30,30); pdf_btn.clicked.connect(lambda _, p=file_path: self._handle_open_pdf_action(p)); action_layout.addWidget(pdf_btn)
                    source_btn = QPushButton(""); source_btn.setIcon(QIcon.fromTheme("document-open", QIcon(":/icons/eye.svg"))); source_btn.setToolTip(self.tr("Afficher le fichier source")); source_btn.setFixedSize(30,30); source_btn.clicked.connect(lambda _, p=file_path: QDesktopServices.openUrl(QUrl.fromLocalFile(p))); action_layout.addWidget(source_btn)
                    if file_name.lower().endswith(('.xlsx', '.html')):
                        edit_btn = QPushButton(""); edit_btn.setIcon(QIcon.fromTheme("document-edit", QIcon(":/icons/pencil.svg"))); edit_btn.setToolTip(self.tr("Modifier le contenu du document")); edit_btn.setFixedSize(30,30); edit_btn.clicked.connect(lambda _, p=file_path: self.open_document(p)); action_layout.addWidget(edit_btn)
                    else: spacer_widget = QWidget(); spacer_widget.setFixedSize(30,30); action_layout.addWidget(spacer_widget)
                    delete_btn = QPushButton(""); delete_btn.setIcon(QIcon.fromTheme("edit-delete", QIcon(":/icons/trash.svg"))); delete_btn.setToolTip(self.tr("Supprimer le document")); delete_btn.setFixedSize(30,30); delete_btn.clicked.connect(lambda _, p=file_path: self.delete_document(p)); action_layout.addWidget(delete_btn)
                    action_layout.addStretch(); action_widget.setLayout(action_layout); self.doc_table.setCellWidget(row, 4, action_widget); row +=1

        if hasattr(self, 'documents_empty_label'):
            if self.doc_table.rowCount() > 0:
                self.documents_empty_label.setVisible(False)
                self.doc_table.setVisible(True)
            else:
                self.documents_empty_label.setVisible(True)
                self.doc_table.setVisible(False)

    def open_create_docs_dialog(self):
        dialog = self.CreateDocumentDialog(self.client_info, self.config, self)
        if dialog.exec_() == QDialog.Accepted: self.populate_doc_table()

    def open_compile_pdf_dialog(self):
        dialog = self.CompilePdfDialog(self.client_info, self.config, self.app_root_dir, self)
        dialog.exec_()

    def open_selected_doc(self):
        selected_row = self.doc_table.currentRow()
        if selected_row >= 0:
            file_path_item = self.doc_table.item(selected_row, 0)
            if file_path_item:
                file_path = file_path_item.data(Qt.UserRole)
                if file_path and os.path.exists(file_path): self.open_document(file_path)

    def delete_selected_doc(self):
        selected_row = self.doc_table.currentRow()
        if selected_row >= 0:
            file_path_item = self.doc_table.item(selected_row, 0)
            if file_path_item:
                file_path = file_path_item.data(Qt.UserRole)
                if file_path and os.path.exists(file_path): self.delete_document(file_path)

    def open_document(self, file_path):
        if os.path.exists(file_path):
            try:
                editor_client_data = { "client_id": self.client_info.get("client_id"), "client_name": self.client_info.get("client_name", ""), "company_name": self.client_info.get("company_name", ""), "need": self.client_info.get("need", ""), "primary_need_description": self.client_info.get("need", ""), "project_identifier": self.client_info.get("project_identifier", ""), "country": self.client_info.get("country", ""), "country_id": self.client_info.get("country_id"), "city": self.client_info.get("city", ""), "city_id": self.client_info.get("city_id"), "price": self.client_info.get("price", 0), "status": self.client_info.get("status"), "status_id": self.client_info.get("status_id"), "selected_languages": self.client_info.get("selected_languages"), "notes": self.client_info.get("notes"), "creation_date": self.client_info.get("creation_date"), "category": self.client_info.get("category"), "base_folder_path": self.client_info.get("base_folder_path") }
                if file_path.lower().endswith('.xlsx'):
                    editor = ExcelEditor(file_path, parent=self)
                    if editor.exec_() == QDialog.Accepted:
                        # ... (archiving and PDF generation logic remains the same) ...
                        self.generate_pdf_for_document(file_path, self.client_info, self)
                    self.populate_doc_table()
                elif file_path.lower().endswith('.html'):
                    html_editor_dialog = HtmlEditor(file_path, client_data=editor_client_data, parent=self)
                    if html_editor_dialog.exec_() == QDialog.Accepted:
                        # ... (archiving and PDF generation logic remains the same) ...
                        generated_pdf_path = self.generate_pdf_for_document(file_path, self.client_info, self)
                        if generated_pdf_path: print(f"Updated PDF generated at: {generated_pdf_path}")
                    self.populate_doc_table()
                else: QDesktopServices.openUrl(QUrl.fromLocalFile(file_path))
            except Exception as e: QMessageBox.warning(self, self.tr("Erreur Ouverture Fichier"), self.tr("Impossible d'ouvrir le fichier:\n{0}").format(str(e)))
        else: QMessageBox.warning(self, self.tr("Fichier Introuvable"), self.tr("Le fichier n'existe plus.")); self.populate_doc_table()

    def delete_document(self, file_path):
        if not os.path.exists(file_path): return
        reply = QMessageBox.question(self, self.tr("Confirmer la suppression"), self.tr("Êtes-vous sûr de vouloir supprimer le fichier {0} ?").format(os.path.basename(file_path)), QMessageBox.Yes | QMessageBox.No, QMessageBox.No)
        if reply == QMessageBox.Yes:
            try: os.remove(file_path); self.populate_doc_table(); QMessageBox.information(self, self.tr("Fichier supprimé"), self.tr("Le fichier a été supprimé avec succès."))
            except Exception as e: QMessageBox.warning(self, self.tr("Erreur"), self.tr("Impossible de supprimer le fichier:\n{0}").format(str(e)))

    def load_contacts(self):
        # Initially, show empty label and hide table
        if hasattr(self, 'contacts_empty_label'): # Ensure label exists
            self.contacts_empty_label.setVisible(True)
        self.contacts_table.setVisible(False)
        self.contacts_table.setRowCount(0) # Clear table

        client_uuid = self.client_info.get("client_id")
        if not client_uuid:
            # Still ensure empty label is visible if client_uuid is missing for some reason
            if hasattr(self, 'contacts_empty_label'):
                 self.contacts_empty_label.setVisible(True)

            return

        try:
            self.total_contacts_count = db_manager.get_contacts_for_client_count(client_id=client_uuid)

            contacts = db_manager.get_contacts_for_client(
                client_id=client_uuid,
                limit=self.CONTACT_PAGE_LIMIT,
                offset=self.current_contact_offset
            )
            contacts = contacts if contacts else []

            if not contacts:
                # No contacts, ensure empty label is visible and table is hidden
                if hasattr(self, 'contacts_empty_label'):
                    self.contacts_empty_label.setVisible(True)
                self.contacts_table.setVisible(False)
                return # Exit early

            # If contacts exist, hide empty label and show table
            if hasattr(self, 'contacts_empty_label'):
                self.contacts_empty_label.setVisible(False)
            self.contacts_table.setVisible(True)

            for row, contact in enumerate(contacts):
                self.contacts_table.insertRow(row)
                name_item = QTableWidgetItem(contact.get('name', 'N/A'))
                name_item.setData(Qt.UserRole, {
                    'contact_id': contact.get('contact_id'),
                    'client_contact_id': contact.get('client_contact_id')
                })
                self.contacts_table.setItem(row, 0, name_item)
                self.contacts_table.setItem(row, 1, QTableWidgetItem(contact.get('email', '')))
                self.contacts_table.setItem(row, 2, QTableWidgetItem(contact.get('phone', '')))
                self.contacts_table.setItem(row, 3, QTableWidgetItem(contact.get('position', '')))
                primary_text = self.tr("Oui") if contact.get('is_primary_for_client') else self.tr("Non")
                primary_item = QTableWidgetItem(primary_text)
                primary_item.setTextAlignment(Qt.AlignCenter)
                self.contacts_table.setItem(row, 4, primary_item)
        except Exception as e:
            QMessageBox.warning(self, self.tr("Erreur DB"), self.tr("Erreur de chargement des contacts:\n{0}").format(str(e)))
            self.total_contacts_count = 0 # Reset on error
        finally:
            self.update_contact_pagination_controls()


    def add_contact(self):
        client_uuid = self.client_info.get("client_id");
        if not client_uuid: return
        dialog = self.ContactDialog(client_uuid, parent=self)
        if dialog.exec_() == QDialog.Accepted:
            # contact_form_data = dialog.get_data() # Original line
            try:
                # Assuming dialog handles DB ops or returns data for db_manager call
                # No specific return from dialog.get_data() is used here for DB ops.
                # The dialog itself calls db_manager.add_contact and db_manager.link_contact_to_client
                pass # DB operations are handled within ContactDialog
            except Exception as e:
                QMessageBox.critical(self, self.tr("Erreur DB"), self.tr("Erreur d'ajout du contact:\n{0}").format(str(e)))
            finally:
                self.load_contacts()

    def edit_contact(self, row=None, column=None):
        current_row = self.contacts_table.currentRow()
        if current_row < 0:
            QMessageBox.information(self, self.tr("Sélection Requise"), self.tr("Veuillez sélectionner un contact à modifier."))
            return

        name_item = self.contacts_table.item(current_row, 0)
        if not name_item: return

        item_data = name_item.data(Qt.UserRole)
        contact_id = item_data.get('contact_id')

        if not contact_id:
            QMessageBox.warning(self, self.tr("Erreur Données"), self.tr("ID de contact non trouvé pour la ligne sélectionnée."))
            return

        client_uuid = self.client_info.get("client_id")
        full_contact_details = db_manager.get_contact_by_id(contact_id)
        if not full_contact_details:
            QMessageBox.warning(self, self.tr("Erreur Données"), self.tr("Détails du contact non trouvés dans la base de données."))
            return

        client_contact_link_info = db_manager.get_specific_client_contact_link_details(client_uuid, contact_id)
        if client_contact_link_info:
            full_contact_details['is_primary_for_client'] = client_contact_link_info.get('is_primary_for_client', False)
            full_contact_details['client_contact_id'] = client_contact_link_info.get('client_contact_id')

        dialog = self.ContactDialog(client_id=client_uuid, contact_data=full_contact_details, parent=self)

        if dialog.exec_() == QDialog.Accepted:
            # DB operations are handled within ContactDialog after its own save logic
            self.load_contacts()


    def remove_contact(self):
        current_row = self.contacts_table.currentRow()
        if current_row < 0:
            QMessageBox.information(self, self.tr("Sélection Requise"), self.tr("Veuillez sélectionner un contact à supprimer."))
            return

        name_item = self.contacts_table.item(current_row, 0)
        if not name_item: return

        item_data = name_item.data(Qt.UserRole)
        contact_id = item_data.get('contact_id')
        client_contact_id = item_data.get('client_contact_id')
        contact_name = name_item.text()

        if not client_contact_id:
            QMessageBox.warning(self, self.tr("Erreur Données"), self.tr("ID de lien contact-client non trouvé."))
            return

        reply = QMessageBox.question(self, self.tr("Confirmer Suppression"),
                                     self.tr("Êtes-vous sûr de vouloir supprimer le lien vers le contact '{0}' pour ce client?").format(contact_name),
                                     QMessageBox.Yes | QMessageBox.No, QMessageBox.No)
        if reply == QMessageBox.Yes:
            try:
                # Use client_contact_id for unlinking, not client_id + contact_id
                if db_manager.unlink_contact_from_client_by_link_id(client_contact_id): # Assuming this new function exists
                    QMessageBox.information(self, self.tr("Succès"), self.tr("Lien vers le contact '{0}' supprimé avec succès.").format(contact_name))
                else:
                    QMessageBox.warning(self, self.tr("Erreur DB"), self.tr("Échec de la suppression du lien vers le contact."))
            except Exception as e:
                QMessageBox.critical(self, self.tr("Erreur DB"), self.tr("Erreur de suppression du lien contact:\n{0}").format(str(e)))
            finally:
                self.load_contacts()

    def add_product(self):
        client_uuid = self.client_info.get("client_id");
        if not client_uuid: return
        dialog = self.ProductDialog(client_uuid, self.app_root_dir, parent=self) # Pass app_root_dir
        if dialog.exec_() == QDialog.Accepted:
            products_list_data = dialog.get_data()
            # ... (logic for adding products remains the same) ...
            if products_list_data: self.load_products() # Refresh only if data was processed

    def edit_product(self):
        selected_row = self.products_table.currentRow();
        if selected_row < 0: QMessageBox.information(self, self.tr("Sélection Requise"), self.tr("Veuillez sélectionner un produit à modifier.")); return

        # Fetch existing data to pass to the dialog
        # Assuming the first column (hidden) stores client_project_product_id
        # and other columns have display data. We need to fetch full data for the dialog.
        link_id_item = self.products_table.item(selected_row, 0)
        if not link_id_item:
            QMessageBox.warning(self, self.tr("Erreur"), self.tr("Impossible de récupérer l'ID du lien produit."))
            return
        link_id = link_id_item.data(Qt.UserRole)

        # Construct product_link_data similar to how it might be if fetched fresh
        # This needs all relevant fields that EditProductLineDialog and its subsequent logic expect.
        # This is a simplified example; in a real app, you'd fetch this from DB or have it structured.
        product_link_data = {
            'client_project_product_id': link_id,
            'name': self.products_table.item(selected_row, 1).text(),
            'description': self.products_table.item(selected_row, 2).text(),
            'weight': self.products_table.item(selected_row, 3).text().replace(' kg', ''), # Assuming format "X kg"
            'dimensions': self.products_table.item(selected_row, 4).text(),
            'quantity': float(self.products_table.item(selected_row, 5).text()),
            'unit_price': float(self.products_table.item(selected_row, 6).text().replace('€', '').strip()),
            # 'product_id' (global product ID) needs to be fetched if not already in table item data
            # For now, assuming it might be part of what get_products_for_client_or_project returns
            # and could be stored in one of the items' UserRole if needed.
            # Let's assume it's retrieved via link_id if necessary by EditProductLineDialog or its save logic.
        }
        # Attempt to retrieve global product_id if stored, e.g. in name_item's UserRole+1 or similar
        # This part is speculative based on common patterns, adjust if product_id is stored differently
        name_item_for_global_id = self.products_table.item(selected_row, 1) # Assuming name item might hold it
        if name_item_for_global_id and name_item_for_global_id.data(Qt.UserRole + 2): # Example: UserRole+2 for global_product_id
             product_link_data['product_id'] = name_item_for_global_id.data(Qt.UserRole + 2)


        try:
            dialog = self.EditProductLineDialog(product_link_data, self.app_root_dir, self) # Pass app_root_dir
            if dialog.exec_() == QDialog.Accepted:
                updated_line_data = dialog.get_data()
                if updated_line_data:
                    update_payload = {
                        'quantity': updated_line_data.get('quantity'),
                        'unit_price_override': updated_line_data.get('unit_price')
                    }
                    update_payload = {k: v for k, v in update_payload.items() if v is not None}

                    if db_manager.update_client_project_product(link_id, update_payload):
                        QMessageBox.information(self, self.tr("Succès"), self.tr("Ligne de produit mise à jour."))
                    else:
                        QMessageBox.warning(self, self.tr("Erreur DB"), self.tr("Échec de la mise à jour de la ligne de produit."))
            self.load_products() # Refresh after successful update or error
        except Exception as e:
            QMessageBox.critical(self, self.tr("Erreur Inattendue"), self.tr("Erreur lors de la modification du produit:\n{0}").format(str(e)))
            self.load_products() # Ensure table is reloaded even on unexpected error
        selected_row = self.products_table.currentRow()
        if selected_row < 0:
            QMessageBox.information(self, self.tr("Sélection Requise"), self.tr("Veuillez sélectionner un produit à modifier."))
            return

        id_item = self.products_table.item(selected_row, 0)
        if not id_item:
            logging.error("Edit Product: Could not find ID item for selected row.")
            QMessageBox.warning(self, self.tr("Erreur"), self.tr("Impossible de récupérer l'ID du produit sélectionné."))
            return

        link_id = id_item.data(Qt.UserRole)
        if link_id is None:
            logging.error(f"Edit Product: No client_project_product_id found for row {selected_row}.")
            QMessageBox.warning(self, self.tr("Erreur"), self.tr("ID de lien produit non trouvé."))
            return

        try:
            linked_product_data = db_manager.get_client_project_product_by_id(link_id)
            if not linked_product_data:
                QMessageBox.warning(self, self.tr("Erreur DB"), self.tr("Détails du produit lié non trouvés."))
                return

            product_id = linked_product_data.get('product_id')
            global_product_data = db_manager.get_product_by_id(product_id)
            if not global_product_data:
                QMessageBox.warning(self, self.tr("Erreur DB"), self.tr("Détails du produit global non trouvés."))
                return

            product_name = global_product_data.get('product_name', self.tr("Produit Inconnu"))
            current_quantity = linked_product_data.get('quantity', 0)
            current_unit_price_override = linked_product_data.get('unit_price_override')
            base_unit_price = global_product_data.get('base_unit_price', 0.0)

            # Effective price shown to user for editing is override or base
            effective_current_unit_price = current_unit_price_override if current_unit_price_override is not None else base_unit_price

            dialog = self.EditProductLineDialog(
                product_name,
                current_quantity,
                effective_current_unit_price,
                base_unit_price, # Pass base_unit_price for reference/display in dialog
                parent=self
            )

            if dialog.exec_() == QDialog.Accepted:
                new_data = dialog.get_data()
                if not new_data or 'quantity' not in new_data or 'unit_price' not in new_data:
                     QMessageBox.warning(self, self.tr("Erreur Dialogue"), self.tr("Les données retournées par le dialogue de modification sont invalides."))
                     return

                new_quantity = new_data['quantity']
                new_unit_price_for_client = new_data['unit_price']

                if new_quantity <= 0:
                    QMessageBox.warning(self, self.tr("Valeur Invalide"), self.tr("La quantité doit être positive."))
                    return
                if new_unit_price_for_client < 0:
                    QMessageBox.warning(self, self.tr("Valeur Invalide"), self.tr("Le prix unitaire ne peut être négatif."))
                    return

                # Determine if the new price should be an override
                new_override_price = new_unit_price_for_client if float(new_unit_price_for_client) != float(base_unit_price) else None

                update_payload = {
                    'quantity': new_quantity,
                    'unit_price_override': new_override_price
                }

                if db_manager.update_client_project_product(link_id, update_payload):
                    QMessageBox.information(self, self.tr("Succès"), self.tr("Produit mis à jour avec succès."))
                    self.load_products() # Refresh table

                    # Update client's total price
                    client_uuid = self.client_info.get("client_id")
                    if client_uuid:
                        linked_prods = db_manager.get_products_for_client_or_project(client_uuid, project_id=None)
                        if linked_prods is None: linked_prods = []
                        new_total_client_price = sum(p.get('total_price_calculated', 0.0) for p in linked_prods if p.get('total_price_calculated') is not None)

                        if db_manager.update_client(client_uuid, {'price': new_total_client_price}):
                            self.client_info['price'] = new_total_client_price
                            if not self.is_editing_client and hasattr(self, 'populate_details_layout'):
                                self.populate_details_layout()
                else:
                    QMessageBox.warning(self, self.tr("Erreur DB"), self.tr("Échec de la mise à jour du produit lié."))
        except AttributeError as ae:
            logging.error(f"Error during product edit, possibly with EditProductLineDialog: {ae}", exc_info=True)
            QMessageBox.critical(self, self.tr("Erreur Critique"), self.tr("Une erreur s'est produite lors de l'ouverture du dialogue de modification de produit. Vérifiez les logs."))
        except Exception as e:
            logging.error(f"Erreur inattendue lors de la modification du produit: {e}", exc_info=True)
            QMessageBox.critical(self, self.tr("Erreur Inattendue"), self.tr("Une erreur inattendue est survenue:\n{0}").format(str(e)))


    def remove_product(self):
        selected_row = self.products_table.currentRow();
        if selected_row < 0: return
        # ... (logic for removing product remains the same) ...
        try:
            # ... (DB operations) ...
            self.load_products() # Refresh after successful removal
        except Exception as e: QMessageBox.critical(self, self.tr("Erreur DB"), self.tr("Erreur de suppression du produit lié:\n{0}").format(str(e)))

    def load_products(self):
        self.products_table.blockSignals(True)
        self.products_table.setRowCount(0)

        # Initial state: empty label visible, table hidden
        if hasattr(self, 'products_empty_label'): # Ensure label exists
            self.products_empty_label.setVisible(True)
        self.products_table.setVisible(False)

        client_uuid = self.client_info.get("client_id")
        if not client_uuid:
            # If no client_uuid, it's an empty state for products.
            # The initial state set above handles this.
            self.products_table.blockSignals(False) # Don't forget to unblock
            return

        editable_cell_bg_color = QColor(Qt.yellow).lighter(185) # Example: very light yellow
        # Or use a named color like: editable_cell_bg_color = QColor("AliceBlue")

        try:
            all_linked_products = db_manager.get_products_for_client_or_project(client_uuid, project_id=None) # project_id=None to get all for client
            all_linked_products = all_linked_products if all_linked_products else []

            selected_lang_code = self.product_lang_filter_combo.currentData()

            filtered_products = []
            if selected_lang_code:
                for prod in all_linked_products:
                    if prod.get('language_code') == selected_lang_code:
                        filtered_products.append(prod)
            else:
                filtered_products = all_linked_products

            # This part populates self.products_table (main products tab)
            # We also need to call self.load_products_for_dimension_tab() to update its own combo box
            # if this load_products method is the central point of refresh for product data.

            for row_idx, prod_link_data in enumerate(filtered_products):
                self.products_table.insertRow(row_idx)
            if not filtered_products:
                # Empty state remains: label visible, table hidden
                # (already set at the beginning of the method)
                # No need to do anything here, the finally block will unblock signals.
                pass
            else:
                # Products exist, show table, hide empty label
                if hasattr(self, 'products_empty_label'):
                    self.products_empty_label.setVisible(False)
                self.products_table.setVisible(True)

                for row_idx, prod_link_data in enumerate(filtered_products):
                    self.products_table.insertRow(row_idx)

                id_item = QTableWidgetItem(str(prod_link_data.get('client_project_product_id')))
                id_item.setData(Qt.UserRole, prod_link_data.get('client_project_product_id'))
                id_item.setFlags(id_item.flags() & ~Qt.ItemIsEditable) # Not editable
                self.products_table.setItem(row_idx, 0, id_item)

                # Name (Column 1)
                name_item = QTableWidgetItem(prod_link_data.get('product_name', 'N/A'))
                name_item.setFlags(name_item.flags() & ~Qt.ItemIsEditable)
                self.products_table.setItem(row_idx, 1, name_item)

                desc_item = QTableWidgetItem(prod_link_data.get('product_description', ''))
                desc_item.setFlags(desc_item.flags() & ~Qt.ItemIsEditable)
                self.products_table.setItem(row_idx, 2, desc_item)

                # Weight (Column 3 - Not Editable from this table)
                weight_val = prod_link_data.get('weight')
                weight_str = f"{weight_val} kg" if weight_val is not None else self.tr("N/A")
                weight_item = QTableWidgetItem(weight_str)
                weight_item.setFlags(weight_item.flags() & ~Qt.ItemIsEditable)
                weight_item.setTextAlignment(Qt.AlignRight | Qt.AlignVCenter)
                self.products_table.setItem(row_idx, 3, weight_item)

                # Dimensions (Column 4 - Not Editable from this table)
                dimensions_val = prod_link_data.get('dimensions', self.tr("N/A"))
                dimensions_item = QTableWidgetItem(dimensions_val)
                dimensions_item.setFlags(dimensions_item.flags() & ~Qt.ItemIsEditable)
                self.products_table.setItem(row_idx, 4, dimensions_item)

                # Quantity (Column 5 - Editable)
                qty_item = QTableWidgetItem(str(prod_link_data.get('quantity', 0)))
                qty_item.setTextAlignment(Qt.AlignRight | Qt.AlignVCenter)
                qty_item.setFlags(qty_item.flags() | Qt.ItemIsEditable)
                qty_item.setBackground(editable_cell_bg_color) # Apply background
                self.products_table.setItem(row_idx, 5, qty_item)

                # Unit Price (Column 6 - Editable)
                unit_price_override = prod_link_data.get('unit_price_override')
                base_price = prod_link_data.get('base_unit_price')
                effective_unit_price = unit_price_override if unit_price_override is not None else (base_price if base_price is not None else 0.0)
                effective_unit_price = float(effective_unit_price)
                unit_price_item = QTableWidgetItem(f"{effective_unit_price:.2f}")
                unit_price_item.setTextAlignment(Qt.AlignRight | Qt.AlignVCenter)
                unit_price_item.setFlags(unit_price_item.flags() | Qt.ItemIsEditable)
                unit_price_item.setBackground(editable_cell_bg_color) # Apply background
                self.products_table.setItem(row_idx, 6, unit_price_item)

                # Total Price (Column 7 - Not Editable)
                total_price_calculated_val = prod_link_data.get('total_price_calculated', 0.0)
                total_price_calculated_val = float(total_price_calculated_val)
                total_price_item = QTableWidgetItem(f"€ {total_price_calculated_val:.2f}")
                total_price_item.setTextAlignment(Qt.AlignRight | Qt.AlignVCenter)
                total_price_item.setFlags(total_price_item.flags() & ~Qt.ItemIsEditable)
                self.products_table.setItem(row_idx, 7, total_price_item)

            # self.products_table.resizeColumnsToContents() # Can make UI jumpy, consider specific column resize modes
        except Exception as e:
            QMessageBox.warning(self, self.tr("Erreur DB"), self.tr("Erreur de chargement des produits:\n{0}").format(str(e)))
        finally:
            self.products_table.blockSignals(False)

            # Refresh the product selector in the "Dimensions Produit (Client)" tab
            self.load_products_for_dimension_tab()

    def handle_product_item_changed(self, item):
        if not item:
            return

        # Prevent recursive calls during table refresh or if signals are blocked
        if self.products_table.signalsBlocked():
            return

        col = item.column()
        row = item.row()

        id_item = self.products_table.item(row, 0)
        if not id_item:
            print(f"Error: Could not find ID item for row {row}")
            return
        link_id = id_item.data(Qt.UserRole)
        if link_id is None:
            print(f"Error: No client_project_product_id found for row {row}")
            return

        new_value_str = item.text()
        update_data = {}

        try:
            # ID (0, hidden), Name (1), Desc (2), Weight (3), Dimensions (4), Qty (5), UnitPrice (6), TotalPrice (7)
            if col == 5: # Quantity column
                new_quantity = float(new_value_str)
                if new_quantity <= 0:
                    QMessageBox.warning(self, self.tr("Valeur Invalide"), self.tr("La quantité doit être positive."))
                    self.products_table.blockSignals(True); self.load_products(); self.products_table.blockSignals(False)
                    return
                update_data['quantity'] = new_quantity
            elif col == 6: # Unit Price column
                new_unit_price_str = new_value_str.replace("€", "").strip()
                new_unit_price = float(new_unit_price_str)
                if new_unit_price < 0:
                    QMessageBox.warning(self, self.tr("Valeur Invalide"), self.tr("Le prix unitaire ne peut être négatif."))
                    self.products_table.blockSignals(True); self.load_products(); self.products_table.blockSignals(False)
                    return
                update_data['unit_price_override'] = new_unit_price
            else:
                return # Not an editable column we are handling

            if update_data:
                success = db_manager.update_client_project_product(link_id, update_data)
                if success:
                    print(f"Product link_id {link_id} updated with: {update_data}")
                    self.products_table.blockSignals(True)
                    self.load_products() # Reload to show new total and formatted values
                    self.products_table.blockSignals(False)

                    client_uuid = self.client_info.get("client_id")
                    if client_uuid:
                        linked_prods = db_manager.get_products_for_client_or_project(client_uuid, project_id=None)
                        if linked_prods is None: linked_prods = []
                        new_total_client_price = sum(p.get('total_price_calculated', 0.0) for p in linked_prods if p.get('total_price_calculated') is not None)
                        db_manager.update_client(client_uuid, {'price': new_total_client_price})
                        self.client_info['price'] = new_total_client_price
                        if "price" in self.detail_value_labels:
                             self.detail_value_labels["price"].setText(f"{new_total_client_price} €")
                else:
                    QMessageBox.warning(self, self.tr("Erreur DB"), self.tr("Échec de la mise à jour du produit."))
                    self.products_table.blockSignals(True); self.load_products(); self.products_table.blockSignals(False)
        except ValueError:
            QMessageBox.warning(self, self.tr("Entrée Invalide"), self.tr("Veuillez entrer un nombre valide."))
            self.products_table.blockSignals(True); self.load_products(); self.products_table.blockSignals(False)
        except Exception as e:
            print(f"Error in handle_product_item_changed: {e}")
            QMessageBox.warning(self, self.tr("Erreur"), self.tr("Une erreur est survenue: {str(e)}"))
            self.products_table.blockSignals(True); self.load_products(); self.products_table.blockSignals(False)

    def open_send_email_dialog(self):
        client_uuid = self.client_info.get("client_id")
        primary_email = ""
        if client_uuid:
            contacts = db_manager.get_contacts_for_client(client_uuid)
            if contacts:
                for contact in contacts:
                    if contact.get('is_primary_for_client') and contact.get('email'):
                        primary_email = contact['email']
                        break
                if not primary_email and contacts[0].get('email'): # Fallback to first contact's email
                    primary_email = contacts[0]['email']

        # Ensure self.config is the application config containing SMTP settings
        if not hasattr(self, 'config') or not self.config:
             QMessageBox.critical(self, self.tr("Erreur Configuration"), self.tr("La configuration de l'application (SMTP) n'est pas disponible."))
             return

        # Ensure self.SendEmailDialog is correctly initialized
        if not hasattr(self, 'SendEmailDialog') or self.SendEmailDialog is None:
             try:
                 from dialogs import SendEmailDialog # Direct import as a fallback
                 self.SendEmailDialog = SendEmailDialog
             except ImportError:
                  QMessageBox.critical(self, self.tr("Erreur Importation"), self.tr("Le composant SendEmailDialog n'a pas pu être chargé."))
                  return

        # Pass client_id to SendEmailDialog constructor
        dialog = self.SendEmailDialog(client_email=primary_email, config=self.config, client_id=client_uuid, parent=self)
        dialog.exec_()

    def toggle_client_edit_mode(self):
        self.is_editing_client = not self.is_editing_client
        if self.is_editing_client:
            self.edit_save_client_btn.setText(self.tr("Sauvegarder"))
            self.edit_save_client_btn.setIcon(QIcon.fromTheme("document-save", QIcon(":/icons/check.svg")))
            self.switchTo_edit_client_view()
        else: # Was "Sauvegarder", try to save changes
            if self.save_client_changes_from_edit_view(): # If save is successful
                self.edit_save_client_btn.setText(self.tr("Modifier Client"))
                self.edit_save_client_btn.setIcon(QIcon.fromTheme("document-edit", QIcon(":/icons/pencil.svg")))
                # The view is refreshed by populate_details_layout within save_client_changes_from_edit_view
            else: # Save failed, remain in edit mode
                self.is_editing_client = True # Keep state as editing
                # Button text and icon remain "Sauvegarder"

    def switchTo_edit_client_view(self):
        # Disconnect signals that auto-save
        try:
            self.notes_edit.textChanged.disconnect(self.save_client_notes)
        except TypeError: # Was not connected or already disconnected
            pass
        try:
            self.status_combo.currentTextChanged.disconnect(self.update_client_status)
        except TypeError:
            pass
        if self.status_combo and self.status_combo.parent():
            self.status_combo.setParent(None)
        if hasattr(self, 'category_label') and self.category_label and self.category_label.parent():
            self.category_label.setParent(None)
        if hasattr(self, 'category_value_label') and self.category_value_label and self.category_value_label.parent():
            self.category_value_label.setParent(None)
        while self.details_layout.rowCount() > 0:
            self.details_layout.removeRow(0)
        self.edit_widgets = {}

        # Client Name
        self.edit_widgets['client_name'] = QLineEdit(self.client_info.get("client_name", ""))
        self.details_layout.addRow(self.tr("Nom Client:"), self.edit_widgets['client_name'])

        self.edit_widgets['company_name'] = QLineEdit(self.client_info.get("company_name", ""))
        self.details_layout.addRow(self.tr("Nom Entreprise:"), self.edit_widgets['company_name'])

        self.edit_widgets['project_identifier'] = QLineEdit(self.client_info.get("project_identifier", ""))
        self.details_layout.addRow(self.tr("ID Projet:"), self.edit_widgets['project_identifier'])

        # Country and City
        country_city_edit_widget = QWidget()
        country_city_h_layout = QHBoxLayout(country_city_edit_widget)
        country_city_h_layout.setContentsMargins(0,0,0,0)
        self.edit_widgets['country_combo'] = QComboBox(); self.edit_widgets['country_combo'].setEditable(True)
        self.edit_widgets['city_combo'] = QComboBox(); self.edit_widgets['city_combo'].setEditable(True)
        self._populate_country_edit_combo(self.edit_widgets['country_combo'], self.client_info.get('country_id'))
        # Connect after populating country to avoid premature city load with no country_id
        self.edit_widgets['country_combo'].currentIndexChanged.connect(lambda index: self._populate_city_edit_combo(self.edit_widgets['city_combo'], self.edit_widgets['country_combo'].itemData(index), None))
        self._populate_city_edit_combo(self.edit_widgets['city_combo'], self.client_info.get('country_id'), self.client_info.get('city_id'))

        country_city_h_layout.addWidget(QLabel(self.tr("Pays:")))
        country_city_h_layout.addWidget(self.edit_widgets['country_combo'])
        country_city_h_layout.addSpacing(10)
        country_city_h_layout.addWidget(QLabel(self.tr("Ville:")))
        country_city_h_layout.addWidget(self.edit_widgets['city_combo'])
        self.details_layout.addRow(self.tr("Localisation:"), country_city_edit_widget)

        # Price (read-only) and Creation Date (read-only)
        price_date_widget = QWidget()
        price_date_h_layout = QHBoxLayout(price_date_widget)
        price_date_h_layout.setContentsMargins(0,0,0,0)
        price_label_edit = QLabel(self.tr("Prix Final:"))
        price_value_edit = QLabel(f"{self.client_info.get('price', 0)} €")
        date_label_edit = QLabel(self.tr("Date Création:"))
        date_value_edit = QLabel(self.client_info.get("creation_date", self.tr("N/A")))
        price_date_h_layout.addWidget(price_label_edit); price_date_h_layout.addWidget(price_value_edit)
        price_date_h_layout.addSpacing(20)
        price_date_h_layout.addWidget(date_label_edit); price_date_h_layout.addWidget(date_value_edit)
        price_date_h_layout.addStretch()
        self.details_layout.addRow(self.tr("Finances & Date:"), price_date_widget)

        # Status and Category
        status_category_edit_widget = QWidget()
        status_category_h_layout = QHBoxLayout(status_category_edit_widget)
        status_category_h_layout.setContentsMargins(0,0,0,0)
        status_category_h_layout.addWidget(QLabel(self.tr("Statut:")))
        status_category_h_layout.addWidget(self.status_combo) # Use existing status_combo, ensure it's populated
        self.edit_widgets['category'] = QLineEdit(self.client_info.get("category", ""))
        status_category_h_layout.addSpacing(10)
        status_category_h_layout.addWidget(QLabel(self.tr("Catégorie:")))
        status_category_h_layout.addWidget(self.edit_widgets['category'])
        self.details_layout.addRow(self.tr("Classification:"), status_category_edit_widget)

        self.edit_widgets['need'] = QTextEdit(self.client_info.get("need", self.client_info.get("primary_need_description", "")))
        self.edit_widgets['need'].setFixedHeight(60)
        self.details_layout.addRow(self.tr("Besoin Principal:"), self.edit_widgets['need'])

        folder_label_edit = QLabel(self.tr("Chemin Dossier:"))
        folder_value_edit = QLabel(self.client_info.get('base_folder_path','')) # Not editable
        self.details_layout.addRow(folder_label_edit, folder_value_edit)

        # Add QListWidget for languages
        self.edit_widgets['languages_list'] = QListWidget()
        self.edit_widgets['languages_list'].setMaximumHeight(100) # Adjust height as needed

        current_selected_langs_value = self.client_info.get("selected_languages", [])
        # Ensure current_selected_langs is a list of strings
        if isinstance(current_selected_langs_value, str):
            current_selected_langs = [lang.strip() for lang in current_selected_langs_value.split(',') if lang.strip()]
        elif isinstance(current_selected_langs_value, list):
            current_selected_langs = current_selected_langs_value
        else:
            current_selected_langs = []

        for lang_code in SUPPORTED_LANGUAGES:
            item = QListWidgetItem(lang_code)
            item.setFlags(item.flags() | Qt.ItemIsUserCheckable)
            if lang_code in current_selected_langs:
                item.setCheckState(Qt.Checked)
            else:
                item.setCheckState(Qt.Unchecked)
            self.edit_widgets['languages_list'].addItem(item)
        self.details_layout.addRow(self.tr("Langues Documents:"), self.edit_widgets['languages_list'])

    def _populate_country_edit_combo(self, combo, current_country_id):
        combo.blockSignals(True)
        combo.clear()
        countries = db_manager.get_all_countries() or []
        for country in countries:
            combo.addItem(country['country_name'], country['country_id'])

        current_idx = -1
        if current_country_id:
            index = combo.findData(current_country_id)
            if index >= 0:
                current_idx = index
        combo.setCurrentIndex(current_idx) # Handles -1 if not found
        combo.blockSignals(False)
        # Trigger city load for the initially selected/current country
        # This needs to be done after this method returns and country_combo is fully set up
        # Or ensure city_combo is available here.
        # Let's adjust to call _populate_city_edit_combo directly if city_combo is known
        if 'city_combo' in self.edit_widgets:
             self._populate_city_edit_combo(self.edit_widgets['city_combo'], combo.currentData(), self.client_info.get('city_id'))


    def _populate_city_edit_combo(self, city_combo, country_id, current_city_id):
        if not city_combo: return # Should not happen if called correctly
        city_combo.blockSignals(True)
        city_combo.clear()
        if country_id is not None:
            cities = db_manager.get_all_cities(country_id=country_id) or []
            for city in cities:
                city_combo.addItem(city['city_name'], city['city_id'])

            current_idx = -1
            if current_city_id:
                index = city_combo.findData(current_city_id)
                if index >= 0:
                    current_idx = index
            city_combo.setCurrentIndex(current_idx)
        city_combo.blockSignals(False)

    def save_client_changes_from_edit_view(self):
        data_to_save = {}
        data_to_save['client_name'] = self.edit_widgets['client_name'].text().strip()
        data_to_save['company_name'] = self.edit_widgets['company_name'].text().strip()
        data_to_save['project_identifier'] = self.edit_widgets['project_identifier'].text().strip()

        country_combo = self.edit_widgets.get('country_combo')
        city_combo = self.edit_widgets.get('city_combo')

        if country_combo:
            country_id = country_combo.currentData()
            if country_id is None and country_combo.currentText().strip(): # User typed new country
                new_country_name = country_combo.currentText().strip()
                # Basic check if it already exists by name to avoid duplicate, though DB might have unique constraint
                existing_country = db_manager.get_country_by_name(new_country_name)
                if existing_country:
                    country_id = existing_country['country_id']
                else:
                    country_id = db_manager.add_country({'country_name': new_country_name})
            data_to_save['country_id'] = country_id

        if city_combo:
            city_id = city_combo.currentData()
            if city_id is None and city_combo.currentText().strip() and data_to_save.get('country_id') is not None: # User typed new city
                new_city_name = city_combo.currentText().strip()
                existing_city = db_manager.get_city_by_name_and_country_id(new_city_name, data_to_save['country_id'])
                if existing_city:
                    city_id = existing_city['city_id']
                else:
                    city_id = db_manager.add_city({'country_id': data_to_save['country_id'], 'city_name': new_city_name})
            data_to_save['city_id'] = city_id

        data_to_save['status_id'] = self.status_combo.currentData() # status_combo is reused
        data_to_save['category'] = self.edit_widgets['category'].text().strip()
        data_to_save['primary_need_description'] = self.edit_widgets['need'].toPlainText().strip()
        data_to_save['notes'] = self.notes_edit.toPlainText().strip() # Notes are from the main notes_edit

        # Retrieve selected languages from the QListWidget
        selected_langs_to_save = []
        if 'languages_list' in self.edit_widgets:
            lang_list_widget = self.edit_widgets['languages_list']
            for i in range(lang_list_widget.count()):
                item = lang_list_widget.item(i)
                if item.checkState() == Qt.Checked:
                    selected_langs_to_save.append(item.text()) # Assuming item text is the lang code
        data_to_save['selected_languages'] = ",".join(selected_langs_to_save)

        if not data_to_save['client_name'] or not data_to_save['project_identifier']:
            QMessageBox.warning(self, self.tr("Champs Requis"), self.tr("Nom client et ID Projet sont obligatoires."))
            return False

        if db_manager.update_client(self.client_info['client_id'], data_to_save):
            # Update self.client_info with all new values, including text names for country/city/status
            # This ensures the display view (populate_details_layout) has the most current data
            # A full fetch might be cleaner:
            updated_client_full_info = db_manager.get_client_by_id(self.client_info['client_id'])
            if updated_client_full_info:
                self.client_info = updated_client_full_info # Replace local client_info

                # Fetch related names for display consistency, as client_info might store names not IDs
                country_obj = db_manager.get_country_by_id(self.client_info.get('country_id'))
                city_obj = db_manager.get_city_by_id(self.client_info.get('city_id'))
                status_obj = db_manager.get_status_setting_by_id(self.client_info.get('status_id'))

                self.client_info['country'] = country_obj['country_name'] if country_obj else self.tr("N/A")
                self.client_info['city'] = city_obj['city_name'] if city_obj else self.tr("N/A")
                self.client_info['status'] = status_obj['status_name'] if status_obj else self.tr("N/A")
                # Other fields like client_name, company_name, notes etc. are directly from updated_client_full_info

            self.populate_details_layout() # Rebuild display view
            self.header_label.setText(f"<h2>{self.client_info.get('client_name', '')}</h2>") # Update header

            # Reconnect signals that were disconnected for edit mode
            self.notes_edit.textChanged.connect(self.save_client_notes)
            self.status_combo.currentTextChanged.connect(self.update_client_status)

            QMessageBox.information(self, self.tr("Succès"), self.tr("Informations client sauvegardées."))
            return True
        else:
            QMessageBox.warning(self, self.tr("Erreur DB"), self.tr("Échec de la sauvegarde des informations client."))
            return False

# Ensure that all methods called by ClientWidget (like self.ContactDialog, self.generate_pdf_for_document)
# are correctly available either as methods of ClientWidget or properly imported.
# The dynamic import _import_main_elements() is a temporary measure.
# Ideally, ContactDialog, ProductDialog, etc., should also be moved to dialogs.py,
# and utility functions like generate_pdf_for_document to a utils.py file.
# The direct use of self.DATABASE_NAME in load_statuses and save_client_notes should be refactored
# to use db_manager for all database interactions.<|MERGE_RESOLUTION|>--- conflicted
+++ resolved
@@ -401,7 +401,6 @@
         # Product Selector ComboBox
         self.dim_product_selector_combo = QComboBox()
         self.dim_product_selector_combo.addItem(self.tr("Sélectionner un produit..."), None)
-<<<<<<< HEAD
         # self.dim_product_selector_combo.currentIndexChanged.connect(self.on_dim_product_selected) # Connection will be done after this block
         prod_dims_layout.addWidget(self.dim_product_selector_combo)
 
@@ -409,17 +408,7 @@
         self.edit_client_product_dimensions_button = QPushButton(self.tr("Modifier Dimensions Produit"))
         self.edit_client_product_dimensions_button.setIcon(QIcon.fromTheme("document-edit", QIcon(":/icons/pencil.svg")))
         self.edit_client_product_dimensions_button.setEnabled(False) # Initially disabled
-=======
-        # self.dim_product_selector_combo.currentIndexChanged.connect(self.on_dim_product_selected) # This connection will be done later
-        prod_dims_layout.addWidget(self.dim_product_selector_combo)
-
-        # Removed self.client_dimensions_form_group and its contents.
-        # Add new "Edit Client Product Dimensions" button
-        self.edit_client_product_dimensions_button = QPushButton(self.tr("Modifier Dimensions Produit"))
-        self.edit_client_product_dimensions_button.setIcon(QIcon.fromTheme("document-edit", QIcon(":/icons/pencil.svg"))) # Example icon
-        self.edit_client_product_dimensions_button.setEnabled(False) # Initially disabled
-        # Connection will be done after this block
->>>>>>> 65fe8280
+
         prod_dims_layout.addWidget(self.edit_client_product_dimensions_button)
 
         prod_dims_layout.addStretch() # Push elements to the top
@@ -441,8 +430,7 @@
         # Connect signals for the Product Dimensions Tab
         self.dim_product_selector_combo.currentIndexChanged.connect(self.on_dim_product_selected)
         self.edit_client_product_dimensions_button.clicked.connect(self.on_edit_client_product_dimensions)
-<<<<<<< HEAD
-=======
+
         # Removed connections for old buttons (client_browse_tech_image_button, save_client_product_dimensions_button)
 
         self.populate_doc_table(); self.load_contacts(); self.load_products()
@@ -456,7 +444,6 @@
         self.populate_doc_table(); self.load_contacts(); self.load_products()
         self.load_document_notes_filters()
         self.load_document_notes_table()
->>>>>>> 65fe8280
 
         self.populate_doc_table(); self.load_contacts(); self.load_products()
         self.load_document_notes_filters()
