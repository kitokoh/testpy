--- conflicted
+++ resolved
@@ -693,27 +693,7 @@
         if current_row < 0:
             QMessageBox.information(self, self.tr("Sélection Requise"), self.tr("Veuillez sélectionner un contact à modifier."))
             return
-<<<<<<< HEAD
-
-        name_item = self.contacts_table.item(current_row, 0)
-        if not name_item: return # Should not happen if row is valid
-
-        item_data = name_item.data(Qt.UserRole)
-        contact_id = item_data.get('contact_id')
-        # client_contact_id is also available if needed for specific link properties
-        # client_contact_id = item_data.get('client_contact_id')
-
-        if not contact_id:
-            QMessageBox.warning(self, self.tr("Erreur Données"), self.tr("ID de contact non trouvé pour la ligne sélectionnée."))
-            return
-
-        client_uuid = self.client_info.get("client_id") # For the dialog's context
-        dialog = self.ContactDialog(client_id=client_uuid, contact_id_to_edit=contact_id, parent=self)
-
-        if dialog.exec_() == QDialog.Accepted:
-            # ContactDialog's accept method now handles DB update and linking.
-            self.load_contacts() # Refresh the table
-=======
+
 
         name_item = self.contacts_table.item(current_row, 0)
         if not name_item: return # Should not happen if row is valid
@@ -771,7 +751,6 @@
                 QMessageBox.critical(self, self.tr("Erreur Inattendue"), self.tr("Erreur lors de la mise à jour du contact:\n{0}").format(str(e)))
             finally:
                 self.load_contacts() # Refresh the table
->>>>>>> 4fe89959
 
     def remove_contact(self):
         current_row = self.contacts_table.currentRow()
