--- conflicted
+++ resolved
@@ -360,7 +360,6 @@
         #     # Clear UI or show default state
         pass
 
-<<<<<<< HEAD
     def open_assign_product_dialog(self):
         # TODO: Implement logic to open a dialog for assigning products to locations.
         # For now, this is a placeholder to prevent AttributeError.
@@ -371,8 +370,7 @@
         #     # Handle assignment
         #     pass
         pass
-=======
->>>>>>> 811c2505
+
 
     def update_assign_button_state(self):
         """
