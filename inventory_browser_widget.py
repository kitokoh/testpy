--- conflicted
+++ resolved
@@ -312,7 +312,6 @@
         # QMessageBox.information(self, "Not Implemented", "This feature (edit location) is not yet implemented.")
         pass
 
-<<<<<<< HEAD
     def delete_selected_location(self):
         # TODO: Implement the logic to delete the selected location.
         # For now, this is a placeholder to prevent AttributeError.
@@ -323,8 +322,7 @@
         # - If confirmed, remove from database and refresh list
         # - Update button states
         pass
-=======
->>>>>>> 196a60ad
+
 
     def update_assign_button_state(self):
         """
