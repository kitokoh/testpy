--- conflicted
+++ resolved
@@ -334,7 +334,6 @@
         # - Update button states
         pass
 
-<<<<<<< HEAD
     def search_products(self):
         # TODO: Implement the logic to search products based on input
         # and refresh the product_details_table or a product list.
@@ -345,8 +344,7 @@
         # - Query database for products matching the term
         # - Populate self.product_details_table or another widget
         pass
-=======
->>>>>>> 78bcadcf
+
 
     def update_assign_button_state(self):
         """
