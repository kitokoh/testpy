--- conflicted
+++ resolved
@@ -415,13 +415,10 @@
 
         if all_categories:
             for category in all_categories:
-<<<<<<< HEAD
                 if 'category_id' not in category or category['category_id'] is None:
                     logging.warning(f"PartnerDialog: Category dictionary missing 'category_id' or it's None. Category data: {category}. Skipping this category.")
                     continue # Skip this category
-=======
-
->>>>>>> 18379412
+
                 item = QListWidgetItem(category['category_name'])
                 item.setData(Qt.UserRole, category['partner_category_id'])
                 item.setFlags(item.flags() | Qt.ItemIsUserCheckable)
